--- conflicted
+++ resolved
@@ -40,8 +40,6 @@
 
 #define F(f, s, h, m, n) { (f), (s), (2 * (h) - 1), (m), (n) }
 
-<<<<<<< HEAD
-=======
 #define MSM_BUS_VECTOR(_src, _dst, _ab, _ib)	\
 {						\
 	.src = _src,				\
@@ -50,7 +48,6 @@
 	.ib = _ib,				\
 }
 
->>>>>>> 0482853e
 static DEFINE_VDD_REGULATORS(vdd_mm, VDD_MM_NUM, 1, vdd_corner);
 static DEFINE_VDD_REGULATORS(vdd_mx, VDD_NUM, 1, vdd_corner);
 
