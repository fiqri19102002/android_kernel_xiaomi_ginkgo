/*
 * Copyright (c) 2012-2020 The Linux Foundation. All rights reserved.
 *
 * Permission to use, copy, modify, and/or distribute this software for
 * any purpose with or without fee is hereby granted, provided that the
 * above copyright notice and this permission notice appear in all
 * copies.
 *
 * THE SOFTWARE IS PROVIDED "AS IS" AND THE AUTHOR DISCLAIMS ALL
 * WARRANTIES WITH REGARD TO THIS SOFTWARE INCLUDING ALL IMPLIED
 * WARRANTIES OF MERCHANTABILITY AND FITNESS. IN NO EVENT SHALL THE
 * AUTHOR BE LIABLE FOR ANY SPECIAL, DIRECT, INDIRECT, OR CONSEQUENTIAL
 * DAMAGES OR ANY DAMAGES WHATSOEVER RESULTING FROM LOSS OF USE, DATA OR
 * PROFITS, WHETHER IN AN ACTION OF CONTRACT, NEGLIGENCE OR OTHER
 * TORTIOUS ACTION, ARISING OUT OF OR IN CONNECTION WITH THE USE OR
 * PERFORMANCE OF THIS SOFTWARE.
 */

/**
 * DOC: wlan_hdd_tx_rx.c
 *
 * Linux HDD Tx/RX APIs
 */

/* denote that this file does not allow legacy hddLog */
#define HDD_DISALLOW_LEGACY_HDDLOG 1
#include "osif_sync.h"
#include <wlan_hdd_tx_rx.h>
#include <wlan_hdd_softap_tx_rx.h>
#include <wlan_hdd_napi.h>
#include <linux/netdevice.h>
#include <linux/skbuff.h>
#include <linux/etherdevice.h>
#include <linux/if_ether.h>
#include <linux/inetdevice.h>
#include <cds_sched.h>
#include <cds_utils.h>

#include <wlan_hdd_p2p.h>
#include <linux/wireless.h>
#include <net/cfg80211.h>
#include <net/ieee80211_radiotap.h>
#include "sap_api.h"
#include "wlan_hdd_wmm.h"
#include "wlan_hdd_tdls.h"
#include "wlan_hdd_ocb.h"
#include "wlan_hdd_lro.h"
#include <cdp_txrx_cmn.h>
#include <cdp_txrx_peer_ops.h>
#include <cdp_txrx_flow_ctrl_v2.h>
#include <cdp_txrx_mon.h>
#include "wlan_hdd_nan_datapath.h"
#include "pld_common.h"
#include <cdp_txrx_misc.h>
#include "wlan_hdd_rx_monitor.h"
#include "wlan_hdd_power.h"
#include "wlan_hdd_cfg80211.h"
#include <wlan_hdd_tsf.h>
#include <net/tcp.h>
#include "wma_api.h"

#include "wlan_hdd_nud_tracking.h"
#include "dp_txrx.h"
#if defined(WLAN_SUPPORT_RX_FISA)
#include "dp_fisa_rx.h"
#endif
#include <ol_defines.h>
#include "cfg_ucfg_api.h"
#include "target_type.h"
#include "wlan_hdd_object_manager.h"
<<<<<<< HEAD
=======
#include "nan_public_structs.h"
#include "nan_ucfg_api.h"
>>>>>>> 5d8474a2
#include <wlan_hdd_sar_limits.h>

#if defined(QCA_LL_TX_FLOW_CONTROL_V2) || defined(QCA_LL_PDEV_TX_FLOW_CONTROL)
/*
 * Mapping Linux AC interpretation to SME AC.
 * Host has 5 tx queues, 4 flow-controlled queues for regular traffic and
 * one non-flow-controlled queue for high priority control traffic(EOPOL, DHCP).
 * The fifth queue is mapped to AC_VO to allow for proper prioritization.
 */
const uint8_t hdd_qdisc_ac_to_tl_ac[] = {
	SME_AC_VO,
	SME_AC_VI,
	SME_AC_BE,
	SME_AC_BK,
	SME_AC_VO,
};

#else
const uint8_t hdd_qdisc_ac_to_tl_ac[] = {
	SME_AC_VO,
	SME_AC_VI,
	SME_AC_BE,
	SME_AC_BK,
};

#endif

#ifdef QCA_HL_NETDEV_FLOW_CONTROL
void hdd_register_hl_netdev_fc_timer(struct hdd_adapter *adapter,
				     qdf_mc_timer_callback_t timer_callback)
{
	if (!adapter->tx_flow_timer_initialized) {
		qdf_mc_timer_init(&adapter->tx_flow_control_timer,
				  QDF_TIMER_TYPE_SW, timer_callback, adapter);
		adapter->tx_flow_timer_initialized = true;
	}
}

/**
 * hdd_deregister_hl_netdev_fc_timer() - Deregister HL Flow Control Timer
 * @adapter: adapter handle
 *
 * Return: none
 */
void hdd_deregister_hl_netdev_fc_timer(struct hdd_adapter *adapter)
{
	if (adapter->tx_flow_timer_initialized) {
		qdf_mc_timer_stop(&adapter->tx_flow_control_timer);
		qdf_mc_timer_destroy(&adapter->tx_flow_control_timer);
		adapter->tx_flow_timer_initialized = false;
	}
}

/**
 * hdd_tx_resume_timer_expired_handler() - TX Q resume timer handler
 * @adapter_context: pointer to vdev adapter
 *
 * Return: None
 */
void hdd_tx_resume_timer_expired_handler(void *adapter_context)
{
	struct hdd_adapter *adapter = (struct hdd_adapter *)adapter_context;
	void *soc = cds_get_context(QDF_MODULE_ID_SOC);
	struct hdd_context *hdd_ctx = WLAN_HDD_GET_CTX(adapter);
	u32 p_qpaused;
	u32 np_qpaused;

	if (!adapter) {
		hdd_err("invalid adapter context");
		return;
	}

	cdp_display_stats(soc, CDP_DUMP_TX_FLOW_POOL_INFO,
			  QDF_STATS_VERBOSITY_LEVEL_LOW);
	wlan_hdd_display_netif_queue_history(hdd_ctx,
					     QDF_STATS_VERBOSITY_LEVEL_LOW);
	hdd_debug("Enabling queues");
	spin_lock_bh(&adapter->pause_map_lock);
	p_qpaused = adapter->pause_map & BIT(WLAN_DATA_FLOW_CONTROL_PRIORITY);
	np_qpaused = adapter->pause_map & BIT(WLAN_DATA_FLOW_CONTROL);
	spin_unlock_bh(&adapter->pause_map_lock);

	if (p_qpaused) {
		wlan_hdd_netif_queue_control(adapter,
					     WLAN_NETIF_PRIORITY_QUEUE_ON,
					     WLAN_DATA_FLOW_CONTROL_PRIORITY);
		cdp_hl_fc_set_os_queue_status(soc,
					      adapter->vdev_id,
					      WLAN_NETIF_PRIORITY_QUEUE_ON);
	}
	if (np_qpaused) {
		wlan_hdd_netif_queue_control(adapter,
					     WLAN_WAKE_NON_PRIORITY_QUEUE,
					     WLAN_DATA_FLOW_CONTROL);
		cdp_hl_fc_set_os_queue_status(soc,
					      adapter->vdev_id,
					      WLAN_WAKE_NON_PRIORITY_QUEUE);
	}
}

#endif /* QCA_HL_NETDEV_FLOW_CONTROL */

#ifdef QCA_LL_LEGACY_TX_FLOW_CONTROL
/**
 * hdd_tx_resume_timer_expired_handler() - TX Q resume timer handler
 * @adapter_context: pointer to vdev adapter
 *
 * If Blocked OS Q is not resumed during timeout period, to prevent
 * permanent stall, resume OS Q forcefully.
 *
 * Return: None
 */
void hdd_tx_resume_timer_expired_handler(void *adapter_context)
{
	struct hdd_adapter *adapter = (struct hdd_adapter *) adapter_context;

	if (!adapter) {
		/* INVALID ARG */
		return;
	}

	hdd_debug("Enabling queues");
	wlan_hdd_netif_queue_control(adapter, WLAN_WAKE_ALL_NETIF_QUEUE,
				     WLAN_CONTROL_PATH);
}

/**
 * hdd_tx_resume_false() - Resume OS TX Q false leads to queue disabling
 * @adapter: pointer to hdd adapter
 * @tx_resume: TX Q resume trigger
 *
 *
 * Return: None
 */
static void
hdd_tx_resume_false(struct hdd_adapter *adapter, bool tx_resume)
{
	if (true == tx_resume)
		return;

	/* Pause TX  */
	hdd_debug("Disabling queues");
	wlan_hdd_netif_queue_control(adapter, WLAN_STOP_ALL_NETIF_QUEUE,
				     WLAN_DATA_FLOW_CONTROL);

	if (QDF_TIMER_STATE_STOPPED ==
			qdf_mc_timer_get_current_state(&adapter->
						       tx_flow_control_timer)) {
		QDF_STATUS status;

		status = qdf_mc_timer_start(&adapter->tx_flow_control_timer,
				WLAN_HDD_TX_FLOW_CONTROL_OS_Q_BLOCK_TIME);

		if (!QDF_IS_STATUS_SUCCESS(status))
			hdd_err("Failed to start tx_flow_control_timer");
		else
			adapter->hdd_stats.tx_rx_stats.txflow_timer_cnt++;
	}

	adapter->hdd_stats.tx_rx_stats.txflow_pause_cnt++;
	adapter->hdd_stats.tx_rx_stats.is_txflow_paused = true;
}

static inline struct sk_buff *hdd_skb_orphan(struct hdd_adapter *adapter,
		struct sk_buff *skb)
{
	struct hdd_context *hdd_ctx = WLAN_HDD_GET_CTX(adapter);
	int need_orphan = 0;

	if (adapter->tx_flow_low_watermark > 0) {
#if (LINUX_VERSION_CODE > KERNEL_VERSION(3, 19, 0))
		/*
		 * The TCP TX throttling logic is changed a little after
		 * 3.19-rc1 kernel, the TCP sending limit will be smaller,
		 * which will throttle the TCP packets to the host driver.
		 * The TCP UP LINK throughput will drop heavily. In order to
		 * fix this issue, need to orphan the socket buffer asap, which
		 * will call skb's destructor to notify the TCP stack that the
		 * SKB buffer is unowned. And then the TCP stack will pump more
		 * packets to host driver.
		 *
		 * The TX packets might be dropped for UDP case in the iperf
		 * testing. So need to be protected by follow control.
		 */
		need_orphan = 1;
#else
		if (hdd_ctx->config->tx_orphan_enable)
			need_orphan = 1;
#endif
	} else if (hdd_ctx->config->tx_orphan_enable) {
		if (qdf_nbuf_is_ipv4_tcp_pkt(skb) ||
		    qdf_nbuf_is_ipv6_tcp_pkt(skb))
			need_orphan = 1;
	}

	if (need_orphan) {
		skb_orphan(skb);
		++adapter->hdd_stats.tx_rx_stats.tx_orphaned;
	} else
		skb = skb_unshare(skb, GFP_ATOMIC);

	return skb;
}

/**
 * hdd_tx_resume_cb() - Resume OS TX Q.
 * @adapter_context: pointer to vdev apdapter
 * @tx_resume: TX Q resume trigger
 *
 * Q was stopped due to WLAN TX path low resource condition
 *
 * Return: None
 */
void hdd_tx_resume_cb(void *adapter_context, bool tx_resume)
{
	struct hdd_adapter *adapter = (struct hdd_adapter *) adapter_context;
	struct hdd_station_ctx *hdd_sta_ctx = NULL;

	if (!adapter) {
		/* INVALID ARG */
		return;
	}

	hdd_sta_ctx = WLAN_HDD_GET_STATION_CTX_PTR(adapter);

	/* Resume TX  */
	if (true == tx_resume) {
		if (QDF_TIMER_STATE_STOPPED !=
		    qdf_mc_timer_get_current_state(&adapter->
						   tx_flow_control_timer)) {
			qdf_mc_timer_stop(&adapter->tx_flow_control_timer);
		}
		hdd_debug("Enabling queues");
		wlan_hdd_netif_queue_control(adapter,
					     WLAN_WAKE_ALL_NETIF_QUEUE,
					     WLAN_DATA_FLOW_CONTROL);
		adapter->hdd_stats.tx_rx_stats.is_txflow_paused = false;
		adapter->hdd_stats.tx_rx_stats.txflow_unpause_cnt++;
	}
	hdd_tx_resume_false(adapter, tx_resume);
}

bool hdd_tx_flow_control_is_pause(void *adapter_context)
{
	struct hdd_adapter *adapter = (struct hdd_adapter *) adapter_context;

	if ((!adapter) || (WLAN_HDD_ADAPTER_MAGIC != adapter->magic)) {
		/* INVALID ARG */
		hdd_err("invalid adapter %pK", adapter);
		return false;
	}

	return adapter->pause_map & (1 << WLAN_DATA_FLOW_CONTROL);
}

void hdd_register_tx_flow_control(struct hdd_adapter *adapter,
		qdf_mc_timer_callback_t timer_callback,
		ol_txrx_tx_flow_control_fp flow_control_fp,
		ol_txrx_tx_flow_control_is_pause_fp flow_control_is_pause_fp)
{
	if (adapter->tx_flow_timer_initialized == false) {
		qdf_mc_timer_init(&adapter->tx_flow_control_timer,
			  QDF_TIMER_TYPE_SW,
			  timer_callback,
			  adapter);
		adapter->tx_flow_timer_initialized = true;
	}
	cdp_fc_register(cds_get_context(QDF_MODULE_ID_SOC),
		adapter->vdev_id, flow_control_fp, adapter,
		flow_control_is_pause_fp);
}

/**
 * hdd_deregister_tx_flow_control() - Deregister TX Flow control
 * @adapter: adapter handle
 *
 * Return: none
 */
void hdd_deregister_tx_flow_control(struct hdd_adapter *adapter)
{
	cdp_fc_deregister(cds_get_context(QDF_MODULE_ID_SOC),
			adapter->vdev_id);
	if (adapter->tx_flow_timer_initialized == true) {
		qdf_mc_timer_stop(&adapter->tx_flow_control_timer);
		qdf_mc_timer_destroy(&adapter->tx_flow_control_timer);
		adapter->tx_flow_timer_initialized = false;
	}
}

void hdd_get_tx_resource(struct hdd_adapter *adapter,
			 struct qdf_mac_addr *mac_addr, uint16_t timer_value)
{
	if (false ==
	    cdp_fc_get_tx_resource(cds_get_context(QDF_MODULE_ID_SOC),
				   OL_TXRX_PDEV_ID,
				   *mac_addr,
				   adapter->tx_flow_low_watermark,
				   adapter->tx_flow_hi_watermark_offset)) {
		hdd_debug("Disabling queues lwm %d hwm offset %d",
			 adapter->tx_flow_low_watermark,
			 adapter->tx_flow_hi_watermark_offset);
		wlan_hdd_netif_queue_control(adapter, WLAN_STOP_ALL_NETIF_QUEUE,
					     WLAN_DATA_FLOW_CONTROL);
		if ((adapter->tx_flow_timer_initialized == true) &&
		    (QDF_TIMER_STATE_STOPPED ==
		    qdf_mc_timer_get_current_state(&adapter->
						    tx_flow_control_timer))) {
			qdf_mc_timer_start(&adapter->tx_flow_control_timer,
					   timer_value);
			adapter->hdd_stats.tx_rx_stats.txflow_timer_cnt++;
			adapter->hdd_stats.tx_rx_stats.txflow_pause_cnt++;
			adapter->hdd_stats.tx_rx_stats.is_txflow_paused = true;
		}
	}
}

#else
/**
 * hdd_skb_orphan() - skb_unshare a cloned packed else skb_orphan
 * @adapter: pointer to HDD adapter
 * @skb: pointer to skb data packet
 *
 * Return: pointer to skb structure
 */
static inline struct sk_buff *hdd_skb_orphan(struct hdd_adapter *adapter,
		struct sk_buff *skb) {

	struct sk_buff *nskb;
#if (LINUX_VERSION_CODE > KERNEL_VERSION(3, 19, 0))
	struct hdd_context *hdd_ctx = WLAN_HDD_GET_CTX(adapter);
#endif

	hdd_skb_fill_gso_size(adapter->dev, skb);

	nskb = skb_unshare(skb, GFP_ATOMIC);
#if (LINUX_VERSION_CODE > KERNEL_VERSION(3, 19, 0))
	if (unlikely(hdd_ctx->config->tx_orphan_enable) && (nskb == skb)) {
		/*
		 * For UDP packets we want to orphan the packet to allow the app
		 * to send more packets. The flow would ultimately be controlled
		 * by the limited number of tx descriptors for the vdev.
		 */
		++adapter->hdd_stats.tx_rx_stats.tx_orphaned;
		skb_orphan(skb);
	}
#endif
	return nskb;
}
#endif /* QCA_LL_LEGACY_TX_FLOW_CONTROL */

uint32_t hdd_txrx_get_tx_ack_count(struct hdd_adapter *adapter)
{
	return cdp_get_tx_ack_stats(cds_get_context(QDF_MODULE_ID_SOC),
				    adapter->vdev_id);
}

#ifdef FEATURE_WLAN_DIAG_SUPPORT
/**
 * qdf_event_eapol_log() - send event to wlan diag
 * @skb: skb ptr
 * @dir: direction
 * @eapol_key_info: eapol key info
 *
 * Return: None
 */
void hdd_event_eapol_log(struct sk_buff *skb, enum qdf_proto_dir dir)
{
	int16_t eapol_key_info;

	WLAN_HOST_DIAG_EVENT_DEF(wlan_diag_event, struct host_event_wlan_eapol);

	if ((dir == QDF_TX &&
		(QDF_NBUF_CB_PACKET_TYPE_EAPOL !=
		 QDF_NBUF_CB_GET_PACKET_TYPE(skb))))
		return;
	else if (!qdf_nbuf_is_ipv4_eapol_pkt(skb))
		return;

	eapol_key_info = (uint16_t)(*(uint16_t *)
				(skb->data + EAPOL_KEY_INFO_OFFSET));

	wlan_diag_event.event_sub_type =
		(dir == QDF_TX ?
		 WIFI_EVENT_DRIVER_EAPOL_FRAME_TRANSMIT_REQUESTED :
		 WIFI_EVENT_DRIVER_EAPOL_FRAME_RECEIVED);
	wlan_diag_event.eapol_packet_type = (uint8_t)(*(uint8_t *)
				(skb->data + EAPOL_PACKET_TYPE_OFFSET));
	wlan_diag_event.eapol_key_info = eapol_key_info;
	wlan_diag_event.eapol_rate = 0;
	qdf_mem_copy(wlan_diag_event.dest_addr,
			(skb->data + QDF_NBUF_DEST_MAC_OFFSET),
			sizeof(wlan_diag_event.dest_addr));
	qdf_mem_copy(wlan_diag_event.src_addr,
			(skb->data + QDF_NBUF_SRC_MAC_OFFSET),
			sizeof(wlan_diag_event.src_addr));

	WLAN_HOST_DIAG_EVENT_REPORT(&wlan_diag_event, EVENT_WLAN_EAPOL);
}
#endif /* FEATURE_WLAN_DIAG_SUPPORT */

/**
 * wlan_hdd_classify_pkt() - classify packet
 * @skb - sk buff
 *
 * Return: none
 */
void wlan_hdd_classify_pkt(struct sk_buff *skb)
{
	struct ethhdr *eh = (struct ethhdr *)skb->data;

	qdf_mem_zero(skb->cb, sizeof(skb->cb));

	/* check destination mac address is broadcast/multicast */
	if (is_broadcast_ether_addr((uint8_t *)eh))
		QDF_NBUF_CB_GET_IS_BCAST(skb) = true;
	else if (is_multicast_ether_addr((uint8_t *)eh))
		QDF_NBUF_CB_GET_IS_MCAST(skb) = true;

	if (qdf_nbuf_is_ipv4_arp_pkt(skb))
		QDF_NBUF_CB_GET_PACKET_TYPE(skb) =
			QDF_NBUF_CB_PACKET_TYPE_ARP;
	else if (qdf_nbuf_is_ipv4_dhcp_pkt(skb))
		QDF_NBUF_CB_GET_PACKET_TYPE(skb) =
			QDF_NBUF_CB_PACKET_TYPE_DHCP;
	else if (qdf_nbuf_is_ipv4_eapol_pkt(skb))
		QDF_NBUF_CB_GET_PACKET_TYPE(skb) =
			QDF_NBUF_CB_PACKET_TYPE_EAPOL;
	else if (qdf_nbuf_is_ipv4_wapi_pkt(skb))
		QDF_NBUF_CB_GET_PACKET_TYPE(skb) =
			QDF_NBUF_CB_PACKET_TYPE_WAPI;
	else if (qdf_nbuf_is_icmp_pkt(skb))
		QDF_NBUF_CB_GET_PACKET_TYPE(skb) =
			QDF_NBUF_CB_PACKET_TYPE_ICMP;
	else if (qdf_nbuf_is_icmpv6_pkt(skb))
		QDF_NBUF_CB_GET_PACKET_TYPE(skb) =
			QDF_NBUF_CB_PACKET_TYPE_ICMPv6;
}

/**
 * hdd_clear_tx_rx_connectivity_stats() - clear connectivity stats
 * @hdd_ctx: pointer to HDD Station Context
 *
 * Return: None
 */
static void hdd_clear_tx_rx_connectivity_stats(struct hdd_adapter *adapter)
{
	hdd_debug("Clear txrx connectivity stats");
	qdf_mem_zero(&adapter->hdd_stats.hdd_arp_stats,
		     sizeof(adapter->hdd_stats.hdd_arp_stats));
	qdf_mem_zero(&adapter->hdd_stats.hdd_dns_stats,
		     sizeof(adapter->hdd_stats.hdd_dns_stats));
	qdf_mem_zero(&adapter->hdd_stats.hdd_tcp_stats,
		     sizeof(adapter->hdd_stats.hdd_tcp_stats));
	qdf_mem_zero(&adapter->hdd_stats.hdd_icmpv4_stats,
		     sizeof(adapter->hdd_stats.hdd_icmpv4_stats));
	adapter->pkt_type_bitmap = 0;
	adapter->track_arp_ip = 0;
	qdf_mem_zero(adapter->dns_payload, adapter->track_dns_domain_len);
	adapter->track_dns_domain_len = 0;
	adapter->track_src_port = 0;
	adapter->track_dest_port = 0;
	adapter->track_dest_ipv4 = 0;
}

void hdd_reset_all_adapters_connectivity_stats(struct hdd_context *hdd_ctx)
{
	struct hdd_adapter *adapter = NULL, *next = NULL;
	QDF_STATUS status;

	hdd_enter();

	status = hdd_get_front_adapter(hdd_ctx, &adapter);

	while (adapter && QDF_STATUS_SUCCESS == status) {
		hdd_clear_tx_rx_connectivity_stats(adapter);
		status = hdd_get_next_adapter(hdd_ctx, adapter, &next);
		adapter = next;
	}

	hdd_exit();
}

/**
 * hdd_is_tx_allowed() - check if Tx is allowed based on current peer state
 * @skb: pointer to OS packet (sk_buff)
 * @vdev_id: virtual interface id
 * @peer_mac: Peer mac address
 *
 * This function gets the peer state from DP and check if it is either
 * in OL_TXRX_PEER_STATE_CONN or OL_TXRX_PEER_STATE_AUTH. Only EAP packets
 * are allowed when peer_state is OL_TXRX_PEER_STATE_CONN. All packets
 * allowed when peer_state is OL_TXRX_PEER_STATE_AUTH.
 *
 * Return: true if Tx is allowed and false otherwise.
 */
static inline bool hdd_is_tx_allowed(struct sk_buff *skb, uint8_t vdev_id,
				     uint8_t *peer_mac)
{
	enum ol_txrx_peer_state peer_state;
	void *soc = cds_get_context(QDF_MODULE_ID_SOC);

	QDF_BUG(soc);

	peer_state = cdp_peer_state_get(soc, vdev_id, peer_mac);
	if (likely(OL_TXRX_PEER_STATE_AUTH == peer_state))
		return true;
	if (OL_TXRX_PEER_STATE_CONN == peer_state &&
		(ntohs(skb->protocol) == HDD_ETHERTYPE_802_1_X
		|| IS_HDD_ETHERTYPE_WAI(skb)))
		return true;
	QDF_TRACE(QDF_MODULE_ID_HDD_DATA, QDF_TRACE_LEVEL_INFO_HIGH,
		  FL("Invalid peer state for Tx: %d"), peer_state);
	return false;
}

/**
 * hdd_tx_rx_is_dns_domain_name_match() - function to check whether dns
 * domain name in the received skb matches with the tracking dns domain
 * name or not
 *
 * @skb: pointer to skb
 * @adapter: pointer to adapter
 *
 * Returns: true if matches else false
 */
static bool hdd_tx_rx_is_dns_domain_name_match(struct sk_buff *skb,
					       struct hdd_adapter *adapter)
{
	uint8_t *domain_name;

	if (adapter->track_dns_domain_len == 0)
		return false;

	/* check OOB , is strncmp accessing data more than skb->len */
	if ((adapter->track_dns_domain_len +
	    QDF_NBUF_PKT_DNS_NAME_OVER_UDP_OFFSET) > qdf_nbuf_len(skb))
		return false;

	domain_name = qdf_nbuf_get_dns_domain_name(skb,
						adapter->track_dns_domain_len);
	if (strncmp(domain_name, adapter->dns_payload,
		    adapter->track_dns_domain_len) == 0)
		return true;
	else
		return false;
}

void hdd_tx_rx_collect_connectivity_stats_info(struct sk_buff *skb,
			void *context,
			enum connectivity_stats_pkt_status action,
			uint8_t *pkt_type)
{
	uint32_t pkt_type_bitmap;
	struct hdd_adapter *adapter = NULL;

	adapter = (struct hdd_adapter *)context;
	if (unlikely(adapter->magic != WLAN_HDD_ADAPTER_MAGIC)) {
		QDF_TRACE(QDF_MODULE_ID_HDD_DATA, QDF_TRACE_LEVEL_ERROR,
			  "Magic cookie(%x) for adapter sanity verification is invalid",
			  adapter->magic);
		return;
	}

	/* ARP tracking is done already. */
	pkt_type_bitmap = adapter->pkt_type_bitmap;
	pkt_type_bitmap &= ~CONNECTIVITY_CHECK_SET_ARP;

	if (!pkt_type_bitmap)
		return;

	switch (action) {
	case PKT_TYPE_REQ:
	case PKT_TYPE_TX_HOST_FW_SENT:
		if (qdf_nbuf_is_icmp_pkt(skb)) {
			if (qdf_nbuf_data_is_icmpv4_req(skb) &&
			    (adapter->track_dest_ipv4 ==
					qdf_nbuf_get_icmpv4_tgt_ip(skb))) {
				*pkt_type = CONNECTIVITY_CHECK_SET_ICMPV4;
				if (action == PKT_TYPE_REQ) {
					++adapter->hdd_stats.hdd_icmpv4_stats.
							tx_icmpv4_req_count;
					QDF_TRACE(QDF_MODULE_ID_HDD_DATA,
						  QDF_TRACE_LEVEL_INFO_HIGH,
						  "%s : ICMPv4 Req packet",
						  __func__);
				} else
					/* host receives tx completion */
					++adapter->hdd_stats.hdd_icmpv4_stats.
								tx_host_fw_sent;
			}
		} else if (qdf_nbuf_is_ipv4_tcp_pkt(skb)) {
			if (qdf_nbuf_data_is_tcp_syn(skb) &&
			    (adapter->track_dest_port ==
					qdf_nbuf_data_get_tcp_dst_port(skb))) {
				*pkt_type = CONNECTIVITY_CHECK_SET_TCP_SYN;
				if (action == PKT_TYPE_REQ) {
					++adapter->hdd_stats.hdd_tcp_stats.
							tx_tcp_syn_count;
					QDF_TRACE(QDF_MODULE_ID_HDD_DATA,
						  QDF_TRACE_LEVEL_INFO_HIGH,
						  "%s : TCP Syn packet",
						  __func__);
				} else
					/* host receives tx completion */
					++adapter->hdd_stats.hdd_tcp_stats.
							tx_tcp_syn_host_fw_sent;
			} else if ((adapter->hdd_stats.hdd_tcp_stats.
				    is_tcp_syn_ack_rcv || adapter->hdd_stats.
					hdd_tcp_stats.is_tcp_ack_sent) &&
				   qdf_nbuf_data_is_tcp_ack(skb) &&
				   (adapter->track_dest_port ==
				    qdf_nbuf_data_get_tcp_dst_port(skb))) {
				*pkt_type = CONNECTIVITY_CHECK_SET_TCP_ACK;
				if (action == PKT_TYPE_REQ &&
					adapter->hdd_stats.hdd_tcp_stats.
							is_tcp_syn_ack_rcv) {
					++adapter->hdd_stats.hdd_tcp_stats.
							tx_tcp_ack_count;
					adapter->hdd_stats.hdd_tcp_stats.
						is_tcp_syn_ack_rcv = false;
					adapter->hdd_stats.hdd_tcp_stats.
						is_tcp_ack_sent = true;
					QDF_TRACE(QDF_MODULE_ID_HDD_DATA,
						  QDF_TRACE_LEVEL_INFO_HIGH,
						  "%s : TCP Ack packet",
						  __func__);
				} else if (action == PKT_TYPE_TX_HOST_FW_SENT &&
					adapter->hdd_stats.hdd_tcp_stats.
							is_tcp_ack_sent) {
					/* host receives tx completion */
					++adapter->hdd_stats.hdd_tcp_stats.
							tx_tcp_ack_host_fw_sent;
					adapter->hdd_stats.hdd_tcp_stats.
							is_tcp_ack_sent = false;
				}
			}
		} else if (qdf_nbuf_is_ipv4_udp_pkt(skb)) {
			if (qdf_nbuf_data_is_dns_query(skb) &&
			    hdd_tx_rx_is_dns_domain_name_match(skb, adapter)) {
				*pkt_type = CONNECTIVITY_CHECK_SET_DNS;
				if (action == PKT_TYPE_REQ) {
					++adapter->hdd_stats.hdd_dns_stats.
							tx_dns_req_count;
					QDF_TRACE(QDF_MODULE_ID_HDD_DATA,
						  QDF_TRACE_LEVEL_INFO_HIGH,
						  "%s : DNS query packet",
						  __func__);
				} else
					/* host receives tx completion */
					++adapter->hdd_stats.hdd_dns_stats.
								tx_host_fw_sent;
			}
		}
		break;

	case PKT_TYPE_RSP:
		if (qdf_nbuf_is_icmp_pkt(skb)) {
			if (qdf_nbuf_data_is_icmpv4_rsp(skb) &&
			    (adapter->track_dest_ipv4 ==
					qdf_nbuf_get_icmpv4_src_ip(skb))) {
				++adapter->hdd_stats.hdd_icmpv4_stats.
							rx_icmpv4_rsp_count;
				*pkt_type =
				CONNECTIVITY_CHECK_SET_ICMPV4;
				QDF_TRACE(QDF_MODULE_ID_HDD_DATA,
					  QDF_TRACE_LEVEL_INFO_HIGH,
					  "%s : ICMPv4 Res packet", __func__);
			}
		} else if (qdf_nbuf_is_ipv4_tcp_pkt(skb)) {
			if (qdf_nbuf_data_is_tcp_syn_ack(skb) &&
			    (adapter->track_dest_port ==
					qdf_nbuf_data_get_tcp_src_port(skb))) {
				++adapter->hdd_stats.hdd_tcp_stats.
							rx_tcp_syn_ack_count;
				adapter->hdd_stats.hdd_tcp_stats.
					is_tcp_syn_ack_rcv = true;
				*pkt_type =
				CONNECTIVITY_CHECK_SET_TCP_SYN_ACK;
				QDF_TRACE(QDF_MODULE_ID_HDD_DATA,
					  QDF_TRACE_LEVEL_INFO_HIGH,
					  "%s : TCP Syn ack packet", __func__);
			}
		} else if (qdf_nbuf_is_ipv4_udp_pkt(skb)) {
			if (qdf_nbuf_data_is_dns_response(skb) &&
			    hdd_tx_rx_is_dns_domain_name_match(skb, adapter)) {
				++adapter->hdd_stats.hdd_dns_stats.
							rx_dns_rsp_count;
				*pkt_type = CONNECTIVITY_CHECK_SET_DNS;
				QDF_TRACE(QDF_MODULE_ID_HDD_DATA,
					  QDF_TRACE_LEVEL_INFO_HIGH,
					  "%s : DNS response packet", __func__);
			}
		}
		break;

	case PKT_TYPE_TX_DROPPED:
		switch (*pkt_type) {
		case CONNECTIVITY_CHECK_SET_ICMPV4:
			++adapter->hdd_stats.hdd_icmpv4_stats.tx_dropped;
			QDF_TRACE(QDF_MODULE_ID_HDD_DATA,
				  QDF_TRACE_LEVEL_INFO_HIGH,
				  "%s : ICMPv4 Req packet dropped", __func__);
			break;
		case CONNECTIVITY_CHECK_SET_TCP_SYN:
			++adapter->hdd_stats.hdd_tcp_stats.tx_tcp_syn_dropped;
			QDF_TRACE(QDF_MODULE_ID_HDD_DATA,
				  QDF_TRACE_LEVEL_INFO_HIGH,
				  "%s : TCP syn packet dropped", __func__);
			break;
		case CONNECTIVITY_CHECK_SET_TCP_ACK:
			++adapter->hdd_stats.hdd_tcp_stats.tx_tcp_ack_dropped;
			QDF_TRACE(QDF_MODULE_ID_HDD_DATA,
				  QDF_TRACE_LEVEL_INFO_HIGH,
				  "%s : TCP ack packet dropped", __func__);
			break;
		case CONNECTIVITY_CHECK_SET_DNS:
			++adapter->hdd_stats.hdd_dns_stats.tx_dropped;
			QDF_TRACE(QDF_MODULE_ID_HDD_DATA,
				  QDF_TRACE_LEVEL_INFO_HIGH,
				  "%s : DNS query packet dropped", __func__);
			break;
		default:
			break;
		}
		break;
	case PKT_TYPE_RX_DELIVERED:
		switch (*pkt_type) {
		case CONNECTIVITY_CHECK_SET_ICMPV4:
			++adapter->hdd_stats.hdd_icmpv4_stats.rx_delivered;
			break;
		case CONNECTIVITY_CHECK_SET_TCP_SYN_ACK:
			++adapter->hdd_stats.hdd_tcp_stats.rx_delivered;
			break;
		case CONNECTIVITY_CHECK_SET_DNS:
			++adapter->hdd_stats.hdd_dns_stats.rx_delivered;
			break;
		default:
			break;
		}
		break;
	case PKT_TYPE_RX_REFUSED:
		switch (*pkt_type) {
		case CONNECTIVITY_CHECK_SET_ICMPV4:
			++adapter->hdd_stats.hdd_icmpv4_stats.rx_refused;
			break;
		case CONNECTIVITY_CHECK_SET_TCP_SYN_ACK:
			++adapter->hdd_stats.hdd_tcp_stats.rx_refused;
			break;
		case CONNECTIVITY_CHECK_SET_DNS:
			++adapter->hdd_stats.hdd_dns_stats.rx_refused;
			break;
		default:
			break;
		}
		break;
	case PKT_TYPE_TX_ACK_CNT:
		switch (*pkt_type) {
		case CONNECTIVITY_CHECK_SET_ICMPV4:
			++adapter->hdd_stats.hdd_icmpv4_stats.tx_ack_cnt;
			break;
		case CONNECTIVITY_CHECK_SET_TCP_SYN:
			++adapter->hdd_stats.hdd_tcp_stats.tx_tcp_syn_ack_cnt;
			break;
		case CONNECTIVITY_CHECK_SET_TCP_ACK:
			++adapter->hdd_stats.hdd_tcp_stats.tx_tcp_ack_ack_cnt;
			break;
		case CONNECTIVITY_CHECK_SET_DNS:
			++adapter->hdd_stats.hdd_dns_stats.tx_ack_cnt;
			break;
		default:
			break;
		}
		break;
	default:
		break;
	}
}

/**
 * hdd_is_xmit_allowed_on_ndi() - Verify if xmit is allowed on NDI
 * @adapter: The adapter structure
 *
 * Return: True if xmit is allowed on NDI and false otherwise
 */
static bool hdd_is_xmit_allowed_on_ndi(struct hdd_adapter *adapter)
{
	enum nan_datapath_state state;

	state = ucfg_nan_get_ndi_state(adapter->vdev);
	return (state == NAN_DATA_NDI_CREATED_STATE ||
		state == NAN_DATA_CONNECTED_STATE ||
		state == NAN_DATA_CONNECTING_STATE ||
		state == NAN_DATA_PEER_CREATE_STATE);
}

/**
 * hdd_get_transmit_mac_addr() - Get the mac address to validate the xmit
 * @adapter: The adapter structure
 * @skb: The network buffer
 * @mac_addr_tx_allowed: The mac address to be filled
 *
 * Return: None
 */
static
void hdd_get_transmit_mac_addr(struct hdd_adapter *adapter, struct sk_buff *skb,
			       struct qdf_mac_addr *mac_addr_tx_allowed)
{
	struct hdd_station_ctx *sta_ctx = &adapter->session.station;
	bool is_mc_bc_addr = false;

	if (QDF_NBUF_CB_GET_IS_BCAST(skb) || QDF_NBUF_CB_GET_IS_MCAST(skb))
		is_mc_bc_addr = true;

	if (adapter->device_mode == QDF_IBSS_MODE) {
		if (is_mc_bc_addr)
			qdf_copy_macaddr(mac_addr_tx_allowed,
					 &adapter->mac_addr);
		else
			qdf_copy_macaddr(mac_addr_tx_allowed,
					 (struct qdf_mac_addr *)skb->data);
	} else if (adapter->device_mode == QDF_NDI_MODE &&
		   hdd_is_xmit_allowed_on_ndi(adapter)) {
		if (is_mc_bc_addr)
			qdf_copy_macaddr(mac_addr_tx_allowed,
					 &adapter->mac_addr);
		else
			qdf_copy_macaddr(mac_addr_tx_allowed,
					 (struct qdf_mac_addr *)skb->data);
	} else {
		if (sta_ctx->conn_info.conn_state ==
		    eConnectionState_Associated)
			qdf_copy_macaddr(mac_addr_tx_allowed,
					 &sta_ctx->conn_info.bssid);
	}
}

/**
 * __hdd_hard_start_xmit() - Transmit a frame
 * @skb: pointer to OS packet (sk_buff)
 * @dev: pointer to network device
 *
 * Function registered with the Linux OS for transmitting
 * packets. This version of the function directly passes
 * the packet to Transport Layer.
 * In case of any packet drop or error, log the error with
 * INFO HIGH/LOW/MEDIUM to avoid excessive logging in kmsg.
 *
 * Return: None
 */
static void __hdd_hard_start_xmit(struct sk_buff *skb,
				  struct net_device *dev)
{
	QDF_STATUS status;
	sme_ac_enum_type ac;
	enum sme_qos_wmmuptype up;
	struct hdd_adapter *adapter = WLAN_HDD_GET_PRIV_PTR(dev);
	bool granted;
	struct hdd_station_ctx *sta_ctx = &adapter->session.station;
	struct qdf_mac_addr *mac_addr;
	struct qdf_mac_addr mac_addr_tx_allowed = QDF_MAC_ADDR_ZERO_INIT;
	uint8_t pkt_type = 0;
	bool is_arp = false;
	struct wlan_objmgr_vdev *vdev;
<<<<<<< HEAD
	struct hdd_context *hdd_ctx = adapter->hdd_ctx;
=======
	struct hdd_context *hdd_ctx;
	void *soc = cds_get_context(QDF_MODULE_ID_SOC);
>>>>>>> 5d8474a2

#ifdef QCA_WIFI_FTM
	if (hdd_get_conparam() == QDF_GLOBAL_FTM_MODE) {
		kfree_skb(skb);
		return;
	}
#endif

	++adapter->hdd_stats.tx_rx_stats.tx_called;
	adapter->hdd_stats.tx_rx_stats.cont_txtimeout_cnt = 0;
	mac_addr = (struct qdf_mac_addr *)skb->data;

	if (cds_is_driver_recovering() || cds_is_driver_in_bad_state() ||
	    cds_is_load_or_unload_in_progress()) {
		QDF_TRACE_DEBUG_RL(QDF_MODULE_ID_HDD_DATA,
				   "Recovery/(Un)load in progress, dropping the packet");
<<<<<<< HEAD
=======
		goto drop_pkt;
	}

	hdd_ctx = adapter->hdd_ctx;
	if (wlan_hdd_validate_context(hdd_ctx)) {
		QDF_TRACE_DEBUG_RL(QDF_MODULE_ID_HDD_DATA,
				   "Invalid HDD context");
>>>>>>> 5d8474a2
		goto drop_pkt;
	}

	wlan_hdd_classify_pkt(skb);
	if (QDF_NBUF_CB_GET_PACKET_TYPE(skb) == QDF_NBUF_CB_PACKET_TYPE_ARP) {
		if (qdf_nbuf_data_is_arp_req(skb) &&
		    (adapter->track_arp_ip == qdf_nbuf_get_arp_tgt_ip(skb))) {
			is_arp = true;
			++adapter->hdd_stats.hdd_arp_stats.tx_arp_req_count;
			QDF_TRACE(QDF_MODULE_ID_HDD_DATA,
				  QDF_TRACE_LEVEL_INFO_HIGH,
					"%s : ARP packet", __func__);
		}
	}
	/* track connectivity stats */
	if (adapter->pkt_type_bitmap)
		hdd_tx_rx_collect_connectivity_stats_info(skb, adapter,
						PKT_TYPE_REQ, &pkt_type);

	hdd_get_transmit_mac_addr(adapter, skb, &mac_addr_tx_allowed);
	if (qdf_is_macaddr_zero(&mac_addr_tx_allowed)) {
		QDF_TRACE(QDF_MODULE_ID_HDD_DATA, QDF_TRACE_LEVEL_INFO_HIGH,
			  "tx not allowed, transmit operation suspended");
		goto drop_pkt;
	}

	hdd_get_tx_resource(adapter, mac_addr,
			    WLAN_HDD_TX_FLOW_CONTROL_OS_Q_BLOCK_TIME);

	/* Get TL AC corresponding to Qdisc queue index/AC. */
	ac = hdd_qdisc_ac_to_tl_ac[skb->queue_mapping];

	if (!qdf_nbuf_ipa_owned_get(skb)) {
		skb = hdd_skb_orphan(adapter, skb);
		if (!skb)
			goto drop_pkt_accounting;
	}

	/*
	 * Add SKB to internal tracking table before further processing
	 * in WLAN driver.
	 */
	qdf_net_buf_debug_acquire_skb(skb, __FILE__, __LINE__);

	/*
	 * user priority from IP header, which is already extracted and set from
	 * select_queue call back function
	 */
	up = skb->priority;

	++adapter->hdd_stats.tx_rx_stats.tx_classified_ac[ac];
#ifdef HDD_WMM_DEBUG
	QDF_TRACE(QDF_MODULE_ID_HDD_DATA, QDF_TRACE_LEVEL_DEBUG,
		  "%s: Classified as ac %d up %d", __func__, ac, up);
#endif /* HDD_WMM_DEBUG */

	if (HDD_PSB_CHANGED == adapter->psb_changed) {
		/*
		 * Function which will determine acquire admittance for a
		 * WMM AC is required or not based on psb configuration done
		 * in the framework
		 */
		hdd_wmm_acquire_access_required(adapter, ac);
	}
	/*
	 * Make sure we already have access to this access category
	 * or it is EAPOL or WAPI frame during initial authentication which
	 * can have artifically boosted higher qos priority.
	 */

	if (((adapter->psb_changed & (1 << ac)) &&
		likely(adapter->hdd_wmm_status.ac_status[ac].
			is_access_allowed)) ||
		((sta_ctx->conn_info.is_authenticated == false) &&
		 (QDF_NBUF_CB_PACKET_TYPE_EAPOL ==
			QDF_NBUF_CB_GET_PACKET_TYPE(skb) ||
		  QDF_NBUF_CB_PACKET_TYPE_WAPI ==
			QDF_NBUF_CB_GET_PACKET_TYPE(skb)))) {
		granted = true;
	} else {
		status = hdd_wmm_acquire_access(adapter, ac, &granted);
		adapter->psb_changed |= (1 << ac);
	}

	if (!granted) {
		bool isDefaultAc = false;
		/*
		 * ADDTS request for this AC is sent, for now
		 * send this packet through next available lower
		 * Access category until ADDTS negotiation completes.
		 */
		while (!likely
			       (adapter->hdd_wmm_status.ac_status[ac].
			       is_access_allowed)) {
			switch (ac) {
			case SME_AC_VO:
				ac = SME_AC_VI;
				up = SME_QOS_WMM_UP_VI;
				break;
			case SME_AC_VI:
				ac = SME_AC_BE;
				up = SME_QOS_WMM_UP_BE;
				break;
			case SME_AC_BE:
				ac = SME_AC_BK;
				up = SME_QOS_WMM_UP_BK;
				break;
			default:
				ac = SME_AC_BK;
				up = SME_QOS_WMM_UP_BK;
				isDefaultAc = true;
				break;
			}
			if (isDefaultAc)
				break;
		}
		skb->priority = up;
		skb->queue_mapping = hdd_linux_up_to_ac_map[up];
	}

	adapter->stats.tx_bytes += skb->len;

	vdev = hdd_objmgr_get_vdev(adapter);
	if (vdev) {
		ucfg_tdls_update_tx_pkt_cnt(vdev, mac_addr);
		hdd_objmgr_put_vdev(vdev);
	}

	if (qdf_nbuf_is_tso(skb)) {
		adapter->stats.tx_packets += qdf_nbuf_get_tso_num_seg(skb);
	} else {
		++adapter->stats.tx_packets;
		hdd_ctx->no_tx_offload_pkt_cnt++;
	}

	hdd_event_eapol_log(skb, QDF_TX);
	QDF_NBUF_CB_TX_PACKET_TRACK(skb) = QDF_NBUF_TX_PKT_DATA_TRACK;
	QDF_NBUF_UPDATE_TX_PKT_COUNT(skb, QDF_NBUF_TX_PKT_HDD);

	qdf_dp_trace_set_track(skb, QDF_TX);

	DPTRACE(qdf_dp_trace(skb, QDF_DP_TRACE_HDD_TX_PACKET_PTR_RECORD,
			QDF_TRACE_DEFAULT_PDEV_ID, qdf_nbuf_data_addr(skb),
			sizeof(qdf_nbuf_data(skb)),
			QDF_TX));

	if (!hdd_is_tx_allowed(skb, adapter->vdev_id,
			       mac_addr_tx_allowed.bytes)) {
		QDF_TRACE(QDF_MODULE_ID_HDD_DATA,
			  QDF_TRACE_LEVEL_INFO_HIGH,
			  FL("Tx not allowed for sta: "
			  QDF_MAC_ADDR_STR), QDF_MAC_ADDR_ARRAY(
			  mac_addr_tx_allowed.bytes));
		++adapter->hdd_stats.tx_rx_stats.tx_dropped_ac[ac];
		goto drop_pkt_and_release_skb;
	}

	/* check whether need to linearize skb, like non-linear udp data */
	if (hdd_skb_nontso_linearize(skb) != QDF_STATUS_SUCCESS) {
		QDF_TRACE(QDF_MODULE_ID_HDD_DATA,
			  QDF_TRACE_LEVEL_INFO_HIGH,
			  "%s: skb %pK linearize failed. drop the pkt",
			  __func__, skb);
		++adapter->hdd_stats.tx_rx_stats.tx_dropped_ac[ac];
		goto drop_pkt_and_release_skb;
	}

	/*
	 * If a transmit function is not registered, drop packet
	 */
	if (!adapter->tx_fn) {
		QDF_TRACE(QDF_MODULE_ID_HDD_SAP_DATA, QDF_TRACE_LEVEL_INFO_HIGH,
			 "%s: TX function not registered by the data path",
			 __func__);
		++adapter->hdd_stats.tx_rx_stats.tx_dropped_ac[ac];
		goto drop_pkt_and_release_skb;
	}

	if (adapter->tx_fn(soc, adapter->vdev_id, (qdf_nbuf_t)skb)) {
		QDF_TRACE(QDF_MODULE_ID_HDD_DATA, QDF_TRACE_LEVEL_INFO_HIGH,
			  "%s: Failed to send packet to txrx for sta_id: "
			  QDF_MAC_ADDR_STR,
			  __func__, QDF_MAC_ADDR_ARRAY(mac_addr->bytes));
		++adapter->hdd_stats.tx_rx_stats.tx_dropped_ac[ac];
		goto drop_pkt_and_release_skb;
	}

	netif_trans_update(dev);

	wlan_hdd_sar_unsolicited_timer_start(hdd_ctx);

	return;

drop_pkt_and_release_skb:
	qdf_net_buf_debug_release_skb(skb);
drop_pkt:

	/* track connectivity stats */
	if (adapter->pkt_type_bitmap)
		hdd_tx_rx_collect_connectivity_stats_info(skb, adapter,
							  PKT_TYPE_TX_DROPPED,
							  &pkt_type);
	qdf_dp_trace_data_pkt(skb, QDF_TRACE_DEFAULT_PDEV_ID,
			      QDF_DP_TRACE_DROP_PACKET_RECORD, 0,
			      QDF_TX);
	kfree_skb(skb);

drop_pkt_accounting:

	++adapter->stats.tx_dropped;
	++adapter->hdd_stats.tx_rx_stats.tx_dropped;
	if (is_arp) {
		++adapter->hdd_stats.hdd_arp_stats.tx_dropped;
		QDF_TRACE(QDF_MODULE_ID_HDD_DATA, QDF_TRACE_LEVEL_INFO_HIGH,
			"%s : ARP packet dropped", __func__);
	}
}

/**
 * hdd_hard_start_xmit() - Wrapper function to protect
 * __hdd_hard_start_xmit from SSR
 * @skb: pointer to OS packet
 * @net_dev: pointer to net_device structure
 *
 * Function called by OS if any packet needs to transmit.
 *
 * Return: Always returns NETDEV_TX_OK
 */
netdev_tx_t hdd_hard_start_xmit(struct sk_buff *skb, struct net_device *net_dev)
{
	struct osif_vdev_sync *vdev_sync;

	if (osif_vdev_sync_op_start(net_dev, &vdev_sync)) {
		hdd_debug_rl("Operation on net_dev is not permitted");
		kfree_skb(skb);
		return NETDEV_TX_OK;
	}

	__hdd_hard_start_xmit(skb, net_dev);

	osif_vdev_sync_op_stop(vdev_sync);

	return NETDEV_TX_OK;
}

/**
 * __hdd_tx_timeout() - TX timeout handler
 * @dev: pointer to network device
 *
 * This function is registered as a netdev ndo_tx_timeout method, and
 * is invoked by the kernel if the driver takes too long to transmit a
 * frame.
 *
 * Return: None
 */
static void __hdd_tx_timeout(struct net_device *dev)
{
	struct hdd_adapter *adapter = WLAN_HDD_GET_PRIV_PTR(dev);
	struct hdd_context *hdd_ctx;
	struct netdev_queue *txq;
	void *soc = cds_get_context(QDF_MODULE_ID_SOC);
	u64 diff_jiffies;
	int i = 0;

	hdd_ctx = WLAN_HDD_GET_CTX(adapter);

	if (hdd_ctx->hdd_wlan_suspended) {
		hdd_debug("Device is suspended, ignore WD timeout");
		return;
	}

	TX_TIMEOUT_TRACE(dev, QDF_MODULE_ID_HDD_DATA);
	DPTRACE(qdf_dp_trace(NULL, QDF_DP_TRACE_HDD_TX_TIMEOUT,
				QDF_TRACE_DEFAULT_PDEV_ID,
				NULL, 0, QDF_TX));

	/* Getting here implies we disabled the TX queues for too
	 * long. Queues are disabled either because of disassociation
	 * or low resource scenarios. In case of disassociation it is
	 * ok to ignore this. But if associated, we have do possible
	 * recovery here
	 */

	for (i = 0; i < NUM_TX_QUEUES; i++) {
		txq = netdev_get_tx_queue(dev, i);
		hdd_debug("Queue: %d status: %d txq->trans_start: %lu",
			  i, netif_tx_queue_stopped(txq), txq->trans_start);
	}

	hdd_debug("carrier state: %d", netif_carrier_ok(dev));

	wlan_hdd_display_adapter_netif_queue_history(adapter);

	cdp_dump_flow_pool_info(cds_get_context(QDF_MODULE_ID_SOC));

	++adapter->hdd_stats.tx_rx_stats.tx_timeout_cnt;
	++adapter->hdd_stats.tx_rx_stats.cont_txtimeout_cnt;

	diff_jiffies = jiffies -
		       adapter->hdd_stats.tx_rx_stats.jiffies_last_txtimeout;

	if ((adapter->hdd_stats.tx_rx_stats.cont_txtimeout_cnt > 1) &&
	    (diff_jiffies > (HDD_TX_TIMEOUT * 2))) {
		/*
		 * In case when there is no traffic is running, it may
		 * possible tx time-out may once happen and later system
		 * recovered then continuous tx timeout count has to be
		 * reset as it is gets modified only when traffic is running.
		 * If over a period of time if this count reaches to threshold
		 * then host triggers a false subsystem restart. In genuine
		 * time out case kernel will call the tx time-out back to back
		 * at interval of HDD_TX_TIMEOUT. Here now check if previous
		 * TX TIME out has occurred more than twice of HDD_TX_TIMEOUT
		 * back then host may recovered here from data stall.
		 */
		adapter->hdd_stats.tx_rx_stats.cont_txtimeout_cnt = 0;
		QDF_TRACE(QDF_MODULE_ID_HDD_DATA, QDF_TRACE_LEVEL_DEBUG,
			  "Reset continuous tx timeout stat");
	}

	adapter->hdd_stats.tx_rx_stats.jiffies_last_txtimeout = jiffies;

	if (adapter->hdd_stats.tx_rx_stats.cont_txtimeout_cnt >
	    HDD_TX_STALL_THRESHOLD) {
		QDF_TRACE(QDF_MODULE_ID_HDD_DATA, QDF_TRACE_LEVEL_ERROR,
			  "Data stall due to continuous TX timeouts");
		adapter->hdd_stats.tx_rx_stats.cont_txtimeout_cnt = 0;

		if (cdp_cfg_get(soc, cfg_dp_enable_data_stall))
			cdp_post_data_stall_event(soc,
					  cds_get_context(QDF_MODULE_ID_TXRX),
					  DATA_STALL_LOG_INDICATOR_HOST_DRIVER,
					  DATA_STALL_LOG_HOST_STA_TX_TIMEOUT,
					  OL_TXRX_PDEV_ID, 0xFF,
					  DATA_STALL_LOG_RECOVERY_TRIGGER_PDR);
	}
}

/**
 * hdd_tx_timeout() - Wrapper function to protect __hdd_tx_timeout from SSR
 * @net_dev: pointer to net_device structure
 *
 * Function called by OS if there is any timeout during transmission.
 * Since HDD simply enqueues packet and returns control to OS right away,
 * this would never be invoked
 *
 * Return: none
 */
void hdd_tx_timeout(struct net_device *net_dev)
{
	struct osif_vdev_sync *vdev_sync;

	if (osif_vdev_sync_op_start(net_dev, &vdev_sync))
		return;

	__hdd_tx_timeout(net_dev);

	osif_vdev_sync_op_stop(vdev_sync);
}

/**
 * @hdd_init_tx_rx() - Initialize Tx/RX module
 * @adapter: pointer to adapter context
 *
 * Return: QDF_STATUS_E_FAILURE if any errors encountered,
 *	   QDF_STATUS_SUCCESS otherwise
 */
QDF_STATUS hdd_init_tx_rx(struct hdd_adapter *adapter)
{
	QDF_STATUS status = QDF_STATUS_SUCCESS;

	if (!adapter) {
		hdd_err("adapter is NULL");
		QDF_ASSERT(0);
		return QDF_STATUS_E_FAILURE;
	}

	return status;
}

/**
 * @hdd_deinit_tx_rx() - Deinitialize Tx/RX module
 * @adapter: pointer to adapter context
 *
 * Return: QDF_STATUS_E_FAILURE if any errors encountered,
 *	   QDF_STATUS_SUCCESS otherwise
 */
QDF_STATUS hdd_deinit_tx_rx(struct hdd_adapter *adapter)
{
	QDF_BUG(adapter);
	if (!adapter)
		return QDF_STATUS_E_FAILURE;

	adapter->tx_fn = NULL;

	return QDF_STATUS_SUCCESS;
}

#ifdef FEATURE_MONITOR_MODE_SUPPORT
QDF_STATUS hdd_mon_rx_packet_cbk(void *context, qdf_nbuf_t rxbuf)
{
	struct hdd_adapter *adapter;
	int rxstat;
	struct sk_buff *skb;
	struct sk_buff *skb_next;
	unsigned int cpu_index;

	/* Sanity check on inputs */
	if ((!context) || (!rxbuf)) {
		QDF_TRACE(QDF_MODULE_ID_HDD_DATA, QDF_TRACE_LEVEL_ERROR,
			  "%s: Null params being passed", __func__);
		return QDF_STATUS_E_FAILURE;
	}

	adapter = (struct hdd_adapter *)context;
	if ((!adapter) || (WLAN_HDD_ADAPTER_MAGIC != adapter->magic)) {
		QDF_TRACE(QDF_MODULE_ID_HDD_DATA, QDF_TRACE_LEVEL_ERROR,
			  "invalid adapter %pK", adapter);
		return QDF_STATUS_E_FAILURE;
	}

	cpu_index = wlan_hdd_get_cpu();

	/* walk the chain until all are processed */
	skb = (struct sk_buff *) rxbuf;
	while (skb) {
		skb_next = skb->next;
		skb->dev = adapter->dev;

		++adapter->hdd_stats.tx_rx_stats.rx_packets[cpu_index];
		++adapter->stats.rx_packets;
		adapter->stats.rx_bytes += skb->len;

		/* Remove SKB from internal tracking table before submitting
		 * it to stack
		 */
		qdf_net_buf_debug_release_skb(skb);

		/*
		 * If this is not a last packet on the chain
		 * Just put packet into backlog queue, not scheduling RX sirq
		 */
		if (skb->next) {
			rxstat = netif_rx(skb);
		} else {
			/*
			 * This is the last packet on the chain
			 * Scheduling rx sirq
			 */
			rxstat = netif_rx_ni(skb);
		}

		if (NET_RX_SUCCESS == rxstat)
			++adapter->
				hdd_stats.tx_rx_stats.rx_delivered[cpu_index];
		else
			++adapter->hdd_stats.tx_rx_stats.rx_refused[cpu_index];

		skb = skb_next;
	}

	return QDF_STATUS_SUCCESS;
}
#endif

/*
 * hdd_is_mcast_replay() - checks if pkt is multicast replay
 * @skb: packet skb
 *
 * Return: true if replayed multicast pkt, false otherwise
 */
static bool hdd_is_mcast_replay(struct sk_buff *skb)
{
	struct ethhdr *eth;

	eth = eth_hdr(skb);
	if (unlikely(skb->pkt_type == PACKET_MULTICAST)) {
		if (unlikely(ether_addr_equal(eth->h_source,
				skb->dev->dev_addr)))
			return true;
	}
	return false;
}

/**
 * hdd_is_arp_local() - check if local or non local arp
 * @skb: pointer to sk_buff
 *
 * Return: true if local arp or false otherwise.
 */
static bool hdd_is_arp_local(struct sk_buff *skb)
{
	struct arphdr *arp;
	struct in_ifaddr **ifap = NULL;
	struct in_ifaddr *ifa = NULL;
	struct in_device *in_dev;
	unsigned char *arp_ptr;
	__be32 tip;

	arp = (struct arphdr *)skb->data;
	if (arp->ar_op == htons(ARPOP_REQUEST)) {
		in_dev = __in_dev_get_rtnl(skb->dev);
		if (in_dev) {
			for (ifap = &in_dev->ifa_list; (ifa = *ifap) != NULL;
				ifap = &ifa->ifa_next) {
				if (!strcmp(skb->dev->name, ifa->ifa_label))
					break;
			}
		}

		if (ifa && ifa->ifa_local) {
			arp_ptr = (unsigned char *)(arp + 1);
			arp_ptr += (skb->dev->addr_len + 4 +
					skb->dev->addr_len);
			memcpy(&tip, arp_ptr, 4);
			hdd_debug("ARP packet: local IP: %x dest IP: %x",
				ifa->ifa_local, tip);
			if (ifa->ifa_local == tip)
				return true;
		}
	}

	return false;
}

/**
 * hdd_is_rx_wake_lock_needed() - check if wake lock is needed
 * @skb: pointer to sk_buff
 *
 * RX wake lock is needed for:
 * 1) Unicast data packet OR
 * 2) Local ARP data packet
 *
 * Return: true if wake lock is needed or false otherwise.
 */
static bool hdd_is_rx_wake_lock_needed(struct sk_buff *skb)
{
	if ((skb->pkt_type != PACKET_BROADCAST &&
	     skb->pkt_type != PACKET_MULTICAST) || hdd_is_arp_local(skb))
		return true;

	return false;
}

#ifdef RECEIVE_OFFLOAD
/**
 * hdd_resolve_rx_ol_mode() - Resolve Rx offload method, LRO or GRO
 * @hdd_ctx: pointer to HDD Station Context
 *
 * Return: None
 */
static void hdd_resolve_rx_ol_mode(struct hdd_context *hdd_ctx)
{
	void *soc;

	soc = cds_get_context(QDF_MODULE_ID_SOC);

	if (!(cdp_cfg_get(soc, cfg_dp_lro_enable) ^
	    cdp_cfg_get(soc, cfg_dp_gro_enable))) {
		cdp_cfg_get(soc, cfg_dp_lro_enable) &&
			cdp_cfg_get(soc, cfg_dp_gro_enable) ?
		hdd_debug("Can't enable both LRO and GRO, disabling Rx offload") :
		hdd_debug("LRO and GRO both are disabled");
		hdd_ctx->ol_enable = 0;
	} else if (cdp_cfg_get(soc, cfg_dp_lro_enable)) {
		hdd_debug("Rx offload LRO is enabled");
		hdd_ctx->ol_enable = CFG_LRO_ENABLED;
	} else {
		hdd_debug("Rx offload: GRO is enabled");
		hdd_ctx->ol_enable = CFG_GRO_ENABLED;
	}
}

/**
 * hdd_gro_rx_bh_disable() - GRO RX/flush function.
 * @napi_to_use: napi to be used to give packets to the stack, gro flush
 * @skb: pointer to sk_buff
 *
 * Function calls napi_gro_receive for the skb. If the skb indicates that a
 * flush needs to be done (set by the lower DP layer), the function also calls
 * napi_gro_flush. Local softirqs are disabled (and later enabled) while making
 * napi_gro__ calls.
 *
 * Return: QDF_STATUS_SUCCESS if not dropped by napi_gro_receive or
 *	   QDF error code.
 */
static QDF_STATUS hdd_gro_rx_bh_disable(struct hdd_adapter *adapter,
					struct napi_struct *napi_to_use,
					struct sk_buff *skb)
{
	QDF_STATUS status = QDF_STATUS_SUCCESS;
	struct hdd_context *hdd_ctx = adapter->hdd_ctx;
	gro_result_t gro_res;

	skb_set_hash(skb, QDF_NBUF_CB_RX_FLOW_ID(skb), PKT_HASH_TYPE_L4);

	local_bh_disable();
	gro_res = napi_gro_receive(napi_to_use, skb);

	if (hdd_get_current_throughput_level(hdd_ctx) == PLD_BUS_WIDTH_IDLE) {
		if (gro_res != GRO_DROP && gro_res != GRO_NORMAL) {
			adapter->hdd_stats.tx_rx_stats.
					rx_gro_low_tput_flush++;
			napi_gro_flush(napi_to_use, false);
		}
	}
	local_bh_enable();

	if (gro_res == GRO_DROP)
		status = QDF_STATUS_E_GRO_DROP;

	return status;
}

/**
 * hdd_gro_rx_dp_thread() - Handle Rx procesing via GRO for DP thread
 * @adapter: pointer to adapter context
 * @skb: pointer to sk_buff
 *
 * Return: QDF_STATUS_SUCCESS if processed via GRO or non zero return code
 */
static
QDF_STATUS hdd_gro_rx_dp_thread(struct hdd_adapter *adapter,
				struct sk_buff *skb)
{
	struct napi_struct *napi_to_use = NULL;
	QDF_STATUS status = QDF_STATUS_E_FAILURE;

	if (!adapter->hdd_ctx->enable_dp_rx_threads) {
		hdd_dp_err_rl("gro not supported without DP RX thread!");
		return status;
	}

	napi_to_use =
		dp_rx_get_napi_context(cds_get_context(QDF_MODULE_ID_SOC),
				       QDF_NBUF_CB_RX_CTX_ID(skb));

	if (!napi_to_use) {
		hdd_dp_err_rl("no napi to use for GRO!");
		return status;
	}

	status = hdd_gro_rx_bh_disable(adapter, napi_to_use, skb);

	return status;
}

/**
 * hdd_gro_rx_legacy() - Handle Rx processing via GRO for ihelium based targets
 * @adapter: pointer to adapter context
 * @skb: pointer to sk_buff
 *
 * Supports GRO for only station mode
 *
 * Return: QDF_STATUS_SUCCESS if processed via GRO or non zero return code
 */
static
QDF_STATUS hdd_gro_rx_legacy(struct hdd_adapter *adapter, struct sk_buff *skb)
{
	struct qca_napi_info *qca_napii;
	struct qca_napi_data *napid;
	struct napi_struct *napi_to_use;
	QDF_STATUS status = QDF_STATUS_E_FAILURE;
	struct hdd_context *hdd_ctx = adapter->hdd_ctx;

	/* Only enabling it for STA mode like LRO today */
	if (QDF_STA_MODE != adapter->device_mode)
		return QDF_STATUS_E_NOSUPPORT;

	if (qdf_atomic_read(&hdd_ctx->disable_rx_ol_in_low_tput) ||
	    qdf_atomic_read(&hdd_ctx->disable_rx_ol_in_concurrency))
		return QDF_STATUS_E_NOSUPPORT;

	napid = hdd_napi_get_all();
	if (unlikely(!napid))
		goto out;

	qca_napii = hif_get_napi(QDF_NBUF_CB_RX_CTX_ID(skb), napid);
	if (unlikely(!qca_napii))
		goto out;

	/*
	 * As we are breaking context in Rxthread mode, there is rx_thread NAPI
	 * corresponds each hif_napi.
	 */
	if (adapter->hdd_ctx->enable_rxthread)
		napi_to_use =  &qca_napii->rx_thread_napi;
	else
		napi_to_use = &qca_napii->napi;

	status = hdd_gro_rx_bh_disable(adapter, napi_to_use, skb);
out:

	return status;
}

/**
 * hdd_rxthread_napi_gro_flush() - GRO flush callback for NAPI+Rx_Thread Rx mode
 * @data: hif NAPI context
 *
 * Return: none
 */
static void hdd_rxthread_napi_gro_flush(void *data)
{
	struct qca_napi_info *qca_napii = (struct qca_napi_info *)data;

	local_bh_disable();
	/*
	 * As we are breaking context in Rxthread mode, there is rx_thread NAPI
	 * corresponds each hif_napi.
	 */
	napi_gro_flush(&qca_napii->rx_thread_napi, false);
	local_bh_enable();
}

/**
 * hdd_hif_napi_gro_flush() - GRO flush callback for NAPI Rx mode
 * @data: hif NAPI context
 *
 * Return: none
 */
static void hdd_hif_napi_gro_flush(void *data)
{
	struct qca_napi_info *qca_napii = (struct qca_napi_info *)data;

	local_bh_disable();
	napi_gro_flush(&qca_napii->napi, false);
	local_bh_enable();
}

#ifdef FEATURE_LRO
/**
 * hdd_qdf_lro_flush() - LRO flush wrapper
 * @data: hif NAPI context
 *
 * Return: none
 */
static void hdd_qdf_lro_flush(void *data)
{
	struct qca_napi_info *qca_napii = (struct qca_napi_info *)data;
	qdf_lro_ctx_t qdf_lro_ctx = qca_napii->lro_ctx;

	qdf_lro_flush(qdf_lro_ctx);
}
#else
static void hdd_qdf_lro_flush(void *data)
{
}
#endif

/**
 * hdd_register_rx_ol() - Register LRO/GRO rx processing callbacks
 * @hdd_ctx: pointer to hdd_ctx
 * @lithium_based_target: whether its a lithium arch based target or not
 *
 * Return: none
 */
static void hdd_register_rx_ol_cb(struct hdd_context *hdd_ctx,
				  bool lithium_based_target)
{
	void *soc = cds_get_context(QDF_MODULE_ID_SOC);

	if  (!hdd_ctx) {
		hdd_err("HDD context is NULL");
		return;
	}

	hdd_ctx->en_tcp_delack_no_lro = 0;

	if (!hdd_is_lro_enabled(hdd_ctx)) {
		cdp_register_rx_offld_flush_cb(soc, hdd_qdf_lro_flush);
		hdd_ctx->receive_offload_cb = hdd_lro_rx;
		hdd_debug("LRO is enabled");
	} else if (hdd_ctx->ol_enable == CFG_GRO_ENABLED) {
		if (lithium_based_target) {
		/* no flush registration needed, it happens in DP thread */
			hdd_ctx->receive_offload_cb = hdd_gro_rx_dp_thread;
		} else {
			/*ihelium based targets */
			if (hdd_ctx->enable_rxthread)
				cdp_register_rx_offld_flush_cb(soc,
							       hdd_rxthread_napi_gro_flush);
			else
				cdp_register_rx_offld_flush_cb(soc,
							       hdd_hif_napi_gro_flush);
			hdd_ctx->receive_offload_cb = hdd_gro_rx_legacy;
		}
		hdd_debug("GRO is enabled");
	} else if (HDD_MSM_CFG(hdd_ctx->config->enable_tcp_delack)) {
		hdd_ctx->en_tcp_delack_no_lro = 1;
		hdd_debug("TCP Del ACK is enabled");
	}
}

/**
 * hdd_rx_ol_send_config() - Send RX offload configuration to FW
 * @hdd_ctx: pointer to hdd_ctx
 *
 * This function is only used for non lithium targets. Lithium based targets are
 * sending LRO config to FW in vdev attach implemented in cmn DP layer.
 *
 * Return: 0 on success, non zero on failure
 */
static int hdd_rx_ol_send_config(struct hdd_context *hdd_ctx)
{
	struct cdp_lro_hash_config lro_config = {0};
	/*
	 * This will enable flow steering and Toeplitz hash
	 * So enable it for LRO or GRO processing.
	 */
	if (cfg_get(hdd_ctx->psoc, CFG_DP_GRO) ||
	    cfg_get(hdd_ctx->psoc, CFG_DP_LRO)) {
		lro_config.lro_enable = 1;
		lro_config.tcp_flag = TCPHDR_ACK;
		lro_config.tcp_flag_mask = TCPHDR_FIN | TCPHDR_SYN |
					   TCPHDR_RST | TCPHDR_ACK |
					   TCPHDR_URG | TCPHDR_ECE |
					   TCPHDR_CWR;
	}

	get_random_bytes(lro_config.toeplitz_hash_ipv4,
			 (sizeof(lro_config.toeplitz_hash_ipv4[0]) *
			  LRO_IPV4_SEED_ARR_SZ));

	get_random_bytes(lro_config.toeplitz_hash_ipv6,
			 (sizeof(lro_config.toeplitz_hash_ipv6[0]) *
			  LRO_IPV6_SEED_ARR_SZ));

	if (wma_lro_init(&lro_config))
		return -EAGAIN;
	else
		hdd_debug("LRO Config: lro_enable: 0x%x tcp_flag 0x%x tcp_flag_mask 0x%x",
			  lro_config.lro_enable, lro_config.tcp_flag,
			  lro_config.tcp_flag_mask);

	return 0;
}

int hdd_rx_ol_init(struct hdd_context *hdd_ctx)
{
	int ret = 0;
	bool lithium_based_target = false;

	if (hdd_ctx->target_type == TARGET_TYPE_QCA6290 ||
	    hdd_ctx->target_type == TARGET_TYPE_QCA6390 ||
	    hdd_ctx->target_type == TARGET_TYPE_QCA6490)
		lithium_based_target = true;

	hdd_resolve_rx_ol_mode(hdd_ctx);
	hdd_register_rx_ol_cb(hdd_ctx, lithium_based_target);

	if (!lithium_based_target) {
		ret = hdd_rx_ol_send_config(hdd_ctx);
		if (ret) {
			hdd_ctx->ol_enable = 0;
			hdd_err("Failed to send LRO/GRO configuration! %u", ret);
			return ret;
		}
	}

	return 0;
}

void hdd_disable_rx_ol_in_concurrency(bool disable)
{
	struct hdd_context *hdd_ctx = cds_get_context(QDF_MODULE_ID_HDD);

	if (!hdd_ctx) {
		hdd_err("hdd_ctx is NULL");
		return;
	}

	if (disable) {
		if (HDD_MSM_CFG(hdd_ctx->config->enable_tcp_delack)) {
			struct wlan_rx_tp_data rx_tp_data;

			hdd_info("Enable TCP delack as LRO disabled in concurrency");
			rx_tp_data.rx_tp_flags = TCP_DEL_ACK_IND;
			rx_tp_data.level = GET_CUR_RX_LVL(hdd_ctx);
			wlan_hdd_update_tcp_rx_param(hdd_ctx, &rx_tp_data);
			hdd_ctx->en_tcp_delack_no_lro = 1;
		}
		qdf_atomic_set(&hdd_ctx->disable_rx_ol_in_concurrency, 1);
	} else {
		if (HDD_MSM_CFG(hdd_ctx->config->enable_tcp_delack)) {
			hdd_info("Disable TCP delack as LRO is enabled");
			hdd_ctx->en_tcp_delack_no_lro = 0;
			hdd_reset_tcp_delack(hdd_ctx);
		}
		qdf_atomic_set(&hdd_ctx->disable_rx_ol_in_concurrency, 0);
	}
}

void hdd_disable_rx_ol_for_low_tput(struct hdd_context *hdd_ctx, bool disable)
{
	if (disable)
		qdf_atomic_set(&hdd_ctx->disable_rx_ol_in_low_tput, 1);
	else
		qdf_atomic_set(&hdd_ctx->disable_rx_ol_in_low_tput, 0);
}

#else /* RECEIVE_OFFLOAD */
int hdd_rx_ol_init(struct hdd_context *hdd_ctx)
{
	hdd_err("Rx_OL, LRO/GRO not supported");
	return -EPERM;
}

void hdd_disable_rx_ol_in_concurrency(bool disable)
{
}

void hdd_disable_rx_ol_for_low_tput(struct hdd_context *hdd_ctx, bool disable)
{
}
#endif /* RECEIVE_OFFLOAD */

#ifdef WLAN_FEATURE_TSF_PLUS
static inline void hdd_tsf_timestamp_rx(struct hdd_context *hdd_ctx,
					qdf_nbuf_t netbuf,
					uint64_t target_time)
{
	if (!hdd_tsf_is_rx_set(hdd_ctx))
		return;

	hdd_rx_timestamp(netbuf, target_time);
}
#else
static inline void hdd_tsf_timestamp_rx(struct hdd_context *hdd_ctx,
					qdf_nbuf_t netbuf,
					uint64_t target_time)
{
}
#endif

QDF_STATUS hdd_rx_thread_gro_flush_ind_cbk(void *adapter, int rx_ctx_id)
{
	struct hdd_adapter *hdd_adapter = adapter;

	if (qdf_unlikely((!hdd_adapter) || (!hdd_adapter->hdd_ctx))) {
		hdd_err("Null params being passed");
		return QDF_STATUS_E_FAILURE;
	}

	if (hdd_is_low_tput_gro_enable(hdd_adapter->hdd_ctx)) {
		hdd_adapter->hdd_stats.tx_rx_stats.rx_gro_flush_skip++;
		return QDF_STATUS_SUCCESS;
	}

	return dp_rx_gro_flush_ind(cds_get_context(QDF_MODULE_ID_SOC),
				   rx_ctx_id);
}

QDF_STATUS hdd_rx_pkt_thread_enqueue_cbk(void *adapter,
					 qdf_nbuf_t nbuf_list)
{
	struct hdd_adapter *hdd_adapter;
	uint8_t vdev_id;
	qdf_nbuf_t head_ptr;

	if (qdf_unlikely(!adapter || !nbuf_list)) {
		hdd_err("Null params being passed");
		return QDF_STATUS_E_FAILURE;
	}

	hdd_adapter = (struct hdd_adapter *)adapter;
<<<<<<< HEAD
	if (hdd_validate_adapter(hdd_adapter))
		return QDF_STATUS_E_FAILURE;
=======
	if (hdd_validate_adapter(hdd_adapter)) {
		hdd_err_rl("adapter validate failed");
		return QDF_STATUS_E_FAILURE;
	}
>>>>>>> 5d8474a2

	vdev_id = hdd_adapter->vdev_id;
	head_ptr = nbuf_list;
	while (head_ptr) {
		qdf_nbuf_cb_update_vdev_id(head_ptr, vdev_id);
		head_ptr = qdf_nbuf_next(head_ptr);
	}

	return dp_rx_enqueue_pkt(cds_get_context(QDF_MODULE_ID_SOC), nbuf_list);
}

#ifdef CONFIG_HL_SUPPORT
QDF_STATUS hdd_rx_deliver_to_stack(struct hdd_adapter *adapter,
				   struct sk_buff *skb)
{
	struct hdd_context *hdd_ctx = adapter->hdd_ctx;
	int status = QDF_STATUS_E_FAILURE;
	int netif_status;

	adapter->hdd_stats.tx_rx_stats.rx_non_aggregated++;
	hdd_ctx->no_rx_offload_pkt_cnt++;
	netif_status = netif_rx_ni(skb);

	if (netif_status == NET_RX_SUCCESS)
		status = QDF_STATUS_SUCCESS;

	return status;
}
#else
QDF_STATUS hdd_rx_deliver_to_stack(struct hdd_adapter *adapter,
				   struct sk_buff *skb)
{
	struct hdd_context *hdd_ctx = adapter->hdd_ctx;
	int status = QDF_STATUS_E_FAILURE;
	int netif_status;
	bool skb_receive_offload_ok = false;

	if (QDF_NBUF_CB_RX_TCP_PROTO(skb) &&
	    !QDF_NBUF_CB_RX_PEER_CACHED_FRM(skb))
		skb_receive_offload_ok = true;

	if (skb_receive_offload_ok && hdd_ctx->receive_offload_cb) {
		status = hdd_ctx->receive_offload_cb(adapter, skb);

		if (QDF_IS_STATUS_SUCCESS(status)) {
			adapter->hdd_stats.tx_rx_stats.rx_aggregated++;
			return status;
		}

		if (status == QDF_STATUS_E_GRO_DROP) {
			adapter->hdd_stats.tx_rx_stats.rx_gro_dropped++;
			return status;
		}
	}

	adapter->hdd_stats.tx_rx_stats.rx_non_aggregated++;

	/* Account for GRO/LRO ineligible packets, mostly UDP */
	hdd_ctx->no_rx_offload_pkt_cnt++;

	if (qdf_likely(hdd_ctx->enable_dp_rx_threads ||
		       hdd_ctx->enable_rxthread)) {
		local_bh_disable();
		netif_status = netif_receive_skb(skb);
		local_bh_enable();
	} else if (qdf_unlikely(QDF_NBUF_CB_RX_PEER_CACHED_FRM(skb))) {
		/*
		 * Frames before peer is registered to avoid contention with
		 * NAPI softirq.
		 * Refer fix:
		 * qcacld-3.0: Do netif_rx_ni() for frames received before
		 * peer assoc
		 */
		netif_status = netif_rx_ni(skb);
	} else { /* NAPI Context */
		netif_status = netif_receive_skb(skb);
	}

	if (netif_status == NET_RX_SUCCESS)
		status = QDF_STATUS_SUCCESS;

	return status;
}
#endif

#if (LINUX_VERSION_CODE >= KERNEL_VERSION(4, 6, 0))
static bool hdd_is_gratuitous_arp_unsolicited_na(struct sk_buff *skb)
{
	return false;
}
#else
static bool hdd_is_gratuitous_arp_unsolicited_na(struct sk_buff *skb)
{
	return cfg80211_is_gratuitous_arp_unsolicited_na(skb);
}
#endif

QDF_STATUS hdd_rx_flush_packet_cbk(void *adapter_context, uint8_t vdev_id)
{
	struct hdd_adapter *adapter;
	struct hdd_context *hdd_ctx;
	ol_txrx_soc_handle soc = cds_get_context(QDF_MODULE_ID_SOC);

	hdd_ctx = cds_get_context(QDF_MODULE_ID_HDD);
	if (unlikely(!hdd_ctx)) {
		QDF_TRACE(QDF_MODULE_ID_HDD_DATA, QDF_TRACE_LEVEL_ERROR,
			  "%s: HDD context is Null", __func__);
		return QDF_STATUS_E_FAILURE;
	}

	adapter = hdd_adapter_get_by_reference(hdd_ctx, adapter_context);
	if (!adapter) {
		QDF_TRACE(QDF_MODULE_ID_HDD_DATA, QDF_TRACE_LEVEL_ERROR,
			  "%s: Adapter reference is Null", __func__);
		return QDF_STATUS_E_FAILURE;
	}

<<<<<<< HEAD
=======
	/* do fisa flush for this vdev */
	if (hdd_ctx->config->fisa_enable)
		hdd_rx_fisa_flush_by_vdev_id(soc, vdev_id);

>>>>>>> 5d8474a2
	if (hdd_ctx->enable_dp_rx_threads)
		dp_txrx_flush_pkts_by_vdev_id(soc, vdev_id);

	hdd_adapter_put(adapter);

	return QDF_STATUS_SUCCESS;
}

<<<<<<< HEAD
=======
#if defined(WLAN_SUPPORT_RX_FISA)
QDF_STATUS hdd_rx_fisa_cbk(void *dp_soc, void *dp_vdev, qdf_nbuf_t nbuf_list)
{
	return dp_fisa_rx((struct dp_soc *)dp_soc, (struct dp_vdev *)dp_vdev,
			  nbuf_list);
}

QDF_STATUS hdd_rx_fisa_flush_by_ctx_id(void *dp_soc, int ring_num)
{
	return dp_rx_fisa_flush_by_ctx_id((struct dp_soc *)dp_soc, ring_num);
}

QDF_STATUS hdd_rx_fisa_flush_by_vdev_id(void *dp_soc, uint8_t vdev_id)
{
	return dp_rx_fisa_flush_by_vdev_id((struct dp_soc *)dp_soc, vdev_id);
}
#endif

>>>>>>> 5d8474a2
QDF_STATUS hdd_rx_packet_cbk(void *adapter_context,
			     qdf_nbuf_t rxBuf)
{
	struct hdd_adapter *adapter = NULL;
	struct hdd_context *hdd_ctx = NULL;
	QDF_STATUS qdf_status = QDF_STATUS_E_FAILURE;
	struct sk_buff *skb = NULL;
	struct sk_buff *next = NULL;
	struct hdd_station_ctx *sta_ctx = NULL;
	unsigned int cpu_index;
	struct qdf_mac_addr *mac_addr, *dest_mac_addr;
	bool wake_lock = false;
	uint8_t pkt_type = 0;
	bool track_arp = false;
	struct wlan_objmgr_vdev *vdev;

	/* Sanity check on inputs */
	if (unlikely((!adapter_context) || (!rxBuf))) {
		QDF_TRACE(QDF_MODULE_ID_HDD_DATA, QDF_TRACE_LEVEL_ERROR,
			  "%s: Null params being passed", __func__);
		return QDF_STATUS_E_FAILURE;
	}

	adapter = (struct hdd_adapter *)adapter_context;
	if (unlikely(WLAN_HDD_ADAPTER_MAGIC != adapter->magic)) {
		QDF_TRACE(QDF_MODULE_ID_HDD_DATA, QDF_TRACE_LEVEL_ERROR,
			  "Magic cookie(%x) for adapter sanity verification is invalid",
			  adapter->magic);
		return QDF_STATUS_E_FAILURE;
	}

	hdd_ctx = WLAN_HDD_GET_CTX(adapter);
	if (unlikely(!hdd_ctx)) {
		QDF_TRACE(QDF_MODULE_ID_HDD_DATA, QDF_TRACE_LEVEL_ERROR,
			  "%s: HDD context is Null", __func__);
		return QDF_STATUS_E_FAILURE;
	}

	cpu_index = wlan_hdd_get_cpu();

	next = (struct sk_buff *)rxBuf;

	while (next) {
		skb = next;
		next = skb->next;
		skb->next = NULL;

		if (qdf_nbuf_is_ipv4_arp_pkt(skb)) {
			if (qdf_nbuf_data_is_arp_rsp(skb) &&
				(adapter->track_arp_ip ==
			     qdf_nbuf_get_arp_src_ip(skb))) {
				++adapter->hdd_stats.hdd_arp_stats.
							rx_arp_rsp_count;
				QDF_TRACE(QDF_MODULE_ID_HDD_DATA,
						QDF_TRACE_LEVEL_DEBUG,
						"%s: ARP packet received",
						__func__);
				track_arp = true;
			}
		}
		/* track connectivity stats */
		if (adapter->pkt_type_bitmap)
			hdd_tx_rx_collect_connectivity_stats_info(skb, adapter,
						PKT_TYPE_RSP, &pkt_type);

		sta_ctx = WLAN_HDD_GET_STATION_CTX_PTR(adapter);
		if ((sta_ctx->conn_info.proxy_arp_service) &&
		    hdd_is_gratuitous_arp_unsolicited_na(skb)) {
			qdf_atomic_inc(&adapter->hdd_stats.tx_rx_stats.
						rx_usolict_arp_n_mcast_drp);
			/* Remove SKB from internal tracking table before
			 * submitting it to stack.
			 */
			qdf_nbuf_free(skb);
			continue;
		}

		hdd_event_eapol_log(skb, QDF_RX);
		qdf_dp_trace_log_pkt(adapter->vdev_id, skb, QDF_RX,
				     QDF_TRACE_DEFAULT_PDEV_ID);

		DPTRACE(qdf_dp_trace(skb,
			QDF_DP_TRACE_RX_HDD_PACKET_PTR_RECORD,
			QDF_TRACE_DEFAULT_PDEV_ID,
			qdf_nbuf_data_addr(skb),
			sizeof(qdf_nbuf_data(skb)), QDF_RX));

		DPTRACE(qdf_dp_trace_data_pkt(skb, QDF_TRACE_DEFAULT_PDEV_ID,
			QDF_DP_TRACE_RX_PACKET_RECORD,
			0, QDF_RX));

		dest_mac_addr = (struct qdf_mac_addr *)(skb->data);
		mac_addr = (struct qdf_mac_addr *)(skb->data+QDF_MAC_ADDR_SIZE);

		if (!hdd_is_current_high_throughput(hdd_ctx)) {
			vdev = hdd_objmgr_get_vdev(adapter);
			if (vdev) {
				ucfg_tdls_update_rx_pkt_cnt(vdev, mac_addr,
							    dest_mac_addr);
				hdd_objmgr_put_vdev(vdev);
			}
		}

		skb->dev = adapter->dev;
		skb->protocol = eth_type_trans(skb, skb->dev);
		++adapter->hdd_stats.tx_rx_stats.rx_packets[cpu_index];
		++adapter->stats.rx_packets;
		adapter->stats.rx_bytes += skb->len;

		/* Incr GW Rx count for NUD tracking based on GW mac addr */
		hdd_nud_incr_gw_rx_pkt_cnt(adapter, mac_addr);

		/* Check & drop replayed mcast packets (for IPV6) */
		if (hdd_ctx->config->multicast_replay_filter &&
				hdd_is_mcast_replay(skb)) {
			qdf_atomic_inc(&adapter->hdd_stats.tx_rx_stats.
						rx_usolict_arp_n_mcast_drp);
			qdf_nbuf_free(skb);
			continue;
		}

		/* hold configurable wakelock for unicast traffic */
		if (!hdd_is_current_high_throughput(hdd_ctx) &&
		    hdd_ctx->config->rx_wakelock_timeout &&
		    sta_ctx->conn_info.is_authenticated)
			wake_lock = hdd_is_rx_wake_lock_needed(skb);

		if (wake_lock) {
			cds_host_diag_log_work(&hdd_ctx->rx_wake_lock,
						   hdd_ctx->config->rx_wakelock_timeout,
						   WIFI_POWER_EVENT_WAKELOCK_HOLD_RX);
			qdf_wake_lock_timeout_acquire(&hdd_ctx->rx_wake_lock,
							  hdd_ctx->config->
								  rx_wakelock_timeout);
		}

		/* Remove SKB from internal tracking table before submitting
		 * it to stack
		 */
		qdf_net_buf_debug_release_skb(skb);

		hdd_tsf_timestamp_rx(hdd_ctx, skb, ktime_to_us(skb->tstamp));

		qdf_status = hdd_rx_deliver_to_stack(adapter, skb);

		if (QDF_IS_STATUS_SUCCESS(qdf_status)) {
			++adapter->hdd_stats.tx_rx_stats.
						rx_delivered[cpu_index];
			if (track_arp)
				++adapter->hdd_stats.hdd_arp_stats.
							rx_delivered;
			/* track connectivity stats */
			if (adapter->pkt_type_bitmap)
				hdd_tx_rx_collect_connectivity_stats_info(
					skb, adapter,
					PKT_TYPE_RX_DELIVERED, &pkt_type);
		} else {
			++adapter->hdd_stats.tx_rx_stats.rx_refused[cpu_index];
			if (track_arp)
				++adapter->hdd_stats.hdd_arp_stats.rx_refused;

			/* track connectivity stats */
			if (adapter->pkt_type_bitmap)
				hdd_tx_rx_collect_connectivity_stats_info(
					skb, adapter,
					PKT_TYPE_RX_REFUSED, &pkt_type);
			DPTRACE(qdf_dp_log_proto_pkt_info(NULL, NULL, 0, 0,
						      QDF_RX,
						      QDF_TRACE_DEFAULT_MSDU_ID,
						      QDF_TX_RX_STATUS_DROP));

		}
	}

	return QDF_STATUS_SUCCESS;
}

/**
 * hdd_reason_type_to_string() - return string conversion of reason type
 * @reason: reason type
 *
 * This utility function helps log string conversion of reason type.
 *
 * Return: string conversion of device mode, if match found;
 *        "Unknown" otherwise.
 */
const char *hdd_reason_type_to_string(enum netif_reason_type reason)
{
	switch (reason) {
	CASE_RETURN_STRING(WLAN_CONTROL_PATH);
	CASE_RETURN_STRING(WLAN_DATA_FLOW_CONTROL);
	CASE_RETURN_STRING(WLAN_FW_PAUSE);
	CASE_RETURN_STRING(WLAN_TX_ABORT);
	CASE_RETURN_STRING(WLAN_VDEV_STOP);
	CASE_RETURN_STRING(WLAN_PEER_UNAUTHORISED);
	CASE_RETURN_STRING(WLAN_THERMAL_MITIGATION);
	CASE_RETURN_STRING(WLAN_DATA_FLOW_CONTROL_PRIORITY);
	default:
		return "Invalid";
	}
}

/**
 * hdd_action_type_to_string() - return string conversion of action type
 * @action: action type
 *
 * This utility function helps log string conversion of action_type.
 *
 * Return: string conversion of device mode, if match found;
 *        "Unknown" otherwise.
 */
const char *hdd_action_type_to_string(enum netif_action_type action)
{

	switch (action) {
	CASE_RETURN_STRING(WLAN_STOP_ALL_NETIF_QUEUE);
	CASE_RETURN_STRING(WLAN_START_ALL_NETIF_QUEUE);
	CASE_RETURN_STRING(WLAN_WAKE_ALL_NETIF_QUEUE);
	CASE_RETURN_STRING(WLAN_STOP_ALL_NETIF_QUEUE_N_CARRIER);
	CASE_RETURN_STRING(WLAN_START_ALL_NETIF_QUEUE_N_CARRIER);
	CASE_RETURN_STRING(WLAN_NETIF_TX_DISABLE);
	CASE_RETURN_STRING(WLAN_NETIF_TX_DISABLE_N_CARRIER);
	CASE_RETURN_STRING(WLAN_NETIF_CARRIER_ON);
	CASE_RETURN_STRING(WLAN_NETIF_CARRIER_OFF);
	CASE_RETURN_STRING(WLAN_NETIF_PRIORITY_QUEUE_ON);
	CASE_RETURN_STRING(WLAN_NETIF_PRIORITY_QUEUE_OFF);
	CASE_RETURN_STRING(WLAN_NETIF_VO_QUEUE_ON);
	CASE_RETURN_STRING(WLAN_NETIF_VO_QUEUE_OFF);
	CASE_RETURN_STRING(WLAN_NETIF_VI_QUEUE_ON);
	CASE_RETURN_STRING(WLAN_NETIF_VI_QUEUE_OFF);
	CASE_RETURN_STRING(WLAN_NETIF_BE_BK_QUEUE_OFF);
	CASE_RETURN_STRING(WLAN_WAKE_NON_PRIORITY_QUEUE);
	CASE_RETURN_STRING(WLAN_STOP_NON_PRIORITY_QUEUE);
	default:
		return "Invalid";
	}
}

/**
 * wlan_hdd_update_queue_oper_stats - update queue operation statistics
 * @adapter: adapter handle
 * @action: action type
 * @reason: reason type
 */
static void wlan_hdd_update_queue_oper_stats(struct hdd_adapter *adapter,
	enum netif_action_type action, enum netif_reason_type reason)
{
	switch (action) {
	case WLAN_STOP_ALL_NETIF_QUEUE:
	case WLAN_STOP_ALL_NETIF_QUEUE_N_CARRIER:
	case WLAN_NETIF_BE_BK_QUEUE_OFF:
	case WLAN_NETIF_VI_QUEUE_OFF:
	case WLAN_NETIF_VO_QUEUE_OFF:
	case WLAN_NETIF_PRIORITY_QUEUE_OFF:
	case WLAN_STOP_NON_PRIORITY_QUEUE:
		adapter->queue_oper_stats[reason].pause_count++;
		break;
	case WLAN_START_ALL_NETIF_QUEUE:
	case WLAN_WAKE_ALL_NETIF_QUEUE:
	case WLAN_START_ALL_NETIF_QUEUE_N_CARRIER:
	case WLAN_NETIF_VI_QUEUE_ON:
	case WLAN_NETIF_VO_QUEUE_ON:
	case WLAN_NETIF_PRIORITY_QUEUE_ON:
	case WLAN_WAKE_NON_PRIORITY_QUEUE:
		adapter->queue_oper_stats[reason].unpause_count++;
		break;
	default:
		break;
	}
}

/**
 * hdd_netdev_queue_is_locked()
 * @txq: net device tx queue
 *
 * For SMP system, always return false and we could safely rely on
 * __netif_tx_trylock().
 *
 * Return: true locked; false not locked
 */
#ifdef QCA_CONFIG_SMP
static inline bool hdd_netdev_queue_is_locked(struct netdev_queue *txq)
{
	return false;
}
#else
static inline bool hdd_netdev_queue_is_locked(struct netdev_queue *txq)
{
	return txq->xmit_lock_owner != -1;
}
#endif

/**
 * wlan_hdd_update_txq_timestamp() - update txq timestamp
 * @dev: net device
 *
 * Return: none
 */
static void wlan_hdd_update_txq_timestamp(struct net_device *dev)
{
	struct netdev_queue *txq;
	int i;

	for (i = 0; i < NUM_TX_QUEUES; i++) {
		txq = netdev_get_tx_queue(dev, i);

		/*
		 * On UP system, kernel will trigger watchdog bite if spinlock
		 * recursion is detected. Unfortunately recursion is possible
		 * when it is called in dev_queue_xmit() context, where stack
		 * grabs the lock before calling driver's ndo_start_xmit
		 * callback.
		 */
		if (!hdd_netdev_queue_is_locked(txq)) {
			if (__netif_tx_trylock(txq)) {
				txq_trans_update(txq);
				__netif_tx_unlock(txq);
			}
		}
	}
}

/**
 * wlan_hdd_update_unpause_time() - update unpause time
 * @adapter: adapter handle
 *
 * Return: none
 */
static void wlan_hdd_update_unpause_time(struct hdd_adapter *adapter)
{
	qdf_time_t curr_time = qdf_system_ticks();

	adapter->total_unpause_time += curr_time - adapter->last_time;
	adapter->last_time = curr_time;
}

/**
 * wlan_hdd_update_pause_time() - update pause time
 * @adapter: adapter handle
 *
 * Return: none
 */
static void wlan_hdd_update_pause_time(struct hdd_adapter *adapter,
	 uint32_t temp_map)
{
	qdf_time_t curr_time = qdf_system_ticks();
	uint8_t i;
	qdf_time_t pause_time;

	pause_time = curr_time - adapter->last_time;
	adapter->total_pause_time += pause_time;
	adapter->last_time = curr_time;

	for (i = 0; i < WLAN_REASON_TYPE_MAX; i++) {
		if (temp_map & (1 << i)) {
			adapter->queue_oper_stats[i].total_pause_time +=
								 pause_time;
			break;
		}
	}

}

uint32_t
wlan_hdd_dump_queue_history_state(struct hdd_netif_queue_history *queue_history,
				  char *buf, uint32_t size)
{
	unsigned int i;
	unsigned int index = 0;

	for (i = 0; i < NUM_TX_QUEUES; i++) {
		index += qdf_scnprintf(buf + index,
				       size - index,
				       "%u:0x%lx ",
				       i, queue_history->tx_q_state[i]);
	}

	return index;
}

/**
 * wlan_hdd_update_queue_history_state() - Save a copy of dev TX queues state
 * @adapter: adapter handle
 *
 * Save netdev TX queues state into adapter queue history.
 *
 * Return: None
 */
static void
wlan_hdd_update_queue_history_state(struct net_device *dev,
				    struct hdd_netif_queue_history *q_hist)
{
	unsigned int i = 0;
	uint32_t num_tx_queues = 0;
	struct netdev_queue *txq = NULL;

	num_tx_queues = qdf_min(dev->num_tx_queues, (uint32_t)NUM_TX_QUEUES);

	for (i = 0; i < num_tx_queues; i++) {
		txq = netdev_get_tx_queue(dev, i);
		q_hist->tx_q_state[i] = txq->state;
	}
}

/**
 * wlan_hdd_stop_non_priority_queue() - stop non prority queues
 * @adapter: adapter handle
 *
 * Return: None
 */
static inline void wlan_hdd_stop_non_priority_queue(struct hdd_adapter *adapter)
{
	netif_stop_subqueue(adapter->dev, HDD_LINUX_AC_VO);
	netif_stop_subqueue(adapter->dev, HDD_LINUX_AC_VI);
	netif_stop_subqueue(adapter->dev, HDD_LINUX_AC_BE);
	netif_stop_subqueue(adapter->dev, HDD_LINUX_AC_BK);
}

/**
 * wlan_hdd_wake_non_priority_queue() - wake non prority queues
 * @adapter: adapter handle
 *
 * Return: None
 */
static inline void wlan_hdd_wake_non_priority_queue(struct hdd_adapter *adapter)
{
	netif_wake_subqueue(adapter->dev, HDD_LINUX_AC_VO);
	netif_wake_subqueue(adapter->dev, HDD_LINUX_AC_VI);
	netif_wake_subqueue(adapter->dev, HDD_LINUX_AC_BE);
	netif_wake_subqueue(adapter->dev, HDD_LINUX_AC_BK);
}

/**
 * wlan_hdd_netif_queue_control() - Use for netif_queue related actions
 * @adapter: adapter handle
 * @action: action type
 * @reason: reason type
 *
 * This is single function which is used for netif_queue related
 * actions like start/stop of network queues and on/off carrier
 * option.
 *
 * Return: None
 */
void wlan_hdd_netif_queue_control(struct hdd_adapter *adapter,
	enum netif_action_type action, enum netif_reason_type reason)
{
	uint32_t temp_map;
	uint8_t index;
	struct hdd_netif_queue_history *txq_hist_ptr;

	if ((!adapter) || (WLAN_HDD_ADAPTER_MAGIC != adapter->magic) ||
		 (!adapter->dev)) {
		hdd_err("adapter is invalid");
		return;
	}

	switch (action) {

	case WLAN_NETIF_CARRIER_ON:
		netif_carrier_on(adapter->dev);
		break;

	case WLAN_NETIF_CARRIER_OFF:
		netif_carrier_off(adapter->dev);
		break;

	case WLAN_STOP_ALL_NETIF_QUEUE:
		spin_lock_bh(&adapter->pause_map_lock);
		if (!adapter->pause_map) {
			netif_tx_stop_all_queues(adapter->dev);
			wlan_hdd_update_txq_timestamp(adapter->dev);
			wlan_hdd_update_unpause_time(adapter);
		}
		adapter->pause_map |= (1 << reason);
		spin_unlock_bh(&adapter->pause_map_lock);
		break;

	case WLAN_STOP_NON_PRIORITY_QUEUE:
		spin_lock_bh(&adapter->pause_map_lock);
		if (!adapter->pause_map) {
			wlan_hdd_stop_non_priority_queue(adapter);
			wlan_hdd_update_txq_timestamp(adapter->dev);
			wlan_hdd_update_unpause_time(adapter);
		}
		adapter->pause_map |= (1 << reason);
		spin_unlock_bh(&adapter->pause_map_lock);
		break;

	case WLAN_NETIF_PRIORITY_QUEUE_ON:
		spin_lock_bh(&adapter->pause_map_lock);
		temp_map = adapter->pause_map;
		adapter->pause_map &= ~(1 << reason);
		netif_wake_subqueue(adapter->dev, HDD_LINUX_AC_HI_PRIO);
		wlan_hdd_update_pause_time(adapter, temp_map);
		spin_unlock_bh(&adapter->pause_map_lock);
		break;

	case WLAN_NETIF_PRIORITY_QUEUE_OFF:
		spin_lock_bh(&adapter->pause_map_lock);
		netif_stop_subqueue(adapter->dev, HDD_LINUX_AC_HI_PRIO);
		wlan_hdd_update_txq_timestamp(adapter->dev);
		wlan_hdd_update_unpause_time(adapter);
		adapter->pause_map |= (1 << reason);
		spin_unlock_bh(&adapter->pause_map_lock);
		break;

	case WLAN_NETIF_BE_BK_QUEUE_OFF:
		spin_lock_bh(&adapter->pause_map_lock);
		netif_stop_subqueue(adapter->dev, HDD_LINUX_AC_BK);
		netif_stop_subqueue(adapter->dev, HDD_LINUX_AC_BE);
		wlan_hdd_update_txq_timestamp(adapter->dev);
		wlan_hdd_update_unpause_time(adapter);
		adapter->pause_map |= (1 << reason);
		spin_unlock_bh(&adapter->pause_map_lock);
		break;

	case WLAN_NETIF_VI_QUEUE_OFF:
		spin_lock_bh(&adapter->pause_map_lock);
		netif_stop_subqueue(adapter->dev, HDD_LINUX_AC_VI);
		wlan_hdd_update_txq_timestamp(adapter->dev);
		wlan_hdd_update_unpause_time(adapter);
		adapter->pause_map |= (1 << reason);
		spin_unlock_bh(&adapter->pause_map_lock);
		break;

	case WLAN_NETIF_VI_QUEUE_ON:
		spin_lock_bh(&adapter->pause_map_lock);
		temp_map = adapter->pause_map;
		adapter->pause_map &= ~(1 << reason);
		netif_wake_subqueue(adapter->dev, HDD_LINUX_AC_VI);
		wlan_hdd_update_pause_time(adapter, temp_map);
		spin_unlock_bh(&adapter->pause_map_lock);
		break;

	case WLAN_NETIF_VO_QUEUE_OFF:
		spin_lock_bh(&adapter->pause_map_lock);
		netif_stop_subqueue(adapter->dev, HDD_LINUX_AC_VO);
		wlan_hdd_update_txq_timestamp(adapter->dev);
		wlan_hdd_update_unpause_time(adapter);
		adapter->pause_map |= (1 << reason);
		spin_unlock_bh(&adapter->pause_map_lock);
		break;

	case WLAN_NETIF_VO_QUEUE_ON:
		spin_lock_bh(&adapter->pause_map_lock);
		temp_map = adapter->pause_map;
		adapter->pause_map &= ~(1 << reason);
		netif_wake_subqueue(adapter->dev, HDD_LINUX_AC_VO);
		wlan_hdd_update_pause_time(adapter, temp_map);
		spin_unlock_bh(&adapter->pause_map_lock);
		break;

	case WLAN_START_ALL_NETIF_QUEUE:
		spin_lock_bh(&adapter->pause_map_lock);
		temp_map = adapter->pause_map;
		adapter->pause_map &= ~(1 << reason);
		if (!adapter->pause_map) {
			netif_tx_start_all_queues(adapter->dev);
			wlan_hdd_update_pause_time(adapter, temp_map);
		}
		spin_unlock_bh(&adapter->pause_map_lock);
		break;

	case WLAN_WAKE_ALL_NETIF_QUEUE:
		spin_lock_bh(&adapter->pause_map_lock);
		temp_map = adapter->pause_map;
		adapter->pause_map &= ~(1 << reason);
		if (!adapter->pause_map) {
			netif_tx_wake_all_queues(adapter->dev);
			wlan_hdd_update_pause_time(adapter, temp_map);
		}
		spin_unlock_bh(&adapter->pause_map_lock);
		break;

	case WLAN_WAKE_NON_PRIORITY_QUEUE:
		spin_lock_bh(&adapter->pause_map_lock);
		temp_map = adapter->pause_map;
		adapter->pause_map &= ~(1 << reason);
		if (!adapter->pause_map) {
			wlan_hdd_wake_non_priority_queue(adapter);
			wlan_hdd_update_pause_time(adapter, temp_map);
		}
		spin_unlock_bh(&adapter->pause_map_lock);
		break;

	case WLAN_STOP_ALL_NETIF_QUEUE_N_CARRIER:
		spin_lock_bh(&adapter->pause_map_lock);
		if (!adapter->pause_map) {
			netif_tx_stop_all_queues(adapter->dev);
			wlan_hdd_update_txq_timestamp(adapter->dev);
			wlan_hdd_update_unpause_time(adapter);
		}
		adapter->pause_map |= (1 << reason);
		netif_carrier_off(adapter->dev);
		spin_unlock_bh(&adapter->pause_map_lock);
		break;

	case WLAN_START_ALL_NETIF_QUEUE_N_CARRIER:
		spin_lock_bh(&adapter->pause_map_lock);
		netif_carrier_on(adapter->dev);
		temp_map = adapter->pause_map;
		adapter->pause_map &= ~(1 << reason);
		if (!adapter->pause_map) {
			netif_tx_start_all_queues(adapter->dev);
			wlan_hdd_update_pause_time(adapter, temp_map);
		}
		spin_unlock_bh(&adapter->pause_map_lock);
		break;

	case WLAN_NETIF_ACTION_TYPE_NONE:
		break;

	default:
		hdd_err("unsupported action %d", action);
	}

	spin_lock_bh(&adapter->pause_map_lock);
	if (adapter->pause_map & (1 << WLAN_PEER_UNAUTHORISED))
		wlan_hdd_process_peer_unauthorised_pause(adapter);

	index = adapter->history_index++;
	if (adapter->history_index == WLAN_HDD_MAX_HISTORY_ENTRY)
		adapter->history_index = 0;
	spin_unlock_bh(&adapter->pause_map_lock);

	wlan_hdd_update_queue_oper_stats(adapter, action, reason);

	adapter->queue_oper_history[index].time = qdf_system_ticks();
	adapter->queue_oper_history[index].netif_action = action;
	adapter->queue_oper_history[index].netif_reason = reason;
	adapter->queue_oper_history[index].pause_map = adapter->pause_map;

	txq_hist_ptr = &adapter->queue_oper_history[index];

	wlan_hdd_update_queue_history_state(adapter->dev, txq_hist_ptr);
}

void hdd_print_netdev_txq_status(struct net_device *dev)
{
	unsigned int i;

	if (!dev)
		return;

	for (i = 0; i < dev->num_tx_queues; i++) {
		struct netdev_queue *txq = netdev_get_tx_queue(dev, i);

			hdd_debug("netdev tx queue[%u] state:0x%lx",
				  i, txq->state);
	}
}

#ifdef WLAN_FEATURE_PKT_CAPTURE
/**
 * hdd_set_pktcapture_cb() - Set pkt capture mode callback
 * @dev: Pointer to net_device structure
 * @pdev_id: pdev id
 *
 * Return: 0 on success; non-zero for failure
 */
int hdd_set_pktcapture_cb(struct net_device *dev, uint8_t pdev_id)
{
	struct hdd_adapter *adapter = WLAN_HDD_GET_PRIV_PTR(dev);
	void *soc = cds_get_context(QDF_MODULE_ID_SOC);

	return cdp_register_pktcapture_cb(soc, pdev_id, adapter,
					  hdd_mon_rx_packet_cbk);
}

/**
 * hdd_reset_pktcapture_cb() - Reset pkt capture mode callback
 * @pdev_id: pdev id
 *
 * Return: None
 */
void hdd_reset_pktcapture_cb(uint8_t pdev_id)
{
	void *soc = cds_get_context(QDF_MODULE_ID_SOC);

	cdp_deregister_pktcapture_cb(soc, pdev_id);
}
#endif /* WLAN_FEATURE_PKT_CAPTURE */

#ifdef FEATURE_MONITOR_MODE_SUPPORT
/**
 * hdd_set_mon_rx_cb() - Set Monitor mode Rx callback
 * @dev:        Pointer to net_device structure
 *
 * Return: 0 for success; non-zero for failure
 */
int hdd_set_mon_rx_cb(struct net_device *dev)
{
	struct hdd_adapter *adapter = WLAN_HDD_GET_PRIV_PTR(dev);
	struct hdd_context *hdd_ctx =  WLAN_HDD_GET_CTX(adapter);
	int ret;
	QDF_STATUS qdf_status;
	struct ol_txrx_desc_type sta_desc = {0};
	struct ol_txrx_ops txrx_ops;
	void *soc = cds_get_context(QDF_MODULE_ID_SOC);
<<<<<<< HEAD
	void *pdev = cds_get_context(QDF_MODULE_ID_TXRX);
	struct cdp_peer *peer;
	uint8_t peer_id;

	peer = cdp_peer_find_by_addr(soc, pdev, adapter->mac_addr.bytes,
				     &peer_id);
	if (!peer) {
		hdd_err("Peer %pM not found", adapter->mac_addr.bytes);
		return -EINVAL;
	}

	sta_desc.sta_id = peer_id;
=======
>>>>>>> 5d8474a2

	WLAN_ADDR_COPY(sta_desc.peer_addr.bytes, adapter->mac_addr.bytes);
	qdf_mem_zero(&txrx_ops, sizeof(txrx_ops));
	txrx_ops.rx.rx = hdd_mon_rx_packet_cbk;
	hdd_monitor_set_rx_monitor_cb(&txrx_ops, hdd_rx_monitor_callback);
	cdp_vdev_register(soc, adapter->vdev_id,
			  (ol_osif_vdev_handle)adapter,
			  &txrx_ops);
	/* peer is created wma_vdev_attach->wma_create_peer */
	qdf_status = cdp_peer_register(soc, OL_TXRX_PDEV_ID, &sta_desc);
	if (QDF_STATUS_SUCCESS != qdf_status) {
		hdd_err("cdp_peer_register() failed to register. Status= %d [0x%08X]",
			qdf_status, qdf_status);
		goto exit;
	}

	qdf_status = sme_create_mon_session(hdd_ctx->mac_handle,
					    adapter->mac_addr.bytes,
					    adapter->vdev_id);
	if (QDF_STATUS_SUCCESS != qdf_status) {
		hdd_err("sme_create_mon_session() failed to register. Status= %d [0x%08X]",
			qdf_status, qdf_status);
	}

exit:
	ret = qdf_status_to_os_return(qdf_status);
	return ret;
}
#endif

/**
 * hdd_send_rps_ind() - send rps indication to daemon
 * @adapter: adapter context
 *
 * If RPS feature enabled by INI, send RPS enable indication to daemon
 * Indication contents is the name of interface to find correct sysfs node
 * Should send all available interfaces
 *
 * Return: none
 */
void hdd_send_rps_ind(struct hdd_adapter *adapter)
{
	int i;
	uint8_t cpu_map_list_len = 0;
	struct hdd_context *hdd_ctxt = NULL;
	struct wlan_rps_data rps_data;
	struct cds_config_info *cds_cfg;

	cds_cfg = cds_get_ini_config();

	if (!adapter) {
		hdd_err("adapter is NULL");
		return;
	}

	if (!cds_cfg) {
		hdd_err("cds_cfg is NULL");
		return;
	}

	hdd_ctxt = WLAN_HDD_GET_CTX(adapter);
	rps_data.num_queues = NUM_TX_QUEUES;

	hdd_debug("cpu_map_list '%s'", hdd_ctxt->config->cpu_map_list);

	/* in case no cpu map list is provided, simply return */
	if (!strlen(hdd_ctxt->config->cpu_map_list)) {
		hdd_debug("no cpu map list found");
		goto err;
	}

	if (QDF_STATUS_SUCCESS !=
		hdd_hex_string_to_u16_array(hdd_ctxt->config->cpu_map_list,
				rps_data.cpu_map_list,
				&cpu_map_list_len,
				WLAN_SVC_IFACE_NUM_QUEUES)) {
		hdd_err("invalid cpu map list");
		goto err;
	}

	rps_data.num_queues =
		(cpu_map_list_len < rps_data.num_queues) ?
				cpu_map_list_len : rps_data.num_queues;

	for (i = 0; i < rps_data.num_queues; i++) {
		hdd_debug("cpu_map_list[%d] = 0x%x",
<<<<<<< HEAD
			i, rps_data.cpu_map_list[i]);
=======
			  i, rps_data.cpu_map_list[i]);
>>>>>>> 5d8474a2
	}

	strlcpy(rps_data.ifname, adapter->dev->name,
			sizeof(rps_data.ifname));
	wlan_hdd_send_svc_nlink_msg(hdd_ctxt->radio_index,
				WLAN_SVC_RPS_ENABLE_IND,
				&rps_data, sizeof(rps_data));

	cds_cfg->rps_enabled = true;

	return;

err:
	hdd_debug("Wrong RPS configuration. enabling rx_thread");
	cds_cfg->rps_enabled = false;
}

/**
 * hdd_send_rps_disable_ind() - send rps disable indication to daemon
 * @adapter: adapter context
 *
 * Return: none
 */
void hdd_send_rps_disable_ind(struct hdd_adapter *adapter)
{
	struct hdd_context *hdd_ctxt = NULL;
	struct wlan_rps_data rps_data;
	struct cds_config_info *cds_cfg;

	cds_cfg = cds_get_ini_config();

	if (!adapter) {
		hdd_err("adapter is NULL");
		return;
	}

	if (!cds_cfg) {
		hdd_err("cds_cfg is NULL");
		return;
	}

	hdd_ctxt = WLAN_HDD_GET_CTX(adapter);
	rps_data.num_queues = NUM_TX_QUEUES;

	hdd_info("Set cpu_map_list 0");

	qdf_mem_zero(&rps_data.cpu_map_list, sizeof(rps_data.cpu_map_list));

	strlcpy(rps_data.ifname, adapter->dev->name, sizeof(rps_data.ifname));
	wlan_hdd_send_svc_nlink_msg(hdd_ctxt->radio_index,
				    WLAN_SVC_RPS_ENABLE_IND,
				    &rps_data, sizeof(rps_data));

	cds_cfg->rps_enabled = false;
}

void hdd_tx_queue_cb(hdd_handle_t hdd_handle, uint32_t vdev_id,
		     enum netif_action_type action,
		     enum netif_reason_type reason)
{
	struct hdd_context *hdd_ctx = hdd_handle_to_context(hdd_handle);
	struct hdd_adapter *adapter;

	/*
	 * Validating the context is not required here.
	 * if there is a driver unload/SSR in progress happening in a
	 * different context and it has been scheduled to run and
	 * driver got a firmware event of sta kick out, then it is
	 * good to disable the Tx Queue to stop the influx of traffic.
	 */
	if (!hdd_ctx) {
		hdd_err("Invalid context passed");
		return;
	}

	adapter = hdd_get_adapter_by_vdev(hdd_ctx, vdev_id);
	if (!adapter) {
		hdd_err("vdev_id %d does not exist with host", vdev_id);
		return;
	}
	hdd_debug("Tx Queue action %d on vdev %d", action, vdev_id);

	wlan_hdd_netif_queue_control(adapter, action, reason);
}

#ifdef WLAN_FEATURE_DP_BUS_BANDWIDTH
/**
 * hdd_reset_tcp_delack() - Reset tcp delack value to default
 * @hdd_ctx: Handle to hdd context
 *
 * Function used to reset TCP delack value to its default value
 *
 * Return: None
 */
void hdd_reset_tcp_delack(struct hdd_context *hdd_ctx)
{
	enum wlan_tp_level next_level = WLAN_SVC_TP_LOW;
	struct wlan_rx_tp_data rx_tp_data = {0};

	rx_tp_data.rx_tp_flags |= TCP_DEL_ACK_IND;
	rx_tp_data.level = next_level;
	hdd_ctx->rx_high_ind_cnt = 0;
	wlan_hdd_update_tcp_rx_param(hdd_ctx, &rx_tp_data);
}

/**
 * hdd_is_current_high_throughput() - Check if vote level is high
 * @hdd_ctx: Handle to hdd context
 *
 * Function used to check if vote level is high
 *
 * Return: True if vote level is high
 */
#ifdef RX_PERFORMANCE
bool hdd_is_current_high_throughput(struct hdd_context *hdd_ctx)
{
	if (hdd_ctx->cur_vote_level < PLD_BUS_WIDTH_MEDIUM)
		return false;
	else
		return true;
}
#endif
#endif

#ifdef QCA_LL_LEGACY_TX_FLOW_CONTROL
/**
 * hdd_ini_tx_flow_control() - Initialize INIs concerned about tx flow control
 * @config: pointer to hdd config
 * @psoc: pointer to psoc obj
 *
 * Return: none
 */
static void hdd_ini_tx_flow_control(struct hdd_config *config,
				    struct wlan_objmgr_psoc *psoc)
{
	config->tx_flow_low_watermark =
		cfg_get(psoc, CFG_DP_LL_TX_FLOW_LWM);
	config->tx_flow_hi_watermark_offset =
		cfg_get(psoc, CFG_DP_LL_TX_FLOW_HWM_OFFSET);
	config->tx_flow_max_queue_depth =
		cfg_get(psoc, CFG_DP_LL_TX_FLOW_MAX_Q_DEPTH);
	config->tx_lbw_flow_low_watermark =
		cfg_get(psoc, CFG_DP_LL_TX_LBW_FLOW_LWM);
	config->tx_lbw_flow_hi_watermark_offset =
		cfg_get(psoc, CFG_DP_LL_TX_LBW_FLOW_HWM_OFFSET);
	config->tx_lbw_flow_max_queue_depth =
		cfg_get(psoc, CFG_DP_LL_TX_LBW_FLOW_MAX_Q_DEPTH);
	config->tx_hbw_flow_low_watermark =
		cfg_get(psoc, CFG_DP_LL_TX_HBW_FLOW_LWM);
	config->tx_hbw_flow_hi_watermark_offset =
		cfg_get(psoc, CFG_DP_LL_TX_HBW_FLOW_HWM_OFFSET);
	config->tx_hbw_flow_max_queue_depth =
		cfg_get(psoc, CFG_DP_LL_TX_HBW_FLOW_MAX_Q_DEPTH);
}
#else
static void hdd_ini_tx_flow_control(struct hdd_config *config,
				    struct wlan_objmgr_psoc *psoc)
{
}
#endif

#ifdef WLAN_FEATURE_DP_BUS_BANDWIDTH
/**
 * hdd_ini_tx_flow_control() - Initialize INIs concerned about bus bandwidth
 * @config: pointer to hdd config
 * @psoc: pointer to psoc obj
 *
 * Return: none
 */
static void hdd_ini_bus_bandwidth(struct hdd_config *config,
				  struct wlan_objmgr_psoc *psoc)
{
	config->bus_bw_very_high_threshold =
		cfg_get(psoc, CFG_DP_BUS_BANDWIDTH_VERY_HIGH_THRESHOLD);
	config->bus_bw_high_threshold =
		cfg_get(psoc, CFG_DP_BUS_BANDWIDTH_HIGH_THRESHOLD);
	config->bus_bw_medium_threshold =
		cfg_get(psoc, CFG_DP_BUS_BANDWIDTH_MEDIUM_THRESHOLD);
	config->bus_bw_low_threshold =
		cfg_get(psoc, CFG_DP_BUS_BANDWIDTH_LOW_THRESHOLD);
	config->bus_bw_compute_interval =
		cfg_get(psoc, CFG_DP_BUS_BANDWIDTH_COMPUTE_INTERVAL);
	config->bus_low_cnt_threshold =
		cfg_get(psoc, CFG_DP_BUS_LOW_BW_CNT_THRESHOLD);
<<<<<<< HEAD
=======
	config->enable_latency_crit_clients =
		cfg_get(psoc, CFG_DP_BUS_HANDLE_LATENCY_CRITICAL_CLIENTS);
>>>>>>> 5d8474a2
}

/**
 * hdd_ini_tx_flow_control() - Initialize INIs concerned about tcp settings
 * @config: pointer to hdd config
 * @psoc: pointer to psoc obj
 *
 * Return: none
 */
static void hdd_ini_tcp_settings(struct hdd_config *config,
				 struct wlan_objmgr_psoc *psoc)
{
	config->enable_tcp_limit_output =
		cfg_get(psoc, CFG_DP_ENABLE_TCP_LIMIT_OUTPUT);
	config->enable_tcp_adv_win_scale =
		cfg_get(psoc, CFG_DP_ENABLE_TCP_ADV_WIN_SCALE);
	config->enable_tcp_delack =
		cfg_get(psoc, CFG_DP_ENABLE_TCP_DELACK);
	config->tcp_delack_thres_high =
		cfg_get(psoc, CFG_DP_TCP_DELACK_THRESHOLD_HIGH);
	config->tcp_delack_thres_low =
		cfg_get(psoc, CFG_DP_TCP_DELACK_THRESHOLD_LOW);
	config->tcp_delack_timer_count =
		cfg_get(psoc, CFG_DP_TCP_DELACK_TIMER_COUNT);
	config->tcp_tx_high_tput_thres =
		cfg_get(psoc, CFG_DP_TCP_TX_HIGH_TPUT_THRESHOLD);
	config->enable_tcp_param_update =
		cfg_get(psoc, CFG_DP_ENABLE_TCP_PARAM_UPDATE);
}
#else
static void hdd_ini_bus_bandwidth(struct hdd_config *config,
				 struct wlan_objmgr_psoc *psoc)
{
}

static void hdd_ini_tcp_settings(struct hdd_config *config,
				 struct wlan_objmgr_psoc *psoc)
{
}
#endif /*WLAN_FEATURE_DP_BUS_BANDWIDTH*/

/**
 * hdd_set_rx_mode_value() - set rx_mode values
 * @hdd_ctx: hdd context
 *
 * Return: none
 */
static void hdd_set_rx_mode_value(struct hdd_context *hdd_ctx)
{
	uint32_t rx_mode = hdd_ctx->config->rx_mode;
	enum QDF_GLOBAL_MODE con_mode = 0;

	con_mode = hdd_get_conparam();

	/* RPS has higher priority than dynamic RPS when both bits are set */
	if (rx_mode & CFG_ENABLE_RPS && rx_mode & CFG_ENABLE_DYNAMIC_RPS)
		rx_mode &= ~CFG_ENABLE_DYNAMIC_RPS;

	if (rx_mode & CFG_ENABLE_RX_THREAD && rx_mode & CFG_ENABLE_RPS) {
		hdd_warn("rx_mode wrong configuration. Make it default");
		rx_mode = CFG_RX_MODE_DEFAULT;
	}

	if (rx_mode & CFG_ENABLE_RX_THREAD)
		hdd_ctx->enable_rxthread = true;
	else if (rx_mode & CFG_ENABLE_DP_RX_THREADS) {
		if (con_mode == QDF_GLOBAL_MONITOR_MODE)
			hdd_ctx->enable_dp_rx_threads = false;
		else
			hdd_ctx->enable_dp_rx_threads = true;
	}

	if (rx_mode & CFG_ENABLE_RPS)
		hdd_ctx->rps = true;

	if (rx_mode & CFG_ENABLE_NAPI)
		hdd_ctx->napi_enable = true;

	if (rx_mode & CFG_ENABLE_DYNAMIC_RPS)
		hdd_ctx->dynamic_rps = true;

	hdd_debug("rx_mode:%u dp_rx_threads:%u rx_thread:%u napi:%u rps:%u dynamic rps %u",
		  rx_mode, hdd_ctx->enable_dp_rx_threads,
		  hdd_ctx->enable_rxthread, hdd_ctx->napi_enable,
		  hdd_ctx->rps, hdd_ctx->dynamic_rps);
}

#ifdef CONFIG_DP_TRACE
static void
hdd_dp_dp_trace_cfg_update(struct hdd_config *config,
			   struct wlan_objmgr_psoc *psoc)
{
	qdf_size_t array_out_size;

	config->enable_dp_trace = cfg_get(psoc, CFG_DP_ENABLE_DP_TRACE);
	qdf_uint8_array_parse(cfg_get(psoc, CFG_DP_DP_TRACE_CONFIG),
			      config->dp_trace_config,
			      sizeof(config->dp_trace_config), &array_out_size);
	config->dp_proto_event_bitmap = cfg_get(psoc,
						CFG_DP_PROTO_EVENT_BITMAP);
}
#else
static void
hdd_dp_dp_trace_cfg_update(struct hdd_config *config,
			   struct wlan_objmgr_psoc *psoc)
{
}
#endif

#ifdef WLAN_NUD_TRACKING
static void
hdd_dp_nud_tracking_cfg_update(struct hdd_config *config,
			       struct wlan_objmgr_psoc *psoc)
{
	config->enable_nud_tracking = cfg_get(psoc, CFG_DP_ENABLE_NUD_TRACKING);
}
#else
static void
hdd_dp_nud_tracking_cfg_update(struct hdd_config *config,
			       struct wlan_objmgr_psoc *psoc)
{
}
#endif

#ifdef QCA_SUPPORT_TXRX_DRIVER_TCP_DEL_ACK
static void hdd_ini_tcp_del_ack_settings(struct hdd_config *config,
					 struct wlan_objmgr_psoc *psoc)
{
	config->del_ack_threshold_high =
		cfg_get(psoc, CFG_DP_DRIVER_TCP_DELACK_HIGH_THRESHOLD);
	config->del_ack_threshold_low =
		cfg_get(psoc, CFG_DP_DRIVER_TCP_DELACK_LOW_THRESHOLD);
	config->del_ack_enable =
		cfg_get(psoc, CFG_DP_DRIVER_TCP_DELACK_ENABLE);
	config->del_ack_pkt_count =
		cfg_get(psoc, CFG_DP_DRIVER_TCP_DELACK_PKT_CNT);
	config->del_ack_timer_value =
		cfg_get(psoc, CFG_DP_DRIVER_TCP_DELACK_TIMER_VALUE);
}
#else
static void hdd_ini_tcp_del_ack_settings(struct hdd_config *config,
					 struct wlan_objmgr_psoc *psoc)
{
}
#endif

#ifdef WLAN_SUPPORT_TXRX_HL_BUNDLE
static void hdd_dp_hl_bundle_cfg_update(struct hdd_config *config,
					struct wlan_objmgr_psoc *psoc)
{
	config->pkt_bundle_threshold_high =
		cfg_get(psoc, CFG_DP_HL_BUNDLE_HIGH_TH);
	config->pkt_bundle_threshold_low =
		cfg_get(psoc, CFG_DP_HL_BUNDLE_LOW_TH);
	config->pkt_bundle_timer_value =
		cfg_get(psoc, CFG_DP_HL_BUNDLE_TIMER_VALUE);
	config->pkt_bundle_size =
		cfg_get(psoc, CFG_DP_HL_BUNDLE_SIZE);
}
#else
static void hdd_dp_hl_bundle_cfg_update(struct hdd_config *config,
					struct wlan_objmgr_psoc *psoc)
{
}
#endif

void hdd_dp_cfg_update(struct wlan_objmgr_psoc *psoc,
		       struct hdd_context *hdd_ctx)
{
	struct hdd_config *config;
	qdf_size_t array_out_size;

	config = hdd_ctx->config;
	hdd_ini_tx_flow_control(config, psoc);
	hdd_ini_bus_bandwidth(config, psoc);
	hdd_ini_tcp_settings(config, psoc);

	hdd_ini_tcp_del_ack_settings(config, psoc);

	hdd_dp_hl_bundle_cfg_update(config, psoc);

	config->napi_cpu_affinity_mask =
		cfg_get(psoc, CFG_DP_NAPI_CE_CPU_MASK);
	config->rx_thread_ul_affinity_mask =
		cfg_get(psoc, CFG_DP_RX_THREAD_UL_CPU_MASK);
	config->rx_thread_affinity_mask =
		cfg_get(psoc, CFG_DP_RX_THREAD_CPU_MASK);
	config->fisa_enable = cfg_get(psoc, CFG_DP_RX_FISA_ENABLE);
	qdf_uint8_array_parse(cfg_get(psoc, CFG_DP_RPS_RX_QUEUE_CPU_MAP_LIST),
			      config->cpu_map_list,
			      sizeof(config->cpu_map_list), &array_out_size);
	config->tx_orphan_enable = cfg_get(psoc, CFG_DP_TX_ORPHAN_ENABLE);
	config->rx_mode = cfg_get(psoc, CFG_DP_RX_MODE);
	hdd_set_rx_mode_value(hdd_ctx);
	config->multicast_replay_filter =
		cfg_get(psoc, CFG_DP_FILTER_MULTICAST_REPLAY);
	config->rx_wakelock_timeout =
		cfg_get(psoc, CFG_DP_RX_WAKELOCK_TIMEOUT);
	config->num_dp_rx_threads = cfg_get(psoc, CFG_DP_NUM_DP_RX_THREADS);
	config->cfg_wmi_credit_cnt = cfg_get(psoc, CFG_DP_HTC_WMI_CREDIT_CNT);
	hdd_dp_dp_trace_cfg_update(config, psoc);
	hdd_dp_nud_tracking_cfg_update(config, psoc);
}

bool wlan_hdd_rx_rpm_mark_last_busy(struct hdd_context *hdd_ctx,
				    void *hif_ctx)
{
	uint64_t duration_us, dp_rx_busy_us, current_us;
	uint32_t rpm_delay_ms;

	if (!hif_pm_runtime_is_dp_rx_busy(hif_ctx))
		return false;

	dp_rx_busy_us = hif_pm_runtime_get_dp_rx_busy_mark(hif_ctx);
	current_us = qdf_get_log_timestamp_usecs();
	duration_us = (unsigned long)((ULONG_MAX - dp_rx_busy_us) +
				      current_us + 1);
	rpm_delay_ms = ucfg_pmo_get_runtime_pm_delay(hdd_ctx->psoc);

<<<<<<< HEAD
	if ((duration_us / 1000) < rpm_delay_ms)
=======
	if (duration_us < (rpm_delay_ms * 1000))
>>>>>>> 5d8474a2
		return true;
	else
		return false;
}<|MERGE_RESOLUTION|>--- conflicted
+++ resolved
@@ -68,11 +68,8 @@
 #include "cfg_ucfg_api.h"
 #include "target_type.h"
 #include "wlan_hdd_object_manager.h"
-<<<<<<< HEAD
-=======
 #include "nan_public_structs.h"
 #include "nan_ucfg_api.h"
->>>>>>> 5d8474a2
 #include <wlan_hdd_sar_limits.h>
 
 #if defined(QCA_LL_TX_FLOW_CONTROL_V2) || defined(QCA_LL_PDEV_TX_FLOW_CONTROL)
@@ -936,12 +933,8 @@
 	uint8_t pkt_type = 0;
 	bool is_arp = false;
 	struct wlan_objmgr_vdev *vdev;
-<<<<<<< HEAD
-	struct hdd_context *hdd_ctx = adapter->hdd_ctx;
-=======
 	struct hdd_context *hdd_ctx;
 	void *soc = cds_get_context(QDF_MODULE_ID_SOC);
->>>>>>> 5d8474a2
 
 #ifdef QCA_WIFI_FTM
 	if (hdd_get_conparam() == QDF_GLOBAL_FTM_MODE) {
@@ -958,8 +951,6 @@
 	    cds_is_load_or_unload_in_progress()) {
 		QDF_TRACE_DEBUG_RL(QDF_MODULE_ID_HDD_DATA,
 				   "Recovery/(Un)load in progress, dropping the packet");
-<<<<<<< HEAD
-=======
 		goto drop_pkt;
 	}
 
@@ -967,7 +958,6 @@
 	if (wlan_hdd_validate_context(hdd_ctx)) {
 		QDF_TRACE_DEBUG_RL(QDF_MODULE_ID_HDD_DATA,
 				   "Invalid HDD context");
->>>>>>> 5d8474a2
 		goto drop_pkt;
 	}
 
@@ -1298,7 +1288,6 @@
 
 		if (cdp_cfg_get(soc, cfg_dp_enable_data_stall))
 			cdp_post_data_stall_event(soc,
-					  cds_get_context(QDF_MODULE_ID_TXRX),
 					  DATA_STALL_LOG_INDICATOR_HOST_DRIVER,
 					  DATA_STALL_LOG_HOST_STA_TX_TIMEOUT,
 					  OL_TXRX_PDEV_ID, 0xFF,
@@ -1367,7 +1356,18 @@
 }
 
 #ifdef FEATURE_MONITOR_MODE_SUPPORT
-QDF_STATUS hdd_mon_rx_packet_cbk(void *context, qdf_nbuf_t rxbuf)
+/**
+ * hdd_mon_rx_packet_cbk() - Receive callback registered with OL layer.
+ * @context: [in] pointer to qdf context
+ * @rxBuf:      [in] pointer to rx qdf_nbuf
+ *
+ * TL will call this to notify the HDD when one or more packets were
+ * received for a registered STA.
+ *
+ * Return: QDF_STATUS_E_FAILURE if any errors encountered, QDF_STATUS_SUCCESS
+ * otherwise
+ */
+static QDF_STATUS hdd_mon_rx_packet_cbk(void *context, qdf_nbuf_t rxbuf)
 {
 	struct hdd_adapter *adapter;
 	int rxstat;
@@ -1934,15 +1934,10 @@
 	}
 
 	hdd_adapter = (struct hdd_adapter *)adapter;
-<<<<<<< HEAD
-	if (hdd_validate_adapter(hdd_adapter))
-		return QDF_STATUS_E_FAILURE;
-=======
 	if (hdd_validate_adapter(hdd_adapter)) {
 		hdd_err_rl("adapter validate failed");
 		return QDF_STATUS_E_FAILURE;
 	}
->>>>>>> 5d8474a2
 
 	vdev_id = hdd_adapter->vdev_id;
 	head_ptr = nbuf_list;
@@ -2060,13 +2055,10 @@
 		return QDF_STATUS_E_FAILURE;
 	}
 
-<<<<<<< HEAD
-=======
 	/* do fisa flush for this vdev */
 	if (hdd_ctx->config->fisa_enable)
 		hdd_rx_fisa_flush_by_vdev_id(soc, vdev_id);
 
->>>>>>> 5d8474a2
 	if (hdd_ctx->enable_dp_rx_threads)
 		dp_txrx_flush_pkts_by_vdev_id(soc, vdev_id);
 
@@ -2075,8 +2067,6 @@
 	return QDF_STATUS_SUCCESS;
 }
 
-<<<<<<< HEAD
-=======
 #if defined(WLAN_SUPPORT_RX_FISA)
 QDF_STATUS hdd_rx_fisa_cbk(void *dp_soc, void *dp_vdev, qdf_nbuf_t nbuf_list)
 {
@@ -2095,7 +2085,6 @@
 }
 #endif
 
->>>>>>> 5d8474a2
 QDF_STATUS hdd_rx_packet_cbk(void *adapter_context,
 			     qdf_nbuf_t rxBuf)
 {
@@ -2796,21 +2785,6 @@
 	struct ol_txrx_desc_type sta_desc = {0};
 	struct ol_txrx_ops txrx_ops;
 	void *soc = cds_get_context(QDF_MODULE_ID_SOC);
-<<<<<<< HEAD
-	void *pdev = cds_get_context(QDF_MODULE_ID_TXRX);
-	struct cdp_peer *peer;
-	uint8_t peer_id;
-
-	peer = cdp_peer_find_by_addr(soc, pdev, adapter->mac_addr.bytes,
-				     &peer_id);
-	if (!peer) {
-		hdd_err("Peer %pM not found", adapter->mac_addr.bytes);
-		return -EINVAL;
-	}
-
-	sta_desc.sta_id = peer_id;
-=======
->>>>>>> 5d8474a2
 
 	WLAN_ADDR_COPY(sta_desc.peer_addr.bytes, adapter->mac_addr.bytes);
 	qdf_mem_zero(&txrx_ops, sizeof(txrx_ops));
@@ -2897,11 +2871,7 @@
 
 	for (i = 0; i < rps_data.num_queues; i++) {
 		hdd_debug("cpu_map_list[%d] = 0x%x",
-<<<<<<< HEAD
-			i, rps_data.cpu_map_list[i]);
-=======
 			  i, rps_data.cpu_map_list[i]);
->>>>>>> 5d8474a2
 	}
 
 	strlcpy(rps_data.ifname, adapter->dev->name,
@@ -3086,11 +3056,8 @@
 		cfg_get(psoc, CFG_DP_BUS_BANDWIDTH_COMPUTE_INTERVAL);
 	config->bus_low_cnt_threshold =
 		cfg_get(psoc, CFG_DP_BUS_LOW_BW_CNT_THRESHOLD);
-<<<<<<< HEAD
-=======
 	config->enable_latency_crit_clients =
 		cfg_get(psoc, CFG_DP_BUS_HANDLE_LATENCY_CRITICAL_CLIENTS);
->>>>>>> 5d8474a2
 }
 
 /**
@@ -3310,11 +3277,7 @@
 				      current_us + 1);
 	rpm_delay_ms = ucfg_pmo_get_runtime_pm_delay(hdd_ctx->psoc);
 
-<<<<<<< HEAD
-	if ((duration_us / 1000) < rpm_delay_ms)
-=======
 	if (duration_us < (rpm_delay_ms * 1000))
->>>>>>> 5d8474a2
 		return true;
 	else
 		return false;
