/*
 * Copyright (c) 2011-2020 The Linux Foundation. All rights reserved.
 *
 * Permission to use, copy, modify, and/or distribute this software for
 * any purpose with or without fee is hereby granted, provided that the
 * above copyright notice and this permission notice appear in all
 * copies.
 *
 * THE SOFTWARE IS PROVIDED "AS IS" AND THE AUTHOR DISCLAIMS ALL
 * WARRANTIES WITH REGARD TO THIS SOFTWARE INCLUDING ALL IMPLIED
 * WARRANTIES OF MERCHANTABILITY AND FITNESS. IN NO EVENT SHALL THE
 * AUTHOR BE LIABLE FOR ANY SPECIAL, DIRECT, INDIRECT, OR CONSEQUENTIAL
 * DAMAGES OR ANY DAMAGES WHATSOEVER RESULTING FROM LOSS OF USE, DATA OR
 * PROFITS, WHETHER IN AN ACTION OF CONTRACT, NEGLIGENCE OR OTHER
 * TORTIOUS ACTION, ARISING OUT OF OR IN CONNECTION WITH THE USE OR
 * PERFORMANCE OF THIS SOFTWARE.
 */

/*
 * DOC: sme_rrm.c
 *
 * Implementation for SME RRM APIs
 */

#include "ani_global.h"
#include "sme_inside.h"
#include "sme_api.h"

#ifdef FEATURE_WLAN_DIAG_SUPPORT
#include "host_diag_core_event.h"
#include "host_diag_core_log.h"
#endif /* FEATURE_WLAN_DIAG_SUPPORT */

#include "csr_inside_api.h"

#include "rrm_global.h"
#include <wlan_scan_ucfg_api.h>
#include <wlan_scan_utils_api.h>
#include <wlan_reg_services_api.h>
#include <wlan_utility.h>

/* Roam score for a neighbor AP will be calculated based on the below
 * definitions. The calculated roam score will be used to select the
 * roamable candidate from neighbor AP list
 */
#define RRM_ROAM_SCORE_NEIGHBOR_REPORT_REACHABILITY             0
/* When we support 11r over the DS, this should have a non-zero value */
#define RRM_ROAM_SCORE_NEIGHBOR_REPORT_SECURITY                 10
#define RRM_ROAM_SCORE_NEIGHBOR_REPORT_KEY_SCOPE                20
#define RRM_ROAM_SCORE_NEIGHBOR_REPORT_CAPABILITY_SPECTRUM_MGMT 0
/* Not used */
#define RRM_ROAM_SCORE_NEIGHBOR_REPORT_CAPABILITY_QOS           5
#define RRM_ROAM_SCORE_NEIGHBOR_REPORT_CAPABILITY_APSD          3
#define RRM_ROAM_SCORE_NEIGHBOR_REPORT_CAPABILITY_RRM           8
#define RRM_ROAM_SCORE_NEIGHBOR_REPORT_CAPABILITY_DELAYED_BA    0
/* We dont support delayed BA */
#define RRM_ROAM_SCORE_NEIGHBOR_REPORT_CAPABILITY_IMMEDIATE_BA  3
#define RRM_ROAM_SCORE_NEIGHBOR_REPORT_MOBILITY_DOMAIN          30

#ifdef FEATURE_WLAN_ESE
#define RRM_ROAM_SCORE_NEIGHBOR_IAPP_LIST                       30
#endif
/* RRM SCAN DWELL TIME */
#define RRM_SCAN_MIN_DWELL_TIME 20

uint64_t rrm_scan_timer;

/**
 * rrm_ll_purge_neighbor_cache() -Purges all the entries in the neighbor cache
 *
 * @mac: Pointer to the Hal Handle.
 * @pList: Pointer the List that should be purged.
 *
 * This function purges all the entries in the neighbor cache and frees up all
 * the internal nodes
 *
 * Return: void
 */
static void rrm_ll_purge_neighbor_cache(struct mac_context *mac,
	tDblLinkList *pList)
{
	tListElem *pEntry;
	tRrmNeighborReportDesc *pNeighborReportDesc;

	csr_ll_lock(pList);
	while ((pEntry = csr_ll_remove_head(pList, LL_ACCESS_NOLOCK)) != NULL) {
		pNeighborReportDesc =
			GET_BASE_ADDR(pEntry, tRrmNeighborReportDesc, List);
		qdf_mem_free(pNeighborReportDesc->pNeighborBssDescription);
		qdf_mem_free(pNeighborReportDesc);
	}
	csr_ll_unlock(pList);
}

/**
 * rrm_indicate_neighbor_report_result() -calls the callback registered for
 *                                                      neighbor report
 * @mac: Pointer to the Hal Handle.
 * @qdf_status - QDF_STATUS_SUCCESS/QDF_STATUS_FAILURE based on whether a valid
 *                       report is received or neighbor timer expired
 *
 * This function calls the callback register by the caller while requesting for
 * neighbor report. This function gets invoked if a neighbor report is received
 * from an AP or neighbor response wait timer expires.
 *
 * Return: void
 */
static void rrm_indicate_neighbor_report_result(struct mac_context *mac,
						QDF_STATUS qdf_status)
{
	NeighborReportRspCallback callback;
	void *callbackContext;

	/* Reset the neighbor response pending status */
	mac->rrm.rrmSmeContext[DEFAULT_RRM_IDX].
	neighborReqControlInfo.isNeighborRspPending = false;

	/* Stop the timer if it is already running.
	 *  The timer should be running only in the SUCCESS case.
	 */
	if (QDF_TIMER_STATE_RUNNING ==
	    qdf_mc_timer_get_current_state(&mac->rrm.rrmSmeContext[DEFAULT_RRM_IDX].
					   neighborReqControlInfo.
					   neighborRspWaitTimer)) {
		sme_debug("No entry in neighbor report cache");
		qdf_mc_timer_stop(&mac->rrm.rrmSmeContext[DEFAULT_RRM_IDX].
				  neighborReqControlInfo.neighborRspWaitTimer);
	}
	callback =
		mac->rrm.rrmSmeContext[DEFAULT_RRM_IDX].neighborReqControlInfo.
		neighborRspCallbackInfo.neighborRspCallback;
	callbackContext =
		mac->rrm.rrmSmeContext[DEFAULT_RRM_IDX].neighborReqControlInfo.
		neighborRspCallbackInfo.neighborRspCallbackContext;

	/* Reset the callback and the callback context before calling the
	 * callback. It is very likely that there may be a registration in
	 * callback itself.
	 */
	mac->rrm.rrmSmeContext[DEFAULT_RRM_IDX].neighborReqControlInfo.
		neighborRspCallbackInfo.neighborRspCallback = NULL;
	mac->rrm.rrmSmeContext[DEFAULT_RRM_IDX].neighborReqControlInfo.
		neighborRspCallbackInfo.neighborRspCallbackContext = NULL;

	/* Call the callback with the status received from caller */
	if (callback)
		callback(callbackContext, qdf_status);
}

/**
 * sme_RrmBeaconReportXmitInd () - Send beacon report
 * @mac_ctx  Pointer to mac context
 * @measurement_index: Measurement index
 * @result_arr scan results
 * @msrmnt_status flag to indicate that the measurement is done.
 * @bss_count  bss count
 *
 * Create and send the beacon report Xmit ind message to PE.
 *
 * Return: status
 */

static QDF_STATUS
sme_rrm_send_beacon_report_xmit_ind(struct mac_context *mac_ctx,
	uint8_t measurement_index, tCsrScanResultInfo **result_arr,
	uint8_t msrmnt_status, uint8_t bss_count)
{
	struct bss_description *bss_desc = NULL;
	tpSirBeaconReportXmitInd beacon_rep;
	uint16_t length;
	uint32_t size;
	uint8_t  i = 0, j = 0, counter = 0;
	tCsrScanResultInfo *cur_result = NULL;
	QDF_STATUS status = QDF_STATUS_E_FAILURE;
	tpRrmSMEContext rrm_ctx =
			&mac_ctx->rrm.rrmSmeContext[measurement_index];
	struct bss_description *tmp_bss_desc[SIR_BCN_REPORT_MAX_BSS_DESC] = {0};

	if (!result_arr && !msrmnt_status) {
		sme_err("Beacon report xmit Ind to PE Failed");
		return QDF_STATUS_E_FAILURE;
	}

	if (result_arr)
		cur_result = result_arr[j];

	do {
		length = sizeof(tSirBeaconReportXmitInd);
		beacon_rep = qdf_mem_malloc(length);
		if (!beacon_rep)
			return QDF_STATUS_E_NOMEM;

		beacon_rep->messageType = eWNI_SME_BEACON_REPORT_RESP_XMIT_IND;
		beacon_rep->length = length;
		beacon_rep->measurement_idx = measurement_index;
		beacon_rep->uDialogToken = rrm_ctx->token;
		beacon_rep->duration = rrm_ctx->duration[0];
		beacon_rep->regClass = rrm_ctx->regClass;
		qdf_mem_copy(beacon_rep->bssId, rrm_ctx->sessionBssId.bytes,
			QDF_MAC_ADDR_SIZE);

		i = 0;
		while (cur_result) {
			bss_desc = &cur_result->BssDescriptor;
			if (!bss_desc)
				break;
			size =  bss_desc->length + sizeof(bss_desc->length);
			beacon_rep->pBssDescription[i] = qdf_mem_malloc(size);
			if (NULL ==
				beacon_rep->pBssDescription[i])
				break;
			qdf_mem_copy(beacon_rep->pBssDescription[i],
				bss_desc, size);
			tmp_bss_desc[i] =
				beacon_rep->pBssDescription[i];
			sme_debug("RRM Result Bssid = " QDF_MAC_ADDR_STR
				  " freq= %d, rssi = -%d",
				  QDF_MAC_ADDR_ARRAY(
				  beacon_rep->pBssDescription[i]->bssId),
				  beacon_rep->pBssDescription[i]->chan_freq,
				  beacon_rep->pBssDescription[i]->rssi * (-1));
			beacon_rep->numBssDesc++;
			if (++i >= SIR_BCN_REPORT_MAX_BSS_DESC)
				break;
			if (i + j >= bss_count)
				break;
			cur_result =
				result_arr[j + i];
		}

		j += i;
		if (!result_arr || (!cur_result)
			|| (j >= bss_count)) {
			cur_result = NULL;
			sme_debug("Reached to  max/last BSS in cur_result list");
		} else {
			cur_result = result_arr[j];
			sme_debug("Move to the next BSS set in cur_result list");
		}
		beacon_rep->fMeasureDone =
			(cur_result) ? false : msrmnt_status;
		sme_debug("SME Sending BcnRepXmit to PE numBss %d i %d j %d",
			beacon_rep->numBssDesc, i, j);
		status = umac_send_mb_message_to_mac(beacon_rep);
		if (status != QDF_STATUS_SUCCESS)
			for (counter = 0; counter < i; ++counter)
				qdf_mem_free(tmp_bss_desc[counter]);
	} while (cur_result);

	return status;
}

#ifdef FEATURE_WLAN_ESE
/**
 * sme_ese_send_beacon_req_scan_results () - Send beacon report
<<<<<<< HEAD
 * @mac_ctx  Pointer to mac context
 * @measurement_index: Measurement request index
 * @session_id - session id
 * @result_arr scan results
 * @msrmnt_status flag to indicate that the measurement is done.
 * @bss_count  number of bss found
=======
 * @mac_ctx: Pointer to mac context
 * @measurement_index: Measurement request index
 * @session_id: session id
 * @freq: channel frequency
 * @result_arr: scan results
 * @msrmnt_status: flag to indicate that the measurement is done.
 * @bss_count:  number of bss found
>>>>>>> 5d8474a2
 *
 * This function sends up the scan results received as a part of
 * beacon request scanning.
 * This function is called after receiving the scan results per channel
 * Due to the limitation on the size of the IWEVCUSTOM buffer, we send
 * 3 BSSIDs of beacon report information in one custom event;
 *
 * Return: status
 */
static QDF_STATUS sme_ese_send_beacon_req_scan_results(
	struct mac_context *mac_ctx, uint8_t measurement_index,
<<<<<<< HEAD
	uint32_t session_id, uint8_t channel,
=======
	uint32_t session_id, uint32_t freq,
>>>>>>> 5d8474a2
	tCsrScanResultInfo **result_arr,
	uint8_t msrmnt_status, uint8_t bss_count)
{
	QDF_STATUS status = QDF_STATUS_E_FAILURE;
	QDF_STATUS fill_ie_status;
	struct bss_description *bss_desc = NULL;
	uint32_t ie_len = 0;
	uint32_t out_ie_len = 0;
	uint8_t bss_counter = 0;
	tCsrScanResultInfo *cur_result = NULL;
	tpRrmSMEContext rrm_ctx =
		&mac_ctx->rrm.rrmSmeContext[measurement_index];
	struct csr_roam_info *roam_info;
	struct ese_bcn_report_rsp bcn_rpt_rsp;
	struct ese_bcn_report_rsp *bcn_report = &bcn_rpt_rsp;
	tpCsrEseBeaconReqParams cur_meas_req = NULL;
	uint8_t i = 0, j = 0;
	tBcnReportFields *bcn_rpt_fields;

	if (!rrm_ctx) {
		sme_err("rrm_ctx is NULL");
		return QDF_STATUS_E_FAILURE;
	}

	if (!result_arr && !msrmnt_status) {
		sme_err("Beacon report xmit Ind to HDD Failed");
		return QDF_STATUS_E_FAILURE;
	}

	roam_info = qdf_mem_malloc(sizeof(*roam_info));
	if (!roam_info)
		return QDF_STATUS_E_NOMEM;

	if (result_arr)
		cur_result = result_arr[bss_counter];

	do {
		cur_meas_req = NULL;
		/* memset bcn_rpt_rsp for each iteration */
		qdf_mem_zero(&bcn_rpt_rsp, sizeof(bcn_rpt_rsp));

		for (i = 0; i < rrm_ctx->eseBcnReqInfo.numBcnReqIe; i++) {
			if (rrm_ctx->eseBcnReqInfo.bcnReq[i].ch_freq == freq) {
				cur_meas_req =
					&rrm_ctx->eseBcnReqInfo.bcnReq[i];
				break;
			}
		}
		if (cur_meas_req)
			bcn_report->measurementToken =
				cur_meas_req->measurementToken;
		sme_debug("freq: %d MeasToken: %d", freq,
			  bcn_report->measurementToken);

		j = 0;
		while (cur_result) {
			bss_desc = &cur_result->BssDescriptor;
			if (!bss_desc) {
				cur_result = NULL;
				break;
			}
			ie_len = GET_IE_LEN_IN_BSS(bss_desc->length);
			bcn_rpt_fields =
				&bcn_report->bcnRepBssInfo[j].bcnReportFields;
			bcn_rpt_fields->ChanNum = wlan_reg_freq_to_chan(
					mac_ctx->pdev,
					bss_desc->chan_freq);
			bcn_report->bcnRepBssInfo[j].bcnReportFields.Spare = 0;
			if (cur_meas_req)
				bcn_rpt_fields->MeasDuration =
					cur_meas_req->measurementDuration;
			bcn_rpt_fields->PhyType = bss_desc->nwType;
			bcn_rpt_fields->RecvSigPower = bss_desc->rssi;
			bcn_rpt_fields->ParentTsf = bss_desc->parentTSF;
			bcn_rpt_fields->TargetTsf[0] = bss_desc->timeStamp[0];
			bcn_rpt_fields->TargetTsf[1] = bss_desc->timeStamp[1];
			bcn_rpt_fields->BcnInterval = bss_desc->beaconInterval;
			bcn_rpt_fields->CapabilityInfo =
				bss_desc->capabilityInfo;

			qdf_mem_copy(bcn_rpt_fields->Bssid,
				bss_desc->bssId, sizeof(tSirMacAddr));
				fill_ie_status =
					sir_beacon_ie_ese_bcn_report(mac_ctx,
						(uint8_t *) bss_desc->ieFields,
						ie_len,
						&(bcn_report->bcnRepBssInfo[j].
						pBuf),
						&out_ie_len);
			if (QDF_STATUS_E_FAILURE == fill_ie_status)
				continue;
			bcn_report->bcnRepBssInfo[j].ieLen = out_ie_len;

			sme_debug("Bssid"QDF_MAC_ADDR_STR" Freq:%d Rssi:%d",
				  QDF_MAC_ADDR_ARRAY(bss_desc->bssId),
				  bss_desc->chan_freq, (-1) * bss_desc->rssi);
			bcn_report->numBss++;
			if (++j >= SIR_BCN_REPORT_MAX_BSS_DESC)
				break;
			if ((bss_counter + j) >= bss_count)
				break;
			cur_result = result_arr[bss_counter + j];
		}

		bss_counter += j;
		if (!result_arr || !cur_result || (bss_counter >= bss_count)) {
			cur_result = NULL;
			sme_err("Reached to the max/last BSS in cur_result list");
		} else {
			cur_result = result_arr[bss_counter];
			sme_err("Move to the next BSS set in cur_result list");
		}

		bcn_report->flag =
			(msrmnt_status << 1) | ((cur_result) ? true : false);

		sme_debug("SME Sending BcnRep to HDD numBss: %d j: %d bss_counter: %d flag: %d",
			bcn_report->numBss, j, bss_counter,
			bcn_report->flag);

		roam_info->pEseBcnReportRsp = bcn_report;
		status = csr_roam_call_callback(mac_ctx, session_id, roam_info,
						0, eCSR_ROAM_ESE_BCN_REPORT_IND,
						0);

		/* Free the memory allocated to IE */
		for (i = 0; i < j; i++)
			if (bcn_report->bcnRepBssInfo[i].pBuf)
				qdf_mem_free(bcn_report->bcnRepBssInfo[i].pBuf);
	} while (cur_result);
	qdf_mem_free(roam_info);
	return status;
}

static inline
void sme_reset_ese_bcn_req_in_progress(tpRrmSMEContext sme_rrm_ctx)
{
	if (sme_rrm_ctx)
		sme_rrm_ctx->eseBcnReqInProgress = false;
}

#else

static inline
void sme_reset_ese_bcn_req_in_progress(tpRrmSMEContext sme_rrm_ctx)
{}
#endif /* FEATURE_WLAN_ESE */

/**
 * sme_rrm_send_scan_result() - to get scan result and send the beacon report
 * @mac_ctx: pointer to mac context
 * @measurement_index: Measurement request number
 * @num_chan: number of channels
 * @freq_list: list of channel frequencies to fetch the result from
 * @measurementdone: Flag to indicate measurement done or no
 *
 * This function is called to get the scan result from CSR and send the beacon
 * report xmit ind message to PE
 *
 * Return: QDF_STATUS
 */
static QDF_STATUS sme_rrm_send_scan_result(struct mac_context *mac_ctx,
					   uint8_t measurement_index,
					   uint8_t num_chan,
					   uint32_t *freq_list,
					   uint8_t measurementdone)
{
	mac_handle_t mac_handle = MAC_HANDLE(mac_ctx);
	struct scan_filter *filter;
	tScanResultHandle result_handle;
	tCsrScanResultInfo *scan_results, *next_result;
	tCsrScanResultInfo **scanresults_arr = NULL;
	struct scan_result_list *result_list;
	QDF_STATUS status;
	uint8_t num_scan_results, counter = 0;
	tpRrmSMEContext rrm_ctx =
		&mac_ctx->rrm.rrmSmeContext[measurement_index];
	uint32_t session_id;
	struct csr_roam_info *roam_info = NULL;
	tSirScanType scan_type;
	struct csr_roam_session *session;

	filter = qdf_mem_malloc(sizeof(*filter));
	if (!filter)
		return QDF_STATUS_E_NOMEM;

	if (qdf_is_macaddr_zero(filter->bssid_list) ||
	    qdf_is_macaddr_group(filter->bssid_list)) {
		filter->num_of_bssid = 0;
	} else {
		/* update filter to get scan result with just target BSSID */
		filter->num_of_bssid = 1;
		qdf_mem_copy(filter->bssid_list[0].bytes,
			     rrm_ctx->bssId, sizeof(struct qdf_mac_addr));
	}

	if (rrm_ctx->ssId.length) {
		filter->num_of_ssid = 1;
		filter->ssid_list[0].length = rrm_ctx->ssId.length;
		if (filter->ssid_list[0].length > WLAN_SSID_MAX_LEN)
			filter->ssid_list[0].length = WLAN_SSID_MAX_LEN;
		qdf_mem_copy(filter->ssid_list[0].ssid,
			     rrm_ctx->ssId.ssId, filter->ssid_list[0].length);
	}

	filter->num_of_channels = num_chan;
	if (filter->num_of_channels > QDF_MAX_NUM_CHAN)
		filter->num_of_channels = QDF_MAX_NUM_CHAN;
	qdf_mem_copy(filter->chan_freq_list, freq_list,
		     filter->num_of_channels *
		     sizeof(filter->chan_freq_list[0]));
	filter->rrm_measurement_filter = true;

	if (eRRM_MSG_SOURCE_ESE_UPLOAD == rrm_ctx->msgSource ||
	    eRRM_MSG_SOURCE_LEGACY_ESE == rrm_ctx->msgSource)
		scan_type = rrm_ctx->measMode[rrm_ctx->currentIndex];
	else
		scan_type = rrm_ctx->measMode[0];

	if (scan_type == eSIR_BEACON_TABLE)
		filter->age_threshold =
			wlan_scan_get_aging_time(mac_ctx->psoc);


	if (eRRM_MSG_SOURCE_ESE_UPLOAD == rrm_ctx->msgSource ||
	    eRRM_MSG_SOURCE_LEGACY_ESE == rrm_ctx->msgSource)
		scan_type = rrm_ctx->measMode[rrm_ctx->currentIndex];
	else
		scan_type = rrm_ctx->measMode[0];

	if (scan_type == eSIR_BEACON_TABLE)
		filter.age_threshold =
			wlan_scan_get_aging_time(mac_ctx->psoc);

	/*
	 * In case this is beacon report request from last AP (before roaming)
	 * following call to csr_roam_get_session_id_from_bssid will fail,
	 * hence use current session ID instead of one stored in SME rrm context
	 */
	if (QDF_STATUS_E_FAILURE == csr_roam_get_session_id_from_bssid(mac_ctx,
			&rrm_ctx->sessionBssId, &session_id)) {
		sme_debug("BSSID mismatch, using current session_id");
		session_id = mac_ctx->roam.roamSession->sessionId;
	}
	status = sme_scan_get_result(mac_handle, (uint8_t)session_id,
				     filter, &result_handle);
	qdf_mem_free(filter);

<<<<<<< HEAD
	if (filter.SSIDs.SSIDList)
		qdf_mem_free(filter.SSIDs.SSIDList);

=======
>>>>>>> 5d8474a2
	sme_debug("RRM Measurement Done %d for index:%d",
		  measurementdone, measurement_index);
	if (!result_handle) {
		/*
		 * no scan results
		 * Spec. doesn't say anything about such condition
		 * Since section 7.4.6.2 (IEEE802.11k-2008) says-rrm report
		 * frame should contain one or more report IEs. It probably
		 * means dont send any respose if no matching BSS found.
		 * Moreover, there is no flag or field in measurement report
		 * IE(7.3.2.22) OR beacon report IE(7.3.2.22.6) that can be set
		 * to indicate no BSS found on a given channel. If we finished
		 * measurement on all the channels, we still need to send a
		 * xmit indication with moreToFollow set to MEASURMENT_DONE so
		 * that PE can clean any context allocated.
		 */
		if (!measurementdone)
			return status;
#ifdef FEATURE_WLAN_ESE
		if (eRRM_MSG_SOURCE_ESE_UPLOAD == rrm_ctx->msgSource)
			status = sme_ese_send_beacon_req_scan_results(mac_ctx,
					measurement_index, session_id,
<<<<<<< HEAD
					chan_list[0], NULL,
=======
					freq_list[0], NULL,
>>>>>>> 5d8474a2
					measurementdone, 0);
		else
#endif /* FEATURE_WLAN_ESE */
			status = sme_rrm_send_beacon_report_xmit_ind(mac_ctx,
							measurement_index, NULL,
							measurementdone, 0);
		return status;
	}
	scan_results = sme_scan_result_get_first(mac_handle, result_handle);
	if (!scan_results && measurementdone) {
#ifdef FEATURE_WLAN_ESE
		if (eRRM_MSG_SOURCE_ESE_UPLOAD == rrm_ctx->msgSource) {
			status = sme_ese_send_beacon_req_scan_results(mac_ctx,
					measurement_index, session_id,
<<<<<<< HEAD
					chan_list[0], NULL,
=======
					freq_list[0], NULL,
>>>>>>> 5d8474a2
					measurementdone, 0);
		} else
#endif /* FEATURE_WLAN_ESE */
			status = sme_rrm_send_beacon_report_xmit_ind(mac_ctx,
						measurement_index,
						NULL, measurementdone, 0);
	}

	result_list = (struct scan_result_list *)result_handle;
	num_scan_results = csr_ll_count(&result_list->List);
	if (!num_scan_results) {
		sme_err("num_scan_results is %d", num_scan_results);
		status = QDF_STATUS_E_FAILURE;
		goto rrm_send_scan_results_done;
	}

	sme_debug("num_scan_results %d", num_scan_results);
	scanresults_arr = qdf_mem_malloc(num_scan_results *
					 sizeof(next_result));
	if (!scanresults_arr) {
		status = QDF_STATUS_E_NOMEM;
		goto rrm_send_scan_results_done;
	}

	roam_info = qdf_mem_malloc(sizeof(*roam_info));
	if (!roam_info) {
		status = QDF_STATUS_E_NOMEM;
		goto rrm_send_scan_results_done;
	}

	session = CSR_GET_SESSION(mac_ctx, session_id);
	if ((!session) ||  (!csr_is_conn_state_connected_infra(
	    mac_ctx, session_id)) ||
	    (!session->pConnectBssDesc)) {
		sme_err("Invaild session");
		status = QDF_STATUS_E_FAILURE;
		goto rrm_send_scan_results_done;
	}


	while (scan_results) {
		/*
		 * In passive scan, sta listens beacon. Connected AP beacon
		 * is offloaded to firmware. Firmware will discard
		 * connected AP beacon except that special IE exists.
		 * Connected AP beacon will not be sent to host. Hence, timer
		 * of connected AP in scan results is not updated and can
		 * not meet "pScanResult->timer >= RRM_scan_timer".
		 */
		uint8_t is_conn_bss_found = false;

		if ((scan_type == eSIR_PASSIVE_SCAN) &&
		     (!qdf_mem_cmp(scan_results->BssDescriptor.bssId,
		      session->pConnectBssDesc->bssId,
		      sizeof(struct qdf_mac_addr)))) {
			is_conn_bss_found = true;
			sme_debug("Connected BSS in scan results");
		}
		next_result = sme_scan_result_get_next(mac_handle,
						       result_handle);
		sme_debug("Scan res timer:%lu, rrm scan timer:%llu",
				scan_results->timer, rrm_scan_timer);
		if ((scan_results->timer >= rrm_scan_timer) ||
		    (is_conn_bss_found == true)) {
			roam_info->bss_desc = &scan_results->BssDescriptor;
			csr_roam_call_callback(mac_ctx, session_id, roam_info,
						0, eCSR_ROAM_UPDATE_SCAN_RESULT,
						eCSR_ROAM_RESULT_NONE);
			scanresults_arr[counter++] = scan_results;
		}
		scan_results = next_result;
		if (counter >= num_scan_results)
			break;
	}
	/*
	 * The beacon report should be sent whether the counter is zero or
	 * non-zero. There might be a few scan results in the cache but not
	 * actually are a result of this scan. During that scenario, the
	 * counter will be zero. The report should be sent and LIM will further
	 * cleanup the RRM to accept the further incoming requests
	 * In case the counter is Zero, the pScanResultsArr will be NULL.
	 * The next level routine does a check for the measurementDone to
	 * determine whether to send a report or not.
	 */
	sme_debug("Number of BSS Desc with RRM Scan %d", counter);
	if (counter || measurementdone) {
#ifdef FEATURE_WLAN_ESE
		if (eRRM_MSG_SOURCE_ESE_UPLOAD == rrm_ctx->msgSource)
			status = sme_ese_send_beacon_req_scan_results(mac_ctx,
					measurement_index, session_id,
<<<<<<< HEAD
					chan_list[0], scanresults_arr,
=======
					freq_list[0], scanresults_arr,
>>>>>>> 5d8474a2
					measurementdone, counter);
		else
#endif /* FEATURE_WLAN_ESE */
			status = sme_rrm_send_beacon_report_xmit_ind(mac_ctx,
					measurement_index, scanresults_arr,
					measurementdone, counter);
	}

rrm_send_scan_results_done:
	if (scanresults_arr)
		qdf_mem_free(scanresults_arr);
	qdf_mem_free(roam_info);
	sme_scan_result_purge(result_handle);

	return status;
}


/**
 * sme_rrm_scan_request_callback() -Sends the beacon report xmit to PE
 * @mac_handle: Opaque handle to the MAC context
 * @pSmeRrmContext: SME rrm context for measurement request
 * @sessionId: session id
 * @scanId: Scan ID.
 * @status: CSR Status.
 *
 * The sme module calls this callback function once it finish the scan request
 * and this function send the beacon report xmit to PE and starts a timer of
 * random interval to issue next request.
 *
 * Return : 0 for success, non zero for failure
 */
static QDF_STATUS sme_rrm_scan_request_callback(struct mac_context *mac,
						tpRrmSMEContext pSmeRrmContext,
						uint8_t sessionId,
						uint32_t scanId,
						eCsrScanStatus status)
{
	uint16_t interval;
	uint32_t time_tick;
	QDF_STATUS qdf_status;
	uint32_t session_id;
	bool valid_result = true;
	uint8_t ch_idx, num_chan;
	uint32_t *freq_list;

	/*
	 * RRM scan response received after roaming to different AP.
	 * Post message to PE for rrm cleanup.
	 */
	qdf_status = csr_roam_get_session_id_from_bssid(mac,
						&pSmeRrmContext->sessionBssId,
						&session_id);
	if (qdf_status == QDF_STATUS_E_FAILURE) {
		sme_debug("Cleanup RRM context due to STA roaming");
		valid_result = false;
	}


	if (!pSmeRrmContext->channelList.ChannelList) {
		sme_err("[802.11 RRM]: Global freq list is null");
		pSmeRrmContext->channelList.numOfChannels = 0;
		sme_reset_ese_bcn_req_in_progress(pSmeRrmContext);
		return QDF_STATUS_E_FAILURE;
	}

	/* if any more channels are pending, start a timer of a random value
	 * within randomization interval.
	 */
<<<<<<< HEAD
	if (((pSmeRrmContext->currentIndex + 1) <
	     pSmeRrmContext->channelList.numOfChannels) && valid_result) {
=======
	freq_list = pSmeRrmContext->channelList.freq_list;
	if (!freq_list) {
		sme_err("[802.11 RRM]: Global freq list is null");
		pSmeRrmContext->channelList.numOfChannels = 0;
		sme_reset_ese_bcn_req_in_progress(pSmeRrmContext);
		return QDF_STATUS_E_FAILURE;
	}

	ch_idx = pSmeRrmContext->currentIndex;
	num_chan = pSmeRrmContext->channelList.numOfChannels;
	if (((ch_idx + 1) < num_chan) && valid_result) {
>>>>>>> 5d8474a2
		if (QDF_TIMER_STATE_RUNNING ==
		    qdf_mc_timer_get_current_state(
				      &pSmeRrmContext->IterMeasTimer)) {
			/*
			 * Measurement random timer is already running, this
			 * should not happen because the driver doesn't support
			 * multiple measurements simultaneously. Also for
			 * multiple measurements on a single report, the
			 * channels in op class should be appended to the global
			 * frequency list
			 */
			sme_err("[802.11 RRM]: meas timer is already running");
			sme_rrm_send_scan_result(mac,
					pSmeRrmContext->measurement_idx,
<<<<<<< HEAD
					1, &pSmeRrmContext->channelList.
					ChannelList[pSmeRrmContext
					->currentIndex], true);
			qdf_mem_free(pSmeRrmContext->channelList.ChannelList);
			pSmeRrmContext->channelList.ChannelList = NULL;
=======
					1, &freq_list[ch_idx], true);
			qdf_mem_free(pSmeRrmContext->channelList.freq_list);
			pSmeRrmContext->channelList.freq_list = NULL;
>>>>>>> 5d8474a2
			pSmeRrmContext->channelList.numOfChannels = 0;
			sme_reset_ese_bcn_req_in_progress(pSmeRrmContext);
			return QDF_STATUS_E_FAILURE;
		}

		sme_rrm_send_scan_result(mac, pSmeRrmContext->measurement_idx,
<<<<<<< HEAD
					 1, &pSmeRrmContext->channelList.
					 ChannelList[pSmeRrmContext
					->currentIndex],
					 false);
=======
					 1, &freq_list[ch_idx], false);

>>>>>>> 5d8474a2
		/* Advance the current index. */
		pSmeRrmContext->currentIndex++;
		/* start the timer to issue next request. */
		/* From timer tick get a random number within 10ms and max
		 * randmization interval.
		 */
		time_tick = qdf_mc_timer_get_system_ticks();
		interval =
			time_tick % (pSmeRrmContext->randnIntvl - 10 + 1) + 10;

		sme_debug("Set timer for interval %d ", interval);
		qdf_status = qdf_mc_timer_start(&pSmeRrmContext->IterMeasTimer,
						interval);
		if (QDF_IS_STATUS_ERROR(qdf_status)) {
<<<<<<< HEAD
			qdf_mem_free(pSmeRrmContext->channelList.ChannelList);
			pSmeRrmContext->channelList.ChannelList = NULL;
=======
			qdf_mem_free(pSmeRrmContext->channelList.freq_list);
			pSmeRrmContext->channelList.freq_list = NULL;
>>>>>>> 5d8474a2
			pSmeRrmContext->channelList.numOfChannels = 0;
			sme_reset_ese_bcn_req_in_progress(pSmeRrmContext);
		}

	} else {
		/* Done with the measurement. Clean up all context and send a
		 * message to PE with measurement done flag set.
		 */
		sme_rrm_send_scan_result(mac, pSmeRrmContext->measurement_idx,
<<<<<<< HEAD
					 1, &pSmeRrmContext->channelList.
					 ChannelList[pSmeRrmContext
					->currentIndex],
					 true);
		qdf_mem_free(pSmeRrmContext->channelList.ChannelList);
		pSmeRrmContext->channelList.ChannelList = NULL;
=======
					 1, &freq_list[ch_idx], true);
		qdf_mem_free(pSmeRrmContext->channelList.freq_list);
		pSmeRrmContext->channelList.freq_list = NULL;
>>>>>>> 5d8474a2
		pSmeRrmContext->channelList.numOfChannels = 0;
		sme_reset_ese_bcn_req_in_progress(pSmeRrmContext);
	}

	return QDF_STATUS_SUCCESS;
}

static void sme_rrm_scan_event_callback(struct wlan_objmgr_vdev *vdev,
			struct scan_event *event, void *arg)
{
	struct mac_context *mac_ctx;
	uint32_t scan_id;
	uint8_t session_id, i;
	eCsrScanStatus scan_status = eCSR_SCAN_FAILURE;
	bool success = false;
	tpRrmSMEContext smerrmctx;

	mac_ctx = (struct mac_context *)arg;
	if (!mac_ctx) {
		sme_err("invalid mac_ctx");
		return;
	}

	session_id = wlan_vdev_get_id(vdev);
	scan_id = event->scan_id;

	qdf_mtrace(QDF_MODULE_ID_SCAN, QDF_MODULE_ID_SME, event->type,
		   event->vdev_id, event->scan_id);

	if (!util_is_scan_completed(event, &success))
		return;

	if (success)
		scan_status = eCSR_SCAN_SUCCESS;

	for (i = 0; i < MAX_MEASUREMENT_REQUEST; i++) {
		smerrmctx = &mac_ctx->rrm.rrmSmeContext[i];
		if (smerrmctx->scan_id == scan_id)
			break;

		if (i == (MAX_MEASUREMENT_REQUEST - 1))
			return;
	}

	sme_debug("Scan completed for scan_id:%d measurement_idx:%d",
		  scan_id, smerrmctx->measurement_idx);
	sme_rrm_scan_request_callback(mac_ctx, smerrmctx, session_id,
				      scan_id, scan_status);
}

/**
 * sme_rrm_issue_scan_req() - To issue rrm scan request
 * @mac_ctx: pointer to mac context
 *
 * This routine is called to issue rrm scan request
 *
 * Return: QDF_STATUS
 */
static QDF_STATUS
sme_rrm_issue_scan_req(struct mac_context *mac_ctx, uint8_t idx)
{
	QDF_STATUS status = QDF_STATUS_SUCCESS;
	tpRrmSMEContext sme_rrm_ctx = &mac_ctx->rrm.rrmSmeContext[idx];
	uint32_t session_id;
	tSirScanType scan_type;
<<<<<<< HEAD
	uint8_t *chan_list;
	uint8_t ch_idx;
=======
	uint8_t ch_idx;
	uint32_t *freq_list;
>>>>>>> 5d8474a2

	status = csr_roam_get_session_id_from_bssid(mac_ctx,
			&sme_rrm_ctx->sessionBssId, &session_id);
	if (status != QDF_STATUS_SUCCESS) {
		sme_err("sme session ID not found for bssid= "QDF_MAC_ADDR_STR,
			QDF_MAC_ADDR_ARRAY(sme_rrm_ctx->sessionBssId.bytes));
		status = QDF_STATUS_E_FAILURE;
		goto send_ind;
	}

	if ((sme_rrm_ctx->currentIndex) >=
			sme_rrm_ctx->channelList.numOfChannels) {
		sme_rrm_send_beacon_report_xmit_ind(mac_ctx, idx, NULL,
						    true, 0);
		sme_debug("done with the complete ch lt. finish and fee now");
		goto free_ch_lst;
	}

	if (eRRM_MSG_SOURCE_ESE_UPLOAD == sme_rrm_ctx->msgSource ||
		eRRM_MSG_SOURCE_LEGACY_ESE == sme_rrm_ctx->msgSource)
		scan_type = sme_rrm_ctx->measMode[sme_rrm_ctx->currentIndex];
	else
		scan_type = sme_rrm_ctx->measMode[0];

	if ((eSIR_ACTIVE_SCAN == scan_type) ||
	    (eSIR_PASSIVE_SCAN == scan_type)) {
		uint32_t max_chan_time;
		uint64_t current_time;
		struct scan_start_request *req;
		struct wlan_objmgr_vdev *vdev;
		uint32_t freq;

		req = qdf_mem_malloc(sizeof(*req));
		if (!req) {
			status = QDF_STATUS_E_NOMEM;
			goto send_ind;
		}

		vdev = wlan_objmgr_get_vdev_by_id_from_psoc(
						mac_ctx->psoc,
						session_id,
						WLAN_LEGACY_SME_ID);
		if (!vdev) {
			sme_err("VDEV is null %d", session_id);
			status = QDF_STATUS_E_INVAL;
			qdf_mem_free(req);
			goto send_ind;
		}
		ucfg_scan_init_default_params(vdev, req);
		req->scan_req.scan_id = ucfg_scan_get_scan_id(mac_ctx->psoc);
		sme_rrm_ctx->scan_id = req->scan_req.scan_id;

		sme_debug("RRM_SCN: rrm_idx:%d scan_id:%d",
			  sme_rrm_ctx->measurement_idx, sme_rrm_ctx->scan_id);
		req->scan_req.scan_f_passive =
				(scan_type == eSIR_ACTIVE_SCAN) ? false : true;
		req->scan_req.vdev_id = wlan_vdev_get_id(vdev);
		req->scan_req.scan_req_id = sme_rrm_ctx->req_id;
		qdf_mem_copy(&req->scan_req.bssid_list[0], sme_rrm_ctx->bssId,
				QDF_MAC_ADDR_SIZE);
		req->scan_req.num_bssid = 1;
		if (sme_rrm_ctx->ssId.length) {
			req->scan_req.num_ssids = 1;
			qdf_mem_copy(&req->scan_req.ssid[0].ssid,
					sme_rrm_ctx->ssId.ssId,
					sme_rrm_ctx->ssId.length);
			req->scan_req.ssid[0].length = sme_rrm_ctx->ssId.length;
		}

		/*
		 * set min and max channel time
		 * sme_rrm_ctx->duration; Dont use min timeout.
		 */
		if (eRRM_MSG_SOURCE_ESE_UPLOAD == sme_rrm_ctx->msgSource ||
			eRRM_MSG_SOURCE_LEGACY_ESE == sme_rrm_ctx->msgSource)
			max_chan_time =
			      sme_rrm_ctx->duration[sme_rrm_ctx->currentIndex];
		else
			max_chan_time = sme_rrm_ctx->duration[0];

		/*
		 * Use max_chan_time if max_chan_time is more than def value
		 * depending on type of scan.
		 */
		if (req->scan_req.scan_f_passive) {
			if (max_chan_time >= RRM_SCAN_MIN_DWELL_TIME)
				req->scan_req.dwell_time_passive =
								max_chan_time;
			sme_debug("Passive Max Dwell Time(%d)",
				  req->scan_req.dwell_time_passive);
		} else {
			if (max_chan_time >= RRM_SCAN_MIN_DWELL_TIME) {
				req->scan_req.dwell_time_active = max_chan_time;
				req->scan_req.dwell_time_active_2g = max_chan_time;
			}
			sme_debug("Active Max Dwell Time(%d) 2G Dwell time %d",
				  req->scan_req.dwell_time_active,
				  req->scan_req.dwell_time_active_2g);
		}

		req->scan_req.adaptive_dwell_time_mode = SCAN_DWELL_MODE_STATIC;
		/*
		 * For RRM scans timing is very important especially when the
		 * request is for limited channels. There is no need for
		 * firmware to rest for about 100-200 ms on the home channel.
		 * Instead, it can start the scan right away which will make the
		 * host to respond with the beacon report as quickly as
		 * possible. Ensure that the scan requests are not back to back
		 * and hence there is a check to see if the requests are atleast
		 * 1 second apart.
		 */
		current_time = (uint64_t)qdf_mc_timer_get_system_time();
		sme_debug("prev scan triggered before %llu ms, totalchannels %d",
				current_time - rrm_scan_timer,
				sme_rrm_ctx->channelList.numOfChannels);
		if ((abs(current_time - rrm_scan_timer) > 1000) &&
				(sme_rrm_ctx->channelList.numOfChannels == 1)) {
			req->scan_req.max_rest_time = 1;
			req->scan_req.min_rest_time = 1;
			req->scan_req.idle_time = 1;
		}

		rrm_scan_timer = (uint64_t)qdf_mc_timer_get_system_time();

		/* set requestType to full scan */
		req->scan_req.chan_list.num_chan = 1;
		freq = sme_rrm_ctx->channelList.freq_list[
			   sme_rrm_ctx->currentIndex];
<<<<<<< HEAD
		req->scan_req.chan_list.chan[0].freq =
			wlan_chan_to_freq(chan_num);
		sme_debug("active duration %d passive %d On channel %d freq %d",
			  req->scan_req.dwell_time_active,
			  req->scan_req.dwell_time_passive,
			  chan_num, req->scan_req.chan_list.chan[0].freq);
=======
		req->scan_req.chan_list.chan[0].freq = freq;
		sme_debug("active duration %d passive %d On freq %d",
			  req->scan_req.dwell_time_active,
			  req->scan_req.dwell_time_passive,
			  req->scan_req.chan_list.chan[0].freq);
>>>>>>> 5d8474a2
		/*
		 * Fill RRM scan type for these requests. This is done
		 * because in scan concurrency update params we update the
		 * dwell time active which was not the expectation.
		 * So doing a check of RRM scan request, we would not
		 * update the dwell time.
		 */
		req->scan_req.scan_type = SCAN_TYPE_RRM;

		status = ucfg_scan_start(req);
		wlan_objmgr_vdev_release_ref(vdev, WLAN_LEGACY_SME_ID);
		if (QDF_IS_STATUS_ERROR(status))
			goto send_ind;

		return status;
	} else if (eSIR_BEACON_TABLE == scan_type) {
		/*
		 * In beacon table mode, scan results are taken directly from
		 * scan cache without issuing any scan request. So, it is not
		 * proper to update rrm_scan_timer with latest time and hence
		 * made it to zero to satisfy
		 * pScanResult->timer >= rrm_scan_timer
		 */
		rrm_scan_timer = 0;
<<<<<<< HEAD
		chan_list = sme_rrm_ctx->channelList.ChannelList;
		if (!chan_list) {
			sme_err("[802.11 RRM]: Global channel list is null");
=======
		freq_list = sme_rrm_ctx->channelList.freq_list;
		if (!freq_list) {
			sme_err("[802.11 RRM]: Global freq list is null");
>>>>>>> 5d8474a2
			sme_reset_ese_bcn_req_in_progress(sme_rrm_ctx);
			status = QDF_STATUS_E_FAILURE;
			goto send_ind;
		}

		ch_idx = sme_rrm_ctx->currentIndex;
		for (; ch_idx < sme_rrm_ctx->channelList.numOfChannels; ch_idx++) {
			if ((ch_idx + 1) <
			    sme_rrm_ctx->channelList.numOfChannels) {
				sme_rrm_send_scan_result(mac_ctx, idx, 1,
<<<<<<< HEAD
							 &chan_list[ch_idx],
=======
							 &freq_list[ch_idx],
>>>>>>> 5d8474a2
							 false);
				/* Advance the current index. */
				sme_rrm_ctx->currentIndex++;
			} else {
				/*
				 * Done with the measurement. Clean up all
				 * context and send a message to PE with
				 * measurement done flag set.
				 */
				sme_rrm_send_scan_result(mac_ctx, idx, 1,
<<<<<<< HEAD
							 &chan_list[ch_idx],
=======
							 &freq_list[ch_idx],
>>>>>>> 5d8474a2
							 true);
				sme_reset_ese_bcn_req_in_progress(sme_rrm_ctx);
				goto free_ch_lst;
			}
		}
	}

	sme_err("Unknown beacon report req mode(%d)", scan_type);
	/*
	 * Indicate measurement completion to PE
	 * If this is not done, pCurrentReq pointer will not be freed
	 * and PE will not handle subsequent Beacon requests
	 */
send_ind:
	sme_rrm_send_beacon_report_xmit_ind(mac_ctx, idx, NULL, true, 0);
free_ch_lst:
	qdf_mem_free(sme_rrm_ctx->channelList.freq_list);
	sme_rrm_ctx->channelList.freq_list = NULL;
	sme_rrm_ctx->channelList.numOfChannels = 0;
	return status;
}

static QDF_STATUS sme_rrm_fill_scan_channels(struct mac_context *mac,
					     uint8_t *country,
					     tpRrmSMEContext sme_rrm_context,
					     uint8_t op_class,
					     uint32_t num_channels)
{
	uint32_t num_chan = 0;
	uint32_t i;
	uint32_t *freq_list;
	bool found;

	freq_list = sme_rrm_context->channelList.freq_list;
	found = false;
	for (i = 0; i < num_channels; i++) {
		found = wlan_reg_country_opclass_freq_check(mac->pdev,
							    country,
							    op_class,
							    freq_list[i]);
		if (found) {
			freq_list[num_chan] = freq_list[i];
			num_chan++;
		}
		found = false;
	}

	sme_rrm_context->channelList.numOfChannels = num_chan;
	if (sme_rrm_context->channelList.numOfChannels == 0) {
		qdf_mem_free(sme_rrm_context->channelList.freq_list);
		sme_rrm_context->channelList.freq_list = NULL;
		sme_err("No channels populated with requested operation class and current country, Hence abort the rrm operation");
		return QDF_STATUS_E_FAILURE;
	}

	return QDF_STATUS_SUCCESS;
}

static uint8_t *sme_rrm_get_meas_mode_string(uint8_t meas_mode)
{
	switch (meas_mode) {
		CASE_RETURN_STRING(eSIR_PASSIVE_SCAN);
		CASE_RETURN_STRING(eSIR_ACTIVE_SCAN);
		CASE_RETURN_STRING(eSIR_BEACON_TABLE);
	default:
		return (uint8_t *)"UNKNOWN";
		break;
	}
}

/**
 * sme_rrm_process_beacon_report_req_ind() -Process beacon report request
 * @mac:- Global Mac structure
 * @msg_buf:- a pointer to a buffer that maps to various structures base
 *                  on the message type.The beginning of the buffer can always
 *                  map to tSirSmeRsp.
 *
 * This is called to process the Beacon
 * report request from peer AP forwarded through PE .
 *
 * Return : QDF_STATUS_SUCCESS - Validation is successful.
 */
QDF_STATUS sme_rrm_process_beacon_report_req_ind(struct mac_context *mac,
<<<<<<< HEAD
						void *msg_buf)
{
	tpSirBeaconReportReqInd pBeaconReq = (tpSirBeaconReportReqInd)msg_buf;
	tpRrmSMEContext pSmeRrmContext;
=======
						 void *msg_buf)
{
	tpSirBeaconReportReqInd beacon_req = (tpSirBeaconReportReqInd)msg_buf;
	tpRrmSMEContext sme_rrm_ctx;
>>>>>>> 5d8474a2
	uint32_t len = 0, i = 0;
	uint8_t country[WNI_CFG_COUNTRY_CODE_LEN];
	uint32_t session_id;
	struct csr_roam_session *session;
	QDF_STATUS status;
	uint32_t num_chan;
	bool chan_valid;
	uint32_t *rrm_freq_list;
	uint32_t bcn_chan_freq;

	sme_rrm_ctx = &mac->rrm.rrmSmeContext[beacon_req->measurement_idx];

	pSmeRrmContext = &mac->rrm.rrmSmeContext[pBeaconReq->measurement_idx];

	status = csr_roam_get_session_id_from_bssid(mac, (struct qdf_mac_addr *)
						    beacon_req->bssId,
						    &session_id);
	if (QDF_IS_STATUS_ERROR(status)) {
		sme_err("sme session ID not found for bssid");
		goto cleanup;
	}

	session = CSR_GET_SESSION(mac, session_id);
	if (!session) {
		sme_err("Invalid session id %d", session_id);
		status = QDF_STATUS_E_FAILURE;
		goto cleanup;
	}

	qdf_mem_zero(country, WNI_CFG_COUNTRY_CODE_LEN);
	if (session->connectedProfile.country_code[0])
		qdf_mem_copy(country, session->connectedProfile.country_code,
			     WNI_CFG_COUNTRY_CODE_LEN);
	else
		country[2] = OP_CLASS_GLOBAL;

<<<<<<< HEAD
	sme_debug("Request index:%d Reg class %d, AP's country code %c%c 0x%x Channel = %d",
		  pBeaconReq->measurement_idx,
		  pBeaconReq->channelInfo.regulatoryClass,
		  country[0], country[1], country[2],
		  pBeaconReq->channelInfo.channelNum);
=======
	sme_debug("RRM_SCN: Index:%d Request Reg class %d, AP's country code %c%c 0x%x, channel = %d",
		  beacon_req->measurement_idx,
		  beacon_req->channel_info.reg_class,
		  country[0], country[1], country[2],
		  beacon_req->channel_info.chan_num);
>>>>>>> 5d8474a2

	if (beacon_req->channel_list.num_channels > SIR_ESE_MAX_MEAS_IE_REQS) {
		sme_err("Beacon report request numChannels:%u exceeds max num channels",
			beacon_req->channel_list.num_channels);
		status = QDF_STATUS_E_INVAL;
		goto cleanup;
	}

	/* section 11.10.8.1 (IEEE Std 802.11k-2008) */
	/* channel 0 and 255 has special meaning. */
	if ((beacon_req->channel_info.chan_num == 0) ||
	    ((beacon_req->channel_info.chan_num == 255) &&
	     (beacon_req->channel_list.num_channels == 0))) {
		/* Add all the channel in the regulatory domain. */
		len = mac->mlme_cfg->reg.valid_channel_list_num;
		if (sme_rrm_ctx->channelList.freq_list) {
			qdf_mem_free(sme_rrm_ctx->channelList.freq_list);
			sme_rrm_ctx->channelList.freq_list = NULL;
		}
		sme_rrm_ctx->channelList.freq_list =
			qdf_mem_malloc(sizeof(uint32_t) * len);
		if (!sme_rrm_ctx->channelList.freq_list) {
			status = QDF_STATUS_E_NOMEM;
			sme_rrm_ctx->channelList.numOfChannels = 0;
			goto cleanup;
		}

		csr_get_cfg_valid_channels(
			mac, sme_rrm_ctx->channelList.freq_list, &len);

		if (beacon_req->channel_info.reg_class) {
			if (sme_rrm_fill_scan_channels(
				mac, country, sme_rrm_ctx,
				beacon_req->channel_info.reg_class, len) !=
			    QDF_STATUS_SUCCESS)
				goto cleanup;
		} else {
			sme_rrm_ctx->channelList.numOfChannels = len;
		}
	} else {
		len = 0;
		sme_rrm_ctx->channelList.numOfChannels = 0;
		num_chan = 0;

		/* If valid channel is present. We first Measure on the given
		 * channel and if there are additional channels present in
		 * APchannelreport, measure on these also.
		 */
		if (beacon_req->channel_info.chan_num != 255)
			len = 1;

		len += beacon_req->channel_list.num_channels;

		if (sme_rrm_ctx->channelList.freq_list) {
			qdf_mem_free(sme_rrm_ctx->channelList.freq_list);
			sme_rrm_ctx->channelList.freq_list = NULL;
		}
		sme_rrm_ctx->channelList.freq_list =
			qdf_mem_malloc(sizeof(uint32_t) * len);
		if (!sme_rrm_ctx->channelList.freq_list) {
			sme_rrm_ctx->channelList.numOfChannels = 0;
			status = QDF_STATUS_E_NOMEM;
			goto cleanup;
		}

		rrm_freq_list = sme_rrm_ctx->channelList.freq_list;
		bcn_chan_freq = beacon_req->channel_info.chan_freq;

		if (beacon_req->channel_info.chan_num != 255) {
			chan_valid =
				csr_roam_is_channel_valid(mac, bcn_chan_freq);

			if (chan_valid) {
				rrm_freq_list[num_chan] = bcn_chan_freq;
				num_chan++;
			} else {
				sme_err("Invalid channel: %d",
					beacon_req->channel_info.chan_num);
			}
		}

		for (i = 0; i < beacon_req->channel_list.num_channels; i++) {
			bcn_chan_freq =
				beacon_req->channel_list.chan_freq_lst[i];
			chan_valid =
				csr_roam_is_channel_valid(mac, bcn_chan_freq);

			if (chan_valid) {
				rrm_freq_list[num_chan] = bcn_chan_freq;
				num_chan++;
			}
		}

		sme_rrm_ctx->channelList.numOfChannels = num_chan;
	}

	/* Copy session bssid */
	qdf_mem_copy(sme_rrm_ctx->sessionBssId.bytes, beacon_req->bssId,
		     sizeof(tSirMacAddr));

	/* copy measurement bssid */
	qdf_mem_copy(sme_rrm_ctx->bssId, beacon_req->macaddrBssid,
		     sizeof(tSirMacAddr));

	/* Copy ssid */
	qdf_mem_copy(&sme_rrm_ctx->ssId, &beacon_req->ssId,
		     sizeof(tAniSSID));

<<<<<<< HEAD
	pSmeRrmContext->token = pBeaconReq->uDialogToken;
	pSmeRrmContext->regClass = pBeaconReq->channelInfo.regulatoryClass;
	pSmeRrmContext->randnIntvl =
		QDF_MAX(pBeaconReq->randomizationInterval,
			mac->rrm.rrmConfig.max_randn_interval);
	pSmeRrmContext->currentIndex = 0;
	pSmeRrmContext->msgSource = pBeaconReq->msgSource;
	qdf_mem_copy((uint8_t *) &pSmeRrmContext->measMode,
		     (uint8_t *) &pBeaconReq->fMeasurementtype,
=======
	sme_rrm_ctx->token = beacon_req->uDialogToken;
	sme_rrm_ctx->regClass = beacon_req->channel_info.reg_class;
	sme_rrm_ctx->randnIntvl =
		QDF_MAX(beacon_req->randomizationInterval,
			mac->rrm.rrmConfig.max_randn_interval);
	sme_rrm_ctx->currentIndex = 0;
	sme_rrm_ctx->msgSource = beacon_req->msgSource;
	qdf_mem_copy((uint8_t *)&sme_rrm_ctx->measMode,
		     (uint8_t *)&beacon_req->fMeasurementtype,
>>>>>>> 5d8474a2
		     SIR_ESE_MAX_MEAS_IE_REQS);
	qdf_mem_copy((uint8_t *)&sme_rrm_ctx->duration,
		     (uint8_t *)&beacon_req->measurementDuration,
		     SIR_ESE_MAX_MEAS_IE_REQS);

	sme_debug("token: %d randnIntvl: %d msgSource: %d measurementduration %d, rrm_ctx duration %d Meas_mode: %s",
<<<<<<< HEAD
		pSmeRrmContext->token, pSmeRrmContext->randnIntvl,
		pSmeRrmContext->msgSource, pBeaconReq->measurementDuration[0],
		pSmeRrmContext->duration[0], sme_rrm_get_meas_mode_string(
						 pSmeRrmContext->measMode[0]));

	return sme_rrm_issue_scan_req(mac, pBeaconReq->measurement_idx);

cleanup:
	if (pBeaconReq->msgSource == eRRM_MSG_SOURCE_11K) {
		/* Copy session bssid */
		qdf_mem_copy(pSmeRrmContext->sessionBssId.bytes,
			     pBeaconReq->bssId, sizeof(tSirMacAddr));

		/* copy measurement bssid */
		qdf_mem_copy(pSmeRrmContext->bssId, pBeaconReq->macaddrBssid,
			     sizeof(tSirMacAddr));
		sme_rrm_send_beacon_report_xmit_ind(mac,
			     pSmeRrmContext->measurement_idx, NULL, true, 0);
=======
		  sme_rrm_ctx->token, sme_rrm_ctx->randnIntvl,
		  sme_rrm_ctx->msgSource, beacon_req->measurementDuration[0],
		  sme_rrm_ctx->duration[0],
		  sme_rrm_get_meas_mode_string(sme_rrm_ctx->measMode[0]));

	return sme_rrm_issue_scan_req(mac, beacon_req->measurement_idx);

cleanup:
	if (beacon_req->msgSource == eRRM_MSG_SOURCE_11K) {
		/* Copy session bssid */
		qdf_mem_copy(sme_rrm_ctx->sessionBssId.bytes,
			     beacon_req->bssId, sizeof(tSirMacAddr));

		/* copy measurement bssid */
		qdf_mem_copy(sme_rrm_ctx->bssId, beacon_req->macaddrBssid,
			     sizeof(tSirMacAddr));
		sme_rrm_send_beacon_report_xmit_ind(mac,
			     sme_rrm_ctx->measurement_idx, NULL, true, 0);
>>>>>>> 5d8474a2
	}

	return status;
}

/**
 * sme_rrm_neighbor_report_request() - This is API can be used to trigger a
 *        Neighbor report from the peer.
 * @sessionId: session identifier on which the request should be made.
 * @pNeighborReq: a pointer to a neighbor report request.
 *
 * This is API can be used to trigger a  Neighbor report from the peer.
 *
 * Return: QDF_STATUS_SUCCESS - Validation is successful.
 */
QDF_STATUS sme_rrm_neighbor_report_request(struct mac_context *mac, uint8_t
					sessionId, tpRrmNeighborReq
					pNeighborReq,
					tpRrmNeighborRspCallbackInfo
					callbackInfo)
{
	QDF_STATUS status = QDF_STATUS_SUCCESS;
	tpSirNeighborReportReqInd pMsg;
	struct csr_roam_session *pSession;

	sme_debug("Request to send Neighbor report request received ");
	if (!CSR_IS_SESSION_VALID(mac, sessionId)) {
		sme_err("Invalid session %d", sessionId);
		return QDF_STATUS_E_INVAL;
	}
	pSession = CSR_GET_SESSION(mac, sessionId);

	/* If already a report is pending, return failure */
	if (true ==
	    mac->rrm.rrmSmeContext[0].neighborReqControlInfo.
	    isNeighborRspPending) {
		sme_err("Neighbor request already pending.. Not allowed");
		return QDF_STATUS_E_AGAIN;
	}

	pMsg = qdf_mem_malloc(sizeof(tSirNeighborReportReqInd));
	if (!pMsg)
		return QDF_STATUS_E_NOMEM;

	rrm_ll_purge_neighbor_cache(mac,
			    &mac->rrm.rrmSmeContext[0].neighborReportCache);

	pMsg->messageType = eWNI_SME_NEIGHBOR_REPORT_REQ_IND;
	pMsg->length = sizeof(tSirNeighborReportReqInd);
	qdf_mem_copy(&pMsg->bssId, &pSession->connectedProfile.bssid,
		     sizeof(tSirMacAddr));
	pMsg->noSSID = pNeighborReq->no_ssid;
	qdf_mem_copy(&pMsg->ucSSID, &pNeighborReq->ssid, sizeof(tSirMacSSid));

	status = umac_send_mb_message_to_mac(pMsg);
	if (status != QDF_STATUS_SUCCESS)
		return QDF_STATUS_E_FAILURE;

	/* Neighbor report request message sent successfully to PE.
	 * Now register the callbacks
	 */
	mac->rrm.rrmSmeContext[0].neighborReqControlInfo.
		neighborRspCallbackInfo.neighborRspCallback =
			callbackInfo->neighborRspCallback;
	mac->rrm.rrmSmeContext[0].neighborReqControlInfo.
		neighborRspCallbackInfo.neighborRspCallbackContext =
			callbackInfo->neighborRspCallbackContext;
	mac->rrm.rrmSmeContext[0].neighborReqControlInfo.isNeighborRspPending =
		true;

	/* Start neighbor response wait timer now */
	qdf_mc_timer_start(&mac->rrm.rrmSmeContext[0].neighborReqControlInfo.
			   neighborRspWaitTimer, callbackInfo->timeout);

	return QDF_STATUS_SUCCESS;
}

/**
 * rrm_calculate_neighbor_ap_roam_score() - caclulates roam score
 * @mac_ctx:                mac global context
 * @pNeighborReportDesc:    Neighbor BSS Descriptor node for which roam score
 *                          should be calculated
 *
 * This API is called while handling individual neighbor reports from the APs
 * neighbor AP report to calculate the cumulative roam score before storing it
 * in neighbor cache.
 *
 * Return: void
 */
static void
rrm_calculate_neighbor_ap_roam_score(struct mac_context *mac_ctx,
				tpRrmNeighborReportDesc nbr_report_desc)
{
	tpSirNeighborBssDescripton nbr_bss_desc;
	uint32_t roam_score = 0;
#ifdef FEATURE_WLAN_ESE
	uint8_t session_id;
#endif
	if (!nbr_report_desc) {
		QDF_ASSERT(0);
		return;
	}

	if (!nbr_report_desc->pNeighborBssDescription) {
		QDF_ASSERT(0);
		return;
	}

	nbr_bss_desc = nbr_report_desc->pNeighborBssDescription;
	if (!nbr_bss_desc->bssidInfo.rrmInfo.fMobilityDomain)
		goto check_11r_assoc;

	roam_score += RRM_ROAM_SCORE_NEIGHBOR_REPORT_MOBILITY_DOMAIN;
	if (!nbr_bss_desc->bssidInfo.rrmInfo.fSameSecurityMode)
		goto check_11r_assoc;

	roam_score += RRM_ROAM_SCORE_NEIGHBOR_REPORT_SECURITY;
	if (!nbr_bss_desc->bssidInfo.rrmInfo.fSameAuthenticator)
		goto check_11r_assoc;

	roam_score += RRM_ROAM_SCORE_NEIGHBOR_REPORT_KEY_SCOPE;
	if (!nbr_bss_desc->bssidInfo.rrmInfo.fCapRadioMeasurement)
		goto check_11r_assoc;

	roam_score += RRM_ROAM_SCORE_NEIGHBOR_REPORT_CAPABILITY_RRM;
	if (nbr_bss_desc->bssidInfo.rrmInfo.fCapSpectrumMeasurement)
		roam_score +=
			RRM_ROAM_SCORE_NEIGHBOR_REPORT_CAPABILITY_SPECTRUM_MGMT;

	if (nbr_bss_desc->bssidInfo.rrmInfo.fCapQos)
		roam_score += RRM_ROAM_SCORE_NEIGHBOR_REPORT_CAPABILITY_QOS;

	if (nbr_bss_desc->bssidInfo.rrmInfo.fCapApsd)
		roam_score += RRM_ROAM_SCORE_NEIGHBOR_REPORT_CAPABILITY_APSD;

	if (nbr_bss_desc->bssidInfo.rrmInfo.fCapDelayedBlockAck)
		roam_score +=
			RRM_ROAM_SCORE_NEIGHBOR_REPORT_CAPABILITY_DELAYED_BA;

	if (nbr_bss_desc->bssidInfo.rrmInfo.fCapImmediateBlockAck)
		roam_score +=
			RRM_ROAM_SCORE_NEIGHBOR_REPORT_CAPABILITY_IMMEDIATE_BA;

	if (nbr_bss_desc->bssidInfo.rrmInfo.fApPreauthReachable)
		roam_score += RRM_ROAM_SCORE_NEIGHBOR_REPORT_REACHABILITY;

check_11r_assoc:
#ifdef FEATURE_WLAN_ESE
	session_id = nbr_report_desc->sessionId;
	/* It has come in the report so its the best score */
	if (csr_neighbor_roam_is11r_assoc(mac_ctx, session_id) == false) {
		/* IAPP Route so lets make use of this info save all AP, as the
		 * list does not come all the time. Save and reuse till the next
		 * AP List comes to us. Even save our own MAC address. Will be
		 * useful next time around.
		 */
		roam_score += RRM_ROAM_SCORE_NEIGHBOR_IAPP_LIST;
	}
#endif
	nbr_report_desc->roamScore = roam_score;
}

/**
 * rrm_store_neighbor_rpt_by_roam_score()-store Neighbor BSS descriptor
 * @mac: Pointer to mac context
 * @pNeighborReportDesc - Neighbor BSS Descriptor node to be stored in cache
 * @index: RRM sme context index
 *
 * This API is called to store a given
 * Neighbor BSS descriptor to the neighbor cache. This function
 * stores the neighbor BSS descriptors in such a way that descriptors
 * are sorted by roamScore in descending order
 *
 * Return: void.
 */
static void rrm_store_neighbor_rpt_by_roam_score(struct mac_context *mac,
				tpRrmNeighborReportDesc pNeighborReportDesc,
				uint8_t index)
{
	tpRrmSMEContext pSmeRrmContext = &mac->rrm.rrmSmeContext[0];
	tListElem *pEntry;
	tRrmNeighborReportDesc *pTempNeighborReportDesc;

	if (!pNeighborReportDesc) {
		QDF_ASSERT(0);
		return;
	}
	if (!pNeighborReportDesc->pNeighborBssDescription) {
		QDF_ASSERT(0);
		return;
	}

	if (csr_ll_is_list_empty
		    (&pSmeRrmContext->neighborReportCache, LL_ACCESS_LOCK)) {
		sme_err("Neighbor report cache is empty.. Adding a entry now");
		/* Neighbor list cache is empty. Insert this entry
		 * in the tail
		 */
		csr_ll_insert_tail(&pSmeRrmContext->neighborReportCache,
				   &pNeighborReportDesc->List, LL_ACCESS_LOCK);
		return;
	}
	/* Should store the neighbor BSS description in the order
	 * sorted by roamScore in descending order. APs with highest
	 * roamScore should be the 1st entry in the list
	 */
	pEntry = csr_ll_peek_head(&pSmeRrmContext->neighborReportCache,
				LL_ACCESS_LOCK);
	while (pEntry) {
		pTempNeighborReportDesc = GET_BASE_ADDR(pEntry,
					tRrmNeighborReportDesc, List);
		if (pTempNeighborReportDesc->roamScore <
				pNeighborReportDesc->roamScore)
			break;
		pEntry = csr_ll_next(&pSmeRrmContext->
				neighborReportCache, pEntry, LL_ACCESS_LOCK);
		}

	if (pEntry)
		/* This BSS roamscore is better than something in the
		 * list. Insert this before that one
		 */
		csr_ll_insert_entry(&pSmeRrmContext->neighborReportCache,
					pEntry, &pNeighborReportDesc->List,
					LL_ACCESS_LOCK);
	else
		/* All the entries in the list has a better roam Score
		 * than this one. Insert this at the last
		 */
		csr_ll_insert_tail(&pSmeRrmContext->neighborReportCache,
					&pNeighborReportDesc->List,
					LL_ACCESS_LOCK);
}

/**
 * sme_rrm_process_neighbor_report() -Process the Neighbor report received
 *                                                     from PE
 * @mac - Global MAC structure
 * @msg_buf - a pointer to a buffer that maps to various structures base
 *                  on the message type.
 *                  The beginning of the buffer can always map to tSirSmeRsp.
 * This is called to process the Neighbor report received from PE.
 *
 * Return: QDF_STATUS_SUCCESS - Validation is successful
 */
static QDF_STATUS sme_rrm_process_neighbor_report(struct mac_context *mac,
						  void *msg_buf)
{
	QDF_STATUS status = QDF_STATUS_SUCCESS;
	tpSirNeighborReportInd neighbor_rpt = (tpSirNeighborReportInd)msg_buf;
	tpRrmNeighborReportDesc neighbor_rpt_desc;
	uint8_t i = 0;
	QDF_STATUS qdf_status = QDF_STATUS_SUCCESS;

	/* Purge the cache on reception of unsolicited neighbor report */
	if (!mac->rrm.rrmSmeContext[neighbor_rpt->measurement_idx].
	    neighborReqControlInfo.isNeighborRspPending)
		rrm_ll_purge_neighbor_cache(mac,
			&mac->rrm.rrmSmeContext[neighbor_rpt->measurement_idx].
			neighborReportCache);

	for (i = 0; i < neighbor_rpt->numNeighborReports; i++) {
		neighbor_rpt_desc =
			qdf_mem_malloc(sizeof(tRrmNeighborReportDesc));
		if (!neighbor_rpt_desc) {
			status = QDF_STATUS_E_NOMEM;
			goto end;

		}

		neighbor_rpt_desc->pNeighborBssDescription =
			qdf_mem_malloc(sizeof(tSirNeighborBssDescription));
		if (!neighbor_rpt_desc->pNeighborBssDescription) {
			qdf_mem_free(neighbor_rpt_desc);
			status = QDF_STATUS_E_NOMEM;
			goto end;
		}
		qdf_mem_copy(neighbor_rpt_desc->pNeighborBssDescription,
			     &neighbor_rpt->sNeighborBssDescription[i],
			     sizeof(tSirNeighborBssDescription));

		sme_debug("Received neighbor report with Neighbor BSSID: "
			QDF_MAC_ADDR_STR,
			QDF_MAC_ADDR_ARRAY(
			       neighbor_rpt->sNeighborBssDescription[i].bssId));

		rrm_calculate_neighbor_ap_roam_score(mac, neighbor_rpt_desc);

		if (neighbor_rpt_desc->roamScore > 0) {
			rrm_store_neighbor_rpt_by_roam_score(
					mac, neighbor_rpt_desc,
					neighbor_rpt->measurement_idx);
		} else {
			sme_err("Roam score of BSSID  " QDF_MAC_ADDR_STR
				" is 0, Ignoring..",
				QDF_MAC_ADDR_ARRAY(neighbor_rpt->
					       sNeighborBssDescription[i].
					       bssId));

			qdf_mem_free(
				neighbor_rpt_desc->pNeighborBssDescription);
			qdf_mem_free(neighbor_rpt_desc);
		}
	}
end:

	if (!csr_ll_count(
		&mac->rrm.rrmSmeContext[neighbor_rpt->measurement_idx].
		neighborReportCache))
		qdf_status = QDF_STATUS_E_FAILURE;

	rrm_indicate_neighbor_report_result(mac, qdf_status);

	return status;
}

/**
 * sme_rrm_msg_processor()-Process RRM message
 * @mac - Pointer to the global MAC parameter structure.
 * @msg_type - the type of msg passed by PE as defined in wni_api.h
 * @msg_buf - a pointer to a buffer that maps to various structures base
 *                  on the message type.
 *                  The beginning of the buffer can always map to tSirSmeRsp.
 * sme_process_msg() calls this function for the
 * messages that are handled by SME RRM module.
 *
 * Return: QDF_STATUS_SUCCESS - Validation is successful.
 */
QDF_STATUS sme_rrm_msg_processor(struct mac_context *mac, uint16_t msg_type,
				 void *msg_buf)
{
	sme_debug("Msg = %d for RRM measurement", msg_type);

	/* switch on the msg type & make the state transition accordingly */
	switch (msg_type) {
	case eWNI_SME_NEIGHBOR_REPORT_IND:
		sme_rrm_process_neighbor_report(mac, msg_buf);
		break;

	case eWNI_SME_BEACON_REPORT_REQ_IND:
		sme_rrm_process_beacon_report_req_ind(mac, msg_buf);
		break;

	default:
		sme_err("Unknown msg type: %d", msg_type);
		break;
	}

	return QDF_STATUS_SUCCESS;
}

/**
 * rrm_iter_meas_timer_handle() - Timer handler to handlet the timeout
 * @ mac - The handle returned by mac_open.
 *
 * Timer handler to handlet the timeout condition when a specific BT
 * stop event does not come back, in which case to restore back the
 * heartbeat timer.
 *
 * Return: NULL
 */
static void rrm_iter_meas_timer_handle(void *data)
{
	struct mac_context *mac;
	mac_handle_t mac_handle = cds_get_context(QDF_MODULE_ID_SME);
	tpRrmSMEContext sme_rrm_ctx = (tpRrmSMEContext)data;

	mac = MAC_CONTEXT(mac_handle);
	if (!mac) {
		sme_err("Mac ctx is NULL");
		return;
	}

	sme_debug("Randomization timer expired...send on next channel");

	/* Issue a scan req for next channel. */
	sme_rrm_issue_scan_req(mac, sme_rrm_ctx->measurement_idx);
}

/**
 * rrm_neighbor_rsp_timeout_handler() - Timer handler to handlet the timeout
 * @mac - The handle returned by mac_open.
 *
 * Timer handler to handle the timeout condition when a neighbor request is sent
 * and no neighbor response is received from the AP
 *
 * Return: NULL
 */
static void rrm_neighbor_rsp_timeout_handler(void *userData)
{
	struct mac_context *mac = (struct mac_context *) userData;

	sme_warn("Neighbor Response timed out");
	rrm_indicate_neighbor_report_result(mac, QDF_STATUS_E_FAILURE);
}

/**
 * rrm_change_default_config_param() - Changing default config param to new
 * @mac - The handle returned by mac_open.
 *
 * Return: None
 */
static void rrm_change_default_config_param(struct mac_context *mac)
{
	mac->rrm.rrmConfig.rrm_enabled =
			mac->mlme_cfg->rrm_config.rrm_enabled;
<<<<<<< HEAD
=======
	mac->rrm.rrmConfig.sap_rrm_enabled =
			mac->mlme_cfg->rrm_config.sap_rrm_enabled;
>>>>>>> 5d8474a2
	mac->rrm.rrmConfig.max_randn_interval =
			mac->mlme_cfg->rrm_config.rrm_rand_interval;

	qdf_mem_copy(&mac->rrm.rrmConfig.rm_capability,
		     &mac->mlme_cfg->rrm_config.rm_capability,
		     RMENABLEDCAP_MAX_LEN);
}

/**
 * rrm_open() - Initialze all RRM module
 * @ mac: The handle returned by mac_open.
 *
 * Initialze all RRM module.
 *
 * Return: QDF_STATUS
 */
QDF_STATUS rrm_open(struct mac_context *mac)
{

	QDF_STATUS qdf_status;
	tpRrmSMEContext pSmeRrmContext;
	QDF_STATUS qdf_ret_status = QDF_STATUS_SUCCESS;
	uint8_t i;

	mac->rrm.rrmConfig.max_randn_interval = 50;        /* ms */

	for (i = 0; i < MAX_MEASUREMENT_REQUEST; i++) {
		pSmeRrmContext = &mac->rrm.rrmSmeContext[i];

		qdf_status = qdf_mc_timer_init(&pSmeRrmContext->IterMeasTimer,
					       QDF_TIMER_TYPE_SW,
					       rrm_iter_meas_timer_handle,
					       (void *)pSmeRrmContext);

		if (!QDF_IS_STATUS_SUCCESS(qdf_status)) {
			sme_err("Fail to init measurement timer");
			return QDF_STATUS_E_FAILURE;
		}

		qdf_status =
		    qdf_mc_timer_init(&pSmeRrmContext->neighborReqControlInfo.
				      neighborRspWaitTimer, QDF_TIMER_TYPE_SW,
				      rrm_neighbor_rsp_timeout_handler,
				      (void *)mac);

		if (!QDF_IS_STATUS_SUCCESS(qdf_status)) {
			sme_err("Fail to init neighbor rsp wait timer");
			return QDF_STATUS_E_FAILURE;
		}

		pSmeRrmContext->measurement_idx = i;
		pSmeRrmContext->neighborReqControlInfo.isNeighborRspPending =
						false;

		qdf_ret_status =
			csr_ll_open(&pSmeRrmContext->neighborReportCache);
		if (QDF_STATUS_SUCCESS != qdf_ret_status) {
			sme_err("Fail to open neighbor cache result");
			return QDF_STATUS_E_FAILURE;
		}
	}

	rrm_change_default_config_param(mac);

	return QDF_STATUS_SUCCESS;
}

/**
 * rrm_close() - Release all RRM modules and their resources.
 * @mac - The handle returned by mac_open.
 *
 * Release all RRM modules and their resources.
 *
 * Return: QDF_STATUS
 *           QDF_STATUS_E_FAILURE  success
 *           QDF_STATUS_SUCCESS  failure
 */

QDF_STATUS rrm_close(struct mac_context *mac)
{
	QDF_STATUS qdf_status = QDF_STATUS_SUCCESS;
	tpRrmSMEContext pSmeRrmContext;
	uint8_t i;

	for (i = 0; i < MAX_MEASUREMENT_REQUEST; i++) {
		pSmeRrmContext = &mac->rrm.rrmSmeContext[i];
		if (QDF_TIMER_STATE_RUNNING ==
		    qdf_mc_timer_get_current_state(
			    &pSmeRrmContext->IterMeasTimer)) {
			qdf_status = qdf_mc_timer_stop(
					&pSmeRrmContext->IterMeasTimer);
			if (QDF_IS_STATUS_ERROR(qdf_status))
				sme_err("Timer stop fail");
		}

<<<<<<< HEAD
		if (pSmeRrmContext->channelList.ChannelList) {
			qdf_mem_free(pSmeRrmContext->channelList.ChannelList);
			pSmeRrmContext->channelList.ChannelList = NULL;
=======
		if (pSmeRrmContext->channelList.freq_list) {
			qdf_mem_free(pSmeRrmContext->channelList.freq_list);
			pSmeRrmContext->channelList.freq_list = NULL;
>>>>>>> 5d8474a2
			pSmeRrmContext->channelList.numOfChannels = 0;
		}

		qdf_status =
			qdf_mc_timer_destroy(&pSmeRrmContext->IterMeasTimer);
		if (QDF_IS_STATUS_ERROR(qdf_status))
			sme_err("Fail to destroy timer");

		if (QDF_TIMER_STATE_RUNNING ==
		    qdf_mc_timer_get_current_state(&pSmeRrmContext->
						   neighborReqControlInfo.
						   neighborRspWaitTimer)) {
			qdf_status = qdf_mc_timer_stop(&pSmeRrmContext->
						neighborReqControlInfo.
						neighborRspWaitTimer);
			if (QDF_IS_STATUS_ERROR(qdf_status))
				sme_err("Timer stop fail");
		}

		qdf_status = qdf_mc_timer_destroy(
				&pSmeRrmContext->neighborReqControlInfo.
				neighborRspWaitTimer);
		if (!QDF_IS_STATUS_SUCCESS(qdf_status))
			sme_err("Fail to destroy timer");

		rrm_ll_purge_neighbor_cache(
				mac, &pSmeRrmContext->neighborReportCache);
		csr_ll_close(&pSmeRrmContext->neighborReportCache);
	}

	return qdf_status;

}

QDF_STATUS rrm_start(struct mac_context *mac_ctx)
{
	tpRrmSMEContext smerrmctx;
	wlan_scan_requester req_id;
	uint8_t i;


	/* Register with scan component */
	req_id = ucfg_scan_register_requester(mac_ctx->psoc,
					      "RRM",
					      sme_rrm_scan_event_callback,
					      mac_ctx);

	for (i = 0; i < MAX_MEASUREMENT_REQUEST; i++) {
		smerrmctx = &mac_ctx->rrm.rrmSmeContext[i];
		smerrmctx->req_id = req_id;
	}

	return QDF_STATUS_SUCCESS;
}

QDF_STATUS rrm_stop(struct mac_context *mac_ctx)
{
	tpRrmSMEContext smerrmctx;
	wlan_scan_requester req_id;
	uint8_t i;

	for (i = 0; i < MAX_MEASUREMENT_REQUEST; i++) {
		smerrmctx = &mac_ctx->rrm.rrmSmeContext[i];
		req_id = smerrmctx->req_id;
		smerrmctx->req_id = 0;
	}

	ucfg_scan_unregister_requester(mac_ctx->psoc,
				       req_id);

	return QDF_STATUS_SUCCESS;
}<|MERGE_RESOLUTION|>--- conflicted
+++ resolved
@@ -253,14 +253,6 @@
 #ifdef FEATURE_WLAN_ESE
 /**
  * sme_ese_send_beacon_req_scan_results () - Send beacon report
-<<<<<<< HEAD
- * @mac_ctx  Pointer to mac context
- * @measurement_index: Measurement request index
- * @session_id - session id
- * @result_arr scan results
- * @msrmnt_status flag to indicate that the measurement is done.
- * @bss_count  number of bss found
-=======
  * @mac_ctx: Pointer to mac context
  * @measurement_index: Measurement request index
  * @session_id: session id
@@ -268,7 +260,6 @@
  * @result_arr: scan results
  * @msrmnt_status: flag to indicate that the measurement is done.
  * @bss_count:  number of bss found
->>>>>>> 5d8474a2
  *
  * This function sends up the scan results received as a part of
  * beacon request scanning.
@@ -280,11 +271,7 @@
  */
 static QDF_STATUS sme_ese_send_beacon_req_scan_results(
 	struct mac_context *mac_ctx, uint8_t measurement_index,
-<<<<<<< HEAD
-	uint32_t session_id, uint8_t channel,
-=======
 	uint32_t session_id, uint32_t freq,
->>>>>>> 5d8474a2
 	tCsrScanResultInfo **result_arr,
 	uint8_t msrmnt_status, uint8_t bss_count)
 {
@@ -509,16 +496,6 @@
 			wlan_scan_get_aging_time(mac_ctx->psoc);
 
 
-	if (eRRM_MSG_SOURCE_ESE_UPLOAD == rrm_ctx->msgSource ||
-	    eRRM_MSG_SOURCE_LEGACY_ESE == rrm_ctx->msgSource)
-		scan_type = rrm_ctx->measMode[rrm_ctx->currentIndex];
-	else
-		scan_type = rrm_ctx->measMode[0];
-
-	if (scan_type == eSIR_BEACON_TABLE)
-		filter.age_threshold =
-			wlan_scan_get_aging_time(mac_ctx->psoc);
-
 	/*
 	 * In case this is beacon report request from last AP (before roaming)
 	 * following call to csr_roam_get_session_id_from_bssid will fail,
@@ -533,12 +510,6 @@
 				     filter, &result_handle);
 	qdf_mem_free(filter);
 
-<<<<<<< HEAD
-	if (filter.SSIDs.SSIDList)
-		qdf_mem_free(filter.SSIDs.SSIDList);
-
-=======
->>>>>>> 5d8474a2
 	sme_debug("RRM Measurement Done %d for index:%d",
 		  measurementdone, measurement_index);
 	if (!result_handle) {
@@ -561,11 +532,7 @@
 		if (eRRM_MSG_SOURCE_ESE_UPLOAD == rrm_ctx->msgSource)
 			status = sme_ese_send_beacon_req_scan_results(mac_ctx,
 					measurement_index, session_id,
-<<<<<<< HEAD
-					chan_list[0], NULL,
-=======
 					freq_list[0], NULL,
->>>>>>> 5d8474a2
 					measurementdone, 0);
 		else
 #endif /* FEATURE_WLAN_ESE */
@@ -580,11 +547,7 @@
 		if (eRRM_MSG_SOURCE_ESE_UPLOAD == rrm_ctx->msgSource) {
 			status = sme_ese_send_beacon_req_scan_results(mac_ctx,
 					measurement_index, session_id,
-<<<<<<< HEAD
-					chan_list[0], NULL,
-=======
 					freq_list[0], NULL,
->>>>>>> 5d8474a2
 					measurementdone, 0);
 		} else
 #endif /* FEATURE_WLAN_ESE */
@@ -675,11 +638,7 @@
 		if (eRRM_MSG_SOURCE_ESE_UPLOAD == rrm_ctx->msgSource)
 			status = sme_ese_send_beacon_req_scan_results(mac_ctx,
 					measurement_index, session_id,
-<<<<<<< HEAD
-					chan_list[0], scanresults_arr,
-=======
 					freq_list[0], scanresults_arr,
->>>>>>> 5d8474a2
 					measurementdone, counter);
 		else
 #endif /* FEATURE_WLAN_ESE */
@@ -738,21 +697,9 @@
 		valid_result = false;
 	}
 
-
-	if (!pSmeRrmContext->channelList.ChannelList) {
-		sme_err("[802.11 RRM]: Global freq list is null");
-		pSmeRrmContext->channelList.numOfChannels = 0;
-		sme_reset_ese_bcn_req_in_progress(pSmeRrmContext);
-		return QDF_STATUS_E_FAILURE;
-	}
-
 	/* if any more channels are pending, start a timer of a random value
 	 * within randomization interval.
 	 */
-<<<<<<< HEAD
-	if (((pSmeRrmContext->currentIndex + 1) <
-	     pSmeRrmContext->channelList.numOfChannels) && valid_result) {
-=======
 	freq_list = pSmeRrmContext->channelList.freq_list;
 	if (!freq_list) {
 		sme_err("[802.11 RRM]: Global freq list is null");
@@ -764,7 +711,6 @@
 	ch_idx = pSmeRrmContext->currentIndex;
 	num_chan = pSmeRrmContext->channelList.numOfChannels;
 	if (((ch_idx + 1) < num_chan) && valid_result) {
->>>>>>> 5d8474a2
 		if (QDF_TIMER_STATE_RUNNING ==
 		    qdf_mc_timer_get_current_state(
 				      &pSmeRrmContext->IterMeasTimer)) {
@@ -779,32 +725,17 @@
 			sme_err("[802.11 RRM]: meas timer is already running");
 			sme_rrm_send_scan_result(mac,
 					pSmeRrmContext->measurement_idx,
-<<<<<<< HEAD
-					1, &pSmeRrmContext->channelList.
-					ChannelList[pSmeRrmContext
-					->currentIndex], true);
-			qdf_mem_free(pSmeRrmContext->channelList.ChannelList);
-			pSmeRrmContext->channelList.ChannelList = NULL;
-=======
 					1, &freq_list[ch_idx], true);
 			qdf_mem_free(pSmeRrmContext->channelList.freq_list);
 			pSmeRrmContext->channelList.freq_list = NULL;
->>>>>>> 5d8474a2
 			pSmeRrmContext->channelList.numOfChannels = 0;
 			sme_reset_ese_bcn_req_in_progress(pSmeRrmContext);
 			return QDF_STATUS_E_FAILURE;
 		}
 
 		sme_rrm_send_scan_result(mac, pSmeRrmContext->measurement_idx,
-<<<<<<< HEAD
-					 1, &pSmeRrmContext->channelList.
-					 ChannelList[pSmeRrmContext
-					->currentIndex],
-					 false);
-=======
 					 1, &freq_list[ch_idx], false);
 
->>>>>>> 5d8474a2
 		/* Advance the current index. */
 		pSmeRrmContext->currentIndex++;
 		/* start the timer to issue next request. */
@@ -819,13 +750,8 @@
 		qdf_status = qdf_mc_timer_start(&pSmeRrmContext->IterMeasTimer,
 						interval);
 		if (QDF_IS_STATUS_ERROR(qdf_status)) {
-<<<<<<< HEAD
-			qdf_mem_free(pSmeRrmContext->channelList.ChannelList);
-			pSmeRrmContext->channelList.ChannelList = NULL;
-=======
 			qdf_mem_free(pSmeRrmContext->channelList.freq_list);
 			pSmeRrmContext->channelList.freq_list = NULL;
->>>>>>> 5d8474a2
 			pSmeRrmContext->channelList.numOfChannels = 0;
 			sme_reset_ese_bcn_req_in_progress(pSmeRrmContext);
 		}
@@ -835,18 +761,9 @@
 		 * message to PE with measurement done flag set.
 		 */
 		sme_rrm_send_scan_result(mac, pSmeRrmContext->measurement_idx,
-<<<<<<< HEAD
-					 1, &pSmeRrmContext->channelList.
-					 ChannelList[pSmeRrmContext
-					->currentIndex],
-					 true);
-		qdf_mem_free(pSmeRrmContext->channelList.ChannelList);
-		pSmeRrmContext->channelList.ChannelList = NULL;
-=======
 					 1, &freq_list[ch_idx], true);
 		qdf_mem_free(pSmeRrmContext->channelList.freq_list);
 		pSmeRrmContext->channelList.freq_list = NULL;
->>>>>>> 5d8474a2
 		pSmeRrmContext->channelList.numOfChannels = 0;
 		sme_reset_ese_bcn_req_in_progress(pSmeRrmContext);
 	}
@@ -912,13 +829,8 @@
 	tpRrmSMEContext sme_rrm_ctx = &mac_ctx->rrm.rrmSmeContext[idx];
 	uint32_t session_id;
 	tSirScanType scan_type;
-<<<<<<< HEAD
-	uint8_t *chan_list;
-	uint8_t ch_idx;
-=======
 	uint8_t ch_idx;
 	uint32_t *freq_list;
->>>>>>> 5d8474a2
 
 	status = csr_roam_get_session_id_from_bssid(mac_ctx,
 			&sme_rrm_ctx->sessionBssId, &session_id);
@@ -1047,20 +959,11 @@
 		req->scan_req.chan_list.num_chan = 1;
 		freq = sme_rrm_ctx->channelList.freq_list[
 			   sme_rrm_ctx->currentIndex];
-<<<<<<< HEAD
-		req->scan_req.chan_list.chan[0].freq =
-			wlan_chan_to_freq(chan_num);
-		sme_debug("active duration %d passive %d On channel %d freq %d",
-			  req->scan_req.dwell_time_active,
-			  req->scan_req.dwell_time_passive,
-			  chan_num, req->scan_req.chan_list.chan[0].freq);
-=======
 		req->scan_req.chan_list.chan[0].freq = freq;
 		sme_debug("active duration %d passive %d On freq %d",
 			  req->scan_req.dwell_time_active,
 			  req->scan_req.dwell_time_passive,
 			  req->scan_req.chan_list.chan[0].freq);
->>>>>>> 5d8474a2
 		/*
 		 * Fill RRM scan type for these requests. This is done
 		 * because in scan concurrency update params we update the
@@ -1085,15 +988,9 @@
 		 * pScanResult->timer >= rrm_scan_timer
 		 */
 		rrm_scan_timer = 0;
-<<<<<<< HEAD
-		chan_list = sme_rrm_ctx->channelList.ChannelList;
-		if (!chan_list) {
-			sme_err("[802.11 RRM]: Global channel list is null");
-=======
 		freq_list = sme_rrm_ctx->channelList.freq_list;
 		if (!freq_list) {
 			sme_err("[802.11 RRM]: Global freq list is null");
->>>>>>> 5d8474a2
 			sme_reset_ese_bcn_req_in_progress(sme_rrm_ctx);
 			status = QDF_STATUS_E_FAILURE;
 			goto send_ind;
@@ -1104,11 +1001,7 @@
 			if ((ch_idx + 1) <
 			    sme_rrm_ctx->channelList.numOfChannels) {
 				sme_rrm_send_scan_result(mac_ctx, idx, 1,
-<<<<<<< HEAD
-							 &chan_list[ch_idx],
-=======
 							 &freq_list[ch_idx],
->>>>>>> 5d8474a2
 							 false);
 				/* Advance the current index. */
 				sme_rrm_ctx->currentIndex++;
@@ -1119,11 +1012,7 @@
 				 * measurement done flag set.
 				 */
 				sme_rrm_send_scan_result(mac_ctx, idx, 1,
-<<<<<<< HEAD
-							 &chan_list[ch_idx],
-=======
 							 &freq_list[ch_idx],
->>>>>>> 5d8474a2
 							 true);
 				sme_reset_ese_bcn_req_in_progress(sme_rrm_ctx);
 				goto free_ch_lst;
@@ -1207,17 +1096,10 @@
  * Return : QDF_STATUS_SUCCESS - Validation is successful.
  */
 QDF_STATUS sme_rrm_process_beacon_report_req_ind(struct mac_context *mac,
-<<<<<<< HEAD
-						void *msg_buf)
-{
-	tpSirBeaconReportReqInd pBeaconReq = (tpSirBeaconReportReqInd)msg_buf;
-	tpRrmSMEContext pSmeRrmContext;
-=======
 						 void *msg_buf)
 {
 	tpSirBeaconReportReqInd beacon_req = (tpSirBeaconReportReqInd)msg_buf;
 	tpRrmSMEContext sme_rrm_ctx;
->>>>>>> 5d8474a2
 	uint32_t len = 0, i = 0;
 	uint8_t country[WNI_CFG_COUNTRY_CODE_LEN];
 	uint32_t session_id;
@@ -1230,8 +1112,6 @@
 
 	sme_rrm_ctx = &mac->rrm.rrmSmeContext[beacon_req->measurement_idx];
 
-	pSmeRrmContext = &mac->rrm.rrmSmeContext[pBeaconReq->measurement_idx];
-
 	status = csr_roam_get_session_id_from_bssid(mac, (struct qdf_mac_addr *)
 						    beacon_req->bssId,
 						    &session_id);
@@ -1254,19 +1134,11 @@
 	else
 		country[2] = OP_CLASS_GLOBAL;
 
-<<<<<<< HEAD
-	sme_debug("Request index:%d Reg class %d, AP's country code %c%c 0x%x Channel = %d",
-		  pBeaconReq->measurement_idx,
-		  pBeaconReq->channelInfo.regulatoryClass,
-		  country[0], country[1], country[2],
-		  pBeaconReq->channelInfo.channelNum);
-=======
 	sme_debug("RRM_SCN: Index:%d Request Reg class %d, AP's country code %c%c 0x%x, channel = %d",
 		  beacon_req->measurement_idx,
 		  beacon_req->channel_info.reg_class,
 		  country[0], country[1], country[2],
 		  beacon_req->channel_info.chan_num);
->>>>>>> 5d8474a2
 
 	if (beacon_req->channel_list.num_channels > SIR_ESE_MAX_MEAS_IE_REQS) {
 		sme_err("Beacon report request numChannels:%u exceeds max num channels",
@@ -1375,17 +1247,6 @@
 	qdf_mem_copy(&sme_rrm_ctx->ssId, &beacon_req->ssId,
 		     sizeof(tAniSSID));
 
-<<<<<<< HEAD
-	pSmeRrmContext->token = pBeaconReq->uDialogToken;
-	pSmeRrmContext->regClass = pBeaconReq->channelInfo.regulatoryClass;
-	pSmeRrmContext->randnIntvl =
-		QDF_MAX(pBeaconReq->randomizationInterval,
-			mac->rrm.rrmConfig.max_randn_interval);
-	pSmeRrmContext->currentIndex = 0;
-	pSmeRrmContext->msgSource = pBeaconReq->msgSource;
-	qdf_mem_copy((uint8_t *) &pSmeRrmContext->measMode,
-		     (uint8_t *) &pBeaconReq->fMeasurementtype,
-=======
 	sme_rrm_ctx->token = beacon_req->uDialogToken;
 	sme_rrm_ctx->regClass = beacon_req->channel_info.reg_class;
 	sme_rrm_ctx->randnIntvl =
@@ -1395,33 +1256,12 @@
 	sme_rrm_ctx->msgSource = beacon_req->msgSource;
 	qdf_mem_copy((uint8_t *)&sme_rrm_ctx->measMode,
 		     (uint8_t *)&beacon_req->fMeasurementtype,
->>>>>>> 5d8474a2
 		     SIR_ESE_MAX_MEAS_IE_REQS);
 	qdf_mem_copy((uint8_t *)&sme_rrm_ctx->duration,
 		     (uint8_t *)&beacon_req->measurementDuration,
 		     SIR_ESE_MAX_MEAS_IE_REQS);
 
 	sme_debug("token: %d randnIntvl: %d msgSource: %d measurementduration %d, rrm_ctx duration %d Meas_mode: %s",
-<<<<<<< HEAD
-		pSmeRrmContext->token, pSmeRrmContext->randnIntvl,
-		pSmeRrmContext->msgSource, pBeaconReq->measurementDuration[0],
-		pSmeRrmContext->duration[0], sme_rrm_get_meas_mode_string(
-						 pSmeRrmContext->measMode[0]));
-
-	return sme_rrm_issue_scan_req(mac, pBeaconReq->measurement_idx);
-
-cleanup:
-	if (pBeaconReq->msgSource == eRRM_MSG_SOURCE_11K) {
-		/* Copy session bssid */
-		qdf_mem_copy(pSmeRrmContext->sessionBssId.bytes,
-			     pBeaconReq->bssId, sizeof(tSirMacAddr));
-
-		/* copy measurement bssid */
-		qdf_mem_copy(pSmeRrmContext->bssId, pBeaconReq->macaddrBssid,
-			     sizeof(tSirMacAddr));
-		sme_rrm_send_beacon_report_xmit_ind(mac,
-			     pSmeRrmContext->measurement_idx, NULL, true, 0);
-=======
 		  sme_rrm_ctx->token, sme_rrm_ctx->randnIntvl,
 		  sme_rrm_ctx->msgSource, beacon_req->measurementDuration[0],
 		  sme_rrm_ctx->duration[0],
@@ -1440,7 +1280,6 @@
 			     sizeof(tSirMacAddr));
 		sme_rrm_send_beacon_report_xmit_ind(mac,
 			     sme_rrm_ctx->measurement_idx, NULL, true, 0);
->>>>>>> 5d8474a2
 	}
 
 	return status;
@@ -1847,11 +1686,8 @@
 {
 	mac->rrm.rrmConfig.rrm_enabled =
 			mac->mlme_cfg->rrm_config.rrm_enabled;
-<<<<<<< HEAD
-=======
 	mac->rrm.rrmConfig.sap_rrm_enabled =
 			mac->mlme_cfg->rrm_config.sap_rrm_enabled;
->>>>>>> 5d8474a2
 	mac->rrm.rrmConfig.max_randn_interval =
 			mac->mlme_cfg->rrm_config.rrm_rand_interval;
 
@@ -1947,15 +1783,9 @@
 				sme_err("Timer stop fail");
 		}
 
-<<<<<<< HEAD
-		if (pSmeRrmContext->channelList.ChannelList) {
-			qdf_mem_free(pSmeRrmContext->channelList.ChannelList);
-			pSmeRrmContext->channelList.ChannelList = NULL;
-=======
 		if (pSmeRrmContext->channelList.freq_list) {
 			qdf_mem_free(pSmeRrmContext->channelList.freq_list);
 			pSmeRrmContext->channelList.freq_list = NULL;
->>>>>>> 5d8474a2
 			pSmeRrmContext->channelList.numOfChannels = 0;
 		}
 
