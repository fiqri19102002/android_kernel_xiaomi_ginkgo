--- conflicted
+++ resolved
@@ -3691,67 +3691,4 @@
 	return (HAL_RX_BUFFER_ADDR_31_0_GET(buf_addr_info) == 0) ?
 						false : true;
 }
-<<<<<<< HEAD
-#endif
-
-/**
- * hal_rx_buffer_addr_info_get_paddr(): get paddr/sw_cookie from
- *					<struct buffer_addr_info> structure
- * @buf_addr_info: pointer to <struct buffer_addr_info> structure
- * @buf_info: structure to return the buffer information including
- *		paddr/cookie
- *
- * return: None
- */
-static inline
-void hal_rx_buffer_addr_info_get_paddr(void *buf_addr_info,
-				       struct hal_buf_info *buf_info)
-{
-	buf_info->paddr =
-	 (HAL_RX_BUFFER_ADDR_31_0_GET(buf_addr_info) |
-	  ((uint64_t)(HAL_RX_BUFFER_ADDR_39_32_GET(buf_addr_info)) << 32));
-
-	buf_info->sw_cookie = HAL_RX_BUF_COOKIE_GET(buf_addr_info);
-}
-
-/**
- * hal_rx_get_next_msdu_link_desc_buf_addr_info(): get next msdu link desc
- *						   buffer addr info
- * @link_desc_va: pointer to current msdu link Desc
- * @next_addr_info: buffer to save next msdu link Desc buffer addr info
- *
- * return: None
- */
-static inline
-void hal_rx_get_next_msdu_link_desc_buf_addr_info(
-				void *link_desc_va,
-				struct buffer_addr_info *next_addr_info)
-{
-	struct rx_msdu_link *msdu_link = link_desc_va;
-
-	if (!msdu_link) {
-		qdf_mem_zero(next_addr_info,
-			     sizeof(struct buffer_addr_info));
-		return;
-	}
-
-	*next_addr_info = msdu_link->next_msdu_link_desc_addr_info;
-}
-
-/**
- * hal_rx_is_buf_addr_info_valid(): check is the buf_addr_info valid
- *
- * @buf_addr_info: pointer to buf_addr_info structure
- *
- * return: true: has valid paddr, false: not.
- */
-static inline
-bool hal_rx_is_buf_addr_info_valid(
-				struct buffer_addr_info *buf_addr_info)
-{
-	return (HAL_RX_BUFFER_ADDR_31_0_GET(buf_addr_info) == 0) ?
-						false : true;
-}
-=======
->>>>>>> 4d3aee41
 #endif /* _HAL_RX_H */