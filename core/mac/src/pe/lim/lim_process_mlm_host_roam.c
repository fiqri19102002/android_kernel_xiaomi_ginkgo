--- conflicted
+++ resolved
@@ -613,16 +613,10 @@
 	else
 		val = mac->mlme_cfg->sap_cfg.listen_interval;
 
-<<<<<<< HEAD
-	if (lim_set_link_state
-		    (mac, eSIR_LINK_PREASSOC_STATE, session->bssId,
-		    session->self_mac_addr, NULL, NULL) != QDF_STATUS_SUCCESS) {
-=======
 	status = wma_add_bss_peer_sta(session->self_mac_addr, session->bssId,
 				      false);
 
 	if (QDF_IS_STATUS_ERROR(status)) {
->>>>>>> 5d8474a2
 		qdf_mem_free(reassoc_req);
 		return;
 	}
