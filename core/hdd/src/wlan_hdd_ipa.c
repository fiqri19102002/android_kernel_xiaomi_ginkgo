/*
 * Copyright (c) 2013-2020 The Linux Foundation. All rights reserved.
 *
 * Permission to use, copy, modify, and/or distribute this software for
 * any purpose with or without fee is hereby granted, provided that the
 * above copyright notice and this permission notice appear in all
 * copies.
 *
 * THE SOFTWARE IS PROVIDED "AS IS" AND THE AUTHOR DISCLAIMS ALL
 * WARRANTIES WITH REGARD TO THIS SOFTWARE INCLUDING ALL IMPLIED
 * WARRANTIES OF MERCHANTABILITY AND FITNESS. IN NO EVENT SHALL THE
 * AUTHOR BE LIABLE FOR ANY SPECIAL, DIRECT, INDIRECT, OR CONSEQUENTIAL
 * DAMAGES OR ANY DAMAGES WHATSOEVER RESULTING FROM LOSS OF USE, DATA OR
 * PROFITS, WHETHER IN AN ACTION OF CONTRACT, NEGLIGENCE OR OTHER
 * TORTIOUS ACTION, ARISING OUT OF OR IN CONNECTION WITH THE USE OR
 * PERFORMANCE OF THIS SOFTWARE.
 */

/**
 * DOC: wlan_hdd_ipa.c
 *
 * WLAN HDD and ipa interface implementation
 */

/* Include Files */
#include <wlan_hdd_includes.h>
#include <wlan_hdd_ipa.h>
#include "wlan_policy_mgr_api.h"
#include "wlan_ipa_ucfg_api.h"
#include <wlan_hdd_softap_tx_rx.h>
#include <linux/inetdevice.h>
#include <qdf_trace.h>

void hdd_ipa_set_tx_flow_info(void)
{
	struct hdd_adapter *adapter;
	struct hdd_station_ctx *sta_ctx;
	struct hdd_ap_ctx *hdd_ap_ctx;
	struct hdd_hostapd_state *hostapd_state;
	struct qdf_mac_addr staBssid = QDF_MAC_ADDR_ZERO_INIT;
	struct qdf_mac_addr p2pBssid = QDF_MAC_ADDR_ZERO_INIT;
	struct qdf_mac_addr apBssid = QDF_MAC_ADDR_ZERO_INIT;
	uint8_t staChannel = 0, p2pChannel = 0, apChannel = 0;
	const char *p2pMode = "DEV";
	struct hdd_context *hdd_ctx;
	struct cds_context *cds_ctx;
#ifdef QCA_LL_LEGACY_TX_FLOW_CONTROL
	uint8_t targetChannel = 0;
	uint8_t preAdapterChannel = 0;
	uint8_t channel24;
	uint8_t channel5;
	struct hdd_adapter *preAdapterContext = NULL;
	struct hdd_adapter *adapter2_4 = NULL;
	struct hdd_adapter *adapter5 = NULL;
	void *soc = cds_get_context(QDF_MODULE_ID_SOC);
#endif /* QCA_LL_LEGACY_TX_FLOW_CONTROL */
	struct wlan_objmgr_psoc *psoc;

	hdd_ctx = cds_get_context(QDF_MODULE_ID_HDD);
	if (!hdd_ctx) {
		hdd_err("HDD context is NULL");
		return;
	}

	cds_ctx = cds_get_context(QDF_MODULE_ID_QDF);
	if (!cds_ctx) {
		hdd_err("Invalid CDS Context");
		return;
	}

	psoc = hdd_ctx->psoc;

	hdd_for_each_adapter(hdd_ctx, adapter) {
		switch (adapter->device_mode) {
		case QDF_STA_MODE:
			sta_ctx = WLAN_HDD_GET_STATION_CTX_PTR(adapter);
			if (eConnectionState_Associated ==
			    sta_ctx->conn_info.conn_state) {
				staChannel = wlan_reg_freq_to_chan(
						hdd_ctx->pdev,
						sta_ctx->conn_info.chan_freq);
				qdf_copy_macaddr(&staBssid,
						 &sta_ctx->conn_info.bssid);
#ifdef QCA_LL_LEGACY_TX_FLOW_CONTROL
				targetChannel = staChannel;
#endif /* QCA_LL_LEGACY_TX_FLOW_CONTROL */
			}
			break;
		case QDF_P2P_CLIENT_MODE:
			sta_ctx = WLAN_HDD_GET_STATION_CTX_PTR(adapter);
			if (eConnectionState_Associated ==
			    sta_ctx->conn_info.conn_state) {
				p2pChannel = wlan_reg_freq_to_chan(
					hdd_ctx->pdev,
					sta_ctx->conn_info.chan_freq);
				qdf_copy_macaddr(&p2pBssid,
						&sta_ctx->conn_info.bssid);
				p2pMode = "CLI";
#ifdef QCA_LL_LEGACY_TX_FLOW_CONTROL
				targetChannel = p2pChannel;
#endif /* QCA_LL_LEGACY_TX_FLOW_CONTROL */
			}
			break;
		case QDF_P2P_GO_MODE:
			hdd_ap_ctx = WLAN_HDD_GET_AP_CTX_PTR(adapter);
			hostapd_state = WLAN_HDD_GET_HOSTAP_STATE_PTR(adapter);
			if (hostapd_state->bss_state == BSS_START
			    && hostapd_state->qdf_status ==
			    QDF_STATUS_SUCCESS) {
				p2pChannel = wlan_reg_freq_to_chan(
					hdd_ctx->pdev,
					hdd_ap_ctx->operating_chan_freq);
				qdf_copy_macaddr(&p2pBssid,
						 &adapter->mac_addr);
#ifdef QCA_LL_LEGACY_TX_FLOW_CONTROL
				targetChannel = p2pChannel;
#endif /* QCA_LL_LEGACY_TX_FLOW_CONTROL */
			}
			p2pMode = "GO";
			break;
		case QDF_SAP_MODE:
			hdd_ap_ctx = WLAN_HDD_GET_AP_CTX_PTR(adapter);
			hostapd_state = WLAN_HDD_GET_HOSTAP_STATE_PTR(adapter);
			if (hostapd_state->bss_state == BSS_START
			    && hostapd_state->qdf_status ==
			    QDF_STATUS_SUCCESS) {
				apChannel = wlan_reg_freq_to_chan(
					hdd_ctx->pdev,
					hdd_ap_ctx->operating_chan_freq);
				qdf_copy_macaddr(&apBssid,
						&adapter->mac_addr);
#ifdef QCA_LL_LEGACY_TX_FLOW_CONTROL
				targetChannel = apChannel;
#endif /* QCA_LL_LEGACY_TX_FLOW_CONTROL */
			}
			break;
		case QDF_IBSS_MODE:
		default:
			break;
		}
#ifdef QCA_LL_LEGACY_TX_FLOW_CONTROL
		if (targetChannel) {
			/*
			 * This is first adapter detected as active
			 * set as default for none concurrency case
			 */
			if (!preAdapterChannel) {
				/* If IPA UC data path is enabled,
				 * target should reserve extra tx descriptors
				 * for IPA data path.
				 * Then host data path should allow less TX
				 * packet pumping in case IPA
				 * data path enabled
				 */
				if (ucfg_ipa_uc_is_enabled() &&
				    (QDF_SAP_MODE == adapter->device_mode)) {
					adapter->tx_flow_low_watermark =
					hdd_ctx->config->tx_flow_low_watermark +
					WLAN_TFC_IPAUC_TX_DESC_RESERVE;
				} else {
					adapter->tx_flow_low_watermark =
						hdd_ctx->config->
							tx_flow_low_watermark;
				}
				adapter->tx_flow_hi_watermark_offset =
				   hdd_ctx->config->tx_flow_hi_watermark_offset;
				cdp_fc_ll_set_tx_pause_q_depth(soc,
						adapter->vdev_id,
						hdd_ctx->config->
						tx_flow_max_queue_depth);
				hdd_info("MODE %d,CH %d,LWM %d,HWM %d,TXQDEP %d",
				    adapter->device_mode,
				    targetChannel,
				    adapter->tx_flow_low_watermark,
				    adapter->tx_flow_low_watermark +
				    adapter->tx_flow_hi_watermark_offset,
				    hdd_ctx->config->tx_flow_max_queue_depth);
				preAdapterChannel = targetChannel;
				preAdapterContext = adapter;
			} else {
				/*
				 * SCC, disable TX flow control for both
				 * SCC each adapter cannot reserve dedicated
				 * channel resource, as a result, if any adapter
				 * blocked OS Q by flow control,
				 * blocked adapter will lost chance to recover
				 */
				if (preAdapterChannel == targetChannel) {
					/* Current adapter */
					adapter->tx_flow_low_watermark = 0;
					adapter->
					tx_flow_hi_watermark_offset = 0;
					cdp_fc_ll_set_tx_pause_q_depth(soc,
						adapter->vdev_id,
						hdd_ctx->config->
						tx_hbw_flow_max_queue_depth);
					hdd_info("SCC: MODE %s(%d), CH %d, LWM %d, HWM %d, TXQDEP %d",
					       qdf_opmode_str(
							adapter->device_mode),
					       adapter->device_mode,
					       targetChannel,
					       adapter->tx_flow_low_watermark,
					       adapter->tx_flow_low_watermark +
					       adapter->
					       tx_flow_hi_watermark_offset,
					       hdd_ctx->config->
					       tx_hbw_flow_max_queue_depth);

					if (!preAdapterContext) {
						hdd_err("SCC: Previous adapter context NULL");
						continue;
					}

					/* Previous adapter */
					preAdapterContext->
					tx_flow_low_watermark = 0;
					preAdapterContext->
					tx_flow_hi_watermark_offset = 0;
					cdp_fc_ll_set_tx_pause_q_depth(soc,
						preAdapterContext->vdev_id,
						hdd_ctx->config->
						tx_hbw_flow_max_queue_depth);
					hdd_info("SCC: MODE %s(%d), CH %d, LWM %d, HWM %d, TXQDEP %d",
					       qdf_opmode_str(
						preAdapterContext->device_mode),
					       preAdapterContext->device_mode,
					       targetChannel,
					       preAdapterContext->
					       tx_flow_low_watermark,
					       preAdapterContext->
					       tx_flow_low_watermark +
					       preAdapterContext->
					       tx_flow_hi_watermark_offset,
					       hdd_ctx->config->
					       tx_hbw_flow_max_queue_depth);
				}
				/*
				 * MCC, each adapter will have dedicated
				 * resource
				 */
				else {
					/* current channel is 2.4 */
					if (targetChannel <=
				     WLAN_HDD_TX_FLOW_CONTROL_MAX_24BAND_CH) {
						channel24 = targetChannel;
						channel5 = preAdapterChannel;
						adapter2_4 = adapter;
						adapter5 = preAdapterContext;
					} else {
						/* Current channel is 5 */
						channel24 = preAdapterChannel;
						channel5 = targetChannel;
						adapter2_4 = preAdapterContext;
						adapter5 = adapter;
					}

					if (!adapter5) {
						hdd_err("MCC: 5GHz adapter context NULL");
						continue;
					}
					adapter5->tx_flow_low_watermark =
						hdd_ctx->config->
						tx_hbw_flow_low_watermark;
					adapter5->
					tx_flow_hi_watermark_offset =
						hdd_ctx->config->
						tx_hbw_flow_hi_watermark_offset;
					cdp_fc_ll_set_tx_pause_q_depth(soc,
						adapter5->vdev_id,
						hdd_ctx->config->
						tx_hbw_flow_max_queue_depth);
					hdd_info("MCC: MODE %s(%d), CH %d, LWM %d, HWM %d, TXQDEP %d",
					    qdf_opmode_str(
						    adapter5->device_mode),
					    adapter5->device_mode,
					    channel5,
					    adapter5->tx_flow_low_watermark,
					    adapter5->
					    tx_flow_low_watermark +
					    adapter5->
					    tx_flow_hi_watermark_offset,
					    hdd_ctx->config->
					    tx_hbw_flow_max_queue_depth);

					if (!adapter2_4) {
						hdd_err("MCC: 2.4GHz adapter context NULL");
						continue;
					}
					adapter2_4->tx_flow_low_watermark =
						hdd_ctx->config->
						tx_lbw_flow_low_watermark;
					adapter2_4->
					tx_flow_hi_watermark_offset =
						hdd_ctx->config->
						tx_lbw_flow_hi_watermark_offset;
					cdp_fc_ll_set_tx_pause_q_depth(soc,
						adapter2_4->vdev_id,
						hdd_ctx->config->
						tx_lbw_flow_max_queue_depth);
					hdd_info("MCC: MODE %s(%d), CH %d, LWM %d, HWM %d, TXQDEP %d",
						qdf_opmode_str(
						    adapter2_4->device_mode),
						adapter2_4->device_mode,
						channel24,
						adapter2_4->
						tx_flow_low_watermark,
						adapter2_4->
						tx_flow_low_watermark +
						adapter2_4->
						tx_flow_hi_watermark_offset,
						hdd_ctx->config->
						tx_lbw_flow_max_queue_depth);

				}
			}
		}
		targetChannel = 0;
#endif /* QCA_LL_LEGACY_TX_FLOW_CONTROL */
	}
}

#if defined(QCA_CONFIG_SMP) && defined(PF_WAKE_UP_IDLE)
/**
 * hdd_ipa_get_wake_up_idle() - Get PF_WAKE_UP_IDLE flag in the task structure
 *
 * Get PF_WAKE_UP_IDLE flag in the task structure
 *
 * Return: 1 if PF_WAKE_UP_IDLE flag is set, 0 otherwise
 */
static uint32_t hdd_ipa_get_wake_up_idle(void)
{
	return sched_get_wake_up_idle(current);
}

/**
 * hdd_ipa_set_wake_up_idle() - Set PF_WAKE_UP_IDLE flag in the task structure
 *
 * Set PF_WAKE_UP_IDLE flag in the task structure
 * This task and any task woken by this will be waken to idle CPU
 *
 * Return: None
 */
static void hdd_ipa_set_wake_up_idle(bool wake_up_idle)
{
	sched_set_wake_up_idle(current, wake_up_idle);
}
#else
static uint32_t hdd_ipa_get_wake_up_idle(void)
{
	return 0;
}

static void hdd_ipa_set_wake_up_idle(bool wake_up_idle)
{
}
#endif

/**
 * hdd_ipa_send_to_nw_stack() - Check if IPA supports NAPI
 * polling during RX
 * @skb : data buffer sent to network stack
 *
 * If IPA LAN RX supports NAPI polling mechanism use
 * netif_receive_skb instead of netif_rx_ni to forward the skb
 * to network stack.
 *
 * Return: Return value from netif_rx_ni/netif_receive_skb
 */
static int hdd_ipa_send_to_nw_stack(qdf_nbuf_t skb)
{
	int result;

	if (qdf_ipa_get_lan_rx_napi())
		result = netif_receive_skb(skb);
	else
		result = netif_rx_ni(skb);
	return result;
}

#ifdef QCA_CONFIG_SMP

/**
 * hdd_ipa_aggregated_rx_ind() - Submit aggregated packets to the stack
 * @skb: skb to be submitted to the stack
 *
 * For CONFIG_SMP systems, simply call netif_rx_ni.
 * For non CONFIG_SMP systems call netif_rx till
 * IPA_WLAN_RX_SOFTIRQ_THRESH. When threshold is reached call netif_rx_ni.
 * In this manner, UDP/TCP packets are sent in an aggregated way to the stack.
 * For IP/ICMP packets, simply call netif_rx_ni.
 *
 * Check if IPA supports NAPI polling then use netif_receive_skb
 * instead of netif_rx_ni.
 *
 * Return: return value from the netif_rx_ni/netif_rx api.
 */
static int hdd_ipa_aggregated_rx_ind(qdf_nbuf_t skb)
{
	int ret;
<<<<<<< HEAD
	ret =  netif_rx_ni(skb);
=======

	ret =  hdd_ipa_send_to_nw_stack(skb);
>>>>>>> 5d8474a2
	return ret;
}
#else
static int hdd_ipa_aggregated_rx_ind(qdf_nbuf_t skb)
{
	struct iphdr *ip_h;
	static atomic_t softirq_mitigation_cntr =
		ATOMIC_INIT(IPA_WLAN_RX_SOFTIRQ_THRESH);
	int result;

	ip_h = (struct iphdr *)(skb->data);
	if ((skb->protocol == htons(ETH_P_IP)) &&
		(ip_h->protocol == IPPROTO_ICMP)) {
		result = hdd_ipa_send_to_nw_stack(skb);
	} else {
		/* Call netif_rx_ni for every IPA_WLAN_RX_SOFTIRQ_THRESH packets
		 * to avoid excessive softirq's.
		 */
		if (atomic_dec_and_test(&softirq_mitigation_cntr)) {
			result = hdd_ipa_send_to_nw_stack(skb);
			atomic_set(&softirq_mitigation_cntr,
					IPA_WLAN_RX_SOFTIRQ_THRESH);
		} else {
			result = netif_rx(skb);
		}
	}

	return result;
}
#endif

void hdd_ipa_send_nbuf_to_network(qdf_nbuf_t nbuf, qdf_netdev_t dev)
{
	struct hdd_adapter *adapter = (struct hdd_adapter *) netdev_priv(dev);
	int result;
	unsigned int cpu_index;
	uint32_t enabled;

	if (hdd_validate_adapter(adapter)) {
		kfree_skb(nbuf);
		return;
	}

	if (cds_is_driver_unloading()) {
		kfree_skb(nbuf);
		return;
	}

	if ((adapter->device_mode == QDF_SAP_MODE) &&
	    (qdf_nbuf_is_ipv4_dhcp_pkt(nbuf) == true)) {
		/* Send DHCP Indication to FW */
		hdd_softap_inspect_dhcp_packet(adapter, nbuf, QDF_RX);
	}

	qdf_dp_trace_set_track(nbuf, QDF_RX);

	hdd_event_eapol_log(nbuf, QDF_RX);
	qdf_dp_trace_log_pkt(adapter->vdev_id,
			     nbuf, QDF_RX, QDF_TRACE_DEFAULT_PDEV_ID);
	DPTRACE(qdf_dp_trace(nbuf,
			     QDF_DP_TRACE_RX_HDD_PACKET_PTR_RECORD,
			     QDF_TRACE_DEFAULT_PDEV_ID,
			     qdf_nbuf_data_addr(nbuf),
			     sizeof(qdf_nbuf_data(nbuf)), QDF_RX));
	DPTRACE(qdf_dp_trace_data_pkt(nbuf, QDF_TRACE_DEFAULT_PDEV_ID,
				      QDF_DP_TRACE_RX_PACKET_RECORD, 0,
				      QDF_RX));

	/*
	 * Set PF_WAKE_UP_IDLE flag in the task structure
	 * This task and any task woken by this will be waken to idle CPU
	 */
	enabled = hdd_ipa_get_wake_up_idle();
	if (!enabled)
		hdd_ipa_set_wake_up_idle(true);

	nbuf->dev = adapter->dev;
	nbuf->protocol = eth_type_trans(nbuf, nbuf->dev);
	nbuf->ip_summed = CHECKSUM_NONE;

	cpu_index = wlan_hdd_get_cpu();

	++adapter->hdd_stats.tx_rx_stats.rx_packets[cpu_index];

	/*
	 * Update STA RX exception packet stats.
	 * For SAP as part of IPA HW stats are updated.
	 */

	++adapter->stats.rx_packets;
	adapter->stats.rx_bytes += nbuf->len;

	result = hdd_ipa_aggregated_rx_ind(nbuf);
	if (result == NET_RX_SUCCESS) {
		++adapter->hdd_stats.tx_rx_stats.rx_delivered[cpu_index];
	} else {
		++adapter->hdd_stats.tx_rx_stats.rx_refused[cpu_index];
		DPTRACE(qdf_dp_log_proto_pkt_info(NULL, NULL, 0, 0, QDF_RX,
						  QDF_TRACE_DEFAULT_MSDU_ID,
						  QDF_TX_RX_STATUS_DROP));
	}

	/*
	 * Restore PF_WAKE_UP_IDLE flag in the task structure
	 */
	if (!enabled)
		hdd_ipa_set_wake_up_idle(false);
}

void hdd_ipa_set_mcc_mode(bool mcc_mode)
{
	struct hdd_context *hdd_ctx;

	hdd_ctx = cds_get_context(QDF_MODULE_ID_HDD);
	if (!hdd_ctx) {
		hdd_err("HDD context is NULL");
		return;
	}

	ucfg_ipa_set_mcc_mode(hdd_ctx->pdev, mcc_mode);
}<|MERGE_RESOLUTION|>--- conflicted
+++ resolved
@@ -397,12 +397,8 @@
 static int hdd_ipa_aggregated_rx_ind(qdf_nbuf_t skb)
 {
 	int ret;
-<<<<<<< HEAD
-	ret =  netif_rx_ni(skb);
-=======
 
 	ret =  hdd_ipa_send_to_nw_stack(skb);
->>>>>>> 5d8474a2
 	return ret;
 }
 #else
