--- conflicted
+++ resolved
@@ -58,7 +58,6 @@
 	/* Process context for config space updates */
 	struct work_struct config_work;
 
-<<<<<<< HEAD
 #ifdef CONFIG_PFK_VIRTUALIZED
 	/* Process context for virtual ICE configuration */
 	spinlock_t ice_work_lock;
@@ -66,14 +65,12 @@
 	struct request *req_pending;
 	bool work_pending;
 #endif
-=======
 	/*
 	 * Tracks references from block_device_operations open/release and
 	 * virtio_driver probe/remove so this object can be freed once no
 	 * longer in use.
 	 */
 	refcount_t refs;
->>>>>>> d2d05bcf
 
 	/* What host tells us, plus 2 for header & tailer. */
 	unsigned int sg_elems;
