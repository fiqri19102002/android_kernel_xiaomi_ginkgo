/*
 *  NSA Security-Enhanced Linux (SELinux) security module
 *
 *  This file contains the SELinux hook function implementations.
 *
 *  Authors:  Stephen Smalley, <sds@tycho.nsa.gov>
 *	      Chris Vance, <cvance@nai.com>
 *	      Wayne Salamon, <wsalamon@nai.com>
 *	      James Morris <jmorris@redhat.com>
 *
 *  Copyright (C) 2001,2002 Networks Associates Technology, Inc.
 *  Copyright (C) 2003-2008 Red Hat, Inc., James Morris <jmorris@redhat.com>
 *					   Eric Paris <eparis@redhat.com>
 *  Copyright (C) 2004-2005 Trusted Computer Solutions, Inc.
 *			    <dgoeddel@trustedcs.com>
 *  Copyright (C) 2006, 2007, 2009 Hewlett-Packard Development Company, L.P.
 *	Paul Moore <paul@paul-moore.com>
 *  Copyright (C) 2007 Hitachi Software Engineering Co., Ltd.
 *		       Yuichi Nakamura <ynakam@hitachisoft.jp>
 *  Copyright (C) 2016 Mellanox Technologies
 *
 *	This program is free software; you can redistribute it and/or modify
 *	it under the terms of the GNU General Public License version 2,
 *	as published by the Free Software Foundation.
 */

#include <linux/init.h>
#include <linux/kd.h>
#include <linux/kernel.h>
#include <linux/tracehook.h>
#include <linux/errno.h>
#include <linux/sched/signal.h>
#include <linux/sched/task.h>
#include <linux/lsm_hooks.h>
#include <linux/xattr.h>
#include <linux/capability.h>
#include <linux/unistd.h>
#include <linux/mm.h>
#include <linux/mman.h>
#include <linux/slab.h>
#include <linux/pagemap.h>
#include <linux/proc_fs.h>
#include <linux/swap.h>
#include <linux/spinlock.h>
#include <linux/syscalls.h>
#include <linux/dcache.h>
#include <linux/file.h>
#include <linux/fdtable.h>
#include <linux/namei.h>
#include <linux/mount.h>
#include <linux/netfilter_ipv4.h>
#include <linux/netfilter_ipv6.h>
#include <linux/tty.h>
#include <net/icmp.h>
#include <net/ip.h>		/* for local_port_range[] */
#include <net/tcp.h>		/* struct or_callable used in sock_rcv_skb */
#include <net/inet_connection_sock.h>
#include <net/net_namespace.h>
#include <net/netlabel.h>
#include <linux/uaccess.h>
#include <asm/ioctls.h>
#include <linux/atomic.h>
#include <linux/bitops.h>
#include <linux/interrupt.h>
#include <linux/netdevice.h>	/* for network interface checks */
#include <net/netlink.h>
#include <linux/tcp.h>
#include <linux/udp.h>
#include <linux/dccp.h>
#include <linux/quota.h>
#include <linux/un.h>		/* for Unix socket types */
#include <net/af_unix.h>	/* for Unix socket types */
#include <linux/parser.h>
#include <linux/nfs_mount.h>
#include <net/ipv6.h>
#include <linux/hugetlb.h>
#include <linux/personality.h>
#include <linux/audit.h>
#include <linux/string.h>
#include <linux/selinux.h>
#include <linux/mutex.h>
#include <linux/posix-timers.h>
#include <linux/syslog.h>
#include <linux/user_namespace.h>
#include <linux/export.h>
#include <linux/msg.h>
#include <linux/shm.h>
#include <linux/bpf.h>

#include "avc.h"
#include "objsec.h"
#include "netif.h"
#include "netnode.h"
#include "netport.h"
#include "ibpkey.h"
#include "xfrm.h"
#include "netlabel.h"
#include "audit.h"
#include "avc_ss.h"

struct selinux_state selinux_state;

/* SECMARK reference count */
static atomic_t selinux_secmark_refcount = ATOMIC_INIT(0);

#ifdef CONFIG_SECURITY_SELINUX_DEVELOP
static int selinux_enforcing_boot;

static int __init enforcing_setup(char *str)
{
	unsigned long enforcing;
	if (!kstrtoul(str, 0, &enforcing))
		selinux_enforcing_boot = enforcing ? 1 : 0;
	return 1;
}
__setup("enforcing=", enforcing_setup);
#else
#define selinux_enforcing_boot 1
#endif

#ifdef CONFIG_SECURITY_SELINUX_BOOTPARAM
int selinux_enabled = CONFIG_SECURITY_SELINUX_BOOTPARAM_VALUE;

static int __init selinux_enabled_setup(char *str)
{
	unsigned long enabled;
	if (!kstrtoul(str, 0, &enabled))
		selinux_enabled = enabled ? 1 : 0;
	return 1;
}
__setup("selinux=", selinux_enabled_setup);
#else
int selinux_enabled = 1;
#endif

static unsigned int selinux_checkreqprot_boot =
	CONFIG_SECURITY_SELINUX_CHECKREQPROT_VALUE;

static int __init checkreqprot_setup(char *str)
{
	unsigned long checkreqprot;

	if (!kstrtoul(str, 0, &checkreqprot))
		selinux_checkreqprot_boot = checkreqprot ? 1 : 0;
	return 1;
}
__setup("checkreqprot=", checkreqprot_setup);

static struct kmem_cache *sel_inode_cache;
static struct kmem_cache *file_security_cache;

/**
 * selinux_secmark_enabled - Check to see if SECMARK is currently enabled
 *
 * Description:
 * This function checks the SECMARK reference counter to see if any SECMARK
 * targets are currently configured, if the reference counter is greater than
 * zero SECMARK is considered to be enabled.  Returns true (1) if SECMARK is
 * enabled, false (0) if SECMARK is disabled.  If the always_check_network
 * policy capability is enabled, SECMARK is always considered enabled.
 *
 */
static int selinux_secmark_enabled(void)
{
	return (selinux_policycap_alwaysnetwork() ||
		atomic_read(&selinux_secmark_refcount));
}

/**
 * selinux_peerlbl_enabled - Check to see if peer labeling is currently enabled
 *
 * Description:
 * This function checks if NetLabel or labeled IPSEC is enabled.  Returns true
 * (1) if any are enabled or false (0) if neither are enabled.  If the
 * always_check_network policy capability is enabled, peer labeling
 * is always considered enabled.
 *
 */
static int selinux_peerlbl_enabled(void)
{
	return (selinux_policycap_alwaysnetwork() ||
		netlbl_enabled() || selinux_xfrm_enabled());
}

static int selinux_netcache_avc_callback(u32 event)
{
	if (event == AVC_CALLBACK_RESET) {
		sel_netif_flush();
		sel_netnode_flush();
		sel_netport_flush();
		synchronize_net();
	}
	return 0;
}

static int selinux_lsm_notifier_avc_callback(u32 event)
{
	if (event == AVC_CALLBACK_RESET) {
		sel_ib_pkey_flush();
		call_lsm_notifier(LSM_POLICY_CHANGE, NULL);
	}

	return 0;
}

/*
 * initialise the security for the init task
 */
static void cred_init_security(void)
{
	struct cred *cred = (struct cred *) current->real_cred;
	struct task_security_struct *tsec;

	tsec = kzalloc(sizeof(struct task_security_struct), GFP_KERNEL);
	if (!tsec)
		panic("SELinux:  Failed to initialize initial task.\n");

	tsec->osid = tsec->sid = SECINITSID_KERNEL;
	cred->security = tsec;
}

/*
 * get the security ID of a set of credentials
 */
static inline u32 cred_sid(const struct cred *cred)
{
	const struct task_security_struct *tsec;

	tsec = cred->security;
	return tsec->sid;
}

/*
 * get the objective security ID of a task
 */
static inline u32 task_sid(const struct task_struct *task)
{
	u32 sid;

	rcu_read_lock();
	sid = cred_sid(__task_cred(task));
	rcu_read_unlock();
	return sid;
}

/* Allocate and free functions for each kind of security blob. */

static int inode_alloc_security(struct inode *inode)
{
	struct inode_security_struct *isec;
	u32 sid = current_sid();

	isec = kmem_cache_zalloc(sel_inode_cache, GFP_NOFS);
	if (!isec)
		return -ENOMEM;

	spin_lock_init(&isec->lock);
	INIT_LIST_HEAD(&isec->list);
	isec->inode = inode;
	isec->sid = SECINITSID_UNLABELED;
	isec->sclass = SECCLASS_FILE;
	isec->task_sid = sid;
	isec->initialized = LABEL_INVALID;
	inode->i_security = isec;

	return 0;
}

static int inode_doinit_with_dentry(struct inode *inode, struct dentry *opt_dentry);

/*
 * Try reloading inode security labels that have been marked as invalid.  The
 * @may_sleep parameter indicates when sleeping and thus reloading labels is
 * allowed; when set to false, returns -ECHILD when the label is
 * invalid.  The @opt_dentry parameter should be set to a dentry of the inode;
 * when no dentry is available, set it to NULL instead.
 */
static int __inode_security_revalidate(struct inode *inode,
				       struct dentry *opt_dentry,
				       bool may_sleep)
{
	struct inode_security_struct *isec = inode->i_security;

	might_sleep_if(may_sleep);

	if (selinux_state.initialized &&
	    isec->initialized != LABEL_INITIALIZED) {
		if (!may_sleep)
			return -ECHILD;

		/*
		 * Try reloading the inode security label.  This will fail if
		 * @opt_dentry is NULL and no dentry for this inode can be
		 * found; in that case, continue using the old label.
		 */
		inode_doinit_with_dentry(inode, opt_dentry);
	}
	return 0;
}

static struct inode_security_struct *inode_security_novalidate(struct inode *inode)
{
	return inode->i_security;
}

static struct inode_security_struct *inode_security_rcu(struct inode *inode, bool rcu)
{
	int error;

	error = __inode_security_revalidate(inode, NULL, !rcu);
	if (error)
		return ERR_PTR(error);
	return inode->i_security;
}

/*
 * Get the security label of an inode.
 */
static struct inode_security_struct *inode_security(struct inode *inode)
{
	__inode_security_revalidate(inode, NULL, true);
	return inode->i_security;
}

static struct inode_security_struct *backing_inode_security_novalidate(struct dentry *dentry)
{
	struct inode *inode = d_backing_inode(dentry);

	return inode->i_security;
}

/*
 * Get the security label of a dentry's backing inode.
 */
static struct inode_security_struct *backing_inode_security(struct dentry *dentry)
{
	struct inode *inode = d_backing_inode(dentry);

	__inode_security_revalidate(inode, dentry, true);
	return inode->i_security;
}

static void inode_free_rcu(struct rcu_head *head)
{
	struct inode_security_struct *isec;

	isec = container_of(head, struct inode_security_struct, rcu);
	kmem_cache_free(sel_inode_cache, isec);
}

static void inode_free_security(struct inode *inode)
{
	struct inode_security_struct *isec = inode->i_security;
	struct superblock_security_struct *sbsec = inode->i_sb->s_security;

	/*
	 * As not all inode security structures are in a list, we check for
	 * empty list outside of the lock to make sure that we won't waste
	 * time taking a lock doing nothing.
	 *
	 * The list_del_init() function can be safely called more than once.
	 * It should not be possible for this function to be called with
	 * concurrent list_add(), but for better safety against future changes
	 * in the code, we use list_empty_careful() here.
	 */
	if (!list_empty_careful(&isec->list)) {
		spin_lock(&sbsec->isec_lock);
		list_del_init(&isec->list);
		spin_unlock(&sbsec->isec_lock);
	}

	/*
	 * The inode may still be referenced in a path walk and
	 * a call to selinux_inode_permission() can be made
	 * after inode_free_security() is called. Ideally, the VFS
	 * wouldn't do this, but fixing that is a much harder
	 * job. For now, simply free the i_security via RCU, and
	 * leave the current inode->i_security pointer intact.
	 * The inode will be freed after the RCU grace period too.
	 */
	call_rcu(&isec->rcu, inode_free_rcu);
}

static int file_alloc_security(struct file *file)
{
	struct file_security_struct *fsec;
	u32 sid = current_sid();

	fsec = kmem_cache_zalloc(file_security_cache, GFP_KERNEL);
	if (!fsec)
		return -ENOMEM;

	fsec->sid = sid;
	fsec->fown_sid = sid;
	file->f_security = fsec;

	return 0;
}

static void file_free_security(struct file *file)
{
	struct file_security_struct *fsec = file->f_security;
	file->f_security = NULL;
	kmem_cache_free(file_security_cache, fsec);
}

static int superblock_alloc_security(struct super_block *sb)
{
	struct superblock_security_struct *sbsec;

	sbsec = kzalloc(sizeof(struct superblock_security_struct), GFP_KERNEL);
	if (!sbsec)
		return -ENOMEM;

	mutex_init(&sbsec->lock);
	INIT_LIST_HEAD(&sbsec->isec_head);
	spin_lock_init(&sbsec->isec_lock);
	sbsec->sb = sb;
	sbsec->sid = SECINITSID_UNLABELED;
	sbsec->def_sid = SECINITSID_FILE;
	sbsec->mntpoint_sid = SECINITSID_UNLABELED;
	sb->s_security = sbsec;

	return 0;
}

static void superblock_free_security(struct super_block *sb)
{
	struct superblock_security_struct *sbsec = sb->s_security;
	sb->s_security = NULL;
	kfree(sbsec);
}

static inline int inode_doinit(struct inode *inode)
{
	return inode_doinit_with_dentry(inode, NULL);
}

enum {
	Opt_error = -1,
	Opt_context = 1,
	Opt_fscontext = 2,
	Opt_defcontext = 3,
	Opt_rootcontext = 4,
	Opt_labelsupport = 5,
	Opt_nextmntopt = 6,
};

#define NUM_SEL_MNT_OPTS	(Opt_nextmntopt - 1)

static const match_table_t tokens = {
	{Opt_context, CONTEXT_STR "%s"},
	{Opt_fscontext, FSCONTEXT_STR "%s"},
	{Opt_defcontext, DEFCONTEXT_STR "%s"},
	{Opt_rootcontext, ROOTCONTEXT_STR "%s"},
	{Opt_labelsupport, LABELSUPP_STR},
	{Opt_error, NULL},
};

#define SEL_MOUNT_FAIL_MSG "SELinux:  duplicate or incompatible mount options\n"

static int may_context_mount_sb_relabel(u32 sid,
			struct superblock_security_struct *sbsec,
			const struct cred *cred)
{
	const struct task_security_struct *tsec = cred->security;
	int rc;

	rc = avc_has_perm(&selinux_state,
			  tsec->sid, sbsec->sid, SECCLASS_FILESYSTEM,
			  FILESYSTEM__RELABELFROM, NULL);
	if (rc)
		return rc;

	rc = avc_has_perm(&selinux_state,
			  tsec->sid, sid, SECCLASS_FILESYSTEM,
			  FILESYSTEM__RELABELTO, NULL);
	return rc;
}

static int may_context_mount_inode_relabel(u32 sid,
			struct superblock_security_struct *sbsec,
			const struct cred *cred)
{
	const struct task_security_struct *tsec = cred->security;
	int rc;
	rc = avc_has_perm(&selinux_state,
			  tsec->sid, sbsec->sid, SECCLASS_FILESYSTEM,
			  FILESYSTEM__RELABELFROM, NULL);
	if (rc)
		return rc;

	rc = avc_has_perm(&selinux_state,
			  sid, sbsec->sid, SECCLASS_FILESYSTEM,
			  FILESYSTEM__ASSOCIATE, NULL);
	return rc;
}

static int selinux_is_genfs_special_handling(struct super_block *sb)
{
	/* Special handling. Genfs but also in-core setxattr handler */
	return	!strcmp(sb->s_type->name, "sysfs") ||
		!strcmp(sb->s_type->name, "pstore") ||
		!strcmp(sb->s_type->name, "debugfs") ||
		!strcmp(sb->s_type->name, "tracefs") ||
		!strcmp(sb->s_type->name, "rootfs") ||
		(selinux_policycap_cgroupseclabel() &&
		 (!strcmp(sb->s_type->name, "cgroup") ||
		  !strcmp(sb->s_type->name, "cgroup2")));
}

static int selinux_is_sblabel_mnt(struct super_block *sb)
{
	struct superblock_security_struct *sbsec = sb->s_security;

	/*
	 * IMPORTANT: Double-check logic in this function when adding a new
	 * SECURITY_FS_USE_* definition!
	 */
	BUILD_BUG_ON(SECURITY_FS_USE_MAX != 7);

	switch (sbsec->behavior) {
	case SECURITY_FS_USE_XATTR:
	case SECURITY_FS_USE_TRANS:
	case SECURITY_FS_USE_TASK:
	case SECURITY_FS_USE_NATIVE:
		return 1;

	case SECURITY_FS_USE_GENFS:
		return selinux_is_genfs_special_handling(sb);

	/* Never allow relabeling on context mounts */
	case SECURITY_FS_USE_MNTPOINT:
	case SECURITY_FS_USE_NONE:
	default:
		return 0;
	}
}

static int sb_finish_set_opts(struct super_block *sb)
{
	struct superblock_security_struct *sbsec = sb->s_security;
	struct dentry *root = sb->s_root;
	struct inode *root_inode = d_backing_inode(root);
	int rc = 0;

	if (sbsec->behavior == SECURITY_FS_USE_XATTR) {
		/* Make sure that the xattr handler exists and that no
		   error other than -ENODATA is returned by getxattr on
		   the root directory.  -ENODATA is ok, as this may be
		   the first boot of the SELinux kernel before we have
		   assigned xattr values to the filesystem. */
		if (!(root_inode->i_opflags & IOP_XATTR)) {
			printk(KERN_WARNING "SELinux: (dev %s, type %s) has no "
			       "xattr support\n", sb->s_id, sb->s_type->name);
			rc = -EOPNOTSUPP;
			goto out;
		}

		rc = __vfs_getxattr(root, root_inode, XATTR_NAME_SELINUX, NULL, 0);
		if (rc < 0 && rc != -ENODATA) {
			if (rc == -EOPNOTSUPP)
				printk(KERN_WARNING "SELinux: (dev %s, type "
				       "%s) has no security xattr handler\n",
				       sb->s_id, sb->s_type->name);
			else
				printk(KERN_WARNING "SELinux: (dev %s, type "
				       "%s) getxattr errno %d\n", sb->s_id,
				       sb->s_type->name, -rc);
			goto out;
		}
	}

	sbsec->flags |= SE_SBINITIALIZED;

	/*
	 * Explicitly set or clear SBLABEL_MNT.  It's not sufficient to simply
	 * leave the flag untouched because sb_clone_mnt_opts might be handing
	 * us a superblock that needs the flag to be cleared.
	 */
	if (selinux_is_sblabel_mnt(sb))
		sbsec->flags |= SBLABEL_MNT;
	else
		sbsec->flags &= ~SBLABEL_MNT;

	/* Initialize the root inode. */
	rc = inode_doinit_with_dentry(root_inode, root);

	/* Initialize any other inodes associated with the superblock, e.g.
	   inodes created prior to initial policy load or inodes created
	   during get_sb by a pseudo filesystem that directly
	   populates itself. */
	spin_lock(&sbsec->isec_lock);
next_inode:
	if (!list_empty(&sbsec->isec_head)) {
		struct inode_security_struct *isec =
				list_entry(sbsec->isec_head.next,
					   struct inode_security_struct, list);
		struct inode *inode = isec->inode;
		list_del_init(&isec->list);
		spin_unlock(&sbsec->isec_lock);
		inode = igrab(inode);
		if (inode) {
			if (!IS_PRIVATE(inode))
				inode_doinit(inode);
			iput(inode);
		}
		spin_lock(&sbsec->isec_lock);
		goto next_inode;
	}
	spin_unlock(&sbsec->isec_lock);
out:
	return rc;
}

/*
 * This function should allow an FS to ask what it's mount security
 * options were so it can use those later for submounts, displaying
 * mount options, or whatever.
 */
static int selinux_get_mnt_opts(const struct super_block *sb,
				struct security_mnt_opts *opts)
{
	int rc = 0, i;
	struct superblock_security_struct *sbsec = sb->s_security;
	char *context = NULL;
	u32 len;
	char tmp;

	security_init_mnt_opts(opts);

	if (!(sbsec->flags & SE_SBINITIALIZED))
		return -EINVAL;

	if (!selinux_state.initialized)
		return -EINVAL;

	/* make sure we always check enough bits to cover the mask */
	BUILD_BUG_ON(SE_MNTMASK >= (1 << NUM_SEL_MNT_OPTS));

	tmp = sbsec->flags & SE_MNTMASK;
	/* count the number of mount options for this sb */
	for (i = 0; i < NUM_SEL_MNT_OPTS; i++) {
		if (tmp & 0x01)
			opts->num_mnt_opts++;
		tmp >>= 1;
	}
	/* Check if the Label support flag is set */
	if (sbsec->flags & SBLABEL_MNT)
		opts->num_mnt_opts++;

	opts->mnt_opts = kcalloc(opts->num_mnt_opts, sizeof(char *), GFP_ATOMIC);
	if (!opts->mnt_opts) {
		rc = -ENOMEM;
		goto out_free;
	}

	opts->mnt_opts_flags = kcalloc(opts->num_mnt_opts, sizeof(int), GFP_ATOMIC);
	if (!opts->mnt_opts_flags) {
		rc = -ENOMEM;
		goto out_free;
	}

	i = 0;
	if (sbsec->flags & FSCONTEXT_MNT) {
		rc = security_sid_to_context(&selinux_state, sbsec->sid,
					     &context, &len);
		if (rc)
			goto out_free;
		opts->mnt_opts[i] = context;
		opts->mnt_opts_flags[i++] = FSCONTEXT_MNT;
	}
	if (sbsec->flags & CONTEXT_MNT) {
		rc = security_sid_to_context(&selinux_state,
					     sbsec->mntpoint_sid,
					     &context, &len);
		if (rc)
			goto out_free;
		opts->mnt_opts[i] = context;
		opts->mnt_opts_flags[i++] = CONTEXT_MNT;
	}
	if (sbsec->flags & DEFCONTEXT_MNT) {
		rc = security_sid_to_context(&selinux_state, sbsec->def_sid,
					     &context, &len);
		if (rc)
			goto out_free;
		opts->mnt_opts[i] = context;
		opts->mnt_opts_flags[i++] = DEFCONTEXT_MNT;
	}
	if (sbsec->flags & ROOTCONTEXT_MNT) {
		struct dentry *root = sbsec->sb->s_root;
		struct inode_security_struct *isec = backing_inode_security(root);

		rc = security_sid_to_context(&selinux_state, isec->sid,
					     &context, &len);
		if (rc)
			goto out_free;
		opts->mnt_opts[i] = context;
		opts->mnt_opts_flags[i++] = ROOTCONTEXT_MNT;
	}
	if (sbsec->flags & SBLABEL_MNT) {
		opts->mnt_opts[i] = NULL;
		opts->mnt_opts_flags[i++] = SBLABEL_MNT;
	}

	BUG_ON(i != opts->num_mnt_opts);

	return 0;

out_free:
	security_free_mnt_opts(opts);
	return rc;
}

static int bad_option(struct superblock_security_struct *sbsec, char flag,
		      u32 old_sid, u32 new_sid)
{
	char mnt_flags = sbsec->flags & SE_MNTMASK;

	/* check if the old mount command had the same options */
	if (sbsec->flags & SE_SBINITIALIZED)
		if (!(sbsec->flags & flag) ||
		    (old_sid != new_sid))
			return 1;

	/* check if we were passed the same options twice,
	 * aka someone passed context=a,context=b
	 */
	if (!(sbsec->flags & SE_SBINITIALIZED))
		if (mnt_flags & flag)
			return 1;
	return 0;
}

/*
 * Allow filesystems with binary mount data to explicitly set mount point
 * labeling information.
 */
static int selinux_set_mnt_opts(struct super_block *sb,
				struct security_mnt_opts *opts,
				unsigned long kern_flags,
				unsigned long *set_kern_flags)
{
	const struct cred *cred = current_cred();
	int rc = 0, i;
	struct superblock_security_struct *sbsec = sb->s_security;
	const char *name = sb->s_type->name;
	struct dentry *root = sbsec->sb->s_root;
	struct inode_security_struct *root_isec;
	u32 fscontext_sid = 0, context_sid = 0, rootcontext_sid = 0;
	u32 defcontext_sid = 0;
	char **mount_options = opts->mnt_opts;
	int *flags = opts->mnt_opts_flags;
	int num_opts = opts->num_mnt_opts;

	mutex_lock(&sbsec->lock);

	if (!selinux_state.initialized) {
		if (!num_opts) {
			/* Defer initialization until selinux_complete_init,
			   after the initial policy is loaded and the security
			   server is ready to handle calls. */
			goto out;
		}
		rc = -EINVAL;
		printk(KERN_WARNING "SELinux: Unable to set superblock options "
			"before the security server is initialized\n");
		goto out;
	}
	if (kern_flags && !set_kern_flags) {
		/* Specifying internal flags without providing a place to
		 * place the results is not allowed */
		rc = -EINVAL;
		goto out;
	}

	/*
	 * Binary mount data FS will come through this function twice.  Once
	 * from an explicit call and once from the generic calls from the vfs.
	 * Since the generic VFS calls will not contain any security mount data
	 * we need to skip the double mount verification.
	 *
	 * This does open a hole in which we will not notice if the first
	 * mount using this sb set explict options and a second mount using
	 * this sb does not set any security options.  (The first options
	 * will be used for both mounts)
	 */
	if ((sbsec->flags & SE_SBINITIALIZED) && (sb->s_type->fs_flags & FS_BINARY_MOUNTDATA)
	    && (num_opts == 0))
		goto out;

	root_isec = backing_inode_security_novalidate(root);

	/*
	 * parse the mount options, check if they are valid sids.
	 * also check if someone is trying to mount the same sb more
	 * than once with different security options.
	 */
	for (i = 0; i < num_opts; i++) {
		u32 sid;

		if (flags[i] == SBLABEL_MNT)
			continue;
		rc = security_context_str_to_sid(&selinux_state,
						 mount_options[i], &sid,
						 GFP_KERNEL);
		if (rc) {
			printk(KERN_WARNING "SELinux: security_context_str_to_sid"
			       "(%s) failed for (dev %s, type %s) errno=%d\n",
			       mount_options[i], sb->s_id, name, rc);
			goto out;
		}
		switch (flags[i]) {
		case FSCONTEXT_MNT:
			fscontext_sid = sid;

			if (bad_option(sbsec, FSCONTEXT_MNT, sbsec->sid,
					fscontext_sid))
				goto out_double_mount;

			sbsec->flags |= FSCONTEXT_MNT;
			break;
		case CONTEXT_MNT:
			context_sid = sid;

			if (bad_option(sbsec, CONTEXT_MNT, sbsec->mntpoint_sid,
					context_sid))
				goto out_double_mount;

			sbsec->flags |= CONTEXT_MNT;
			break;
		case ROOTCONTEXT_MNT:
			rootcontext_sid = sid;

			if (bad_option(sbsec, ROOTCONTEXT_MNT, root_isec->sid,
					rootcontext_sid))
				goto out_double_mount;

			sbsec->flags |= ROOTCONTEXT_MNT;

			break;
		case DEFCONTEXT_MNT:
			defcontext_sid = sid;

			if (bad_option(sbsec, DEFCONTEXT_MNT, sbsec->def_sid,
					defcontext_sid))
				goto out_double_mount;

			sbsec->flags |= DEFCONTEXT_MNT;

			break;
		default:
			rc = -EINVAL;
			goto out;
		}
	}

	if (sbsec->flags & SE_SBINITIALIZED) {
		/* previously mounted with options, but not on this attempt? */
		if ((sbsec->flags & SE_MNTMASK) && !num_opts)
			goto out_double_mount;
		rc = 0;
		goto out;
	}

	if (strcmp(sb->s_type->name, "proc") == 0)
		sbsec->flags |= SE_SBPROC | SE_SBGENFS;

	if (!strcmp(sb->s_type->name, "debugfs") ||
	    !strcmp(sb->s_type->name, "tracefs") ||
	    !strcmp(sb->s_type->name, "sysfs") ||
	    !strcmp(sb->s_type->name, "pstore") ||
	    !strcmp(sb->s_type->name, "binder") ||
	    !strcmp(sb->s_type->name, "bpf") ||
	    !strcmp(sb->s_type->name, "cgroup") ||
	    !strcmp(sb->s_type->name, "cgroup2"))
		sbsec->flags |= SE_SBGENFS;

	if (!sbsec->behavior) {
		/*
		 * Determine the labeling behavior to use for this
		 * filesystem type.
		 */
		rc = security_fs_use(&selinux_state, sb);
		if (rc) {
			printk(KERN_WARNING
				"%s: security_fs_use(%s) returned %d\n",
					__func__, sb->s_type->name, rc);
			goto out;
		}
	}

	/*
	 * If this is a user namespace mount and the filesystem type is not
	 * explicitly whitelisted, then no contexts are allowed on the command
	 * line and security labels must be ignored.
	 */
	if (sb->s_user_ns != &init_user_ns &&
	    strcmp(sb->s_type->name, "tmpfs") &&
	    strcmp(sb->s_type->name, "ramfs") &&
	    strcmp(sb->s_type->name, "devpts")) {
		if (context_sid || fscontext_sid || rootcontext_sid ||
		    defcontext_sid) {
			rc = -EACCES;
			goto out;
		}
		if (sbsec->behavior == SECURITY_FS_USE_XATTR) {
			sbsec->behavior = SECURITY_FS_USE_MNTPOINT;
			rc = security_transition_sid(&selinux_state,
						     current_sid(),
						     current_sid(),
						     SECCLASS_FILE, NULL,
						     &sbsec->mntpoint_sid);
			if (rc)
				goto out;
		}
		goto out_set_opts;
	}

	/* sets the context of the superblock for the fs being mounted. */
	if (fscontext_sid) {
		rc = may_context_mount_sb_relabel(fscontext_sid, sbsec, cred);
		if (rc)
			goto out;

		sbsec->sid = fscontext_sid;
	}

	/*
	 * Switch to using mount point labeling behavior.
	 * sets the label used on all file below the mountpoint, and will set
	 * the superblock context if not already set.
	 */
	if (kern_flags & SECURITY_LSM_NATIVE_LABELS && !context_sid) {
		sbsec->behavior = SECURITY_FS_USE_NATIVE;
		*set_kern_flags |= SECURITY_LSM_NATIVE_LABELS;
	}

	if (context_sid) {
		if (!fscontext_sid) {
			rc = may_context_mount_sb_relabel(context_sid, sbsec,
							  cred);
			if (rc)
				goto out;
			sbsec->sid = context_sid;
		} else {
			rc = may_context_mount_inode_relabel(context_sid, sbsec,
							     cred);
			if (rc)
				goto out;
		}
		if (!rootcontext_sid)
			rootcontext_sid = context_sid;

		sbsec->mntpoint_sid = context_sid;
		sbsec->behavior = SECURITY_FS_USE_MNTPOINT;
	}

	if (rootcontext_sid) {
		rc = may_context_mount_inode_relabel(rootcontext_sid, sbsec,
						     cred);
		if (rc)
			goto out;

		root_isec->sid = rootcontext_sid;
		root_isec->initialized = LABEL_INITIALIZED;
	}

	if (defcontext_sid) {
		if (sbsec->behavior != SECURITY_FS_USE_XATTR &&
			sbsec->behavior != SECURITY_FS_USE_NATIVE) {
			rc = -EINVAL;
			printk(KERN_WARNING "SELinux: defcontext option is "
			       "invalid for this filesystem type\n");
			goto out;
		}

		if (defcontext_sid != sbsec->def_sid) {
			rc = may_context_mount_inode_relabel(defcontext_sid,
							     sbsec, cred);
			if (rc)
				goto out;
		}

		sbsec->def_sid = defcontext_sid;
	}

out_set_opts:
	rc = sb_finish_set_opts(sb);
out:
	mutex_unlock(&sbsec->lock);
	return rc;
out_double_mount:
	rc = -EINVAL;
	printk(KERN_WARNING "SELinux: mount invalid.  Same superblock, different "
	       "security settings for (dev %s, type %s)\n", sb->s_id, name);
	goto out;
}

static int selinux_cmp_sb_context(const struct super_block *oldsb,
				    const struct super_block *newsb)
{
	struct superblock_security_struct *old = oldsb->s_security;
	struct superblock_security_struct *new = newsb->s_security;
	char oldflags = old->flags & SE_MNTMASK;
	char newflags = new->flags & SE_MNTMASK;

	if (oldflags != newflags)
		goto mismatch;
	if ((oldflags & FSCONTEXT_MNT) && old->sid != new->sid)
		goto mismatch;
	if ((oldflags & CONTEXT_MNT) && old->mntpoint_sid != new->mntpoint_sid)
		goto mismatch;
	if ((oldflags & DEFCONTEXT_MNT) && old->def_sid != new->def_sid)
		goto mismatch;
	if (oldflags & ROOTCONTEXT_MNT) {
		struct inode_security_struct *oldroot = backing_inode_security(oldsb->s_root);
		struct inode_security_struct *newroot = backing_inode_security(newsb->s_root);
		if (oldroot->sid != newroot->sid)
			goto mismatch;
	}
	return 0;
mismatch:
	printk(KERN_WARNING "SELinux: mount invalid.  Same superblock, "
			    "different security settings for (dev %s, "
			    "type %s)\n", newsb->s_id, newsb->s_type->name);
	return -EBUSY;
}

static int selinux_sb_clone_mnt_opts(const struct super_block *oldsb,
					struct super_block *newsb,
					unsigned long kern_flags,
					unsigned long *set_kern_flags)
{
	int rc = 0;
	const struct superblock_security_struct *oldsbsec = oldsb->s_security;
	struct superblock_security_struct *newsbsec = newsb->s_security;

	int set_fscontext =	(oldsbsec->flags & FSCONTEXT_MNT);
	int set_context =	(oldsbsec->flags & CONTEXT_MNT);
	int set_rootcontext =	(oldsbsec->flags & ROOTCONTEXT_MNT);

	/*
	 * if the parent was able to be mounted it clearly had no special lsm
	 * mount options.  thus we can safely deal with this superblock later
	 */
	if (!selinux_state.initialized)
		return 0;

	/*
	 * Specifying internal flags without providing a place to
	 * place the results is not allowed.
	 */
	if (kern_flags && !set_kern_flags)
		return -EINVAL;

	/* how can we clone if the old one wasn't set up?? */
	BUG_ON(!(oldsbsec->flags & SE_SBINITIALIZED));

	/* if fs is reusing a sb, make sure that the contexts match */
	if (newsbsec->flags & SE_SBINITIALIZED) {
		if ((kern_flags & SECURITY_LSM_NATIVE_LABELS) && !set_context)
			*set_kern_flags |= SECURITY_LSM_NATIVE_LABELS;
		return selinux_cmp_sb_context(oldsb, newsb);
	}

	mutex_lock(&newsbsec->lock);

	newsbsec->flags = oldsbsec->flags;

	newsbsec->sid = oldsbsec->sid;
	newsbsec->def_sid = oldsbsec->def_sid;
	newsbsec->behavior = oldsbsec->behavior;

	if (newsbsec->behavior == SECURITY_FS_USE_NATIVE &&
		!(kern_flags & SECURITY_LSM_NATIVE_LABELS) && !set_context) {
		rc = security_fs_use(&selinux_state, newsb);
		if (rc)
			goto out;
	}

	if (kern_flags & SECURITY_LSM_NATIVE_LABELS && !set_context) {
		newsbsec->behavior = SECURITY_FS_USE_NATIVE;
		*set_kern_flags |= SECURITY_LSM_NATIVE_LABELS;
	}

	if (set_context) {
		u32 sid = oldsbsec->mntpoint_sid;

		if (!set_fscontext)
			newsbsec->sid = sid;
		if (!set_rootcontext) {
			struct inode_security_struct *newisec = backing_inode_security(newsb->s_root);
			newisec->sid = sid;
		}
		newsbsec->mntpoint_sid = sid;
	}
	if (set_rootcontext) {
		const struct inode_security_struct *oldisec = backing_inode_security(oldsb->s_root);
		struct inode_security_struct *newisec = backing_inode_security(newsb->s_root);

		newisec->sid = oldisec->sid;
	}

	sb_finish_set_opts(newsb);
out:
	mutex_unlock(&newsbsec->lock);
	return rc;
}

static int selinux_parse_opts_str(char *options,
				  struct security_mnt_opts *opts)
{
	char *p;
	char *context = NULL, *defcontext = NULL;
	char *fscontext = NULL, *rootcontext = NULL;
	int rc, num_mnt_opts = 0;

	opts->num_mnt_opts = 0;

	/* Standard string-based options. */
	while ((p = strsep(&options, "|")) != NULL) {
		int token;
		substring_t args[MAX_OPT_ARGS];

		if (!*p)
			continue;

		token = match_token(p, tokens, args);

		switch (token) {
		case Opt_context:
			if (context || defcontext) {
				rc = -EINVAL;
				printk(KERN_WARNING SEL_MOUNT_FAIL_MSG);
				goto out_err;
			}
			context = match_strdup(&args[0]);
			if (!context) {
				rc = -ENOMEM;
				goto out_err;
			}
			break;

		case Opt_fscontext:
			if (fscontext) {
				rc = -EINVAL;
				printk(KERN_WARNING SEL_MOUNT_FAIL_MSG);
				goto out_err;
			}
			fscontext = match_strdup(&args[0]);
			if (!fscontext) {
				rc = -ENOMEM;
				goto out_err;
			}
			break;

		case Opt_rootcontext:
			if (rootcontext) {
				rc = -EINVAL;
				printk(KERN_WARNING SEL_MOUNT_FAIL_MSG);
				goto out_err;
			}
			rootcontext = match_strdup(&args[0]);
			if (!rootcontext) {
				rc = -ENOMEM;
				goto out_err;
			}
			break;

		case Opt_defcontext:
			if (context || defcontext) {
				rc = -EINVAL;
				printk(KERN_WARNING SEL_MOUNT_FAIL_MSG);
				goto out_err;
			}
			defcontext = match_strdup(&args[0]);
			if (!defcontext) {
				rc = -ENOMEM;
				goto out_err;
			}
			break;
		case Opt_labelsupport:
			break;
		default:
			rc = -EINVAL;
			printk(KERN_WARNING "SELinux:  unknown mount option\n");
			goto out_err;

		}
	}

	rc = -ENOMEM;
	opts->mnt_opts = kcalloc(NUM_SEL_MNT_OPTS, sizeof(char *), GFP_KERNEL);
	if (!opts->mnt_opts)
		goto out_err;

	opts->mnt_opts_flags = kcalloc(NUM_SEL_MNT_OPTS, sizeof(int),
				       GFP_KERNEL);
	if (!opts->mnt_opts_flags)
		goto out_err;

	if (fscontext) {
		opts->mnt_opts[num_mnt_opts] = fscontext;
		opts->mnt_opts_flags[num_mnt_opts++] = FSCONTEXT_MNT;
	}
	if (context) {
		opts->mnt_opts[num_mnt_opts] = context;
		opts->mnt_opts_flags[num_mnt_opts++] = CONTEXT_MNT;
	}
	if (rootcontext) {
		opts->mnt_opts[num_mnt_opts] = rootcontext;
		opts->mnt_opts_flags[num_mnt_opts++] = ROOTCONTEXT_MNT;
	}
	if (defcontext) {
		opts->mnt_opts[num_mnt_opts] = defcontext;
		opts->mnt_opts_flags[num_mnt_opts++] = DEFCONTEXT_MNT;
	}

	opts->num_mnt_opts = num_mnt_opts;
	return 0;

out_err:
	security_free_mnt_opts(opts);
	kfree(context);
	kfree(defcontext);
	kfree(fscontext);
	kfree(rootcontext);
	return rc;
}
/*
 * string mount options parsing and call set the sbsec
 */
static int superblock_doinit(struct super_block *sb, void *data)
{
	int rc = 0;
	char *options = data;
	struct security_mnt_opts opts;

	security_init_mnt_opts(&opts);

	if (!data)
		goto out;

	BUG_ON(sb->s_type->fs_flags & FS_BINARY_MOUNTDATA);

	rc = selinux_parse_opts_str(options, &opts);
	if (rc)
		goto out_err;

out:
	rc = selinux_set_mnt_opts(sb, &opts, 0, NULL);

out_err:
	security_free_mnt_opts(&opts);
	return rc;
}

static void selinux_write_opts(struct seq_file *m,
			       struct security_mnt_opts *opts)
{
	int i;
	char *prefix;

	for (i = 0; i < opts->num_mnt_opts; i++) {
		char *has_comma;

		if (opts->mnt_opts[i])
			has_comma = strchr(opts->mnt_opts[i], ',');
		else
			has_comma = NULL;

		switch (opts->mnt_opts_flags[i]) {
		case CONTEXT_MNT:
			prefix = CONTEXT_STR;
			break;
		case FSCONTEXT_MNT:
			prefix = FSCONTEXT_STR;
			break;
		case ROOTCONTEXT_MNT:
			prefix = ROOTCONTEXT_STR;
			break;
		case DEFCONTEXT_MNT:
			prefix = DEFCONTEXT_STR;
			break;
		case SBLABEL_MNT:
			seq_putc(m, ',');
			seq_puts(m, LABELSUPP_STR);
			continue;
		default:
			BUG();
			return;
		};
		/* we need a comma before each option */
		seq_putc(m, ',');
		seq_puts(m, prefix);
		if (has_comma)
			seq_putc(m, '\"');
		seq_escape(m, opts->mnt_opts[i], "\"\n\\");
		if (has_comma)
			seq_putc(m, '\"');
	}
}

static int selinux_sb_show_options(struct seq_file *m, struct super_block *sb)
{
	struct security_mnt_opts opts;
	int rc;

	rc = selinux_get_mnt_opts(sb, &opts);
	if (rc) {
		/* before policy load we may get EINVAL, don't show anything */
		if (rc == -EINVAL)
			rc = 0;
		return rc;
	}

	selinux_write_opts(m, &opts);

	security_free_mnt_opts(&opts);

	return rc;
}

static inline u16 inode_mode_to_security_class(umode_t mode)
{
	switch (mode & S_IFMT) {
	case S_IFSOCK:
		return SECCLASS_SOCK_FILE;
	case S_IFLNK:
		return SECCLASS_LNK_FILE;
	case S_IFREG:
		return SECCLASS_FILE;
	case S_IFBLK:
		return SECCLASS_BLK_FILE;
	case S_IFDIR:
		return SECCLASS_DIR;
	case S_IFCHR:
		return SECCLASS_CHR_FILE;
	case S_IFIFO:
		return SECCLASS_FIFO_FILE;

	}

	return SECCLASS_FILE;
}

static inline int default_protocol_stream(int protocol)
{
	return (protocol == IPPROTO_IP || protocol == IPPROTO_TCP);
}

static inline int default_protocol_dgram(int protocol)
{
	return (protocol == IPPROTO_IP || protocol == IPPROTO_UDP);
}

static inline u16 socket_type_to_security_class(int family, int type, int protocol)
{
	int extsockclass = selinux_policycap_extsockclass();

	switch (family) {
	case PF_UNIX:
		switch (type) {
		case SOCK_STREAM:
		case SOCK_SEQPACKET:
			return SECCLASS_UNIX_STREAM_SOCKET;
		case SOCK_DGRAM:
		case SOCK_RAW:
			return SECCLASS_UNIX_DGRAM_SOCKET;
		}
		break;
	case PF_INET:
	case PF_INET6:
		switch (type) {
		case SOCK_STREAM:
		case SOCK_SEQPACKET:
			if (default_protocol_stream(protocol))
				return SECCLASS_TCP_SOCKET;
			else if (extsockclass && protocol == IPPROTO_SCTP)
				return SECCLASS_SCTP_SOCKET;
			else
				return SECCLASS_RAWIP_SOCKET;
		case SOCK_DGRAM:
			if (default_protocol_dgram(protocol))
				return SECCLASS_UDP_SOCKET;
			else if (extsockclass && (protocol == IPPROTO_ICMP ||
						  protocol == IPPROTO_ICMPV6))
				return SECCLASS_ICMP_SOCKET;
			else
				return SECCLASS_RAWIP_SOCKET;
		case SOCK_DCCP:
			return SECCLASS_DCCP_SOCKET;
		default:
			return SECCLASS_RAWIP_SOCKET;
		}
		break;
	case PF_NETLINK:
		switch (protocol) {
		case NETLINK_ROUTE:
			return SECCLASS_NETLINK_ROUTE_SOCKET;
		case NETLINK_SOCK_DIAG:
			return SECCLASS_NETLINK_TCPDIAG_SOCKET;
		case NETLINK_NFLOG:
			return SECCLASS_NETLINK_NFLOG_SOCKET;
		case NETLINK_XFRM:
			return SECCLASS_NETLINK_XFRM_SOCKET;
		case NETLINK_SELINUX:
			return SECCLASS_NETLINK_SELINUX_SOCKET;
		case NETLINK_ISCSI:
			return SECCLASS_NETLINK_ISCSI_SOCKET;
		case NETLINK_AUDIT:
			return SECCLASS_NETLINK_AUDIT_SOCKET;
		case NETLINK_FIB_LOOKUP:
			return SECCLASS_NETLINK_FIB_LOOKUP_SOCKET;
		case NETLINK_CONNECTOR:
			return SECCLASS_NETLINK_CONNECTOR_SOCKET;
		case NETLINK_NETFILTER:
			return SECCLASS_NETLINK_NETFILTER_SOCKET;
		case NETLINK_DNRTMSG:
			return SECCLASS_NETLINK_DNRT_SOCKET;
		case NETLINK_KOBJECT_UEVENT:
			return SECCLASS_NETLINK_KOBJECT_UEVENT_SOCKET;
		case NETLINK_GENERIC:
			return SECCLASS_NETLINK_GENERIC_SOCKET;
		case NETLINK_SCSITRANSPORT:
			return SECCLASS_NETLINK_SCSITRANSPORT_SOCKET;
		case NETLINK_RDMA:
			return SECCLASS_NETLINK_RDMA_SOCKET;
		case NETLINK_CRYPTO:
			return SECCLASS_NETLINK_CRYPTO_SOCKET;
		default:
			return SECCLASS_NETLINK_SOCKET;
		}
	case PF_PACKET:
		return SECCLASS_PACKET_SOCKET;
	case PF_KEY:
		return SECCLASS_KEY_SOCKET;
	case PF_APPLETALK:
		return SECCLASS_APPLETALK_SOCKET;
	}

	if (extsockclass) {
		switch (family) {
		case PF_AX25:
			return SECCLASS_AX25_SOCKET;
		case PF_IPX:
			return SECCLASS_IPX_SOCKET;
		case PF_NETROM:
			return SECCLASS_NETROM_SOCKET;
		case PF_ATMPVC:
			return SECCLASS_ATMPVC_SOCKET;
		case PF_X25:
			return SECCLASS_X25_SOCKET;
		case PF_ROSE:
			return SECCLASS_ROSE_SOCKET;
		case PF_DECnet:
			return SECCLASS_DECNET_SOCKET;
		case PF_ATMSVC:
			return SECCLASS_ATMSVC_SOCKET;
		case PF_RDS:
			return SECCLASS_RDS_SOCKET;
		case PF_IRDA:
			return SECCLASS_IRDA_SOCKET;
		case PF_PPPOX:
			return SECCLASS_PPPOX_SOCKET;
		case PF_LLC:
			return SECCLASS_LLC_SOCKET;
		case PF_CAN:
			return SECCLASS_CAN_SOCKET;
		case PF_TIPC:
			return SECCLASS_TIPC_SOCKET;
		case PF_BLUETOOTH:
			return SECCLASS_BLUETOOTH_SOCKET;
		case PF_IUCV:
			return SECCLASS_IUCV_SOCKET;
		case PF_RXRPC:
			return SECCLASS_RXRPC_SOCKET;
		case PF_ISDN:
			return SECCLASS_ISDN_SOCKET;
		case PF_PHONET:
			return SECCLASS_PHONET_SOCKET;
		case PF_IEEE802154:
			return SECCLASS_IEEE802154_SOCKET;
		case PF_CAIF:
			return SECCLASS_CAIF_SOCKET;
		case PF_ALG:
			return SECCLASS_ALG_SOCKET;
		case PF_NFC:
			return SECCLASS_NFC_SOCKET;
		case PF_VSOCK:
			return SECCLASS_VSOCK_SOCKET;
		case PF_KCM:
			return SECCLASS_KCM_SOCKET;
		case PF_QIPCRTR:
			return SECCLASS_QIPCRTR_SOCKET;
		case PF_SMC:
			return SECCLASS_SMC_SOCKET;
#if PF_MAX > 44
#error New address family defined, please update this function.
#endif
		}
	}

	return SECCLASS_SOCKET;
}

static int selinux_genfs_get_sid(struct dentry *dentry,
				 u16 tclass,
				 u16 flags,
				 u32 *sid)
{
	int rc;
	struct super_block *sb = dentry->d_sb;
	char *buffer, *path;

	buffer = (char *)__get_free_page(GFP_KERNEL);
	if (!buffer)
		return -ENOMEM;

	path = dentry_path_raw(dentry, buffer, PAGE_SIZE);
	if (IS_ERR(path))
		rc = PTR_ERR(path);
	else {
		if (flags & SE_SBPROC) {
			/* each process gets a /proc/PID/ entry. Strip off the
			 * PID part to get a valid selinux labeling.
			 * e.g. /proc/1/net/rpc/nfs -> /net/rpc/nfs */
			while (path[1] >= '0' && path[1] <= '9') {
				path[1] = '/';
				path++;
			}
		}
		rc = security_genfs_sid(&selinux_state, sb->s_type->name,
					path, tclass, sid);
	}
	free_page((unsigned long)buffer);
	return rc;
}

/* The inode's security attributes must be initialized before first use. */
static int inode_doinit_with_dentry(struct inode *inode, struct dentry *opt_dentry)
{
	struct superblock_security_struct *sbsec = NULL;
	struct inode_security_struct *isec = inode->i_security;
	u32 task_sid, sid = 0;
	u16 sclass;
	struct dentry *dentry;
#define INITCONTEXTLEN 255
	char context_onstack[INITCONTEXTLEN + 1];
	char *context = NULL;
	unsigned len = 0;
	int rc = 0;

	if (isec->initialized == LABEL_INITIALIZED)
		return 0;

	spin_lock(&isec->lock);
	if (isec->initialized == LABEL_INITIALIZED)
		goto out_unlock;

	if (isec->sclass == SECCLASS_FILE)
		isec->sclass = inode_mode_to_security_class(inode->i_mode);

	sbsec = inode->i_sb->s_security;
	if (!(sbsec->flags & SE_SBINITIALIZED)) {
		/* Defer initialization until selinux_complete_init,
		   after the initial policy is loaded and the security
		   server is ready to handle calls. */
		spin_lock(&sbsec->isec_lock);
		if (list_empty(&isec->list))
			list_add(&isec->list, &sbsec->isec_head);
		spin_unlock(&sbsec->isec_lock);
		goto out_unlock;
	}

	sclass = isec->sclass;
	task_sid = isec->task_sid;
	sid = isec->sid;
	isec->initialized = LABEL_PENDING;
	spin_unlock(&isec->lock);

	switch (sbsec->behavior) {
	case SECURITY_FS_USE_NATIVE:
		break;
	case SECURITY_FS_USE_XATTR:
		if (!(inode->i_opflags & IOP_XATTR)) {
			sid = sbsec->def_sid;
			break;
		}
		/* Need a dentry, since the xattr API requires one.
		   Life would be simpler if we could just pass the inode. */
		if (opt_dentry) {
			/* Called from d_instantiate or d_splice_alias. */
			dentry = dget(opt_dentry);
		} else {
			/* Called from selinux_complete_init, try to find a dentry. */
			dentry = d_find_alias(inode);
		}
		if (!dentry) {
			/*
			 * this is can be hit on boot when a file is accessed
			 * before the policy is loaded.  When we load policy we
			 * may find inodes that have no dentry on the
			 * sbsec->isec_head list.  No reason to complain as these
			 * will get fixed up the next time we go through
			 * inode_doinit with a dentry, before these inodes could
			 * be used again by userspace.
			 */
			goto out_invalid;
		}

		len = INITCONTEXTLEN;
		context = context_onstack;
		context[len] = '\0';
		rc = __vfs_getxattr(dentry, inode, XATTR_NAME_SELINUX, context, len);
		if (rc == -ERANGE) {
			/* Need a larger buffer.  Query for the right size. */
			rc = __vfs_getxattr(dentry, inode, XATTR_NAME_SELINUX, NULL, 0);
			if (rc < 0) {
				dput(dentry);
				goto out;
			}
			len = rc;
			context = kmalloc(len+1, GFP_NOFS);
			if (!context) {
				rc = -ENOMEM;
				dput(dentry);
				goto out;
			}
			context[len] = '\0';
			rc = __vfs_getxattr(dentry, inode, XATTR_NAME_SELINUX, context, len);
		}
		dput(dentry);
		if (rc < 0) {
			if (rc != -ENODATA) {
				printk(KERN_WARNING "SELinux: %s:  getxattr returned "
				       "%d for dev=%s ino=%ld\n", __func__,
				       -rc, inode->i_sb->s_id, inode->i_ino);
				if (context != context_onstack)
					kfree(context);
				goto out;
			}
			/* Map ENODATA to the default file SID */
			sid = sbsec->def_sid;
			rc = 0;
		} else {
			rc = security_context_to_sid_default(&selinux_state,
							     context, rc, &sid,
							     sbsec->def_sid,
							     GFP_NOFS);
			if (rc) {
				char *dev = inode->i_sb->s_id;
				unsigned long ino = inode->i_ino;

				if (rc == -EINVAL) {
					if (printk_ratelimit())
						printk(KERN_NOTICE "SELinux: inode=%lu on dev=%s was found to have an invalid "
							"context=%s.  This indicates you may need to relabel the inode or the "
							"filesystem in question.\n", ino, dev, context);
				} else {
					printk(KERN_WARNING "SELinux: %s:  context_to_sid(%s) "
					       "returned %d for dev=%s ino=%ld\n",
					       __func__, context, -rc, dev, ino);
				}
				if (context != context_onstack)
					kfree(context);
				/* Leave with the unlabeled SID */
				rc = 0;
				break;
			}
		}
		if (context != context_onstack)
			kfree(context);
		break;
	case SECURITY_FS_USE_TASK:
		sid = task_sid;
		break;
	case SECURITY_FS_USE_TRANS:
		/* Default to the fs SID. */
		sid = sbsec->sid;

		/* Try to obtain a transition SID. */
		rc = security_transition_sid(&selinux_state, task_sid, sid,
					     sclass, NULL, &sid);
		if (rc)
			goto out;
		break;
	case SECURITY_FS_USE_MNTPOINT:
		sid = sbsec->mntpoint_sid;
		break;
	default:
		/* Default to the fs superblock SID. */
		sid = sbsec->sid;

		if ((sbsec->flags & SE_SBGENFS) && !S_ISLNK(inode->i_mode)) {
			/* We must have a dentry to determine the label on
			 * procfs inodes */
			if (opt_dentry)
				/* Called from d_instantiate or
				 * d_splice_alias. */
				dentry = dget(opt_dentry);
			else
				/* Called from selinux_complete_init, try to
				 * find a dentry. */
				dentry = d_find_alias(inode);
			/*
			 * This can be hit on boot when a file is accessed
			 * before the policy is loaded.  When we load policy we
			 * may find inodes that have no dentry on the
			 * sbsec->isec_head list.  No reason to complain as
			 * these will get fixed up the next time we go through
			 * inode_doinit() with a dentry, before these inodes
			 * could be used again by userspace.
			 */
			if (!dentry)
				goto out_invalid;
			rc = selinux_genfs_get_sid(dentry, sclass,
						   sbsec->flags, &sid);
			dput(dentry);
			if (rc)
				goto out;
		}
		break;
	}

out:
	spin_lock(&isec->lock);
	if (isec->initialized == LABEL_PENDING) {
		if (rc) {
			isec->initialized = LABEL_INVALID;
			goto out_unlock;
		}
		isec->initialized = LABEL_INITIALIZED;
		isec->sid = sid;
	}

out_unlock:
	spin_unlock(&isec->lock);
	return rc;

out_invalid:
	spin_lock(&isec->lock);
	if (isec->initialized == LABEL_PENDING) {
		isec->initialized = LABEL_INVALID;
		isec->sid = sid;
	}
	spin_unlock(&isec->lock);
	return 0;
}

/* Convert a Linux signal to an access vector. */
static inline u32 signal_to_av(int sig)
{
	u32 perm = 0;

	switch (sig) {
	case SIGCHLD:
		/* Commonly granted from child to parent. */
		perm = PROCESS__SIGCHLD;
		break;
	case SIGKILL:
		/* Cannot be caught or ignored */
		perm = PROCESS__SIGKILL;
		break;
	case SIGSTOP:
		/* Cannot be caught or ignored */
		perm = PROCESS__SIGSTOP;
		break;
	default:
		/* All other signals. */
		perm = PROCESS__SIGNAL;
		break;
	}

	return perm;
}

#if CAP_LAST_CAP > 63
#error Fix SELinux to handle capabilities > 63.
#endif

/* Check whether a task is allowed to use a capability. */
static int cred_has_capability(const struct cred *cred,
			       int cap, int audit, bool initns)
{
	struct common_audit_data ad;
	struct av_decision avd;
	u16 sclass;
	u32 sid = cred_sid(cred);
	u32 av = CAP_TO_MASK(cap);
	int rc;

	ad.type = LSM_AUDIT_DATA_CAP;
	ad.u.cap = cap;

	switch (CAP_TO_INDEX(cap)) {
	case 0:
		sclass = initns ? SECCLASS_CAPABILITY : SECCLASS_CAP_USERNS;
		break;
	case 1:
		sclass = initns ? SECCLASS_CAPABILITY2 : SECCLASS_CAP2_USERNS;
		break;
	default:
		printk(KERN_ERR
		       "SELinux:  out of range capability %d\n", cap);
		BUG();
		return -EINVAL;
	}

	rc = avc_has_perm_noaudit(&selinux_state,
				  sid, sid, sclass, av, 0, &avd);
	if (audit == SECURITY_CAP_AUDIT) {
		int rc2 = avc_audit(&selinux_state,
				    sid, sid, sclass, av, &avd, rc, &ad, 0);
		if (rc2)
			return rc2;
	}
	return rc;
}

/* Check whether a task has a particular permission to an inode.
   The 'adp' parameter is optional and allows other audit
   data to be passed (e.g. the dentry). */
static int inode_has_perm(const struct cred *cred,
			  struct inode *inode,
			  u32 perms,
			  struct common_audit_data *adp)
{
	struct inode_security_struct *isec;
	u32 sid;

	validate_creds(cred);

	if (unlikely(IS_PRIVATE(inode)))
		return 0;

	sid = cred_sid(cred);
	isec = inode->i_security;

	return avc_has_perm(&selinux_state,
			    sid, isec->sid, isec->sclass, perms, adp);
}

/* Same as inode_has_perm, but pass explicit audit data containing
   the dentry to help the auditing code to more easily generate the
   pathname if needed. */
static inline int dentry_has_perm(const struct cred *cred,
				  struct dentry *dentry,
				  u32 av)
{
	struct inode *inode = d_backing_inode(dentry);
	struct common_audit_data ad;

	ad.type = LSM_AUDIT_DATA_DENTRY;
	ad.u.dentry = dentry;
	__inode_security_revalidate(inode, dentry, true);
	return inode_has_perm(cred, inode, av, &ad);
}

/* Same as inode_has_perm, but pass explicit audit data containing
   the path to help the auditing code to more easily generate the
   pathname if needed. */
static inline int path_has_perm(const struct cred *cred,
				const struct path *path,
				u32 av)
{
	struct inode *inode = d_backing_inode(path->dentry);
	struct common_audit_data ad;

	ad.type = LSM_AUDIT_DATA_PATH;
	ad.u.path = *path;
	__inode_security_revalidate(inode, path->dentry, true);
	return inode_has_perm(cred, inode, av, &ad);
}

/* Same as path_has_perm, but uses the inode from the file struct. */
static inline int file_path_has_perm(const struct cred *cred,
				     struct file *file,
				     u32 av)
{
	struct common_audit_data ad;

	ad.type = LSM_AUDIT_DATA_FILE;
	ad.u.file = file;
	return inode_has_perm(cred, file_inode(file), av, &ad);
}

#ifdef CONFIG_BPF_SYSCALL
static int bpf_fd_pass(struct file *file, u32 sid);
#endif

/* Check whether a task can use an open file descriptor to
   access an inode in a given way.  Check access to the
   descriptor itself, and then use dentry_has_perm to
   check a particular permission to the file.
   Access to the descriptor is implicitly granted if it
   has the same SID as the process.  If av is zero, then
   access to the file is not checked, e.g. for cases
   where only the descriptor is affected like seek. */
static int file_has_perm(const struct cred *cred,
			 struct file *file,
			 u32 av)
{
	struct file_security_struct *fsec = file->f_security;
	struct inode *inode = file_inode(file);
	struct common_audit_data ad;
	u32 sid = cred_sid(cred);
	int rc;

	ad.type = LSM_AUDIT_DATA_FILE;
	ad.u.file = file;

	if (sid != fsec->sid) {
		rc = avc_has_perm(&selinux_state,
				  sid, fsec->sid,
				  SECCLASS_FD,
				  FD__USE,
				  &ad);
		if (rc)
			goto out;
	}

#ifdef CONFIG_BPF_SYSCALL
	rc = bpf_fd_pass(file, cred_sid(cred));
	if (rc)
		return rc;
#endif

	/* av is zero if only checking access to the descriptor. */
	rc = 0;
	if (av)
		rc = inode_has_perm(cred, inode, av, &ad);

out:
	return rc;
}

/*
 * Determine the label for an inode that might be unioned.
 */
static int
selinux_determine_inode_label(const struct task_security_struct *tsec,
				 struct inode *dir,
				 const struct qstr *name, u16 tclass,
				 u32 *_new_isid)
{
	const struct superblock_security_struct *sbsec = dir->i_sb->s_security;

	if ((sbsec->flags & SE_SBINITIALIZED) &&
	    (sbsec->behavior == SECURITY_FS_USE_MNTPOINT)) {
		*_new_isid = sbsec->mntpoint_sid;
	} else if ((sbsec->flags & SBLABEL_MNT) &&
		   tsec->create_sid) {
		*_new_isid = tsec->create_sid;
	} else {
		const struct inode_security_struct *dsec = inode_security(dir);
		return security_transition_sid(&selinux_state, tsec->sid,
					       dsec->sid, tclass,
					       name, _new_isid);
	}

	return 0;
}

/* Check whether a task can create a file. */
static int may_create(struct inode *dir,
		      struct dentry *dentry,
		      u16 tclass)
{
	const struct task_security_struct *tsec = current_security();
	struct inode_security_struct *dsec;
	struct superblock_security_struct *sbsec;
	u32 sid, newsid;
	struct common_audit_data ad;
	int rc;

	dsec = inode_security(dir);
	sbsec = dir->i_sb->s_security;

	sid = tsec->sid;

	ad.type = LSM_AUDIT_DATA_DENTRY;
	ad.u.dentry = dentry;

	rc = avc_has_perm(&selinux_state,
			  sid, dsec->sid, SECCLASS_DIR,
			  DIR__ADD_NAME | DIR__SEARCH,
			  &ad);
	if (rc)
		return rc;

	rc = selinux_determine_inode_label(current_security(), dir,
					   &dentry->d_name, tclass, &newsid);
	if (rc)
		return rc;

	rc = avc_has_perm(&selinux_state,
			  sid, newsid, tclass, FILE__CREATE, &ad);
	if (rc)
		return rc;

	return avc_has_perm(&selinux_state,
			    newsid, sbsec->sid,
			    SECCLASS_FILESYSTEM,
			    FILESYSTEM__ASSOCIATE, &ad);
}

#define MAY_LINK	0
#define MAY_UNLINK	1
#define MAY_RMDIR	2

/* Check whether a task can link, unlink, or rmdir a file/directory. */
static int may_link(struct inode *dir,
		    struct dentry *dentry,
		    int kind)

{
	struct inode_security_struct *dsec, *isec;
	struct common_audit_data ad;
	u32 sid = current_sid();
	u32 av;
	int rc;

	dsec = inode_security(dir);
	isec = backing_inode_security(dentry);

	ad.type = LSM_AUDIT_DATA_DENTRY;
	ad.u.dentry = dentry;

	av = DIR__SEARCH;
	av |= (kind ? DIR__REMOVE_NAME : DIR__ADD_NAME);
	rc = avc_has_perm(&selinux_state,
			  sid, dsec->sid, SECCLASS_DIR, av, &ad);
	if (rc)
		return rc;

	switch (kind) {
	case MAY_LINK:
		av = FILE__LINK;
		break;
	case MAY_UNLINK:
		av = FILE__UNLINK;
		break;
	case MAY_RMDIR:
		av = DIR__RMDIR;
		break;
	default:
		printk(KERN_WARNING "SELinux: %s:  unrecognized kind %d\n",
			__func__, kind);
		return 0;
	}

	rc = avc_has_perm(&selinux_state,
			  sid, isec->sid, isec->sclass, av, &ad);
	return rc;
}

static inline int may_rename(struct inode *old_dir,
			     struct dentry *old_dentry,
			     struct inode *new_dir,
			     struct dentry *new_dentry)
{
	struct inode_security_struct *old_dsec, *new_dsec, *old_isec, *new_isec;
	struct common_audit_data ad;
	u32 sid = current_sid();
	u32 av;
	int old_is_dir, new_is_dir;
	int rc;

	old_dsec = inode_security(old_dir);
	old_isec = backing_inode_security(old_dentry);
	old_is_dir = d_is_dir(old_dentry);
	new_dsec = inode_security(new_dir);

	ad.type = LSM_AUDIT_DATA_DENTRY;

	ad.u.dentry = old_dentry;
	rc = avc_has_perm(&selinux_state,
			  sid, old_dsec->sid, SECCLASS_DIR,
			  DIR__REMOVE_NAME | DIR__SEARCH, &ad);
	if (rc)
		return rc;
	rc = avc_has_perm(&selinux_state,
			  sid, old_isec->sid,
			  old_isec->sclass, FILE__RENAME, &ad);
	if (rc)
		return rc;
	if (old_is_dir && new_dir != old_dir) {
		rc = avc_has_perm(&selinux_state,
				  sid, old_isec->sid,
				  old_isec->sclass, DIR__REPARENT, &ad);
		if (rc)
			return rc;
	}

	ad.u.dentry = new_dentry;
	av = DIR__ADD_NAME | DIR__SEARCH;
	if (d_is_positive(new_dentry))
		av |= DIR__REMOVE_NAME;
	rc = avc_has_perm(&selinux_state,
			  sid, new_dsec->sid, SECCLASS_DIR, av, &ad);
	if (rc)
		return rc;
	if (d_is_positive(new_dentry)) {
		new_isec = backing_inode_security(new_dentry);
		new_is_dir = d_is_dir(new_dentry);
		rc = avc_has_perm(&selinux_state,
				  sid, new_isec->sid,
				  new_isec->sclass,
				  (new_is_dir ? DIR__RMDIR : FILE__UNLINK), &ad);
		if (rc)
			return rc;
	}

	return 0;
}

/* Check whether a task can perform a filesystem operation. */
static int superblock_has_perm(const struct cred *cred,
			       struct super_block *sb,
			       u32 perms,
			       struct common_audit_data *ad)
{
	struct superblock_security_struct *sbsec;
	u32 sid = cred_sid(cred);

	sbsec = sb->s_security;
	return avc_has_perm(&selinux_state,
			    sid, sbsec->sid, SECCLASS_FILESYSTEM, perms, ad);
}

/* Convert a Linux mode and permission mask to an access vector. */
static inline u32 file_mask_to_av(int mode, int mask)
{
	u32 av = 0;

	if (!S_ISDIR(mode)) {
		if (mask & MAY_EXEC)
			av |= FILE__EXECUTE;
		if (mask & MAY_READ)
			av |= FILE__READ;

		if (mask & MAY_APPEND)
			av |= FILE__APPEND;
		else if (mask & MAY_WRITE)
			av |= FILE__WRITE;

	} else {
		if (mask & MAY_EXEC)
			av |= DIR__SEARCH;
		if (mask & MAY_WRITE)
			av |= DIR__WRITE;
		if (mask & MAY_READ)
			av |= DIR__READ;
	}

	return av;
}

/* Convert a Linux file to an access vector. */
static inline u32 file_to_av(struct file *file)
{
	u32 av = 0;

	if (file->f_mode & FMODE_READ)
		av |= FILE__READ;
	if (file->f_mode & FMODE_WRITE) {
		if (file->f_flags & O_APPEND)
			av |= FILE__APPEND;
		else
			av |= FILE__WRITE;
	}
	if (!av) {
		/*
		 * Special file opened with flags 3 for ioctl-only use.
		 */
		av = FILE__IOCTL;
	}

	return av;
}

/*
 * Convert a file to an access vector and include the correct open
 * open permission.
 */
static inline u32 open_file_to_av(struct file *file)
{
	u32 av = file_to_av(file);
	struct inode *inode = file_inode(file);

	if (selinux_policycap_openperm() &&
	    inode->i_sb->s_magic != SOCKFS_MAGIC)
		av |= FILE__OPEN;

	return av;
}

/* Hook functions begin here. */

static int selinux_binder_set_context_mgr(const struct cred *mgr)
{
	return avc_has_perm(&selinux_state,
			    current_sid(), cred_sid(mgr), SECCLASS_BINDER,
			    BINDER__SET_CONTEXT_MGR, NULL);
}

static int selinux_binder_transaction(const struct cred *from,
				      const struct cred *to)
{
	u32 mysid = current_sid();
	u32 fromsid = cred_sid(from);
	u32 tosid = cred_sid(to);
	int rc;

	if (mysid != fromsid) {
		rc = avc_has_perm(&selinux_state,
				  mysid, fromsid, SECCLASS_BINDER,
				  BINDER__IMPERSONATE, NULL);
		if (rc)
			return rc;
	}

<<<<<<< HEAD
	return avc_has_perm(&selinux_state,
			    fromsid, tosid, SECCLASS_BINDER, BINDER__CALL,
			    NULL);
=======
	return avc_has_perm(&selinux_state, fromsid, tosid,
			    SECCLASS_BINDER, BINDER__CALL, NULL);
>>>>>>> b296bf0c
}

static int selinux_binder_transfer_binder(const struct cred *from,
					  const struct cred *to)
{
	return avc_has_perm(&selinux_state,
			    cred_sid(from), cred_sid(to),
			    SECCLASS_BINDER, BINDER__TRANSFER,
			    NULL);
}

static int selinux_binder_transfer_file(const struct cred *from,
					const struct cred *to,
					struct file *file)
{
	u32 sid = cred_sid(to);
	struct file_security_struct *fsec = file->f_security;
	struct dentry *dentry = file->f_path.dentry;
	struct inode_security_struct *isec;
	struct common_audit_data ad;
	int rc;

	ad.type = LSM_AUDIT_DATA_PATH;
	ad.u.path = file->f_path;

	if (sid != fsec->sid) {
		rc = avc_has_perm(&selinux_state,
				  sid, fsec->sid,
				  SECCLASS_FD,
				  FD__USE,
				  &ad);
		if (rc)
			return rc;
	}

#ifdef CONFIG_BPF_SYSCALL
	rc = bpf_fd_pass(file, sid);
	if (rc)
		return rc;
#endif

	if (unlikely(IS_PRIVATE(d_backing_inode(dentry))))
		return 0;

	isec = backing_inode_security(dentry);
	return avc_has_perm(&selinux_state,
			    sid, isec->sid, isec->sclass, file_to_av(file),
			    &ad);
}

static int selinux_ptrace_access_check(struct task_struct *child,
				     unsigned int mode)
{
	u32 sid = current_sid();
	u32 csid = task_sid(child);

	if (mode & PTRACE_MODE_READ)
		return avc_has_perm(&selinux_state,
				    sid, csid, SECCLASS_FILE, FILE__READ, NULL);

	return avc_has_perm(&selinux_state,
			    sid, csid, SECCLASS_PROCESS, PROCESS__PTRACE, NULL);
}

static int selinux_ptrace_traceme(struct task_struct *parent)
{
	return avc_has_perm(&selinux_state,
			    task_sid(parent), current_sid(), SECCLASS_PROCESS,
			    PROCESS__PTRACE, NULL);
}

static int selinux_capget(struct task_struct *target, kernel_cap_t *effective,
			  kernel_cap_t *inheritable, kernel_cap_t *permitted)
{
	return avc_has_perm(&selinux_state,
			    current_sid(), task_sid(target), SECCLASS_PROCESS,
			    PROCESS__GETCAP, NULL);
}

static int selinux_capset(struct cred *new, const struct cred *old,
			  const kernel_cap_t *effective,
			  const kernel_cap_t *inheritable,
			  const kernel_cap_t *permitted)
{
	return avc_has_perm(&selinux_state,
			    cred_sid(old), cred_sid(new), SECCLASS_PROCESS,
			    PROCESS__SETCAP, NULL);
}

/*
 * (This comment used to live with the selinux_task_setuid hook,
 * which was removed).
 *
 * Since setuid only affects the current process, and since the SELinux
 * controls are not based on the Linux identity attributes, SELinux does not
 * need to control this operation.  However, SELinux does control the use of
 * the CAP_SETUID and CAP_SETGID capabilities using the capable hook.
 */

static int selinux_capable(const struct cred *cred, struct user_namespace *ns,
			   int cap, int audit)
{
	return cred_has_capability(cred, cap, audit, ns == &init_user_ns);
}

static int selinux_quotactl(int cmds, int type, int id, struct super_block *sb)
{
	const struct cred *cred = current_cred();
	int rc = 0;

	if (!sb)
		return 0;

	switch (cmds) {
	case Q_SYNC:
	case Q_QUOTAON:
	case Q_QUOTAOFF:
	case Q_SETINFO:
	case Q_SETQUOTA:
		rc = superblock_has_perm(cred, sb, FILESYSTEM__QUOTAMOD, NULL);
		break;
	case Q_GETFMT:
	case Q_GETINFO:
	case Q_GETQUOTA:
		rc = superblock_has_perm(cred, sb, FILESYSTEM__QUOTAGET, NULL);
		break;
	default:
		rc = 0;  /* let the kernel handle invalid cmds */
		break;
	}
	return rc;
}

static int selinux_quota_on(struct dentry *dentry)
{
	const struct cred *cred = current_cred();

	return dentry_has_perm(cred, dentry, FILE__QUOTAON);
}

static int selinux_syslog(int type)
{
	switch (type) {
	case SYSLOG_ACTION_READ_ALL:	/* Read last kernel messages */
	case SYSLOG_ACTION_SIZE_BUFFER:	/* Return size of the log buffer */
		return avc_has_perm(&selinux_state,
				    current_sid(), SECINITSID_KERNEL,
				    SECCLASS_SYSTEM, SYSTEM__SYSLOG_READ, NULL);
	case SYSLOG_ACTION_CONSOLE_OFF:	/* Disable logging to console */
	case SYSLOG_ACTION_CONSOLE_ON:	/* Enable logging to console */
	/* Set level of messages printed to console */
	case SYSLOG_ACTION_CONSOLE_LEVEL:
		return avc_has_perm(&selinux_state,
				    current_sid(), SECINITSID_KERNEL,
				    SECCLASS_SYSTEM, SYSTEM__SYSLOG_CONSOLE,
				    NULL);
	}
	/* All other syslog types */
	return avc_has_perm(&selinux_state,
			    current_sid(), SECINITSID_KERNEL,
			    SECCLASS_SYSTEM, SYSTEM__SYSLOG_MOD, NULL);
}

/*
 * Check that a process has enough memory to allocate a new virtual
 * mapping. 0 means there is enough memory for the allocation to
 * succeed and -ENOMEM implies there is not.
 *
 * Do not audit the selinux permission check, as this is applied to all
 * processes that allocate mappings.
 */
static int selinux_vm_enough_memory(struct mm_struct *mm, long pages)
{
	int rc, cap_sys_admin = 0;

	rc = cred_has_capability(current_cred(), CAP_SYS_ADMIN,
				 SECURITY_CAP_NOAUDIT, true);
	if (rc == 0)
		cap_sys_admin = 1;

	return cap_sys_admin;
}

/* binprm security operations */

static u32 ptrace_parent_sid(void)
{
	u32 sid = 0;
	struct task_struct *tracer;

	rcu_read_lock();
	tracer = ptrace_parent(current);
	if (tracer)
		sid = task_sid(tracer);
	rcu_read_unlock();

	return sid;
}

static int check_nnp_nosuid(const struct linux_binprm *bprm,
			    const struct task_security_struct *old_tsec,
			    const struct task_security_struct *new_tsec)
{
	int nnp = (bprm->unsafe & LSM_UNSAFE_NO_NEW_PRIVS);
	int nosuid = !mnt_may_suid(bprm->file->f_path.mnt);
	int rc;
	u32 av;

	if (!nnp && !nosuid)
		return 0; /* neither NNP nor nosuid */

	if (new_tsec->sid == old_tsec->sid)
		return 0; /* No change in credentials */

	/*
	 * If the policy enables the nnp_nosuid_transition policy capability,
	 * then we permit transitions under NNP or nosuid if the
	 * policy allows the corresponding permission between
	 * the old and new contexts.
	 */
	if (selinux_policycap_nnp_nosuid_transition()) {
		av = 0;
		if (nnp)
			av |= PROCESS2__NNP_TRANSITION;
		if (nosuid)
			av |= PROCESS2__NOSUID_TRANSITION;
		rc = avc_has_perm(&selinux_state,
				  old_tsec->sid, new_tsec->sid,
				  SECCLASS_PROCESS2, av, NULL);
		if (!rc)
			return 0;
	}

	/*
	 * We also permit NNP or nosuid transitions to bounded SIDs,
	 * i.e. SIDs that are guaranteed to only be allowed a subset
	 * of the permissions of the current SID.
	 */
	rc = security_bounded_transition(&selinux_state, old_tsec->sid,
					 new_tsec->sid);
	if (!rc)
		return 0;

	/*
	 * On failure, preserve the errno values for NNP vs nosuid.
	 * NNP:  Operation not permitted for caller.
	 * nosuid:  Permission denied to file.
	 */
	if (nnp)
		return -EPERM;
	return -EACCES;
}

static int selinux_bprm_set_creds(struct linux_binprm *bprm)
{
	const struct task_security_struct *old_tsec;
	struct task_security_struct *new_tsec;
	struct inode_security_struct *isec;
	struct common_audit_data ad;
	struct inode *inode = file_inode(bprm->file);
	int rc;

	/* SELinux context only depends on initial program or script and not
	 * the script interpreter */
	if (bprm->called_set_creds)
		return 0;

	old_tsec = current_security();
	new_tsec = bprm->cred->security;
	isec = inode_security(inode);

	/* Default to the current task SID. */
	new_tsec->sid = old_tsec->sid;
	new_tsec->osid = old_tsec->sid;

	/* Reset fs, key, and sock SIDs on execve. */
	new_tsec->create_sid = 0;
	new_tsec->keycreate_sid = 0;
	new_tsec->sockcreate_sid = 0;

	if (old_tsec->exec_sid) {
		new_tsec->sid = old_tsec->exec_sid;
		/* Reset exec SID on execve. */
		new_tsec->exec_sid = 0;

		/* Fail on NNP or nosuid if not an allowed transition. */
		rc = check_nnp_nosuid(bprm, old_tsec, new_tsec);
		if (rc)
			return rc;
	} else {
		/* Check for a default transition on this program. */
		rc = security_transition_sid(&selinux_state, old_tsec->sid,
					     isec->sid, SECCLASS_PROCESS, NULL,
					     &new_tsec->sid);
		if (rc)
			return rc;

		/*
		 * Fallback to old SID on NNP or nosuid if not an allowed
		 * transition.
		 */
		rc = check_nnp_nosuid(bprm, old_tsec, new_tsec);
		if (rc)
			new_tsec->sid = old_tsec->sid;
	}

	ad.type = LSM_AUDIT_DATA_FILE;
	ad.u.file = bprm->file;

	if (new_tsec->sid == old_tsec->sid) {
		rc = avc_has_perm(&selinux_state,
				  old_tsec->sid, isec->sid,
				  SECCLASS_FILE, FILE__EXECUTE_NO_TRANS, &ad);
		if (rc)
			return rc;
	} else {
		/* Check permissions for the transition. */
		rc = avc_has_perm(&selinux_state,
				  old_tsec->sid, new_tsec->sid,
				  SECCLASS_PROCESS, PROCESS__TRANSITION, &ad);
		if (rc)
			return rc;

		rc = avc_has_perm(&selinux_state,
				  new_tsec->sid, isec->sid,
				  SECCLASS_FILE, FILE__ENTRYPOINT, &ad);
		if (rc)
			return rc;

		/* Check for shared state */
		if (bprm->unsafe & LSM_UNSAFE_SHARE) {
			rc = avc_has_perm(&selinux_state,
					  old_tsec->sid, new_tsec->sid,
					  SECCLASS_PROCESS, PROCESS__SHARE,
					  NULL);
			if (rc)
				return -EPERM;
		}

		/* Make sure that anyone attempting to ptrace over a task that
		 * changes its SID has the appropriate permit */
		if (bprm->unsafe & LSM_UNSAFE_PTRACE) {
			u32 ptsid = ptrace_parent_sid();
			if (ptsid != 0) {
				rc = avc_has_perm(&selinux_state,
						  ptsid, new_tsec->sid,
						  SECCLASS_PROCESS,
						  PROCESS__PTRACE, NULL);
				if (rc)
					return -EPERM;
			}
		}

		/* Clear any possibly unsafe personality bits on exec: */
		bprm->per_clear |= PER_CLEAR_ON_SETID;

		/* Enable secure mode for SIDs transitions unless
		   the noatsecure permission is granted between
		   the two SIDs, i.e. ahp returns 0. */
		rc = avc_has_perm(&selinux_state,
				  old_tsec->sid, new_tsec->sid,
				  SECCLASS_PROCESS, PROCESS__NOATSECURE,
				  NULL);
		bprm->secureexec |= !!rc;
	}

	return 0;
}

static int match_file(const void *p, struct file *file, unsigned fd)
{
	return file_has_perm(p, file, file_to_av(file)) ? fd + 1 : 0;
}

/* Derived from fs/exec.c:flush_old_files. */
static inline void flush_unauthorized_files(const struct cred *cred,
					    struct files_struct *files)
{
	struct file *file, *devnull = NULL;
	struct tty_struct *tty;
	int drop_tty = 0;
	unsigned n;

	tty = get_current_tty();
	if (tty) {
		spin_lock(&tty->files_lock);
		if (!list_empty(&tty->tty_files)) {
			struct tty_file_private *file_priv;

			/* Revalidate access to controlling tty.
			   Use file_path_has_perm on the tty path directly
			   rather than using file_has_perm, as this particular
			   open file may belong to another process and we are
			   only interested in the inode-based check here. */
			file_priv = list_first_entry(&tty->tty_files,
						struct tty_file_private, list);
			file = file_priv->file;
			if (file_path_has_perm(cred, file, FILE__READ | FILE__WRITE))
				drop_tty = 1;
		}
		spin_unlock(&tty->files_lock);
		tty_kref_put(tty);
	}
	/* Reset controlling tty. */
	if (drop_tty)
		no_tty();

	/* Revalidate access to inherited open files. */
	n = iterate_fd(files, 0, match_file, cred);
	if (!n) /* none found? */
		return;

	devnull = dentry_open(&selinux_null, O_RDWR, cred);
	if (IS_ERR(devnull))
		devnull = NULL;
	/* replace all the matching ones with this */
	do {
		replace_fd(n - 1, devnull, 0);
	} while ((n = iterate_fd(files, n, match_file, cred)) != 0);
	if (devnull)
		fput(devnull);
}

/*
 * Prepare a process for imminent new credential changes due to exec
 */
static void selinux_bprm_committing_creds(struct linux_binprm *bprm)
{
	struct task_security_struct *new_tsec;
	struct rlimit *rlim, *initrlim;
	int rc, i;

	new_tsec = bprm->cred->security;
	if (new_tsec->sid == new_tsec->osid)
		return;

	/* Close files for which the new task SID is not authorized. */
	flush_unauthorized_files(bprm->cred, current->files);

	/* Always clear parent death signal on SID transitions. */
	current->pdeath_signal = 0;

	/* Check whether the new SID can inherit resource limits from the old
	 * SID.  If not, reset all soft limits to the lower of the current
	 * task's hard limit and the init task's soft limit.
	 *
	 * Note that the setting of hard limits (even to lower them) can be
	 * controlled by the setrlimit check.  The inclusion of the init task's
	 * soft limit into the computation is to avoid resetting soft limits
	 * higher than the default soft limit for cases where the default is
	 * lower than the hard limit, e.g. RLIMIT_CORE or RLIMIT_STACK.
	 */
	rc = avc_has_perm(&selinux_state,
			  new_tsec->osid, new_tsec->sid, SECCLASS_PROCESS,
			  PROCESS__RLIMITINH, NULL);
	if (rc) {
		/* protect against do_prlimit() */
		task_lock(current);
		for (i = 0; i < RLIM_NLIMITS; i++) {
			rlim = current->signal->rlim + i;
			initrlim = init_task.signal->rlim + i;
			rlim->rlim_cur = min(rlim->rlim_max, initrlim->rlim_cur);
		}
		task_unlock(current);
		if (IS_ENABLED(CONFIG_POSIX_TIMERS))
			update_rlimit_cpu(current, rlimit(RLIMIT_CPU));
	}
}

/*
 * Clean up the process immediately after the installation of new credentials
 * due to exec
 */
static void selinux_bprm_committed_creds(struct linux_binprm *bprm)
{
	const struct task_security_struct *tsec = current_security();
	struct itimerval itimer;
	u32 osid, sid;
	int rc, i;

	osid = tsec->osid;
	sid = tsec->sid;

	if (sid == osid)
		return;

	/* Check whether the new SID can inherit signal state from the old SID.
	 * If not, clear itimers to avoid subsequent signal generation and
	 * flush and unblock signals.
	 *
	 * This must occur _after_ the task SID has been updated so that any
	 * kill done after the flush will be checked against the new SID.
	 */
	rc = avc_has_perm(&selinux_state,
			  osid, sid, SECCLASS_PROCESS, PROCESS__SIGINH, NULL);
	if (rc) {
		if (IS_ENABLED(CONFIG_POSIX_TIMERS)) {
			memset(&itimer, 0, sizeof itimer);
			for (i = 0; i < 3; i++)
				do_setitimer(i, &itimer, NULL);
		}
		spin_lock_irq(&current->sighand->siglock);
		if (!fatal_signal_pending(current)) {
			flush_sigqueue(&current->pending);
			flush_sigqueue(&current->signal->shared_pending);
			flush_signal_handlers(current, 1);
			sigemptyset(&current->blocked);
			recalc_sigpending();
		}
		spin_unlock_irq(&current->sighand->siglock);
	}

	/* Wake up the parent if it is waiting so that it can recheck
	 * wait permission to the new task SID. */
	read_lock(&tasklist_lock);
	__wake_up_parent(current, current->real_parent);
	read_unlock(&tasklist_lock);
}

/* superblock security operations */

static int selinux_sb_alloc_security(struct super_block *sb)
{
	return superblock_alloc_security(sb);
}

static void selinux_sb_free_security(struct super_block *sb)
{
	superblock_free_security(sb);
}

static inline int match_prefix(char *prefix, int plen, char *option, int olen)
{
	if (plen > olen)
		return 0;

	return !memcmp(prefix, option, plen);
}

static inline int selinux_option(char *option, int len)
{
	return (match_prefix(CONTEXT_STR, sizeof(CONTEXT_STR)-1, option, len) ||
		match_prefix(FSCONTEXT_STR, sizeof(FSCONTEXT_STR)-1, option, len) ||
		match_prefix(DEFCONTEXT_STR, sizeof(DEFCONTEXT_STR)-1, option, len) ||
		match_prefix(ROOTCONTEXT_STR, sizeof(ROOTCONTEXT_STR)-1, option, len) ||
		match_prefix(LABELSUPP_STR, sizeof(LABELSUPP_STR)-1, option, len));
}

static inline void take_option(char **to, char *from, int *first, int len)
{
	if (!*first) {
		**to = ',';
		*to += 1;
	} else
		*first = 0;
	memcpy(*to, from, len);
	*to += len;
}

static inline void take_selinux_option(char **to, char *from, int *first,
				       int len)
{
	int current_size = 0;

	if (!*first) {
		**to = '|';
		*to += 1;
	} else
		*first = 0;

	while (current_size < len) {
		if (*from != '"') {
			**to = *from;
			*to += 1;
		}
		from += 1;
		current_size += 1;
	}
}

static int selinux_sb_copy_data(char *orig, char *copy)
{
	int fnosec, fsec, rc = 0;
	char *in_save, *in_curr, *in_end;
	char *sec_curr, *nosec_save, *nosec;
	int open_quote = 0;

	in_curr = orig;
	sec_curr = copy;

	nosec = (char *)get_zeroed_page(GFP_KERNEL);
	if (!nosec) {
		rc = -ENOMEM;
		goto out;
	}

	nosec_save = nosec;
	fnosec = fsec = 1;
	in_save = in_end = orig;

	do {
		if (*in_end == '"')
			open_quote = !open_quote;
		if ((*in_end == ',' && open_quote == 0) ||
				*in_end == '\0') {
			int len = in_end - in_curr;

			if (selinux_option(in_curr, len))
				take_selinux_option(&sec_curr, in_curr, &fsec, len);
			else
				take_option(&nosec, in_curr, &fnosec, len);

			in_curr = in_end + 1;
		}
	} while (*in_end++);

	strcpy(in_save, nosec_save);
	free_page((unsigned long)nosec_save);
out:
	return rc;
}

static int selinux_sb_remount(struct super_block *sb, void *data)
{
	int rc, i, *flags;
	struct security_mnt_opts opts;
	char *secdata, **mount_options;
	struct superblock_security_struct *sbsec = sb->s_security;

	if (!(sbsec->flags & SE_SBINITIALIZED))
		return 0;

	if (!data)
		return 0;

	if (sb->s_type->fs_flags & FS_BINARY_MOUNTDATA)
		return 0;

	security_init_mnt_opts(&opts);
	secdata = alloc_secdata();
	if (!secdata)
		return -ENOMEM;
	rc = selinux_sb_copy_data(data, secdata);
	if (rc)
		goto out_free_secdata;

	rc = selinux_parse_opts_str(secdata, &opts);
	if (rc)
		goto out_free_secdata;

	mount_options = opts.mnt_opts;
	flags = opts.mnt_opts_flags;

	for (i = 0; i < opts.num_mnt_opts; i++) {
		u32 sid;

		if (flags[i] == SBLABEL_MNT)
			continue;
		rc = security_context_str_to_sid(&selinux_state,
						 mount_options[i], &sid,
						 GFP_KERNEL);
		if (rc) {
			printk(KERN_WARNING "SELinux: security_context_str_to_sid"
			       "(%s) failed for (dev %s, type %s) errno=%d\n",
			       mount_options[i], sb->s_id, sb->s_type->name, rc);
			goto out_free_opts;
		}
		rc = -EINVAL;
		switch (flags[i]) {
		case FSCONTEXT_MNT:
			if (bad_option(sbsec, FSCONTEXT_MNT, sbsec->sid, sid))
				goto out_bad_option;
			break;
		case CONTEXT_MNT:
			if (bad_option(sbsec, CONTEXT_MNT, sbsec->mntpoint_sid, sid))
				goto out_bad_option;
			break;
		case ROOTCONTEXT_MNT: {
			struct inode_security_struct *root_isec;
			root_isec = backing_inode_security(sb->s_root);

			if (bad_option(sbsec, ROOTCONTEXT_MNT, root_isec->sid, sid))
				goto out_bad_option;
			break;
		}
		case DEFCONTEXT_MNT:
			if (bad_option(sbsec, DEFCONTEXT_MNT, sbsec->def_sid, sid))
				goto out_bad_option;
			break;
		default:
			goto out_free_opts;
		}
	}

	rc = 0;
out_free_opts:
	security_free_mnt_opts(&opts);
out_free_secdata:
	free_secdata(secdata);
	return rc;
out_bad_option:
	printk(KERN_WARNING "SELinux: unable to change security options "
	       "during remount (dev %s, type=%s)\n", sb->s_id,
	       sb->s_type->name);
	goto out_free_opts;
}

static int selinux_sb_kern_mount(struct super_block *sb, int flags, void *data)
{
	const struct cred *cred = current_cred();
	struct common_audit_data ad;
	int rc;

	rc = superblock_doinit(sb, data);
	if (rc)
		return rc;

	/* Allow all mounts performed by the kernel */
	if (flags & (MS_KERNMOUNT | MS_SUBMOUNT))
		return 0;

	ad.type = LSM_AUDIT_DATA_DENTRY;
	ad.u.dentry = sb->s_root;
	return superblock_has_perm(cred, sb, FILESYSTEM__MOUNT, &ad);
}

static int selinux_sb_statfs(struct dentry *dentry)
{
	const struct cred *cred = current_cred();
	struct common_audit_data ad;

	ad.type = LSM_AUDIT_DATA_DENTRY;
	ad.u.dentry = dentry->d_sb->s_root;
	return superblock_has_perm(cred, dentry->d_sb, FILESYSTEM__GETATTR, &ad);
}

static int selinux_mount(const char *dev_name,
			 const struct path *path,
			 const char *type,
			 unsigned long flags,
			 void *data)
{
	const struct cred *cred = current_cred();

	if (flags & MS_REMOUNT)
		return superblock_has_perm(cred, path->dentry->d_sb,
					   FILESYSTEM__REMOUNT, NULL);
	else
		return path_has_perm(cred, path, FILE__MOUNTON);
}

static int selinux_umount(struct vfsmount *mnt, int flags)
{
	const struct cred *cred = current_cred();

	return superblock_has_perm(cred, mnt->mnt_sb,
				   FILESYSTEM__UNMOUNT, NULL);
}

/* inode security operations */

static int selinux_inode_alloc_security(struct inode *inode)
{
	return inode_alloc_security(inode);
}

static void selinux_inode_free_security(struct inode *inode)
{
	inode_free_security(inode);
}

static int selinux_dentry_init_security(struct dentry *dentry, int mode,
					const struct qstr *name, void **ctx,
					u32 *ctxlen)
{
	u32 newsid;
	int rc;

	rc = selinux_determine_inode_label(current_security(),
					   d_inode(dentry->d_parent), name,
					   inode_mode_to_security_class(mode),
					   &newsid);
	if (rc)
		return rc;

	return security_sid_to_context(&selinux_state, newsid, (char **)ctx,
				       ctxlen);
}

static int selinux_dentry_create_files_as(struct dentry *dentry, int mode,
					  struct qstr *name,
					  const struct cred *old,
					  struct cred *new)
{
	u32 newsid;
	int rc;
	struct task_security_struct *tsec;

	rc = selinux_determine_inode_label(old->security,
					   d_inode(dentry->d_parent), name,
					   inode_mode_to_security_class(mode),
					   &newsid);
	if (rc)
		return rc;

	tsec = new->security;
	tsec->create_sid = newsid;
	return 0;
}

static int selinux_inode_init_security(struct inode *inode, struct inode *dir,
				       const struct qstr *qstr,
				       const char **name,
				       void **value, size_t *len)
{
	const struct task_security_struct *tsec = current_security();
	struct superblock_security_struct *sbsec;
	u32 sid, newsid, clen;
	int rc;
	char *context;

	sbsec = dir->i_sb->s_security;

	sid = tsec->sid;
	newsid = tsec->create_sid;

	rc = selinux_determine_inode_label(current_security(),
		dir, qstr,
		inode_mode_to_security_class(inode->i_mode),
		&newsid);
	if (rc)
		return rc;

	/* Possibly defer initialization to selinux_complete_init. */
	if (sbsec->flags & SE_SBINITIALIZED) {
		struct inode_security_struct *isec = inode->i_security;
		isec->sclass = inode_mode_to_security_class(inode->i_mode);
		isec->sid = newsid;
		isec->initialized = LABEL_INITIALIZED;
	}

	if (!selinux_state.initialized || !(sbsec->flags & SBLABEL_MNT))
		return -EOPNOTSUPP;

	if (name)
		*name = XATTR_SELINUX_SUFFIX;

	if (value && len) {
		rc = security_sid_to_context_force(&selinux_state, newsid,
						   &context, &clen);
		if (rc)
			return rc;
		*value = context;
		*len = clen;
	}

	return 0;
}

static int selinux_inode_create(struct inode *dir, struct dentry *dentry, umode_t mode)
{
	return may_create(dir, dentry, SECCLASS_FILE);
}

static int selinux_inode_link(struct dentry *old_dentry, struct inode *dir, struct dentry *new_dentry)
{
	return may_link(dir, old_dentry, MAY_LINK);
}

static int selinux_inode_unlink(struct inode *dir, struct dentry *dentry)
{
	return may_link(dir, dentry, MAY_UNLINK);
}

static int selinux_inode_symlink(struct inode *dir, struct dentry *dentry, const char *name)
{
	return may_create(dir, dentry, SECCLASS_LNK_FILE);
}

static int selinux_inode_mkdir(struct inode *dir, struct dentry *dentry, umode_t mask)
{
	return may_create(dir, dentry, SECCLASS_DIR);
}

static int selinux_inode_rmdir(struct inode *dir, struct dentry *dentry)
{
	return may_link(dir, dentry, MAY_RMDIR);
}

static int selinux_inode_mknod(struct inode *dir, struct dentry *dentry, umode_t mode, dev_t dev)
{
	return may_create(dir, dentry, inode_mode_to_security_class(mode));
}

static int selinux_inode_rename(struct inode *old_inode, struct dentry *old_dentry,
				struct inode *new_inode, struct dentry *new_dentry)
{
	return may_rename(old_inode, old_dentry, new_inode, new_dentry);
}

static int selinux_inode_readlink(struct dentry *dentry)
{
	const struct cred *cred = current_cred();

	return dentry_has_perm(cred, dentry, FILE__READ);
}

static int selinux_inode_follow_link(struct dentry *dentry, struct inode *inode,
				     bool rcu)
{
	const struct cred *cred = current_cred();
	struct common_audit_data ad;
	struct inode_security_struct *isec;
	u32 sid;

	validate_creds(cred);

	ad.type = LSM_AUDIT_DATA_DENTRY;
	ad.u.dentry = dentry;
	sid = cred_sid(cred);
	isec = inode_security_rcu(inode, rcu);
	if (IS_ERR(isec))
		return PTR_ERR(isec);

	return avc_has_perm_flags(&selinux_state,
				  sid, isec->sid, isec->sclass, FILE__READ, &ad,
				  rcu ? MAY_NOT_BLOCK : 0);
}

static noinline int audit_inode_permission(struct inode *inode,
					   u32 perms, u32 audited, u32 denied,
					   int result,
					   unsigned flags)
{
	struct common_audit_data ad;
	struct inode_security_struct *isec = inode->i_security;
	int rc;

	ad.type = LSM_AUDIT_DATA_INODE;
	ad.u.inode = inode;

	rc = slow_avc_audit(&selinux_state,
			    current_sid(), isec->sid, isec->sclass, perms,
			    audited, denied, result, &ad, flags);
	if (rc)
		return rc;
	return 0;
}

static int selinux_inode_permission(struct inode *inode, int mask)
{
	const struct cred *cred = current_cred();
	u32 perms;
	bool from_access;
	unsigned flags = mask & MAY_NOT_BLOCK;
	struct inode_security_struct *isec;
	u32 sid;
	struct av_decision avd;
	int rc, rc2;
	u32 audited, denied;

	from_access = mask & MAY_ACCESS;
	mask &= (MAY_READ|MAY_WRITE|MAY_EXEC|MAY_APPEND);

	/* No permission to check.  Existence test. */
	if (!mask)
		return 0;

	validate_creds(cred);

	if (unlikely(IS_PRIVATE(inode)))
		return 0;

	perms = file_mask_to_av(inode->i_mode, mask);

	sid = cred_sid(cred);
	isec = inode_security_rcu(inode, flags & MAY_NOT_BLOCK);
	if (IS_ERR(isec))
		return PTR_ERR(isec);

	rc = avc_has_perm_noaudit(&selinux_state,
				  sid, isec->sid, isec->sclass, perms, 0, &avd);
	audited = avc_audit_required(perms, &avd, rc,
				     from_access ? FILE__AUDIT_ACCESS : 0,
				     &denied);
	if (likely(!audited))
		return rc;

	rc2 = audit_inode_permission(inode, perms, audited, denied, rc, flags);
	if (rc2)
		return rc2;
	return rc;
}

static int selinux_inode_setattr(struct dentry *dentry, struct iattr *iattr)
{
	const struct cred *cred = current_cred();
	struct inode *inode = d_backing_inode(dentry);
	unsigned int ia_valid = iattr->ia_valid;
	__u32 av = FILE__WRITE;

	/* ATTR_FORCE is just used for ATTR_KILL_S[UG]ID. */
	if (ia_valid & ATTR_FORCE) {
		ia_valid &= ~(ATTR_KILL_SUID | ATTR_KILL_SGID | ATTR_MODE |
			      ATTR_FORCE);
		if (!ia_valid)
			return 0;
	}

	if (ia_valid & (ATTR_MODE | ATTR_UID | ATTR_GID |
			ATTR_ATIME_SET | ATTR_MTIME_SET | ATTR_TIMES_SET))
		return dentry_has_perm(cred, dentry, FILE__SETATTR);

	if (selinux_policycap_openperm() &&
	    inode->i_sb->s_magic != SOCKFS_MAGIC &&
	    (ia_valid & ATTR_SIZE) &&
	    !(ia_valid & ATTR_FILE))
		av |= FILE__OPEN;

	return dentry_has_perm(cred, dentry, av);
}

static int selinux_inode_getattr(const struct path *path)
{
	return path_has_perm(current_cred(), path, FILE__GETATTR);
}

static int selinux_inode_setotherxattr(struct dentry *dentry, const char *name)
{
	const struct cred *cred = current_cred();

	if (!strncmp(name, XATTR_SECURITY_PREFIX,
		     sizeof XATTR_SECURITY_PREFIX - 1)) {
		if (!strcmp(name, XATTR_NAME_CAPS)) {
			if (!capable(CAP_SETFCAP))
				return -EPERM;
		} else if (!capable(CAP_SYS_ADMIN)) {
			/* A different attribute in the security namespace.
			   Restrict to administrator. */
			return -EPERM;
		}
	}

	/* Not an attribute we recognize, so just check the
	   ordinary setattr permission. */
	return dentry_has_perm(cred, dentry, FILE__SETATTR);
}

static bool has_cap_mac_admin(bool audit)
{
	const struct cred *cred = current_cred();
	int cap_audit = audit ? SECURITY_CAP_AUDIT : SECURITY_CAP_NOAUDIT;

	if (cap_capable(cred, &init_user_ns, CAP_MAC_ADMIN, cap_audit))
		return false;
	if (cred_has_capability(cred, CAP_MAC_ADMIN, cap_audit, true))
		return false;
	return true;
}

static int selinux_inode_setxattr(struct dentry *dentry, const char *name,
				  const void *value, size_t size, int flags)
{
	struct inode *inode = d_backing_inode(dentry);
	struct inode_security_struct *isec;
	struct superblock_security_struct *sbsec;
	struct common_audit_data ad;
	u32 newsid, sid = current_sid();
	int rc = 0;

	if (strcmp(name, XATTR_NAME_SELINUX))
		return selinux_inode_setotherxattr(dentry, name);

	sbsec = inode->i_sb->s_security;
	if (!(sbsec->flags & SBLABEL_MNT))
		return -EOPNOTSUPP;

	if (!inode_owner_or_capable(inode))
		return -EPERM;

	ad.type = LSM_AUDIT_DATA_DENTRY;
	ad.u.dentry = dentry;

	isec = backing_inode_security(dentry);
	rc = avc_has_perm(&selinux_state,
			  sid, isec->sid, isec->sclass,
			  FILE__RELABELFROM, &ad);
	if (rc)
		return rc;

	rc = security_context_to_sid(&selinux_state, value, size, &newsid,
				     GFP_KERNEL);
	if (rc == -EINVAL) {
		if (!has_cap_mac_admin(true)) {
			struct audit_buffer *ab;
			size_t audit_size;
			const char *str;

			/* We strip a nul only if it is at the end, otherwise the
			 * context contains a nul and we should audit that */
			if (value) {
				str = value;
				if (str[size - 1] == '\0')
					audit_size = size - 1;
				else
					audit_size = size;
			} else {
				str = "";
				audit_size = 0;
			}
			ab = audit_log_start(current->audit_context, GFP_ATOMIC, AUDIT_SELINUX_ERR);
			audit_log_format(ab, "op=setxattr invalid_context=");
			audit_log_n_untrustedstring(ab, value, audit_size);
			audit_log_end(ab);

			return rc;
		}
		rc = security_context_to_sid_force(&selinux_state, value,
						   size, &newsid);
	}
	if (rc)
		return rc;

	rc = avc_has_perm(&selinux_state,
			  sid, newsid, isec->sclass,
			  FILE__RELABELTO, &ad);
	if (rc)
		return rc;

	rc = security_validate_transition(&selinux_state, isec->sid, newsid,
					  sid, isec->sclass);
	if (rc)
		return rc;

	return avc_has_perm(&selinux_state,
			    newsid,
			    sbsec->sid,
			    SECCLASS_FILESYSTEM,
			    FILESYSTEM__ASSOCIATE,
			    &ad);
}

static void selinux_inode_post_setxattr(struct dentry *dentry, const char *name,
					const void *value, size_t size,
					int flags)
{
	struct inode *inode = d_backing_inode(dentry);
	struct inode_security_struct *isec;
	u32 newsid;
	int rc;

	if (strcmp(name, XATTR_NAME_SELINUX)) {
		/* Not an attribute we recognize, so nothing to do. */
		return;
	}

	rc = security_context_to_sid_force(&selinux_state, value, size,
					   &newsid);
	if (rc) {
		printk(KERN_ERR "SELinux:  unable to map context to SID"
		       "for (%s, %lu), rc=%d\n",
		       inode->i_sb->s_id, inode->i_ino, -rc);
		return;
	}

	isec = backing_inode_security(dentry);
	spin_lock(&isec->lock);
	isec->sclass = inode_mode_to_security_class(inode->i_mode);
	isec->sid = newsid;
	isec->initialized = LABEL_INITIALIZED;
	spin_unlock(&isec->lock);

	return;
}

static int selinux_inode_getxattr(struct dentry *dentry, const char *name)
{
	const struct cred *cred = current_cred();

	return dentry_has_perm(cred, dentry, FILE__GETATTR);
}

static int selinux_inode_listxattr(struct dentry *dentry)
{
	const struct cred *cred = current_cred();

	return dentry_has_perm(cred, dentry, FILE__GETATTR);
}

static int selinux_inode_removexattr(struct dentry *dentry, const char *name)
{
	if (strcmp(name, XATTR_NAME_SELINUX))
		return selinux_inode_setotherxattr(dentry, name);

	/* No one is allowed to remove a SELinux security label.
	   You can change the label, but all data must be labeled. */
	return -EACCES;
}

/*
 * Copy the inode security context value to the user.
 *
 * Permission check is handled by selinux_inode_getxattr hook.
 */
static int selinux_inode_getsecurity(struct inode *inode, const char *name, void **buffer, bool alloc)
{
	u32 size;
	int error;
	char *context = NULL;
	struct inode_security_struct *isec;

	if (strcmp(name, XATTR_SELINUX_SUFFIX))
		return -EOPNOTSUPP;

	/*
	 * If the caller has CAP_MAC_ADMIN, then get the raw context
	 * value even if it is not defined by current policy; otherwise,
	 * use the in-core value under current policy.
	 * Use the non-auditing forms of the permission checks since
	 * getxattr may be called by unprivileged processes commonly
	 * and lack of permission just means that we fall back to the
	 * in-core context value, not a denial.
	 */
	isec = inode_security(inode);
	if (has_cap_mac_admin(false))
		error = security_sid_to_context_force(&selinux_state,
						      isec->sid, &context,
						      &size);
	else
		error = security_sid_to_context(&selinux_state, isec->sid,
						&context, &size);
	if (error)
		return error;
	error = size;
	if (alloc) {
		*buffer = context;
		goto out_nofree;
	}
	kfree(context);
out_nofree:
	return error;
}

static int selinux_inode_setsecurity(struct inode *inode, const char *name,
				     const void *value, size_t size, int flags)
{
	struct inode_security_struct *isec = inode_security_novalidate(inode);
	struct superblock_security_struct *sbsec = inode->i_sb->s_security;
	u32 newsid;
	int rc;

	if (strcmp(name, XATTR_SELINUX_SUFFIX))
		return -EOPNOTSUPP;

	if (!(sbsec->flags & SBLABEL_MNT))
		return -EOPNOTSUPP;

	if (!value || !size)
		return -EACCES;

	rc = security_context_to_sid(&selinux_state, value, size, &newsid,
				     GFP_KERNEL);
	if (rc)
		return rc;

	spin_lock(&isec->lock);
	isec->sclass = inode_mode_to_security_class(inode->i_mode);
	isec->sid = newsid;
	isec->initialized = LABEL_INITIALIZED;
	spin_unlock(&isec->lock);
	return 0;
}

static int selinux_inode_listsecurity(struct inode *inode, char *buffer, size_t buffer_size)
{
	const int len = sizeof(XATTR_NAME_SELINUX);
	if (buffer && len <= buffer_size)
		memcpy(buffer, XATTR_NAME_SELINUX, len);
	return len;
}

static void selinux_inode_getsecid(struct inode *inode, u32 *secid)
{
	struct inode_security_struct *isec = inode_security_novalidate(inode);
	*secid = isec->sid;
}

static int selinux_inode_copy_up(struct dentry *src, struct cred **new)
{
	u32 sid;
	struct task_security_struct *tsec;
	struct cred *new_creds = *new;

	if (new_creds == NULL) {
		new_creds = prepare_creds();
		if (!new_creds)
			return -ENOMEM;
	}

	tsec = new_creds->security;
	/* Get label from overlay inode and set it in create_sid */
	selinux_inode_getsecid(d_inode(src), &sid);
	tsec->create_sid = sid;
	*new = new_creds;
	return 0;
}

static int selinux_inode_copy_up_xattr(const char *name)
{
	/* The copy_up hook above sets the initial context on an inode, but we
	 * don't then want to overwrite it by blindly copying all the lower
	 * xattrs up.  Instead, we have to filter out SELinux-related xattrs.
	 */
	if (strcmp(name, XATTR_NAME_SELINUX) == 0)
		return 1; /* Discard */
	/*
	 * Any other attribute apart from SELINUX is not claimed, supported
	 * by selinux.
	 */
	return -EOPNOTSUPP;
}

/* file security operations */

static int selinux_revalidate_file_permission(struct file *file, int mask)
{
	const struct cred *cred = current_cred();
	struct inode *inode = file_inode(file);

	/* file_mask_to_av won't add FILE__WRITE if MAY_APPEND is set */
	if ((file->f_flags & O_APPEND) && (mask & MAY_WRITE))
		mask |= MAY_APPEND;

	return file_has_perm(cred, file,
			     file_mask_to_av(inode->i_mode, mask));
}

static int selinux_file_permission(struct file *file, int mask)
{
	struct inode *inode = file_inode(file);
	struct file_security_struct *fsec = file->f_security;
	struct inode_security_struct *isec;
	u32 sid = current_sid();

	if (!mask)
		/* No permission to check.  Existence test. */
		return 0;

	isec = inode_security(inode);
	if (sid == fsec->sid && fsec->isid == isec->sid &&
	    fsec->pseqno == avc_policy_seqno(&selinux_state))
		/* No change since file_open check. */
		return 0;

	return selinux_revalidate_file_permission(file, mask);
}

static int selinux_file_alloc_security(struct file *file)
{
	return file_alloc_security(file);
}

static void selinux_file_free_security(struct file *file)
{
	file_free_security(file);
}

/*
 * Check whether a task has the ioctl permission and cmd
 * operation to an inode.
 */
static int ioctl_has_perm(const struct cred *cred, struct file *file,
		u32 requested, u16 cmd)
{
	struct common_audit_data ad;
	struct file_security_struct *fsec = file->f_security;
	struct inode *inode = file_inode(file);
	struct inode_security_struct *isec;
	struct lsm_ioctlop_audit ioctl;
	u32 ssid = cred_sid(cred);
	int rc;
	u8 driver = cmd >> 8;
	u8 xperm = cmd & 0xff;

	ad.type = LSM_AUDIT_DATA_IOCTL_OP;
	ad.u.op = &ioctl;
	ad.u.op->cmd = cmd;
	ad.u.op->path = file->f_path;

	if (ssid != fsec->sid) {
		rc = avc_has_perm(&selinux_state,
				  ssid, fsec->sid,
				SECCLASS_FD,
				FD__USE,
				&ad);
		if (rc)
			goto out;
	}

	if (unlikely(IS_PRIVATE(inode)))
		return 0;

	isec = inode_security(inode);
	rc = avc_has_extended_perms(&selinux_state,
				    ssid, isec->sid, isec->sclass,
				    requested, driver, xperm, &ad);
out:
	return rc;
}

static int selinux_file_ioctl(struct file *file, unsigned int cmd,
			      unsigned long arg)
{
	const struct cred *cred = current_cred();
	int error = 0;

	switch (cmd) {
	case FIONREAD:
	/* fall through */
	case FIBMAP:
	/* fall through */
	case FIGETBSZ:
	/* fall through */
	case FS_IOC_GETFLAGS:
	/* fall through */
	case FS_IOC_GETVERSION:
		error = file_has_perm(cred, file, FILE__GETATTR);
		break;

	case FS_IOC_SETFLAGS:
	/* fall through */
	case FS_IOC_SETVERSION:
		error = file_has_perm(cred, file, FILE__SETATTR);
		break;

	/* sys_ioctl() checks */
	case FIONBIO:
	/* fall through */
	case FIOASYNC:
		error = file_has_perm(cred, file, 0);
		break;

	case KDSKBENT:
	case KDSKBSENT:
		error = cred_has_capability(cred, CAP_SYS_TTY_CONFIG,
					    SECURITY_CAP_AUDIT, true);
		break;

	/* default case assumes that the command will go
	 * to the file's ioctl() function.
	 */
	default:
		error = ioctl_has_perm(cred, file, FILE__IOCTL, (u16) cmd);
	}
	return error;
}

static int default_noexec;

static int file_map_prot_check(struct file *file, unsigned long prot, int shared)
{
	const struct cred *cred = current_cred();
	u32 sid = cred_sid(cred);
	int rc = 0;

	if (default_noexec &&
	    (prot & PROT_EXEC) && (!file || IS_PRIVATE(file_inode(file)) ||
				   (!shared && (prot & PROT_WRITE)))) {
		/*
		 * We are making executable an anonymous mapping or a
		 * private file mapping that will also be writable.
		 * This has an additional check.
		 */
		rc = avc_has_perm(&selinux_state,
				  sid, sid, SECCLASS_PROCESS,
				  PROCESS__EXECMEM, NULL);
		if (rc)
			goto error;
	}

	if (file) {
		/* read access is always possible with a mapping */
		u32 av = FILE__READ;

		/* write access only matters if the mapping is shared */
		if (shared && (prot & PROT_WRITE))
			av |= FILE__WRITE;

		if (prot & PROT_EXEC)
			av |= FILE__EXECUTE;

		return file_has_perm(cred, file, av);
	}

error:
	return rc;
}

static int selinux_mmap_addr(unsigned long addr)
{
	int rc = 0;

	if (addr < CONFIG_LSM_MMAP_MIN_ADDR) {
		u32 sid = current_sid();
		rc = avc_has_perm(&selinux_state,
				  sid, sid, SECCLASS_MEMPROTECT,
				  MEMPROTECT__MMAP_ZERO, NULL);
	}

	return rc;
}

static int selinux_mmap_file(struct file *file, unsigned long reqprot,
			     unsigned long prot, unsigned long flags)
{
	struct common_audit_data ad;
	int rc;

	if (file) {
		ad.type = LSM_AUDIT_DATA_FILE;
		ad.u.file = file;
		rc = inode_has_perm(current_cred(), file_inode(file),
				    FILE__MAP, &ad);
		if (rc)
			return rc;
	}

	if (selinux_state.checkreqprot)
		prot = reqprot;

	return file_map_prot_check(file, prot,
				   (flags & MAP_TYPE) == MAP_SHARED);
}

static int selinux_file_mprotect(struct vm_area_struct *vma,
				 unsigned long reqprot,
				 unsigned long prot)
{
	const struct cred *cred = current_cred();
	u32 sid = cred_sid(cred);

	if (selinux_state.checkreqprot)
		prot = reqprot;

	if (default_noexec &&
	    (prot & PROT_EXEC) && !(vma->vm_flags & VM_EXEC)) {
		int rc = 0;
		if (vma->vm_start >= vma->vm_mm->start_brk &&
		    vma->vm_end <= vma->vm_mm->brk) {
			rc = avc_has_perm(&selinux_state,
					  sid, sid, SECCLASS_PROCESS,
					  PROCESS__EXECHEAP, NULL);
		} else if (!vma->vm_file &&
			   ((vma->vm_start <= vma->vm_mm->start_stack &&
			     vma->vm_end >= vma->vm_mm->start_stack) ||
			    vma_is_stack_for_current(vma))) {
			rc = avc_has_perm(&selinux_state,
					  sid, sid, SECCLASS_PROCESS,
					  PROCESS__EXECSTACK, NULL);
		} else if (vma->vm_file && vma->anon_vma) {
			/*
			 * We are making executable a file mapping that has
			 * had some COW done. Since pages might have been
			 * written, check ability to execute the possibly
			 * modified content.  This typically should only
			 * occur for text relocations.
			 */
			rc = file_has_perm(cred, vma->vm_file, FILE__EXECMOD);
		}
		if (rc)
			return rc;
	}

	return file_map_prot_check(vma->vm_file, prot, vma->vm_flags&VM_SHARED);
}

static int selinux_file_lock(struct file *file, unsigned int cmd)
{
	const struct cred *cred = current_cred();

	return file_has_perm(cred, file, FILE__LOCK);
}

static int selinux_file_fcntl(struct file *file, unsigned int cmd,
			      unsigned long arg)
{
	const struct cred *cred = current_cred();
	int err = 0;

	switch (cmd) {
	case F_SETFL:
		if ((file->f_flags & O_APPEND) && !(arg & O_APPEND)) {
			err = file_has_perm(cred, file, FILE__WRITE);
			break;
		}
		/* fall through */
	case F_SETOWN:
	case F_SETSIG:
	case F_GETFL:
	case F_GETOWN:
	case F_GETSIG:
	case F_GETOWNER_UIDS:
		/* Just check FD__USE permission */
		err = file_has_perm(cred, file, 0);
		break;
	case F_GETLK:
	case F_SETLK:
	case F_SETLKW:
	case F_OFD_GETLK:
	case F_OFD_SETLK:
	case F_OFD_SETLKW:
#if BITS_PER_LONG == 32
	case F_GETLK64:
	case F_SETLK64:
	case F_SETLKW64:
#endif
		err = file_has_perm(cred, file, FILE__LOCK);
		break;
	}

	return err;
}

static void selinux_file_set_fowner(struct file *file)
{
	struct file_security_struct *fsec;

	fsec = file->f_security;
	fsec->fown_sid = current_sid();
}

static int selinux_file_send_sigiotask(struct task_struct *tsk,
				       struct fown_struct *fown, int signum)
{
	struct file *file;
	u32 sid = task_sid(tsk);
	u32 perm;
	struct file_security_struct *fsec;

	/* struct fown_struct is never outside the context of a struct file */
	file = container_of(fown, struct file, f_owner);

	fsec = file->f_security;

	if (!signum)
		perm = signal_to_av(SIGIO); /* as per send_sigio_to_task */
	else
		perm = signal_to_av(signum);

	return avc_has_perm(&selinux_state,
			    fsec->fown_sid, sid,
			    SECCLASS_PROCESS, perm, NULL);
}

static int selinux_file_receive(struct file *file)
{
	const struct cred *cred = current_cred();

	return file_has_perm(cred, file, file_to_av(file));
}

static int selinux_file_open(struct file *file, const struct cred *cred)
{
	struct file_security_struct *fsec;
	struct inode_security_struct *isec;

	fsec = file->f_security;
	isec = inode_security(file_inode(file));
	/*
	 * Save inode label and policy sequence number
	 * at open-time so that selinux_file_permission
	 * can determine whether revalidation is necessary.
	 * Task label is already saved in the file security
	 * struct as its SID.
	 */
	fsec->isid = isec->sid;
	fsec->pseqno = avc_policy_seqno(&selinux_state);
	/*
	 * Since the inode label or policy seqno may have changed
	 * between the selinux_inode_permission check and the saving
	 * of state above, recheck that access is still permitted.
	 * Otherwise, access might never be revalidated against the
	 * new inode label or new policy.
	 * This check is not redundant - do not remove.
	 */
	return file_path_has_perm(cred, file, open_file_to_av(file));
}

/* task security operations */

static int selinux_task_alloc(struct task_struct *task,
			      unsigned long clone_flags)
{
	u32 sid = current_sid();

	return avc_has_perm(&selinux_state,
			    sid, sid, SECCLASS_PROCESS, PROCESS__FORK, NULL);
}

/*
 * allocate the SELinux part of blank credentials
 */
static int selinux_cred_alloc_blank(struct cred *cred, gfp_t gfp)
{
	struct task_security_struct *tsec;

	tsec = kzalloc(sizeof(struct task_security_struct), gfp);
	if (!tsec)
		return -ENOMEM;

	cred->security = tsec;
	return 0;
}

/*
 * detach and free the LSM part of a set of credentials
 */
static void selinux_cred_free(struct cred *cred)
{
	struct task_security_struct *tsec = cred->security;

	/*
	 * cred->security == NULL if security_cred_alloc_blank() or
	 * security_prepare_creds() returned an error.
	 */
	BUG_ON(cred->security && (unsigned long) cred->security < PAGE_SIZE);
	cred->security = (void *) 0x7UL;
	kfree(tsec);
}

/*
 * prepare a new set of credentials for modification
 */
static int selinux_cred_prepare(struct cred *new, const struct cred *old,
				gfp_t gfp)
{
	const struct task_security_struct *old_tsec;
	struct task_security_struct *tsec;

	old_tsec = old->security;

	tsec = kmemdup(old_tsec, sizeof(struct task_security_struct), gfp);
	if (!tsec)
		return -ENOMEM;

	new->security = tsec;
	return 0;
}

/*
 * transfer the SELinux data to a blank set of creds
 */
static void selinux_cred_transfer(struct cred *new, const struct cred *old)
{
	const struct task_security_struct *old_tsec = old->security;
	struct task_security_struct *tsec = new->security;

	*tsec = *old_tsec;
}

/*
 * set the security data for a kernel service
 * - all the creation contexts are set to unlabelled
 */
static int selinux_kernel_act_as(struct cred *new, u32 secid)
{
	struct task_security_struct *tsec = new->security;
	u32 sid = current_sid();
	int ret;

	ret = avc_has_perm(&selinux_state,
			   sid, secid,
			   SECCLASS_KERNEL_SERVICE,
			   KERNEL_SERVICE__USE_AS_OVERRIDE,
			   NULL);
	if (ret == 0) {
		tsec->sid = secid;
		tsec->create_sid = 0;
		tsec->keycreate_sid = 0;
		tsec->sockcreate_sid = 0;
	}
	return ret;
}

/*
 * set the file creation context in a security record to the same as the
 * objective context of the specified inode
 */
static int selinux_kernel_create_files_as(struct cred *new, struct inode *inode)
{
	struct inode_security_struct *isec = inode_security(inode);
	struct task_security_struct *tsec = new->security;
	u32 sid = current_sid();
	int ret;

	ret = avc_has_perm(&selinux_state,
			   sid, isec->sid,
			   SECCLASS_KERNEL_SERVICE,
			   KERNEL_SERVICE__CREATE_FILES_AS,
			   NULL);

	if (ret == 0)
		tsec->create_sid = isec->sid;
	return ret;
}

static int selinux_kernel_module_request(char *kmod_name)
{
	struct common_audit_data ad;

	ad.type = LSM_AUDIT_DATA_KMOD;
	ad.u.kmod_name = kmod_name;

	return avc_has_perm(&selinux_state,
			    current_sid(), SECINITSID_KERNEL, SECCLASS_SYSTEM,
			    SYSTEM__MODULE_REQUEST, &ad);
}

static int selinux_kernel_module_from_file(struct file *file)
{
	struct common_audit_data ad;
	struct inode_security_struct *isec;
	struct file_security_struct *fsec;
	u32 sid = current_sid();
	int rc;

	/* init_module */
	if (file == NULL)
		return avc_has_perm(&selinux_state,
				    sid, sid, SECCLASS_SYSTEM,
					SYSTEM__MODULE_LOAD, NULL);

	/* finit_module */

	ad.type = LSM_AUDIT_DATA_FILE;
	ad.u.file = file;

	fsec = file->f_security;
	if (sid != fsec->sid) {
		rc = avc_has_perm(&selinux_state,
				  sid, fsec->sid, SECCLASS_FD, FD__USE, &ad);
		if (rc)
			return rc;
	}

	isec = inode_security(file_inode(file));
	return avc_has_perm(&selinux_state,
			    sid, isec->sid, SECCLASS_SYSTEM,
				SYSTEM__MODULE_LOAD, &ad);
}

static int selinux_kernel_read_file(struct file *file,
				    enum kernel_read_file_id id)
{
	int rc = 0;

	switch (id) {
	case READING_MODULE:
		rc = selinux_kernel_module_from_file(file);
		break;
	default:
		break;
	}

	return rc;
}

static int selinux_task_setpgid(struct task_struct *p, pid_t pgid)
{
	return avc_has_perm(&selinux_state,
			    current_sid(), task_sid(p), SECCLASS_PROCESS,
			    PROCESS__SETPGID, NULL);
}

static int selinux_task_getpgid(struct task_struct *p)
{
	return avc_has_perm(&selinux_state,
			    current_sid(), task_sid(p), SECCLASS_PROCESS,
			    PROCESS__GETPGID, NULL);
}

static int selinux_task_getsid(struct task_struct *p)
{
	return avc_has_perm(&selinux_state,
			    current_sid(), task_sid(p), SECCLASS_PROCESS,
			    PROCESS__GETSESSION, NULL);
}

static void selinux_task_getsecid(struct task_struct *p, u32 *secid)
{
	*secid = task_sid(p);
}

static int selinux_task_setnice(struct task_struct *p, int nice)
{
	return avc_has_perm(&selinux_state,
			    current_sid(), task_sid(p), SECCLASS_PROCESS,
			    PROCESS__SETSCHED, NULL);
}

static int selinux_task_setioprio(struct task_struct *p, int ioprio)
{
	return avc_has_perm(&selinux_state,
			    current_sid(), task_sid(p), SECCLASS_PROCESS,
			    PROCESS__SETSCHED, NULL);
}

static int selinux_task_getioprio(struct task_struct *p)
{
	return avc_has_perm(&selinux_state,
			    current_sid(), task_sid(p), SECCLASS_PROCESS,
			    PROCESS__GETSCHED, NULL);
}

int selinux_task_prlimit(const struct cred *cred, const struct cred *tcred,
			 unsigned int flags)
{
	u32 av = 0;

	if (!flags)
		return 0;
	if (flags & LSM_PRLIMIT_WRITE)
		av |= PROCESS__SETRLIMIT;
	if (flags & LSM_PRLIMIT_READ)
		av |= PROCESS__GETRLIMIT;
	return avc_has_perm(&selinux_state,
			    cred_sid(cred), cred_sid(tcred),
			    SECCLASS_PROCESS, av, NULL);
}

static int selinux_task_setrlimit(struct task_struct *p, unsigned int resource,
		struct rlimit *new_rlim)
{
	struct rlimit *old_rlim = p->signal->rlim + resource;

	/* Control the ability to change the hard limit (whether
	   lowering or raising it), so that the hard limit can
	   later be used as a safe reset point for the soft limit
	   upon context transitions.  See selinux_bprm_committing_creds. */
	if (old_rlim->rlim_max != new_rlim->rlim_max)
		return avc_has_perm(&selinux_state,
				    current_sid(), task_sid(p),
				    SECCLASS_PROCESS, PROCESS__SETRLIMIT, NULL);

	return 0;
}

static int selinux_task_setscheduler(struct task_struct *p)
{
	return avc_has_perm(&selinux_state,
			    current_sid(), task_sid(p), SECCLASS_PROCESS,
			    PROCESS__SETSCHED, NULL);
}

static int selinux_task_getscheduler(struct task_struct *p)
{
	return avc_has_perm(&selinux_state,
			    current_sid(), task_sid(p), SECCLASS_PROCESS,
			    PROCESS__GETSCHED, NULL);
}

static int selinux_task_movememory(struct task_struct *p)
{
	return avc_has_perm(&selinux_state,
			    current_sid(), task_sid(p), SECCLASS_PROCESS,
			    PROCESS__SETSCHED, NULL);
}

static int selinux_task_kill(struct task_struct *p, struct siginfo *info,
				int sig, u32 secid)
{
	u32 perm;

	if (!sig)
		perm = PROCESS__SIGNULL; /* null signal; existence test */
	else
		perm = signal_to_av(sig);
	if (!secid)
		secid = current_sid();
	return avc_has_perm(&selinux_state,
			    secid, task_sid(p), SECCLASS_PROCESS, perm, NULL);
}

static void selinux_task_to_inode(struct task_struct *p,
				  struct inode *inode)
{
	struct inode_security_struct *isec = inode->i_security;
	u32 sid = task_sid(p);

	spin_lock(&isec->lock);
	isec->sclass = inode_mode_to_security_class(inode->i_mode);
	isec->sid = sid;
	isec->initialized = LABEL_INITIALIZED;
	spin_unlock(&isec->lock);
}

/* Returns error only if unable to parse addresses */
static int selinux_parse_skb_ipv4(struct sk_buff *skb,
			struct common_audit_data *ad, u8 *proto)
{
	int offset, ihlen, ret = -EINVAL;
	struct iphdr _iph, *ih;

	offset = skb_network_offset(skb);
	ih = skb_header_pointer(skb, offset, sizeof(_iph), &_iph);
	if (ih == NULL)
		goto out;

	ihlen = ih->ihl * 4;
	if (ihlen < sizeof(_iph))
		goto out;

	ad->u.net->v4info.saddr = ih->saddr;
	ad->u.net->v4info.daddr = ih->daddr;
	ret = 0;

	if (proto)
		*proto = ih->protocol;

	switch (ih->protocol) {
	case IPPROTO_TCP: {
		struct tcphdr _tcph, *th;

		if (ntohs(ih->frag_off) & IP_OFFSET)
			break;

		offset += ihlen;
		th = skb_header_pointer(skb, offset, sizeof(_tcph), &_tcph);
		if (th == NULL)
			break;

		ad->u.net->sport = th->source;
		ad->u.net->dport = th->dest;
		break;
	}

	case IPPROTO_UDP: {
		struct udphdr _udph, *uh;

		if (ntohs(ih->frag_off) & IP_OFFSET)
			break;

		offset += ihlen;
		uh = skb_header_pointer(skb, offset, sizeof(_udph), &_udph);
		if (uh == NULL)
			break;

		ad->u.net->sport = uh->source;
		ad->u.net->dport = uh->dest;
		break;
	}

	case IPPROTO_DCCP: {
		struct dccp_hdr _dccph, *dh;

		if (ntohs(ih->frag_off) & IP_OFFSET)
			break;

		offset += ihlen;
		dh = skb_header_pointer(skb, offset, sizeof(_dccph), &_dccph);
		if (dh == NULL)
			break;

		ad->u.net->sport = dh->dccph_sport;
		ad->u.net->dport = dh->dccph_dport;
		break;
	}

	default:
		break;
	}
out:
	return ret;
}

#if IS_ENABLED(CONFIG_IPV6)

/* Returns error only if unable to parse addresses */
static int selinux_parse_skb_ipv6(struct sk_buff *skb,
			struct common_audit_data *ad, u8 *proto)
{
	u8 nexthdr;
	int ret = -EINVAL, offset;
	struct ipv6hdr _ipv6h, *ip6;
	__be16 frag_off;

	offset = skb_network_offset(skb);
	ip6 = skb_header_pointer(skb, offset, sizeof(_ipv6h), &_ipv6h);
	if (ip6 == NULL)
		goto out;

	ad->u.net->v6info.saddr = ip6->saddr;
	ad->u.net->v6info.daddr = ip6->daddr;
	ret = 0;

	nexthdr = ip6->nexthdr;
	offset += sizeof(_ipv6h);
	offset = ipv6_skip_exthdr(skb, offset, &nexthdr, &frag_off);
	if (offset < 0)
		goto out;

	if (proto)
		*proto = nexthdr;

	switch (nexthdr) {
	case IPPROTO_TCP: {
		struct tcphdr _tcph, *th;

		th = skb_header_pointer(skb, offset, sizeof(_tcph), &_tcph);
		if (th == NULL)
			break;

		ad->u.net->sport = th->source;
		ad->u.net->dport = th->dest;
		break;
	}

	case IPPROTO_UDP: {
		struct udphdr _udph, *uh;

		uh = skb_header_pointer(skb, offset, sizeof(_udph), &_udph);
		if (uh == NULL)
			break;

		ad->u.net->sport = uh->source;
		ad->u.net->dport = uh->dest;
		break;
	}

	case IPPROTO_DCCP: {
		struct dccp_hdr _dccph, *dh;

		dh = skb_header_pointer(skb, offset, sizeof(_dccph), &_dccph);
		if (dh == NULL)
			break;

		ad->u.net->sport = dh->dccph_sport;
		ad->u.net->dport = dh->dccph_dport;
		break;
	}

	/* includes fragments */
	default:
		break;
	}
out:
	return ret;
}

#endif /* IPV6 */

static int selinux_parse_skb(struct sk_buff *skb, struct common_audit_data *ad,
			     char **_addrp, int src, u8 *proto)
{
	char *addrp;
	int ret;

	switch (ad->u.net->family) {
	case PF_INET:
		ret = selinux_parse_skb_ipv4(skb, ad, proto);
		if (ret)
			goto parse_error;
		addrp = (char *)(src ? &ad->u.net->v4info.saddr :
				       &ad->u.net->v4info.daddr);
		goto okay;

#if IS_ENABLED(CONFIG_IPV6)
	case PF_INET6:
		ret = selinux_parse_skb_ipv6(skb, ad, proto);
		if (ret)
			goto parse_error;
		addrp = (char *)(src ? &ad->u.net->v6info.saddr :
				       &ad->u.net->v6info.daddr);
		goto okay;
#endif	/* IPV6 */
	default:
		addrp = NULL;
		goto okay;
	}

parse_error:
	printk(KERN_WARNING
	       "SELinux: failure in selinux_parse_skb(),"
	       " unable to parse packet\n");
	return ret;

okay:
	if (_addrp)
		*_addrp = addrp;
	return 0;
}

/**
 * selinux_skb_peerlbl_sid - Determine the peer label of a packet
 * @skb: the packet
 * @family: protocol family
 * @sid: the packet's peer label SID
 *
 * Description:
 * Check the various different forms of network peer labeling and determine
 * the peer label/SID for the packet; most of the magic actually occurs in
 * the security server function security_net_peersid_cmp().  The function
 * returns zero if the value in @sid is valid (although it may be SECSID_NULL)
 * or -EACCES if @sid is invalid due to inconsistencies with the different
 * peer labels.
 *
 */
static int selinux_skb_peerlbl_sid(struct sk_buff *skb, u16 family, u32 *sid)
{
	int err;
	u32 xfrm_sid;
	u32 nlbl_sid;
	u32 nlbl_type;

	err = selinux_xfrm_skb_sid(skb, &xfrm_sid);
	if (unlikely(err))
		return -EACCES;
	err = selinux_netlbl_skbuff_getsid(skb, family, &nlbl_type, &nlbl_sid);
	if (unlikely(err))
		return -EACCES;

	err = security_net_peersid_resolve(&selinux_state, nlbl_sid,
					   nlbl_type, xfrm_sid, sid);
	if (unlikely(err)) {
		printk(KERN_WARNING
		       "SELinux: failure in selinux_skb_peerlbl_sid(),"
		       " unable to determine packet's peer label\n");
		return -EACCES;
	}

	return 0;
}

/**
 * selinux_conn_sid - Determine the child socket label for a connection
 * @sk_sid: the parent socket's SID
 * @skb_sid: the packet's SID
 * @conn_sid: the resulting connection SID
 *
 * If @skb_sid is valid then the user:role:type information from @sk_sid is
 * combined with the MLS information from @skb_sid in order to create
 * @conn_sid.  If @skb_sid is not valid then then @conn_sid is simply a copy
 * of @sk_sid.  Returns zero on success, negative values on failure.
 *
 */
static int selinux_conn_sid(u32 sk_sid, u32 skb_sid, u32 *conn_sid)
{
	int err = 0;

	if (skb_sid != SECSID_NULL)
		err = security_sid_mls_copy(&selinux_state, sk_sid, skb_sid,
					    conn_sid);
	else
		*conn_sid = sk_sid;

	return err;
}

/* socket security operations */

static int socket_sockcreate_sid(const struct task_security_struct *tsec,
				 u16 secclass, u32 *socksid)
{
	if (tsec->sockcreate_sid > SECSID_NULL) {
		*socksid = tsec->sockcreate_sid;
		return 0;
	}

	return security_transition_sid(&selinux_state, tsec->sid, tsec->sid,
				       secclass, NULL, socksid);
}

static int sock_has_perm(struct sock *sk, u32 perms)
{
	struct sk_security_struct *sksec = sk->sk_security;
	struct common_audit_data ad;
	struct lsm_network_audit net = {0,};

	if (sksec->sid == SECINITSID_KERNEL)
		return 0;

	ad.type = LSM_AUDIT_DATA_NET;
	ad.u.net = &net;
	ad.u.net->sk = sk;

	return avc_has_perm(&selinux_state,
			    current_sid(), sksec->sid, sksec->sclass, perms,
			    &ad);
}

static int selinux_socket_create(int family, int type,
				 int protocol, int kern)
{
	const struct task_security_struct *tsec = current_security();
	u32 newsid;
	u16 secclass;
	int rc;

	if (kern)
		return 0;

	secclass = socket_type_to_security_class(family, type, protocol);
	rc = socket_sockcreate_sid(tsec, secclass, &newsid);
	if (rc)
		return rc;

	return avc_has_perm(&selinux_state,
			    tsec->sid, newsid, secclass, SOCKET__CREATE, NULL);
}

static int selinux_socket_post_create(struct socket *sock, int family,
				      int type, int protocol, int kern)
{
	const struct task_security_struct *tsec = current_security();
	struct inode_security_struct *isec = inode_security_novalidate(SOCK_INODE(sock));
	struct sk_security_struct *sksec;
	u16 sclass = socket_type_to_security_class(family, type, protocol);
	u32 sid = SECINITSID_KERNEL;
	int err = 0;

	if (!kern) {
		err = socket_sockcreate_sid(tsec, sclass, &sid);
		if (err)
			return err;
	}

	isec->sclass = sclass;
	isec->sid = sid;
	isec->initialized = LABEL_INITIALIZED;

	if (sock->sk) {
		sksec = sock->sk->sk_security;
		sksec->sclass = sclass;
		sksec->sid = sid;
		err = selinux_netlbl_socket_post_create(sock->sk, family);
	}

	return err;
}

/* Range of port numbers used to automatically bind.
   Need to determine whether we should perform a name_bind
   permission check between the socket and the port number. */

static int selinux_socket_bind(struct socket *sock, struct sockaddr *address, int addrlen)
{
	struct sock *sk = sock->sk;
	u16 family;
	int err;

	err = sock_has_perm(sk, SOCKET__BIND);
	if (err)
		goto out;

	/*
	 * If PF_INET or PF_INET6, check name_bind permission for the port.
	 * Multiple address binding for SCTP is not supported yet: we just
	 * check the first address now.
	 */
	family = sk->sk_family;
	if (family == PF_INET || family == PF_INET6) {
		char *addrp;
		struct sk_security_struct *sksec = sk->sk_security;
		struct common_audit_data ad;
		struct lsm_network_audit net = {0,};
		struct sockaddr_in *addr4 = NULL;
		struct sockaddr_in6 *addr6 = NULL;
		unsigned short snum;
		u32 sid, node_perm;

		if (family == PF_INET) {
			if (addrlen < sizeof(struct sockaddr_in)) {
				err = -EINVAL;
				goto out;
			}
			addr4 = (struct sockaddr_in *)address;
			snum = ntohs(addr4->sin_port);
			addrp = (char *)&addr4->sin_addr.s_addr;
		} else {
			if (addrlen < SIN6_LEN_RFC2133) {
				err = -EINVAL;
				goto out;
			}
			addr6 = (struct sockaddr_in6 *)address;
			snum = ntohs(addr6->sin6_port);
			addrp = (char *)&addr6->sin6_addr.s6_addr;
		}

		if (snum) {
			int low, high;

			inet_get_local_port_range(sock_net(sk), &low, &high);

			if (snum < max(inet_prot_sock(sock_net(sk)), low) ||
			    snum > high) {
				err = sel_netport_sid(sk->sk_protocol,
						      snum, &sid);
				if (err)
					goto out;
				ad.type = LSM_AUDIT_DATA_NET;
				ad.u.net = &net;
				ad.u.net->sport = htons(snum);
				ad.u.net->family = family;
				err = avc_has_perm(&selinux_state,
						   sksec->sid, sid,
						   sksec->sclass,
						   SOCKET__NAME_BIND, &ad);
				if (err)
					goto out;
			}
		}

		switch (sksec->sclass) {
		case SECCLASS_TCP_SOCKET:
			node_perm = TCP_SOCKET__NODE_BIND;
			break;

		case SECCLASS_UDP_SOCKET:
			node_perm = UDP_SOCKET__NODE_BIND;
			break;

		case SECCLASS_DCCP_SOCKET:
			node_perm = DCCP_SOCKET__NODE_BIND;
			break;

		default:
			node_perm = RAWIP_SOCKET__NODE_BIND;
			break;
		}

		err = sel_netnode_sid(addrp, family, &sid);
		if (err)
			goto out;

		ad.type = LSM_AUDIT_DATA_NET;
		ad.u.net = &net;
		ad.u.net->sport = htons(snum);
		ad.u.net->family = family;

		if (family == PF_INET)
			ad.u.net->v4info.saddr = addr4->sin_addr.s_addr;
		else
			ad.u.net->v6info.saddr = addr6->sin6_addr;

		err = avc_has_perm(&selinux_state,
				   sksec->sid, sid,
				   sksec->sclass, node_perm, &ad);
		if (err)
			goto out;
	}
out:
	return err;
}

static int selinux_socket_connect(struct socket *sock, struct sockaddr *address, int addrlen)
{
	struct sock *sk = sock->sk;
	struct sk_security_struct *sksec = sk->sk_security;
	int err;

	err = sock_has_perm(sk, SOCKET__CONNECT);
	if (err)
		return err;

	/*
	 * If a TCP or DCCP socket, check name_connect permission for the port.
	 */
	if (sksec->sclass == SECCLASS_TCP_SOCKET ||
	    sksec->sclass == SECCLASS_DCCP_SOCKET) {
		struct common_audit_data ad;
		struct lsm_network_audit net = {0,};
		struct sockaddr_in *addr4 = NULL;
		struct sockaddr_in6 *addr6 = NULL;
		unsigned short snum;
		u32 sid, perm;

		if (sk->sk_family == PF_INET) {
			addr4 = (struct sockaddr_in *)address;
			if (addrlen < sizeof(struct sockaddr_in))
				return -EINVAL;
			snum = ntohs(addr4->sin_port);
		} else {
			addr6 = (struct sockaddr_in6 *)address;
			if (addrlen < SIN6_LEN_RFC2133)
				return -EINVAL;
			snum = ntohs(addr6->sin6_port);
		}

		err = sel_netport_sid(sk->sk_protocol, snum, &sid);
		if (err)
			goto out;

		perm = (sksec->sclass == SECCLASS_TCP_SOCKET) ?
		       TCP_SOCKET__NAME_CONNECT : DCCP_SOCKET__NAME_CONNECT;

		ad.type = LSM_AUDIT_DATA_NET;
		ad.u.net = &net;
		ad.u.net->dport = htons(snum);
		ad.u.net->family = sk->sk_family;
		err = avc_has_perm(&selinux_state,
				   sksec->sid, sid, sksec->sclass, perm, &ad);
		if (err)
			goto out;
	}

	err = selinux_netlbl_socket_connect(sk, address);

out:
	return err;
}

static int selinux_socket_listen(struct socket *sock, int backlog)
{
	return sock_has_perm(sock->sk, SOCKET__LISTEN);
}

static int selinux_socket_accept(struct socket *sock, struct socket *newsock)
{
	int err;
	struct inode_security_struct *isec;
	struct inode_security_struct *newisec;
	u16 sclass;
	u32 sid;

	err = sock_has_perm(sock->sk, SOCKET__ACCEPT);
	if (err)
		return err;

	isec = inode_security_novalidate(SOCK_INODE(sock));
	spin_lock(&isec->lock);
	sclass = isec->sclass;
	sid = isec->sid;
	spin_unlock(&isec->lock);

	newisec = inode_security_novalidate(SOCK_INODE(newsock));
	newisec->sclass = sclass;
	newisec->sid = sid;
	newisec->initialized = LABEL_INITIALIZED;

	return 0;
}

static int selinux_socket_sendmsg(struct socket *sock, struct msghdr *msg,
				  int size)
{
	return sock_has_perm(sock->sk, SOCKET__WRITE);
}

static int selinux_socket_recvmsg(struct socket *sock, struct msghdr *msg,
				  int size, int flags)
{
	return sock_has_perm(sock->sk, SOCKET__READ);
}

static int selinux_socket_getsockname(struct socket *sock)
{
	return sock_has_perm(sock->sk, SOCKET__GETATTR);
}

static int selinux_socket_getpeername(struct socket *sock)
{
	return sock_has_perm(sock->sk, SOCKET__GETATTR);
}

static int selinux_socket_setsockopt(struct socket *sock, int level, int optname)
{
	int err;

	err = sock_has_perm(sock->sk, SOCKET__SETOPT);
	if (err)
		return err;

	return selinux_netlbl_socket_setsockopt(sock, level, optname);
}

static int selinux_socket_getsockopt(struct socket *sock, int level,
				     int optname)
{
	return sock_has_perm(sock->sk, SOCKET__GETOPT);
}

static int selinux_socket_shutdown(struct socket *sock, int how)
{
	return sock_has_perm(sock->sk, SOCKET__SHUTDOWN);
}

static int selinux_socket_unix_stream_connect(struct sock *sock,
					      struct sock *other,
					      struct sock *newsk)
{
	struct sk_security_struct *sksec_sock = sock->sk_security;
	struct sk_security_struct *sksec_other = other->sk_security;
	struct sk_security_struct *sksec_new = newsk->sk_security;
	struct common_audit_data ad;
	struct lsm_network_audit net = {0,};
	int err;

	ad.type = LSM_AUDIT_DATA_NET;
	ad.u.net = &net;
	ad.u.net->sk = other;

	err = avc_has_perm(&selinux_state,
			   sksec_sock->sid, sksec_other->sid,
			   sksec_other->sclass,
			   UNIX_STREAM_SOCKET__CONNECTTO, &ad);
	if (err)
		return err;

	/* server child socket */
	sksec_new->peer_sid = sksec_sock->sid;
	err = security_sid_mls_copy(&selinux_state, sksec_other->sid,
				    sksec_sock->sid, &sksec_new->sid);
	if (err)
		return err;

	/* connecting socket */
	sksec_sock->peer_sid = sksec_new->sid;

	return 0;
}

static int selinux_socket_unix_may_send(struct socket *sock,
					struct socket *other)
{
	struct sk_security_struct *ssec = sock->sk->sk_security;
	struct sk_security_struct *osec = other->sk->sk_security;
	struct common_audit_data ad;
	struct lsm_network_audit net = {0,};

	ad.type = LSM_AUDIT_DATA_NET;
	ad.u.net = &net;
	ad.u.net->sk = other->sk;

	return avc_has_perm(&selinux_state,
			    ssec->sid, osec->sid, osec->sclass, SOCKET__SENDTO,
			    &ad);
}

static int selinux_inet_sys_rcv_skb(struct net *ns, int ifindex,
				    char *addrp, u16 family, u32 peer_sid,
				    struct common_audit_data *ad)
{
	int err;
	u32 if_sid;
	u32 node_sid;

	err = sel_netif_sid(ns, ifindex, &if_sid);
	if (err)
		return err;
	err = avc_has_perm(&selinux_state,
			   peer_sid, if_sid,
			   SECCLASS_NETIF, NETIF__INGRESS, ad);
	if (err)
		return err;

	err = sel_netnode_sid(addrp, family, &node_sid);
	if (err)
		return err;
	return avc_has_perm(&selinux_state,
			    peer_sid, node_sid,
			    SECCLASS_NODE, NODE__RECVFROM, ad);
}

static int selinux_sock_rcv_skb_compat(struct sock *sk, struct sk_buff *skb,
				       u16 family)
{
	int err = 0;
	struct sk_security_struct *sksec = sk->sk_security;
	u32 sk_sid = sksec->sid;
	struct common_audit_data ad;
	struct lsm_network_audit net = {0,};
	char *addrp;

	ad.type = LSM_AUDIT_DATA_NET;
	ad.u.net = &net;
	ad.u.net->netif = skb->skb_iif;
	ad.u.net->family = family;
	err = selinux_parse_skb(skb, &ad, &addrp, 1, NULL);
	if (err)
		return err;

	if (selinux_secmark_enabled()) {
		err = avc_has_perm(&selinux_state,
				   sk_sid, skb->secmark, SECCLASS_PACKET,
				   PACKET__RECV, &ad);
		if (err)
			return err;
	}

	err = selinux_netlbl_sock_rcv_skb(sksec, skb, family, &ad);
	if (err)
		return err;
	err = selinux_xfrm_sock_rcv_skb(sksec->sid, skb, &ad);

	return err;
}

static int selinux_socket_sock_rcv_skb(struct sock *sk, struct sk_buff *skb)
{
	int err;
	struct sk_security_struct *sksec = sk->sk_security;
	u16 family = sk->sk_family;
	u32 sk_sid = sksec->sid;
	struct common_audit_data ad;
	struct lsm_network_audit net = {0,};
	char *addrp;
	u8 secmark_active;
	u8 peerlbl_active;

	if (family != PF_INET && family != PF_INET6)
		return 0;

	/* Handle mapped IPv4 packets arriving via IPv6 sockets */
	if (family == PF_INET6 && skb->protocol == htons(ETH_P_IP))
		family = PF_INET;

	/* If any sort of compatibility mode is enabled then handoff processing
	 * to the selinux_sock_rcv_skb_compat() function to deal with the
	 * special handling.  We do this in an attempt to keep this function
	 * as fast and as clean as possible. */
	if (!selinux_policycap_netpeer())
		return selinux_sock_rcv_skb_compat(sk, skb, family);

	secmark_active = selinux_secmark_enabled();
	peerlbl_active = selinux_peerlbl_enabled();
	if (!secmark_active && !peerlbl_active)
		return 0;

	ad.type = LSM_AUDIT_DATA_NET;
	ad.u.net = &net;
	ad.u.net->netif = skb->skb_iif;
	ad.u.net->family = family;
	err = selinux_parse_skb(skb, &ad, &addrp, 1, NULL);
	if (err)
		return err;

	if (peerlbl_active) {
		u32 peer_sid;

		err = selinux_skb_peerlbl_sid(skb, family, &peer_sid);
		if (err)
			return err;
		err = selinux_inet_sys_rcv_skb(sock_net(sk), skb->skb_iif,
					       addrp, family, peer_sid, &ad);
		if (err) {
			selinux_netlbl_err(skb, family, err, 0);
			return err;
		}
		err = avc_has_perm(&selinux_state,
				   sk_sid, peer_sid, SECCLASS_PEER,
				   PEER__RECV, &ad);
		if (err) {
			selinux_netlbl_err(skb, family, err, 0);
			return err;
		}
	}

	if (secmark_active) {
		err = avc_has_perm(&selinux_state,
				   sk_sid, skb->secmark, SECCLASS_PACKET,
				   PACKET__RECV, &ad);
		if (err)
			return err;
	}

	return err;
}

static int selinux_socket_getpeersec_stream(struct socket *sock, char __user *optval,
					    int __user *optlen, unsigned len)
{
	int err = 0;
	char *scontext;
	u32 scontext_len;
	struct sk_security_struct *sksec = sock->sk->sk_security;
	u32 peer_sid = SECSID_NULL;

	if (sksec->sclass == SECCLASS_UNIX_STREAM_SOCKET ||
	    sksec->sclass == SECCLASS_TCP_SOCKET)
		peer_sid = sksec->peer_sid;
	if (peer_sid == SECSID_NULL)
		return -ENOPROTOOPT;

	err = security_sid_to_context(&selinux_state, peer_sid, &scontext,
				      &scontext_len);
	if (err)
		return err;

	if (scontext_len > len) {
		err = -ERANGE;
		goto out_len;
	}

	if (copy_to_user(optval, scontext, scontext_len))
		err = -EFAULT;

out_len:
	if (put_user(scontext_len, optlen))
		err = -EFAULT;
	kfree(scontext);
	return err;
}

static int selinux_socket_getpeersec_dgram(struct socket *sock, struct sk_buff *skb, u32 *secid)
{
	u32 peer_secid = SECSID_NULL;
	u16 family;
	struct inode_security_struct *isec;

	if (skb && skb->protocol == htons(ETH_P_IP))
		family = PF_INET;
	else if (skb && skb->protocol == htons(ETH_P_IPV6))
		family = PF_INET6;
	else if (sock)
		family = sock->sk->sk_family;
	else
		goto out;

	if (sock && family == PF_UNIX) {
		isec = inode_security_novalidate(SOCK_INODE(sock));
		peer_secid = isec->sid;
	} else if (skb)
		selinux_skb_peerlbl_sid(skb, family, &peer_secid);

out:
	*secid = peer_secid;
	if (peer_secid == SECSID_NULL)
		return -EINVAL;
	return 0;
}

static int selinux_sk_alloc_security(struct sock *sk, int family, gfp_t priority)
{
	struct sk_security_struct *sksec;

	sksec = kzalloc(sizeof(*sksec), priority);
	if (!sksec)
		return -ENOMEM;

	sksec->peer_sid = SECINITSID_UNLABELED;
	sksec->sid = SECINITSID_UNLABELED;
	sksec->sclass = SECCLASS_SOCKET;
	selinux_netlbl_sk_security_reset(sksec);
	sk->sk_security = sksec;

	return 0;
}

static void selinux_sk_free_security(struct sock *sk)
{
	struct sk_security_struct *sksec = sk->sk_security;

	sk->sk_security = NULL;
	selinux_netlbl_sk_security_free(sksec);
	kfree(sksec);
}

static void selinux_sk_clone_security(const struct sock *sk, struct sock *newsk)
{
	struct sk_security_struct *sksec = sk->sk_security;
	struct sk_security_struct *newsksec = newsk->sk_security;

	newsksec->sid = sksec->sid;
	newsksec->peer_sid = sksec->peer_sid;
	newsksec->sclass = sksec->sclass;

	selinux_netlbl_sk_security_reset(newsksec);
}

static void selinux_sk_getsecid(struct sock *sk, u32 *secid)
{
	if (!sk)
		*secid = SECINITSID_ANY_SOCKET;
	else {
		struct sk_security_struct *sksec = sk->sk_security;

		*secid = sksec->sid;
	}
}

static void selinux_sock_graft(struct sock *sk, struct socket *parent)
{
	struct inode_security_struct *isec =
		inode_security_novalidate(SOCK_INODE(parent));
	struct sk_security_struct *sksec = sk->sk_security;

	if (sk->sk_family == PF_INET || sk->sk_family == PF_INET6 ||
	    sk->sk_family == PF_UNIX)
		isec->sid = sksec->sid;
	sksec->sclass = isec->sclass;
}

static int selinux_inet_conn_request(struct sock *sk, struct sk_buff *skb,
				     struct request_sock *req)
{
	struct sk_security_struct *sksec = sk->sk_security;
	int err;
	u16 family = req->rsk_ops->family;
	u32 connsid;
	u32 peersid;

	err = selinux_skb_peerlbl_sid(skb, family, &peersid);
	if (err)
		return err;
	err = selinux_conn_sid(sksec->sid, peersid, &connsid);
	if (err)
		return err;
	req->secid = connsid;
	req->peer_secid = peersid;

	return selinux_netlbl_inet_conn_request(req, family);
}

static void selinux_inet_csk_clone(struct sock *newsk,
				   const struct request_sock *req)
{
	struct sk_security_struct *newsksec = newsk->sk_security;

	newsksec->sid = req->secid;
	newsksec->peer_sid = req->peer_secid;
	/* NOTE: Ideally, we should also get the isec->sid for the
	   new socket in sync, but we don't have the isec available yet.
	   So we will wait until sock_graft to do it, by which
	   time it will have been created and available. */

	/* We don't need to take any sort of lock here as we are the only
	 * thread with access to newsksec */
	selinux_netlbl_inet_csk_clone(newsk, req->rsk_ops->family);
}

static void selinux_inet_conn_established(struct sock *sk, struct sk_buff *skb)
{
	u16 family = sk->sk_family;
	struct sk_security_struct *sksec = sk->sk_security;

	/* handle mapped IPv4 packets arriving via IPv6 sockets */
	if (family == PF_INET6 && skb->protocol == htons(ETH_P_IP))
		family = PF_INET;

	selinux_skb_peerlbl_sid(skb, family, &sksec->peer_sid);
}

static int selinux_secmark_relabel_packet(u32 sid)
{
	const struct task_security_struct *__tsec;
	u32 tsid;

	__tsec = current_security();
	tsid = __tsec->sid;

	return avc_has_perm(&selinux_state,
			    tsid, sid, SECCLASS_PACKET, PACKET__RELABELTO,
			    NULL);
}

static void selinux_secmark_refcount_inc(void)
{
	atomic_inc(&selinux_secmark_refcount);
}

static void selinux_secmark_refcount_dec(void)
{
	atomic_dec(&selinux_secmark_refcount);
}

static void selinux_req_classify_flow(const struct request_sock *req,
				      struct flowi *fl)
{
	fl->flowi_secid = req->secid;
}

static int selinux_tun_dev_alloc_security(void **security)
{
	struct tun_security_struct *tunsec;

	tunsec = kzalloc(sizeof(*tunsec), GFP_KERNEL);
	if (!tunsec)
		return -ENOMEM;
	tunsec->sid = current_sid();

	*security = tunsec;
	return 0;
}

static void selinux_tun_dev_free_security(void *security)
{
	kfree(security);
}

static int selinux_tun_dev_create(void)
{
	u32 sid = current_sid();

	/* we aren't taking into account the "sockcreate" SID since the socket
	 * that is being created here is not a socket in the traditional sense,
	 * instead it is a private sock, accessible only to the kernel, and
	 * representing a wide range of network traffic spanning multiple
	 * connections unlike traditional sockets - check the TUN driver to
	 * get a better understanding of why this socket is special */

	return avc_has_perm(&selinux_state,
			    sid, sid, SECCLASS_TUN_SOCKET, TUN_SOCKET__CREATE,
			    NULL);
}

static int selinux_tun_dev_attach_queue(void *security)
{
	struct tun_security_struct *tunsec = security;

	return avc_has_perm(&selinux_state,
			    current_sid(), tunsec->sid, SECCLASS_TUN_SOCKET,
			    TUN_SOCKET__ATTACH_QUEUE, NULL);
}

static int selinux_tun_dev_attach(struct sock *sk, void *security)
{
	struct tun_security_struct *tunsec = security;
	struct sk_security_struct *sksec = sk->sk_security;

	/* we don't currently perform any NetLabel based labeling here and it
	 * isn't clear that we would want to do so anyway; while we could apply
	 * labeling without the support of the TUN user the resulting labeled
	 * traffic from the other end of the connection would almost certainly
	 * cause confusion to the TUN user that had no idea network labeling
	 * protocols were being used */

	sksec->sid = tunsec->sid;
	sksec->sclass = SECCLASS_TUN_SOCKET;

	return 0;
}

static int selinux_tun_dev_open(void *security)
{
	struct tun_security_struct *tunsec = security;
	u32 sid = current_sid();
	int err;

	err = avc_has_perm(&selinux_state,
			   sid, tunsec->sid, SECCLASS_TUN_SOCKET,
			   TUN_SOCKET__RELABELFROM, NULL);
	if (err)
		return err;
	err = avc_has_perm(&selinux_state,
			   sid, sid, SECCLASS_TUN_SOCKET,
			   TUN_SOCKET__RELABELTO, NULL);
	if (err)
		return err;
	tunsec->sid = sid;

	return 0;
}

static int selinux_nlmsg_perm(struct sock *sk, struct sk_buff *skb)
{
	int rc = 0;
	unsigned int msg_len;
	unsigned int data_len = skb->len;
	unsigned char *data = skb->data;
	struct nlmsghdr *nlh;
	struct sk_security_struct *sksec = sk->sk_security;
	u16 sclass = sksec->sclass;
	u32 perm;

	while (data_len >= nlmsg_total_size(0)) {
		nlh = (struct nlmsghdr *)data;

		/* NOTE: the nlmsg_len field isn't reliably set by some netlink
		 *       users which means we can't reject skb's with bogus
		 *       length fields; our solution is to follow what
		 *       netlink_rcv_skb() does and simply skip processing at
		 *       messages with length fields that are clearly junk
		 */
		if (nlh->nlmsg_len < NLMSG_HDRLEN || nlh->nlmsg_len > data_len)
			return 0;

		rc = selinux_nlmsg_lookup(sclass, nlh->nlmsg_type, &perm);
		if (rc == 0) {
			rc = sock_has_perm(sk, perm);
			if (rc)
				return rc;
		} else if (rc == -EINVAL) {
			/* -EINVAL is a missing msg/perm mapping */
			pr_warn_ratelimited("SELinux: unrecognized netlink"
				" message: protocol=%hu nlmsg_type=%hu sclass=%s"
				" pid=%d comm=%s\n",
				sk->sk_protocol, nlh->nlmsg_type,
				secclass_map[sclass - 1].name,
				task_pid_nr(current), current->comm);
			if (enforcing_enabled(&selinux_state)&&
			    !security_get_allow_unknown(&selinux_state))
				return rc;
			rc = 0;
		} else if (rc == -ENOENT) {
			/* -ENOENT is a missing socket/class mapping, ignore */
			rc = 0;
		} else {
			return rc;
		}

		/* move to the next message after applying netlink padding */
		msg_len = NLMSG_ALIGN(nlh->nlmsg_len);
		if (msg_len >= data_len)
			return 0;
		data_len -= msg_len;
		data += msg_len;
	}

	return rc;
}

#ifdef CONFIG_NETFILTER

static unsigned int selinux_ip_forward(struct sk_buff *skb,
				       const struct net_device *indev,
				       u16 family)
{
	int err;
	char *addrp;
	u32 peer_sid;
	struct common_audit_data ad;
	struct lsm_network_audit net = {0,};
	u8 secmark_active;
	u8 netlbl_active;
	u8 peerlbl_active;

	if (!selinux_policycap_netpeer())
		return NF_ACCEPT;

	secmark_active = selinux_secmark_enabled();
	netlbl_active = netlbl_enabled();
	peerlbl_active = selinux_peerlbl_enabled();
	if (!secmark_active && !peerlbl_active)
		return NF_ACCEPT;

	if (selinux_skb_peerlbl_sid(skb, family, &peer_sid) != 0)
		return NF_DROP;

	ad.type = LSM_AUDIT_DATA_NET;
	ad.u.net = &net;
	ad.u.net->netif = indev->ifindex;
	ad.u.net->family = family;
	if (selinux_parse_skb(skb, &ad, &addrp, 1, NULL) != 0)
		return NF_DROP;

	if (peerlbl_active) {
		err = selinux_inet_sys_rcv_skb(dev_net(indev), indev->ifindex,
					       addrp, family, peer_sid, &ad);
		if (err) {
			selinux_netlbl_err(skb, family, err, 1);
			return NF_DROP;
		}
	}

	if (secmark_active)
		if (avc_has_perm(&selinux_state,
				 peer_sid, skb->secmark,
				 SECCLASS_PACKET, PACKET__FORWARD_IN, &ad))
			return NF_DROP;

	if (netlbl_active)
		/* we do this in the FORWARD path and not the POST_ROUTING
		 * path because we want to make sure we apply the necessary
		 * labeling before IPsec is applied so we can leverage AH
		 * protection */
		if (selinux_netlbl_skbuff_setsid(skb, family, peer_sid) != 0)
			return NF_DROP;

	return NF_ACCEPT;
}

static unsigned int selinux_ipv4_forward(void *priv,
					 struct sk_buff *skb,
					 const struct nf_hook_state *state)
{
	return selinux_ip_forward(skb, state->in, PF_INET);
}

#if IS_ENABLED(CONFIG_IPV6)
static unsigned int selinux_ipv6_forward(void *priv,
					 struct sk_buff *skb,
					 const struct nf_hook_state *state)
{
	return selinux_ip_forward(skb, state->in, PF_INET6);
}
#endif	/* IPV6 */

static unsigned int selinux_ip_output(struct sk_buff *skb,
				      u16 family)
{
	struct sock *sk;
	u32 sid;

	if (!netlbl_enabled())
		return NF_ACCEPT;

	/* we do this in the LOCAL_OUT path and not the POST_ROUTING path
	 * because we want to make sure we apply the necessary labeling
	 * before IPsec is applied so we can leverage AH protection */
	sk = skb->sk;
	if (sk) {
		struct sk_security_struct *sksec;

		if (sk_listener(sk))
			/* if the socket is the listening state then this
			 * packet is a SYN-ACK packet which means it needs to
			 * be labeled based on the connection/request_sock and
			 * not the parent socket.  unfortunately, we can't
			 * lookup the request_sock yet as it isn't queued on
			 * the parent socket until after the SYN-ACK is sent.
			 * the "solution" is to simply pass the packet as-is
			 * as any IP option based labeling should be copied
			 * from the initial connection request (in the IP
			 * layer).  it is far from ideal, but until we get a
			 * security label in the packet itself this is the
			 * best we can do. */
			return NF_ACCEPT;

		/* standard practice, label using the parent socket */
		sksec = sk->sk_security;
		sid = sksec->sid;
	} else
		sid = SECINITSID_KERNEL;
	if (selinux_netlbl_skbuff_setsid(skb, family, sid) != 0)
		return NF_DROP;

	return NF_ACCEPT;
}

static unsigned int selinux_ipv4_output(void *priv,
					struct sk_buff *skb,
					const struct nf_hook_state *state)
{
	return selinux_ip_output(skb, PF_INET);
}

#if IS_ENABLED(CONFIG_IPV6)
static unsigned int selinux_ipv6_output(void *priv,
					struct sk_buff *skb,
					const struct nf_hook_state *state)
{
	return selinux_ip_output(skb, PF_INET6);
}
#endif	/* IPV6 */

static unsigned int selinux_ip_postroute_compat(struct sk_buff *skb,
						int ifindex,
						u16 family)
{
	struct sock *sk = skb_to_full_sk(skb);
	struct sk_security_struct *sksec;
	struct common_audit_data ad;
	struct lsm_network_audit net = {0,};
	char *addrp;
	u8 proto = 0;

	if (sk == NULL)
		return NF_ACCEPT;
	sksec = sk->sk_security;

	ad.type = LSM_AUDIT_DATA_NET;
	ad.u.net = &net;
	ad.u.net->netif = ifindex;
	ad.u.net->family = family;
	if (selinux_parse_skb(skb, &ad, &addrp, 0, &proto))
		return NF_DROP;

	if (selinux_secmark_enabled())
		if (avc_has_perm(&selinux_state,
				 sksec->sid, skb->secmark,
				 SECCLASS_PACKET, PACKET__SEND, &ad))
			return NF_DROP_ERR(-ECONNREFUSED);

	if (selinux_xfrm_postroute_last(sksec->sid, skb, &ad, proto))
		return NF_DROP_ERR(-ECONNREFUSED);

	return NF_ACCEPT;
}

static unsigned int selinux_ip_postroute(struct sk_buff *skb,
					 const struct net_device *outdev,
					 u16 family)
{
	u32 secmark_perm;
	u32 peer_sid;
	int ifindex = outdev->ifindex;
	struct sock *sk;
	struct common_audit_data ad;
	struct lsm_network_audit net = {0,};
	char *addrp;
	u8 secmark_active;
	u8 peerlbl_active;

	/* If any sort of compatibility mode is enabled then handoff processing
	 * to the selinux_ip_postroute_compat() function to deal with the
	 * special handling.  We do this in an attempt to keep this function
	 * as fast and as clean as possible. */
	if (!selinux_policycap_netpeer())
		return selinux_ip_postroute_compat(skb, ifindex, family);

	secmark_active = selinux_secmark_enabled();
	peerlbl_active = selinux_peerlbl_enabled();
	if (!secmark_active && !peerlbl_active)
		return NF_ACCEPT;

	sk = skb_to_full_sk(skb);

#ifdef CONFIG_XFRM
	/* If skb->dst->xfrm is non-NULL then the packet is undergoing an IPsec
	 * packet transformation so allow the packet to pass without any checks
	 * since we'll have another chance to perform access control checks
	 * when the packet is on it's final way out.
	 * NOTE: there appear to be some IPv6 multicast cases where skb->dst
	 *       is NULL, in this case go ahead and apply access control.
	 * NOTE: if this is a local socket (skb->sk != NULL) that is in the
	 *       TCP listening state we cannot wait until the XFRM processing
	 *       is done as we will miss out on the SA label if we do;
	 *       unfortunately, this means more work, but it is only once per
	 *       connection. */
	if (skb_dst(skb) != NULL && skb_dst(skb)->xfrm != NULL &&
	    !(sk && sk_listener(sk)))
		return NF_ACCEPT;
#endif

	if (sk == NULL) {
		/* Without an associated socket the packet is either coming
		 * from the kernel or it is being forwarded; check the packet
		 * to determine which and if the packet is being forwarded
		 * query the packet directly to determine the security label. */
		if (skb->skb_iif) {
			secmark_perm = PACKET__FORWARD_OUT;
			if (selinux_skb_peerlbl_sid(skb, family, &peer_sid))
				return NF_DROP;
		} else {
			secmark_perm = PACKET__SEND;
			peer_sid = SECINITSID_KERNEL;
		}
	} else if (sk_listener(sk)) {
		/* Locally generated packet but the associated socket is in the
		 * listening state which means this is a SYN-ACK packet.  In
		 * this particular case the correct security label is assigned
		 * to the connection/request_sock but unfortunately we can't
		 * query the request_sock as it isn't queued on the parent
		 * socket until after the SYN-ACK packet is sent; the only
		 * viable choice is to regenerate the label like we do in
		 * selinux_inet_conn_request().  See also selinux_ip_output()
		 * for similar problems. */
		u32 skb_sid;
		struct sk_security_struct *sksec;

		sksec = sk->sk_security;
		if (selinux_skb_peerlbl_sid(skb, family, &skb_sid))
			return NF_DROP;
		/* At this point, if the returned skb peerlbl is SECSID_NULL
		 * and the packet has been through at least one XFRM
		 * transformation then we must be dealing with the "final"
		 * form of labeled IPsec packet; since we've already applied
		 * all of our access controls on this packet we can safely
		 * pass the packet. */
		if (skb_sid == SECSID_NULL) {
			switch (family) {
			case PF_INET:
				if (IPCB(skb)->flags & IPSKB_XFRM_TRANSFORMED)
					return NF_ACCEPT;
				break;
			case PF_INET6:
				if (IP6CB(skb)->flags & IP6SKB_XFRM_TRANSFORMED)
					return NF_ACCEPT;
				break;
			default:
				return NF_DROP_ERR(-ECONNREFUSED);
			}
		}
		if (selinux_conn_sid(sksec->sid, skb_sid, &peer_sid))
			return NF_DROP;
		secmark_perm = PACKET__SEND;
	} else {
		/* Locally generated packet, fetch the security label from the
		 * associated socket. */
		struct sk_security_struct *sksec = sk->sk_security;
		peer_sid = sksec->sid;
		secmark_perm = PACKET__SEND;
	}

	ad.type = LSM_AUDIT_DATA_NET;
	ad.u.net = &net;
	ad.u.net->netif = ifindex;
	ad.u.net->family = family;
	if (selinux_parse_skb(skb, &ad, &addrp, 0, NULL))
		return NF_DROP;

	if (secmark_active)
		if (avc_has_perm(&selinux_state,
				 peer_sid, skb->secmark,
				 SECCLASS_PACKET, secmark_perm, &ad))
			return NF_DROP_ERR(-ECONNREFUSED);

	if (peerlbl_active) {
		u32 if_sid;
		u32 node_sid;

		if (sel_netif_sid(dev_net(outdev), ifindex, &if_sid))
			return NF_DROP;
		if (avc_has_perm(&selinux_state,
				 peer_sid, if_sid,
				 SECCLASS_NETIF, NETIF__EGRESS, &ad))
			return NF_DROP_ERR(-ECONNREFUSED);

		if (sel_netnode_sid(addrp, family, &node_sid))
			return NF_DROP;
		if (avc_has_perm(&selinux_state,
				 peer_sid, node_sid,
				 SECCLASS_NODE, NODE__SENDTO, &ad))
			return NF_DROP_ERR(-ECONNREFUSED);
	}

	return NF_ACCEPT;
}

static unsigned int selinux_ipv4_postroute(void *priv,
					   struct sk_buff *skb,
					   const struct nf_hook_state *state)
{
	return selinux_ip_postroute(skb, state->out, PF_INET);
}

#if IS_ENABLED(CONFIG_IPV6)
static unsigned int selinux_ipv6_postroute(void *priv,
					   struct sk_buff *skb,
					   const struct nf_hook_state *state)
{
	return selinux_ip_postroute(skb, state->out, PF_INET6);
}
#endif	/* IPV6 */

#endif	/* CONFIG_NETFILTER */

static int selinux_netlink_send(struct sock *sk, struct sk_buff *skb)
{
	return selinux_nlmsg_perm(sk, skb);
}

static int ipc_alloc_security(struct kern_ipc_perm *perm,
			      u16 sclass)
{
	struct ipc_security_struct *isec;

	isec = kzalloc(sizeof(struct ipc_security_struct), GFP_KERNEL);
	if (!isec)
		return -ENOMEM;

	isec->sclass = sclass;
	isec->sid = current_sid();
	perm->security = isec;

	return 0;
}

static void ipc_free_security(struct kern_ipc_perm *perm)
{
	struct ipc_security_struct *isec = perm->security;
	perm->security = NULL;
	kfree(isec);
}

static int msg_msg_alloc_security(struct msg_msg *msg)
{
	struct msg_security_struct *msec;

	msec = kzalloc(sizeof(struct msg_security_struct), GFP_KERNEL);
	if (!msec)
		return -ENOMEM;

	msec->sid = SECINITSID_UNLABELED;
	msg->security = msec;

	return 0;
}

static void msg_msg_free_security(struct msg_msg *msg)
{
	struct msg_security_struct *msec = msg->security;

	msg->security = NULL;
	kfree(msec);
}

static int ipc_has_perm(struct kern_ipc_perm *ipc_perms,
			u32 perms)
{
	struct ipc_security_struct *isec;
	struct common_audit_data ad;
	u32 sid = current_sid();

	isec = ipc_perms->security;

	ad.type = LSM_AUDIT_DATA_IPC;
	ad.u.ipc_id = ipc_perms->key;

	return avc_has_perm(&selinux_state,
			    sid, isec->sid, isec->sclass, perms, &ad);
}

static int selinux_msg_msg_alloc_security(struct msg_msg *msg)
{
	return msg_msg_alloc_security(msg);
}

static void selinux_msg_msg_free_security(struct msg_msg *msg)
{
	msg_msg_free_security(msg);
}

/* message queue security operations */
static int selinux_msg_queue_alloc_security(struct msg_queue *msq)
{
	struct ipc_security_struct *isec;
	struct common_audit_data ad;
	u32 sid = current_sid();
	int rc;

	rc = ipc_alloc_security(&msq->q_perm, SECCLASS_MSGQ);
	if (rc)
		return rc;

	isec = msq->q_perm.security;

	ad.type = LSM_AUDIT_DATA_IPC;
	ad.u.ipc_id = msq->q_perm.key;

	rc = avc_has_perm(&selinux_state,
			  sid, isec->sid, SECCLASS_MSGQ,
			  MSGQ__CREATE, &ad);
	if (rc) {
		ipc_free_security(&msq->q_perm);
		return rc;
	}
	return 0;
}

static void selinux_msg_queue_free_security(struct msg_queue *msq)
{
	ipc_free_security(&msq->q_perm);
}

static int selinux_msg_queue_associate(struct msg_queue *msq, int msqflg)
{
	struct ipc_security_struct *isec;
	struct common_audit_data ad;
	u32 sid = current_sid();

	isec = msq->q_perm.security;

	ad.type = LSM_AUDIT_DATA_IPC;
	ad.u.ipc_id = msq->q_perm.key;

	return avc_has_perm(&selinux_state,
			    sid, isec->sid, SECCLASS_MSGQ,
			    MSGQ__ASSOCIATE, &ad);
}

static int selinux_msg_queue_msgctl(struct msg_queue *msq, int cmd)
{
	int err;
	int perms;

	switch (cmd) {
	case IPC_INFO:
	case MSG_INFO:
		/* No specific object, just general system-wide information. */
		return avc_has_perm(&selinux_state,
				    current_sid(), SECINITSID_KERNEL,
				    SECCLASS_SYSTEM, SYSTEM__IPC_INFO, NULL);
	case IPC_STAT:
	case MSG_STAT:
		perms = MSGQ__GETATTR | MSGQ__ASSOCIATE;
		break;
	case IPC_SET:
		perms = MSGQ__SETATTR;
		break;
	case IPC_RMID:
		perms = MSGQ__DESTROY;
		break;
	default:
		return 0;
	}

	err = ipc_has_perm(&msq->q_perm, perms);
	return err;
}

static int selinux_msg_queue_msgsnd(struct msg_queue *msq, struct msg_msg *msg, int msqflg)
{
	struct ipc_security_struct *isec;
	struct msg_security_struct *msec;
	struct common_audit_data ad;
	u32 sid = current_sid();
	int rc;

	isec = msq->q_perm.security;
	msec = msg->security;

	/*
	 * First time through, need to assign label to the message
	 */
	if (msec->sid == SECINITSID_UNLABELED) {
		/*
		 * Compute new sid based on current process and
		 * message queue this message will be stored in
		 */
		rc = security_transition_sid(&selinux_state, sid, isec->sid,
					     SECCLASS_MSG, NULL, &msec->sid);
		if (rc)
			return rc;
	}

	ad.type = LSM_AUDIT_DATA_IPC;
	ad.u.ipc_id = msq->q_perm.key;

	/* Can this process write to the queue? */
	rc = avc_has_perm(&selinux_state,
			  sid, isec->sid, SECCLASS_MSGQ,
			  MSGQ__WRITE, &ad);
	if (!rc)
		/* Can this process send the message */
		rc = avc_has_perm(&selinux_state,
				  sid, msec->sid, SECCLASS_MSG,
				  MSG__SEND, &ad);
	if (!rc)
		/* Can the message be put in the queue? */
		rc = avc_has_perm(&selinux_state,
				  msec->sid, isec->sid, SECCLASS_MSGQ,
				  MSGQ__ENQUEUE, &ad);

	return rc;
}

static int selinux_msg_queue_msgrcv(struct msg_queue *msq, struct msg_msg *msg,
				    struct task_struct *target,
				    long type, int mode)
{
	struct ipc_security_struct *isec;
	struct msg_security_struct *msec;
	struct common_audit_data ad;
	u32 sid = task_sid(target);
	int rc;

	isec = msq->q_perm.security;
	msec = msg->security;

	ad.type = LSM_AUDIT_DATA_IPC;
	ad.u.ipc_id = msq->q_perm.key;

	rc = avc_has_perm(&selinux_state,
			  sid, isec->sid,
			  SECCLASS_MSGQ, MSGQ__READ, &ad);
	if (!rc)
		rc = avc_has_perm(&selinux_state,
				  sid, msec->sid,
				  SECCLASS_MSG, MSG__RECEIVE, &ad);
	return rc;
}

/* Shared Memory security operations */
static int selinux_shm_alloc_security(struct shmid_kernel *shp)
{
	struct ipc_security_struct *isec;
	struct common_audit_data ad;
	u32 sid = current_sid();
	int rc;

	rc = ipc_alloc_security(&shp->shm_perm, SECCLASS_SHM);
	if (rc)
		return rc;

	isec = shp->shm_perm.security;

	ad.type = LSM_AUDIT_DATA_IPC;
	ad.u.ipc_id = shp->shm_perm.key;

	rc = avc_has_perm(&selinux_state,
			  sid, isec->sid, SECCLASS_SHM,
			  SHM__CREATE, &ad);
	if (rc) {
		ipc_free_security(&shp->shm_perm);
		return rc;
	}
	return 0;
}

static void selinux_shm_free_security(struct shmid_kernel *shp)
{
	ipc_free_security(&shp->shm_perm);
}

static int selinux_shm_associate(struct shmid_kernel *shp, int shmflg)
{
	struct ipc_security_struct *isec;
	struct common_audit_data ad;
	u32 sid = current_sid();

	isec = shp->shm_perm.security;

	ad.type = LSM_AUDIT_DATA_IPC;
	ad.u.ipc_id = shp->shm_perm.key;

	return avc_has_perm(&selinux_state,
			    sid, isec->sid, SECCLASS_SHM,
			    SHM__ASSOCIATE, &ad);
}

/* Note, at this point, shp is locked down */
static int selinux_shm_shmctl(struct shmid_kernel *shp, int cmd)
{
	int perms;
	int err;

	switch (cmd) {
	case IPC_INFO:
	case SHM_INFO:
		/* No specific object, just general system-wide information. */
		return avc_has_perm(&selinux_state,
				    current_sid(), SECINITSID_KERNEL,
				    SECCLASS_SYSTEM, SYSTEM__IPC_INFO, NULL);
	case IPC_STAT:
	case SHM_STAT:
		perms = SHM__GETATTR | SHM__ASSOCIATE;
		break;
	case IPC_SET:
		perms = SHM__SETATTR;
		break;
	case SHM_LOCK:
	case SHM_UNLOCK:
		perms = SHM__LOCK;
		break;
	case IPC_RMID:
		perms = SHM__DESTROY;
		break;
	default:
		return 0;
	}

	err = ipc_has_perm(&shp->shm_perm, perms);
	return err;
}

static int selinux_shm_shmat(struct shmid_kernel *shp,
			     char __user *shmaddr, int shmflg)
{
	u32 perms;

	if (shmflg & SHM_RDONLY)
		perms = SHM__READ;
	else
		perms = SHM__READ | SHM__WRITE;

	return ipc_has_perm(&shp->shm_perm, perms);
}

/* Semaphore security operations */
static int selinux_sem_alloc_security(struct sem_array *sma)
{
	struct ipc_security_struct *isec;
	struct common_audit_data ad;
	u32 sid = current_sid();
	int rc;

	rc = ipc_alloc_security(&sma->sem_perm, SECCLASS_SEM);
	if (rc)
		return rc;

	isec = sma->sem_perm.security;

	ad.type = LSM_AUDIT_DATA_IPC;
	ad.u.ipc_id = sma->sem_perm.key;

	rc = avc_has_perm(&selinux_state,
			  sid, isec->sid, SECCLASS_SEM,
			  SEM__CREATE, &ad);
	if (rc) {
		ipc_free_security(&sma->sem_perm);
		return rc;
	}
	return 0;
}

static void selinux_sem_free_security(struct sem_array *sma)
{
	ipc_free_security(&sma->sem_perm);
}

static int selinux_sem_associate(struct sem_array *sma, int semflg)
{
	struct ipc_security_struct *isec;
	struct common_audit_data ad;
	u32 sid = current_sid();

	isec = sma->sem_perm.security;

	ad.type = LSM_AUDIT_DATA_IPC;
	ad.u.ipc_id = sma->sem_perm.key;

	return avc_has_perm(&selinux_state,
			    sid, isec->sid, SECCLASS_SEM,
			    SEM__ASSOCIATE, &ad);
}

/* Note, at this point, sma is locked down */
static int selinux_sem_semctl(struct sem_array *sma, int cmd)
{
	int err;
	u32 perms;

	switch (cmd) {
	case IPC_INFO:
	case SEM_INFO:
		/* No specific object, just general system-wide information. */
		return avc_has_perm(&selinux_state,
				    current_sid(), SECINITSID_KERNEL,
				    SECCLASS_SYSTEM, SYSTEM__IPC_INFO, NULL);
	case GETPID:
	case GETNCNT:
	case GETZCNT:
		perms = SEM__GETATTR;
		break;
	case GETVAL:
	case GETALL:
		perms = SEM__READ;
		break;
	case SETVAL:
	case SETALL:
		perms = SEM__WRITE;
		break;
	case IPC_RMID:
		perms = SEM__DESTROY;
		break;
	case IPC_SET:
		perms = SEM__SETATTR;
		break;
	case IPC_STAT:
	case SEM_STAT:
		perms = SEM__GETATTR | SEM__ASSOCIATE;
		break;
	default:
		return 0;
	}

	err = ipc_has_perm(&sma->sem_perm, perms);
	return err;
}

static int selinux_sem_semop(struct sem_array *sma,
			     struct sembuf *sops, unsigned nsops, int alter)
{
	u32 perms;

	if (alter)
		perms = SEM__READ | SEM__WRITE;
	else
		perms = SEM__READ;

	return ipc_has_perm(&sma->sem_perm, perms);
}

static int selinux_ipc_permission(struct kern_ipc_perm *ipcp, short flag)
{
	u32 av = 0;

	av = 0;
	if (flag & S_IRUGO)
		av |= IPC__UNIX_READ;
	if (flag & S_IWUGO)
		av |= IPC__UNIX_WRITE;

	if (av == 0)
		return 0;

	return ipc_has_perm(ipcp, av);
}

static void selinux_ipc_getsecid(struct kern_ipc_perm *ipcp, u32 *secid)
{
	struct ipc_security_struct *isec = ipcp->security;
	*secid = isec->sid;
}

static void selinux_d_instantiate(struct dentry *dentry, struct inode *inode)
{
	if (inode)
		inode_doinit_with_dentry(inode, dentry);
}

static int selinux_getprocattr(struct task_struct *p,
			       char *name, char **value)
{
	const struct task_security_struct *__tsec;
	u32 sid;
	int error;
	unsigned len;

	rcu_read_lock();
	__tsec = __task_cred(p)->security;

	if (current != p) {
		error = avc_has_perm(&selinux_state,
				     current_sid(), __tsec->sid,
				     SECCLASS_PROCESS, PROCESS__GETATTR, NULL);
		if (error)
			goto bad;
	}

	if (!strcmp(name, "current"))
		sid = __tsec->sid;
	else if (!strcmp(name, "prev"))
		sid = __tsec->osid;
	else if (!strcmp(name, "exec"))
		sid = __tsec->exec_sid;
	else if (!strcmp(name, "fscreate"))
		sid = __tsec->create_sid;
	else if (!strcmp(name, "keycreate"))
		sid = __tsec->keycreate_sid;
	else if (!strcmp(name, "sockcreate"))
		sid = __tsec->sockcreate_sid;
	else {
		error = -EINVAL;
		goto bad;
	}
	rcu_read_unlock();

	if (!sid)
		return 0;

	error = security_sid_to_context(&selinux_state, sid, value, &len);
	if (error)
		return error;
	return len;

bad:
	rcu_read_unlock();
	return error;
}

static int selinux_setprocattr(const char *name, void *value, size_t size)
{
	struct task_security_struct *tsec;
	struct cred *new;
	u32 mysid = current_sid(), sid = 0, ptsid;
	int error;
	char *str = value;

	/*
	 * Basic control over ability to set these attributes at all.
	 */
	if (!strcmp(name, "exec"))
		error = avc_has_perm(&selinux_state,
				     mysid, mysid, SECCLASS_PROCESS,
				     PROCESS__SETEXEC, NULL);
	else if (!strcmp(name, "fscreate"))
		error = avc_has_perm(&selinux_state,
				     mysid, mysid, SECCLASS_PROCESS,
				     PROCESS__SETFSCREATE, NULL);
	else if (!strcmp(name, "keycreate"))
		error = avc_has_perm(&selinux_state,
				     mysid, mysid, SECCLASS_PROCESS,
				     PROCESS__SETKEYCREATE, NULL);
	else if (!strcmp(name, "sockcreate"))
		error = avc_has_perm(&selinux_state,
				     mysid, mysid, SECCLASS_PROCESS,
				     PROCESS__SETSOCKCREATE, NULL);
	else if (!strcmp(name, "current"))
		error = avc_has_perm(&selinux_state,
				     mysid, mysid, SECCLASS_PROCESS,
				     PROCESS__SETCURRENT, NULL);
	else
		error = -EINVAL;
	if (error)
		return error;

	/* Obtain a SID for the context, if one was specified. */
	if (size && str[0] && str[0] != '\n') {
		if (str[size-1] == '\n') {
			str[size-1] = 0;
			size--;
		}
		error = security_context_to_sid(&selinux_state, value, size,
						&sid, GFP_KERNEL);
		if (error == -EINVAL && !strcmp(name, "fscreate")) {
			if (!has_cap_mac_admin(true)) {
				struct audit_buffer *ab;
				size_t audit_size;

				/* We strip a nul only if it is at the end, otherwise the
				 * context contains a nul and we should audit that */
				if (str[size - 1] == '\0')
					audit_size = size - 1;
				else
					audit_size = size;
				ab = audit_log_start(current->audit_context, GFP_ATOMIC, AUDIT_SELINUX_ERR);
				audit_log_format(ab, "op=fscreate invalid_context=");
				audit_log_n_untrustedstring(ab, value, audit_size);
				audit_log_end(ab);

				return error;
			}
			error = security_context_to_sid_force(
						      &selinux_state,
						      value, size, &sid);
		}
		if (error)
			return error;
	}

	new = prepare_creds();
	if (!new)
		return -ENOMEM;

	/* Permission checking based on the specified context is
	   performed during the actual operation (execve,
	   open/mkdir/...), when we know the full context of the
	   operation.  See selinux_bprm_set_creds for the execve
	   checks and may_create for the file creation checks. The
	   operation will then fail if the context is not permitted. */
	tsec = new->security;
	if (!strcmp(name, "exec")) {
		tsec->exec_sid = sid;
	} else if (!strcmp(name, "fscreate")) {
		tsec->create_sid = sid;
	} else if (!strcmp(name, "keycreate")) {
		error = avc_has_perm(&selinux_state,
				     mysid, sid, SECCLASS_KEY, KEY__CREATE,
				     NULL);
		if (error)
			goto abort_change;
		tsec->keycreate_sid = sid;
	} else if (!strcmp(name, "sockcreate")) {
		tsec->sockcreate_sid = sid;
	} else if (!strcmp(name, "current")) {
		error = -EINVAL;
		if (sid == 0)
			goto abort_change;

		/* Only allow single threaded processes to change context */
		error = -EPERM;
		if (!current_is_single_threaded()) {
			error = security_bounded_transition(&selinux_state,
							    tsec->sid, sid);
			if (error)
				goto abort_change;
		}

		/* Check permissions for the transition. */
		error = avc_has_perm(&selinux_state,
				     tsec->sid, sid, SECCLASS_PROCESS,
				     PROCESS__DYNTRANSITION, NULL);
		if (error)
			goto abort_change;

		/* Check for ptracing, and update the task SID if ok.
		   Otherwise, leave SID unchanged and fail. */
		ptsid = ptrace_parent_sid();
		if (ptsid != 0) {
			error = avc_has_perm(&selinux_state,
					     ptsid, sid, SECCLASS_PROCESS,
					     PROCESS__PTRACE, NULL);
			if (error)
				goto abort_change;
		}

		tsec->sid = sid;
	} else {
		error = -EINVAL;
		goto abort_change;
	}

	commit_creds(new);
	return size;

abort_change:
	abort_creds(new);
	return error;
}

static int selinux_ismaclabel(const char *name)
{
	return (strcmp(name, XATTR_SELINUX_SUFFIX) == 0);
}

static int selinux_secid_to_secctx(u32 secid, char **secdata, u32 *seclen)
{
	return security_sid_to_context(&selinux_state, secid,
				       secdata, seclen);
}

static int selinux_secctx_to_secid(const char *secdata, u32 seclen, u32 *secid)
{
	return security_context_to_sid(&selinux_state, secdata, seclen,
				       secid, GFP_KERNEL);
}

static void selinux_release_secctx(char *secdata, u32 seclen)
{
	kfree(secdata);
}

static void selinux_inode_invalidate_secctx(struct inode *inode)
{
	struct inode_security_struct *isec = inode->i_security;

	spin_lock(&isec->lock);
	isec->initialized = LABEL_INVALID;
	spin_unlock(&isec->lock);
}

/*
 *	called with inode->i_mutex locked
 */
static int selinux_inode_notifysecctx(struct inode *inode, void *ctx, u32 ctxlen)
{
	int rc = selinux_inode_setsecurity(inode, XATTR_SELINUX_SUFFIX,
					   ctx, ctxlen, 0);
	/* Do not return error when suppressing label (SBLABEL_MNT not set). */
	return rc == -EOPNOTSUPP ? 0 : rc;
}

/*
 *	called with inode->i_mutex locked
 */
static int selinux_inode_setsecctx(struct dentry *dentry, void *ctx, u32 ctxlen)
{
	return __vfs_setxattr_noperm(dentry, XATTR_NAME_SELINUX, ctx, ctxlen, 0);
}

static int selinux_inode_getsecctx(struct inode *inode, void **ctx, u32 *ctxlen)
{
	int len = 0;
	len = selinux_inode_getsecurity(inode, XATTR_SELINUX_SUFFIX,
						ctx, true);
	if (len < 0)
		return len;
	*ctxlen = len;
	return 0;
}
#ifdef CONFIG_KEYS

static int selinux_key_alloc(struct key *k, const struct cred *cred,
			     unsigned long flags)
{
	const struct task_security_struct *tsec;
	struct key_security_struct *ksec;

	ksec = kzalloc(sizeof(struct key_security_struct), GFP_KERNEL);
	if (!ksec)
		return -ENOMEM;

	tsec = cred->security;
	if (tsec->keycreate_sid)
		ksec->sid = tsec->keycreate_sid;
	else
		ksec->sid = tsec->sid;

	k->security = ksec;
	return 0;
}

static void selinux_key_free(struct key *k)
{
	struct key_security_struct *ksec = k->security;

	k->security = NULL;
	kfree(ksec);
}

static int selinux_key_permission(key_ref_t key_ref,
				  const struct cred *cred,
				  unsigned perm)
{
	struct key *key;
	struct key_security_struct *ksec;
	u32 sid;

	/* if no specific permissions are requested, we skip the
	   permission check. No serious, additional covert channels
	   appear to be created. */
	if (perm == 0)
		return 0;

	sid = cred_sid(cred);

	key = key_ref_to_ptr(key_ref);
	ksec = key->security;

	return avc_has_perm(&selinux_state,
			    sid, ksec->sid, SECCLASS_KEY, perm, NULL);
}

static int selinux_key_getsecurity(struct key *key, char **_buffer)
{
	struct key_security_struct *ksec = key->security;
	char *context = NULL;
	unsigned len;
	int rc;

	rc = security_sid_to_context(&selinux_state, ksec->sid,
				     &context, &len);
	if (!rc)
		rc = len;
	*_buffer = context;
	return rc;
}
#endif

#ifdef CONFIG_SECURITY_INFINIBAND
static int selinux_ib_pkey_access(void *ib_sec, u64 subnet_prefix, u16 pkey_val)
{
	struct common_audit_data ad;
	int err;
	u32 sid = 0;
	struct ib_security_struct *sec = ib_sec;
	struct lsm_ibpkey_audit ibpkey;

	err = sel_ib_pkey_sid(subnet_prefix, pkey_val, &sid);
	if (err)
		return err;

	ad.type = LSM_AUDIT_DATA_IBPKEY;
	ibpkey.subnet_prefix = subnet_prefix;
	ibpkey.pkey = pkey_val;
	ad.u.ibpkey = &ibpkey;
	return avc_has_perm(&selinux_state,
			    sec->sid, sid,
			    SECCLASS_INFINIBAND_PKEY,
			    INFINIBAND_PKEY__ACCESS, &ad);
}

static int selinux_ib_endport_manage_subnet(void *ib_sec, const char *dev_name,
					    u8 port_num)
{
	struct common_audit_data ad;
	int err;
	u32 sid = 0;
	struct ib_security_struct *sec = ib_sec;
	struct lsm_ibendport_audit ibendport;

	err = security_ib_endport_sid(&selinux_state, dev_name, port_num,
				      &sid);

	if (err)
		return err;

	ad.type = LSM_AUDIT_DATA_IBENDPORT;
	strncpy(ibendport.dev_name, dev_name, sizeof(ibendport.dev_name));
	ibendport.port = port_num;
	ad.u.ibendport = &ibendport;
	return avc_has_perm(&selinux_state,
			    sec->sid, sid,
			    SECCLASS_INFINIBAND_ENDPORT,
			    INFINIBAND_ENDPORT__MANAGE_SUBNET, &ad);
}

static int selinux_ib_alloc_security(void **ib_sec)
{
	struct ib_security_struct *sec;

	sec = kzalloc(sizeof(*sec), GFP_KERNEL);
	if (!sec)
		return -ENOMEM;
	sec->sid = current_sid();

	*ib_sec = sec;
	return 0;
}

static void selinux_ib_free_security(void *ib_sec)
{
	kfree(ib_sec);
}
#endif

#ifdef CONFIG_BPF_SYSCALL
static int selinux_bpf(int cmd, union bpf_attr *attr,
				     unsigned int size)
{
	u32 sid = current_sid();
	int ret;

	switch (cmd) {
	case BPF_MAP_CREATE:
		ret = avc_has_perm(&selinux_state,
				   sid, sid, SECCLASS_BPF, BPF__MAP_CREATE,
				   NULL);
		break;
	case BPF_PROG_LOAD:
		ret = avc_has_perm(&selinux_state,
				   sid, sid, SECCLASS_BPF, BPF__PROG_LOAD,
				   NULL);
		break;
	default:
		ret = 0;
		break;
	}

	return ret;
}

static u32 bpf_map_fmode_to_av(fmode_t fmode)
{
	u32 av = 0;

	if (fmode & FMODE_READ)
		av |= BPF__MAP_READ;
	if (fmode & FMODE_WRITE)
		av |= BPF__MAP_WRITE;
	return av;
}

/* This function will check the file pass through unix socket or binder to see
 * if it is a bpf related object. And apply correspinding checks on the bpf
 * object based on the type. The bpf maps and programs, not like other files and
 * socket, are using a shared anonymous inode inside the kernel as their inode.
 * So checking that inode cannot identify if the process have privilege to
 * access the bpf object and that's why we have to add this additional check in
 * selinux_file_receive and selinux_binder_transfer_files.
 */
static int bpf_fd_pass(struct file *file, u32 sid)
{
	struct bpf_security_struct *bpfsec;
	struct bpf_prog *prog;
	struct bpf_map *map;
	int ret;

	if (file->f_op == &bpf_map_fops) {
		map = file->private_data;
		bpfsec = map->security;
		ret = avc_has_perm(&selinux_state,
				   sid, bpfsec->sid, SECCLASS_BPF,
				   bpf_map_fmode_to_av(file->f_mode), NULL);
		if (ret)
			return ret;
	} else if (file->f_op == &bpf_prog_fops) {
		prog = file->private_data;
		bpfsec = prog->aux->security;
		ret = avc_has_perm(&selinux_state,
				   sid, bpfsec->sid, SECCLASS_BPF,
				   BPF__PROG_RUN, NULL);
		if (ret)
			return ret;
	}
	return 0;
}

static int selinux_bpf_map(struct bpf_map *map, fmode_t fmode)
{
	u32 sid = current_sid();
	struct bpf_security_struct *bpfsec;

	bpfsec = map->security;
	return avc_has_perm(&selinux_state,
			    sid, bpfsec->sid, SECCLASS_BPF,
			    bpf_map_fmode_to_av(fmode), NULL);
}

static int selinux_bpf_prog(struct bpf_prog *prog)
{
	u32 sid = current_sid();
	struct bpf_security_struct *bpfsec;

	bpfsec = prog->aux->security;
	return avc_has_perm(&selinux_state,
			    sid, bpfsec->sid, SECCLASS_BPF,
			    BPF__PROG_RUN, NULL);
}

static int selinux_bpf_map_alloc(struct bpf_map *map)
{
	struct bpf_security_struct *bpfsec;

	bpfsec = kzalloc(sizeof(*bpfsec), GFP_KERNEL);
	if (!bpfsec)
		return -ENOMEM;

	bpfsec->sid = current_sid();
	map->security = bpfsec;

	return 0;
}

static void selinux_bpf_map_free(struct bpf_map *map)
{
	struct bpf_security_struct *bpfsec = map->security;

	map->security = NULL;
	kfree(bpfsec);
}

static int selinux_bpf_prog_alloc(struct bpf_prog_aux *aux)
{
	struct bpf_security_struct *bpfsec;

	bpfsec = kzalloc(sizeof(*bpfsec), GFP_KERNEL);
	if (!bpfsec)
		return -ENOMEM;

	bpfsec->sid = current_sid();
	aux->security = bpfsec;

	return 0;
}

static void selinux_bpf_prog_free(struct bpf_prog_aux *aux)
{
	struct bpf_security_struct *bpfsec = aux->security;

	aux->security = NULL;
	kfree(bpfsec);
}
#endif


#ifdef CONFIG_PERF_EVENTS
static int selinux_perf_event_open(struct perf_event_attr *attr, int type)
{
	u32 requested, sid = current_sid();

	if (type == PERF_SECURITY_OPEN)
		requested = PERF_EVENT__OPEN;
	else if (type == PERF_SECURITY_CPU)
		requested = PERF_EVENT__CPU;
	else if (type == PERF_SECURITY_KERNEL)
		requested = PERF_EVENT__KERNEL;
	else if (type == PERF_SECURITY_TRACEPOINT)
		requested = PERF_EVENT__TRACEPOINT;
	else
		return -EINVAL;

	return avc_has_perm(&selinux_state, sid, sid, SECCLASS_PERF_EVENT,
			    requested, NULL);
}

static int selinux_perf_event_alloc(struct perf_event *event)
{
	struct perf_event_security_struct *perfsec;

	perfsec = kzalloc(sizeof(*perfsec), GFP_KERNEL);
	if (!perfsec)
		return -ENOMEM;

	perfsec->sid = current_sid();
	event->security = perfsec;

	return 0;
}

static void selinux_perf_event_free(struct perf_event *event)
{
	struct perf_event_security_struct *perfsec = event->security;

	event->security = NULL;
	kfree(perfsec);
}

static int selinux_perf_event_read(struct perf_event *event)
{
	struct perf_event_security_struct *perfsec = event->security;
	u32 sid = current_sid();

	return avc_has_perm(&selinux_state, sid, perfsec->sid,
			    SECCLASS_PERF_EVENT, PERF_EVENT__READ, NULL);
}

static int selinux_perf_event_write(struct perf_event *event)
{
	struct perf_event_security_struct *perfsec = event->security;
	u32 sid = current_sid();

	return avc_has_perm(&selinux_state, sid, perfsec->sid,
			    SECCLASS_PERF_EVENT, PERF_EVENT__WRITE, NULL);
}
#endif

static struct security_hook_list selinux_hooks[] __lsm_ro_after_init = {
	LSM_HOOK_INIT(binder_set_context_mgr, selinux_binder_set_context_mgr),
	LSM_HOOK_INIT(binder_transaction, selinux_binder_transaction),
	LSM_HOOK_INIT(binder_transfer_binder, selinux_binder_transfer_binder),
	LSM_HOOK_INIT(binder_transfer_file, selinux_binder_transfer_file),

	LSM_HOOK_INIT(ptrace_access_check, selinux_ptrace_access_check),
	LSM_HOOK_INIT(ptrace_traceme, selinux_ptrace_traceme),
	LSM_HOOK_INIT(capget, selinux_capget),
	LSM_HOOK_INIT(capset, selinux_capset),
	LSM_HOOK_INIT(capable, selinux_capable),
	LSM_HOOK_INIT(quotactl, selinux_quotactl),
	LSM_HOOK_INIT(quota_on, selinux_quota_on),
	LSM_HOOK_INIT(syslog, selinux_syslog),
	LSM_HOOK_INIT(vm_enough_memory, selinux_vm_enough_memory),

	LSM_HOOK_INIT(netlink_send, selinux_netlink_send),

	LSM_HOOK_INIT(bprm_set_creds, selinux_bprm_set_creds),
	LSM_HOOK_INIT(bprm_committing_creds, selinux_bprm_committing_creds),
	LSM_HOOK_INIT(bprm_committed_creds, selinux_bprm_committed_creds),

	LSM_HOOK_INIT(sb_alloc_security, selinux_sb_alloc_security),
	LSM_HOOK_INIT(sb_free_security, selinux_sb_free_security),
	LSM_HOOK_INIT(sb_copy_data, selinux_sb_copy_data),
	LSM_HOOK_INIT(sb_remount, selinux_sb_remount),
	LSM_HOOK_INIT(sb_kern_mount, selinux_sb_kern_mount),
	LSM_HOOK_INIT(sb_show_options, selinux_sb_show_options),
	LSM_HOOK_INIT(sb_statfs, selinux_sb_statfs),
	LSM_HOOK_INIT(sb_mount, selinux_mount),
	LSM_HOOK_INIT(sb_umount, selinux_umount),
	LSM_HOOK_INIT(sb_set_mnt_opts, selinux_set_mnt_opts),
	LSM_HOOK_INIT(sb_clone_mnt_opts, selinux_sb_clone_mnt_opts),
	LSM_HOOK_INIT(sb_parse_opts_str, selinux_parse_opts_str),

	LSM_HOOK_INIT(dentry_init_security, selinux_dentry_init_security),
	LSM_HOOK_INIT(dentry_create_files_as, selinux_dentry_create_files_as),

	LSM_HOOK_INIT(inode_alloc_security, selinux_inode_alloc_security),
	LSM_HOOK_INIT(inode_free_security, selinux_inode_free_security),
	LSM_HOOK_INIT(inode_init_security, selinux_inode_init_security),
	LSM_HOOK_INIT(inode_create, selinux_inode_create),
	LSM_HOOK_INIT(inode_link, selinux_inode_link),
	LSM_HOOK_INIT(inode_unlink, selinux_inode_unlink),
	LSM_HOOK_INIT(inode_symlink, selinux_inode_symlink),
	LSM_HOOK_INIT(inode_mkdir, selinux_inode_mkdir),
	LSM_HOOK_INIT(inode_rmdir, selinux_inode_rmdir),
	LSM_HOOK_INIT(inode_mknod, selinux_inode_mknod),
	LSM_HOOK_INIT(inode_rename, selinux_inode_rename),
	LSM_HOOK_INIT(inode_readlink, selinux_inode_readlink),
	LSM_HOOK_INIT(inode_follow_link, selinux_inode_follow_link),
	LSM_HOOK_INIT(inode_permission, selinux_inode_permission),
	LSM_HOOK_INIT(inode_setattr, selinux_inode_setattr),
	LSM_HOOK_INIT(inode_getattr, selinux_inode_getattr),
	LSM_HOOK_INIT(inode_setxattr, selinux_inode_setxattr),
	LSM_HOOK_INIT(inode_post_setxattr, selinux_inode_post_setxattr),
	LSM_HOOK_INIT(inode_getxattr, selinux_inode_getxattr),
	LSM_HOOK_INIT(inode_listxattr, selinux_inode_listxattr),
	LSM_HOOK_INIT(inode_removexattr, selinux_inode_removexattr),
	LSM_HOOK_INIT(inode_getsecurity, selinux_inode_getsecurity),
	LSM_HOOK_INIT(inode_setsecurity, selinux_inode_setsecurity),
	LSM_HOOK_INIT(inode_listsecurity, selinux_inode_listsecurity),
	LSM_HOOK_INIT(inode_getsecid, selinux_inode_getsecid),
	LSM_HOOK_INIT(inode_copy_up, selinux_inode_copy_up),
	LSM_HOOK_INIT(inode_copy_up_xattr, selinux_inode_copy_up_xattr),

	LSM_HOOK_INIT(file_permission, selinux_file_permission),
	LSM_HOOK_INIT(file_alloc_security, selinux_file_alloc_security),
	LSM_HOOK_INIT(file_free_security, selinux_file_free_security),
	LSM_HOOK_INIT(file_ioctl, selinux_file_ioctl),
	LSM_HOOK_INIT(mmap_file, selinux_mmap_file),
	LSM_HOOK_INIT(mmap_addr, selinux_mmap_addr),
	LSM_HOOK_INIT(file_mprotect, selinux_file_mprotect),
	LSM_HOOK_INIT(file_lock, selinux_file_lock),
	LSM_HOOK_INIT(file_fcntl, selinux_file_fcntl),
	LSM_HOOK_INIT(file_set_fowner, selinux_file_set_fowner),
	LSM_HOOK_INIT(file_send_sigiotask, selinux_file_send_sigiotask),
	LSM_HOOK_INIT(file_receive, selinux_file_receive),

	LSM_HOOK_INIT(file_open, selinux_file_open),

	LSM_HOOK_INIT(task_alloc, selinux_task_alloc),
	LSM_HOOK_INIT(cred_alloc_blank, selinux_cred_alloc_blank),
	LSM_HOOK_INIT(cred_free, selinux_cred_free),
	LSM_HOOK_INIT(cred_prepare, selinux_cred_prepare),
	LSM_HOOK_INIT(cred_transfer, selinux_cred_transfer),
	LSM_HOOK_INIT(kernel_act_as, selinux_kernel_act_as),
	LSM_HOOK_INIT(kernel_create_files_as, selinux_kernel_create_files_as),
	LSM_HOOK_INIT(kernel_module_request, selinux_kernel_module_request),
	LSM_HOOK_INIT(kernel_read_file, selinux_kernel_read_file),
	LSM_HOOK_INIT(task_setpgid, selinux_task_setpgid),
	LSM_HOOK_INIT(task_getpgid, selinux_task_getpgid),
	LSM_HOOK_INIT(task_getsid, selinux_task_getsid),
	LSM_HOOK_INIT(task_getsecid, selinux_task_getsecid),
	LSM_HOOK_INIT(task_setnice, selinux_task_setnice),
	LSM_HOOK_INIT(task_setioprio, selinux_task_setioprio),
	LSM_HOOK_INIT(task_getioprio, selinux_task_getioprio),
	LSM_HOOK_INIT(task_prlimit, selinux_task_prlimit),
	LSM_HOOK_INIT(task_setrlimit, selinux_task_setrlimit),
	LSM_HOOK_INIT(task_setscheduler, selinux_task_setscheduler),
	LSM_HOOK_INIT(task_getscheduler, selinux_task_getscheduler),
	LSM_HOOK_INIT(task_movememory, selinux_task_movememory),
	LSM_HOOK_INIT(task_kill, selinux_task_kill),
	LSM_HOOK_INIT(task_to_inode, selinux_task_to_inode),

	LSM_HOOK_INIT(ipc_permission, selinux_ipc_permission),
	LSM_HOOK_INIT(ipc_getsecid, selinux_ipc_getsecid),

	LSM_HOOK_INIT(msg_msg_alloc_security, selinux_msg_msg_alloc_security),
	LSM_HOOK_INIT(msg_msg_free_security, selinux_msg_msg_free_security),

	LSM_HOOK_INIT(msg_queue_alloc_security,
			selinux_msg_queue_alloc_security),
	LSM_HOOK_INIT(msg_queue_free_security, selinux_msg_queue_free_security),
	LSM_HOOK_INIT(msg_queue_associate, selinux_msg_queue_associate),
	LSM_HOOK_INIT(msg_queue_msgctl, selinux_msg_queue_msgctl),
	LSM_HOOK_INIT(msg_queue_msgsnd, selinux_msg_queue_msgsnd),
	LSM_HOOK_INIT(msg_queue_msgrcv, selinux_msg_queue_msgrcv),

	LSM_HOOK_INIT(shm_alloc_security, selinux_shm_alloc_security),
	LSM_HOOK_INIT(shm_free_security, selinux_shm_free_security),
	LSM_HOOK_INIT(shm_associate, selinux_shm_associate),
	LSM_HOOK_INIT(shm_shmctl, selinux_shm_shmctl),
	LSM_HOOK_INIT(shm_shmat, selinux_shm_shmat),

	LSM_HOOK_INIT(sem_alloc_security, selinux_sem_alloc_security),
	LSM_HOOK_INIT(sem_free_security, selinux_sem_free_security),
	LSM_HOOK_INIT(sem_associate, selinux_sem_associate),
	LSM_HOOK_INIT(sem_semctl, selinux_sem_semctl),
	LSM_HOOK_INIT(sem_semop, selinux_sem_semop),

	LSM_HOOK_INIT(d_instantiate, selinux_d_instantiate),

	LSM_HOOK_INIT(getprocattr, selinux_getprocattr),
	LSM_HOOK_INIT(setprocattr, selinux_setprocattr),

	LSM_HOOK_INIT(ismaclabel, selinux_ismaclabel),
	LSM_HOOK_INIT(secid_to_secctx, selinux_secid_to_secctx),
	LSM_HOOK_INIT(secctx_to_secid, selinux_secctx_to_secid),
	LSM_HOOK_INIT(release_secctx, selinux_release_secctx),
	LSM_HOOK_INIT(inode_invalidate_secctx, selinux_inode_invalidate_secctx),
	LSM_HOOK_INIT(inode_notifysecctx, selinux_inode_notifysecctx),
	LSM_HOOK_INIT(inode_setsecctx, selinux_inode_setsecctx),
	LSM_HOOK_INIT(inode_getsecctx, selinux_inode_getsecctx),

	LSM_HOOK_INIT(unix_stream_connect, selinux_socket_unix_stream_connect),
	LSM_HOOK_INIT(unix_may_send, selinux_socket_unix_may_send),

	LSM_HOOK_INIT(socket_create, selinux_socket_create),
	LSM_HOOK_INIT(socket_post_create, selinux_socket_post_create),
	LSM_HOOK_INIT(socket_bind, selinux_socket_bind),
	LSM_HOOK_INIT(socket_connect, selinux_socket_connect),
	LSM_HOOK_INIT(socket_listen, selinux_socket_listen),
	LSM_HOOK_INIT(socket_accept, selinux_socket_accept),
	LSM_HOOK_INIT(socket_sendmsg, selinux_socket_sendmsg),
	LSM_HOOK_INIT(socket_recvmsg, selinux_socket_recvmsg),
	LSM_HOOK_INIT(socket_getsockname, selinux_socket_getsockname),
	LSM_HOOK_INIT(socket_getpeername, selinux_socket_getpeername),
	LSM_HOOK_INIT(socket_getsockopt, selinux_socket_getsockopt),
	LSM_HOOK_INIT(socket_setsockopt, selinux_socket_setsockopt),
	LSM_HOOK_INIT(socket_shutdown, selinux_socket_shutdown),
	LSM_HOOK_INIT(socket_sock_rcv_skb, selinux_socket_sock_rcv_skb),
	LSM_HOOK_INIT(socket_getpeersec_stream,
			selinux_socket_getpeersec_stream),
	LSM_HOOK_INIT(socket_getpeersec_dgram, selinux_socket_getpeersec_dgram),
	LSM_HOOK_INIT(sk_alloc_security, selinux_sk_alloc_security),
	LSM_HOOK_INIT(sk_free_security, selinux_sk_free_security),
	LSM_HOOK_INIT(sk_clone_security, selinux_sk_clone_security),
	LSM_HOOK_INIT(sk_getsecid, selinux_sk_getsecid),
	LSM_HOOK_INIT(sock_graft, selinux_sock_graft),
	LSM_HOOK_INIT(inet_conn_request, selinux_inet_conn_request),
	LSM_HOOK_INIT(inet_csk_clone, selinux_inet_csk_clone),
	LSM_HOOK_INIT(inet_conn_established, selinux_inet_conn_established),
	LSM_HOOK_INIT(secmark_relabel_packet, selinux_secmark_relabel_packet),
	LSM_HOOK_INIT(secmark_refcount_inc, selinux_secmark_refcount_inc),
	LSM_HOOK_INIT(secmark_refcount_dec, selinux_secmark_refcount_dec),
	LSM_HOOK_INIT(req_classify_flow, selinux_req_classify_flow),
	LSM_HOOK_INIT(tun_dev_alloc_security, selinux_tun_dev_alloc_security),
	LSM_HOOK_INIT(tun_dev_free_security, selinux_tun_dev_free_security),
	LSM_HOOK_INIT(tun_dev_create, selinux_tun_dev_create),
	LSM_HOOK_INIT(tun_dev_attach_queue, selinux_tun_dev_attach_queue),
	LSM_HOOK_INIT(tun_dev_attach, selinux_tun_dev_attach),
	LSM_HOOK_INIT(tun_dev_open, selinux_tun_dev_open),
#ifdef CONFIG_SECURITY_INFINIBAND
	LSM_HOOK_INIT(ib_pkey_access, selinux_ib_pkey_access),
	LSM_HOOK_INIT(ib_endport_manage_subnet,
		      selinux_ib_endport_manage_subnet),
	LSM_HOOK_INIT(ib_alloc_security, selinux_ib_alloc_security),
	LSM_HOOK_INIT(ib_free_security, selinux_ib_free_security),
#endif
#ifdef CONFIG_SECURITY_NETWORK_XFRM
	LSM_HOOK_INIT(xfrm_policy_alloc_security, selinux_xfrm_policy_alloc),
	LSM_HOOK_INIT(xfrm_policy_clone_security, selinux_xfrm_policy_clone),
	LSM_HOOK_INIT(xfrm_policy_free_security, selinux_xfrm_policy_free),
	LSM_HOOK_INIT(xfrm_policy_delete_security, selinux_xfrm_policy_delete),
	LSM_HOOK_INIT(xfrm_state_alloc, selinux_xfrm_state_alloc),
	LSM_HOOK_INIT(xfrm_state_alloc_acquire,
			selinux_xfrm_state_alloc_acquire),
	LSM_HOOK_INIT(xfrm_state_free_security, selinux_xfrm_state_free),
	LSM_HOOK_INIT(xfrm_state_delete_security, selinux_xfrm_state_delete),
	LSM_HOOK_INIT(xfrm_policy_lookup, selinux_xfrm_policy_lookup),
	LSM_HOOK_INIT(xfrm_state_pol_flow_match,
			selinux_xfrm_state_pol_flow_match),
	LSM_HOOK_INIT(xfrm_decode_session, selinux_xfrm_decode_session),
#endif

#ifdef CONFIG_KEYS
	LSM_HOOK_INIT(key_alloc, selinux_key_alloc),
	LSM_HOOK_INIT(key_free, selinux_key_free),
	LSM_HOOK_INIT(key_permission, selinux_key_permission),
	LSM_HOOK_INIT(key_getsecurity, selinux_key_getsecurity),
#endif

#ifdef CONFIG_AUDIT
	LSM_HOOK_INIT(audit_rule_init, selinux_audit_rule_init),
	LSM_HOOK_INIT(audit_rule_known, selinux_audit_rule_known),
	LSM_HOOK_INIT(audit_rule_match, selinux_audit_rule_match),
	LSM_HOOK_INIT(audit_rule_free, selinux_audit_rule_free),
#endif

#ifdef CONFIG_BPF_SYSCALL
	LSM_HOOK_INIT(bpf, selinux_bpf),
	LSM_HOOK_INIT(bpf_map, selinux_bpf_map),
	LSM_HOOK_INIT(bpf_prog, selinux_bpf_prog),
	LSM_HOOK_INIT(bpf_map_alloc_security, selinux_bpf_map_alloc),
	LSM_HOOK_INIT(bpf_prog_alloc_security, selinux_bpf_prog_alloc),
	LSM_HOOK_INIT(bpf_map_free_security, selinux_bpf_map_free),
	LSM_HOOK_INIT(bpf_prog_free_security, selinux_bpf_prog_free),
#endif

#ifdef CONFIG_PERF_EVENTS
	LSM_HOOK_INIT(perf_event_open, selinux_perf_event_open),
	LSM_HOOK_INIT(perf_event_alloc, selinux_perf_event_alloc),
	LSM_HOOK_INIT(perf_event_free, selinux_perf_event_free),
	LSM_HOOK_INIT(perf_event_read, selinux_perf_event_read),
	LSM_HOOK_INIT(perf_event_write, selinux_perf_event_write),
#endif
};

static __init int selinux_init(void)
{
	if (!security_module_enable("selinux")) {
		selinux_enabled = 0;
		return 0;
	}

	if (!selinux_enabled) {
		printk(KERN_INFO "SELinux:  Disabled at boot.\n");
		return 0;
	}

	printk(KERN_INFO "SELinux:  Initializing.\n");

	memset(&selinux_state, 0, sizeof(selinux_state));
	enforcing_set(&selinux_state, selinux_enforcing_boot);
	selinux_state.checkreqprot = selinux_checkreqprot_boot;
	selinux_ss_init(&selinux_state.ss);
	selinux_avc_init(&selinux_state.avc);

	/* Set the security state for the initial task. */
	cred_init_security();

	default_noexec = !(VM_DATA_DEFAULT_FLAGS & VM_EXEC);

	sel_inode_cache = kmem_cache_create("selinux_inode_security",
					    sizeof(struct inode_security_struct),
					    0, SLAB_PANIC, NULL);
	file_security_cache = kmem_cache_create("selinux_file_security",
					    sizeof(struct file_security_struct),
					    0, SLAB_PANIC, NULL);
	avc_init();

	avtab_cache_init();

	ebitmap_cache_init();

	hashtab_cache_init();

	security_add_hooks(selinux_hooks, ARRAY_SIZE(selinux_hooks), "selinux");

	if (avc_add_callback(selinux_netcache_avc_callback, AVC_CALLBACK_RESET))
		panic("SELinux: Unable to register AVC netcache callback\n");

	if (avc_add_callback(selinux_lsm_notifier_avc_callback, AVC_CALLBACK_RESET))
		panic("SELinux: Unable to register AVC LSM notifier callback\n");

	if (selinux_enforcing_boot)
		printk(KERN_DEBUG "SELinux:  Starting in enforcing mode\n");
	else
		printk(KERN_DEBUG "SELinux:  Starting in permissive mode\n");

	return 0;
}

static void delayed_superblock_init(struct super_block *sb, void *unused)
{
	superblock_doinit(sb, NULL);
}

void selinux_complete_init(void)
{
	printk(KERN_DEBUG "SELinux:  Completing initialization.\n");

	/* Set up any superblocks initialized prior to the policy load. */
	printk(KERN_DEBUG "SELinux:  Setting up existing superblocks.\n");
	iterate_supers(delayed_superblock_init, NULL);
}

/* SELinux requires early initialization in order to label
   all processes and objects when they are created. */
security_initcall(selinux_init);

#if defined(CONFIG_NETFILTER)

static const struct nf_hook_ops selinux_nf_ops[] = {
	{
		.hook =		selinux_ipv4_postroute,
		.pf =		NFPROTO_IPV4,
		.hooknum =	NF_INET_POST_ROUTING,
		.priority =	NF_IP_PRI_SELINUX_LAST,
	},
	{
		.hook =		selinux_ipv4_forward,
		.pf =		NFPROTO_IPV4,
		.hooknum =	NF_INET_FORWARD,
		.priority =	NF_IP_PRI_SELINUX_FIRST,
	},
	{
		.hook =		selinux_ipv4_output,
		.pf =		NFPROTO_IPV4,
		.hooknum =	NF_INET_LOCAL_OUT,
		.priority =	NF_IP_PRI_SELINUX_FIRST,
	},
#if IS_ENABLED(CONFIG_IPV6)
	{
		.hook =		selinux_ipv6_postroute,
		.pf =		NFPROTO_IPV6,
		.hooknum =	NF_INET_POST_ROUTING,
		.priority =	NF_IP6_PRI_SELINUX_LAST,
	},
	{
		.hook =		selinux_ipv6_forward,
		.pf =		NFPROTO_IPV6,
		.hooknum =	NF_INET_FORWARD,
		.priority =	NF_IP6_PRI_SELINUX_FIRST,
	},
	{
		.hook =		selinux_ipv6_output,
		.pf =		NFPROTO_IPV6,
		.hooknum =	NF_INET_LOCAL_OUT,
		.priority =	NF_IP6_PRI_SELINUX_FIRST,
	},
#endif	/* IPV6 */
};

static int __net_init selinux_nf_register(struct net *net)
{
	return nf_register_net_hooks(net, selinux_nf_ops,
				     ARRAY_SIZE(selinux_nf_ops));
}

static void __net_exit selinux_nf_unregister(struct net *net)
{
	nf_unregister_net_hooks(net, selinux_nf_ops,
				ARRAY_SIZE(selinux_nf_ops));
}

static struct pernet_operations selinux_net_ops = {
	.init = selinux_nf_register,
	.exit = selinux_nf_unregister,
};

static int __init selinux_nf_ip_init(void)
{
	int err;

	if (!selinux_enabled)
		return 0;

	printk(KERN_DEBUG "SELinux:  Registering netfilter hooks\n");

	err = register_pernet_subsys(&selinux_net_ops);
	if (err)
		panic("SELinux: register_pernet_subsys: error %d\n", err);

	return 0;
}
__initcall(selinux_nf_ip_init);

#ifdef CONFIG_SECURITY_SELINUX_DISABLE
static void selinux_nf_ip_exit(void)
{
	printk(KERN_DEBUG "SELinux:  Unregistering netfilter hooks\n");

	unregister_pernet_subsys(&selinux_net_ops);
}
#endif

#else /* CONFIG_NETFILTER */

#ifdef CONFIG_SECURITY_SELINUX_DISABLE
#define selinux_nf_ip_exit()
#endif

#endif /* CONFIG_NETFILTER */

#ifdef CONFIG_SECURITY_SELINUX_DISABLE
int selinux_disable(struct selinux_state *state)
{
	if (state->initialized) {
		/* Not permitted after initial policy load. */
		return -EINVAL;
	}

	if (state->disabled) {
		/* Only do this once. */
		return -EINVAL;
	}

	state->disabled = 1;

	printk(KERN_INFO "SELinux:  Disabled at runtime.\n");

	selinux_enabled = 0;

	security_delete_hooks(selinux_hooks, ARRAY_SIZE(selinux_hooks));

	/* Try to destroy the avc node cache */
	avc_disable();

	/* Unregister netfilter hooks. */
	selinux_nf_ip_exit();

	/* Unregister selinuxfs. */
	exit_sel_fs();

	return 0;
}
#endif<|MERGE_RESOLUTION|>--- conflicted
+++ resolved
@@ -2222,14 +2222,8 @@
 			return rc;
 	}
 
-<<<<<<< HEAD
-	return avc_has_perm(&selinux_state,
-			    fromsid, tosid, SECCLASS_BINDER, BINDER__CALL,
-			    NULL);
-=======
 	return avc_has_perm(&selinux_state, fromsid, tosid,
 			    SECCLASS_BINDER, BINDER__CALL, NULL);
->>>>>>> b296bf0c
 }
 
 static int selinux_binder_transfer_binder(const struct cred *from,
