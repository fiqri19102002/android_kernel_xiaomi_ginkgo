/*
 * Copyright (c) 2016-2020 The Linux Foundation. All rights reserved.
 *
 * Permission to use, copy, modify, and/or distribute this software for
 * any purpose with or without fee is hereby granted, provided that the
 * above copyright notice and this permission notice appear in all
 * copies.
 *
 * THE SOFTWARE IS PROVIDED "AS IS" AND THE AUTHOR DISCLAIMS ALL
 * WARRANTIES WITH REGARD TO THIS SOFTWARE INCLUDING ALL IMPLIED
 * WARRANTIES OF MERCHANTABILITY AND FITNESS. IN NO EVENT SHALL THE
 * AUTHOR BE LIABLE FOR ANY SPECIAL, DIRECT, INDIRECT, OR CONSEQUENTIAL
 * DAMAGES OR ANY DAMAGES WHATSOEVER RESULTING FROM LOSS OF USE, DATA OR
 * PROFITS, WHETHER IN AN ACTION OF CONTRACT, NEGLIGENCE OR OTHER
 * TORTIOUS ACTION, ARISING OUT OF OR IN CONNECTION WITH THE USE OR
 * PERFORMANCE OF THIS SOFTWARE.
 */

#ifndef __CDP_TXRX_MOB_DEF_H
#define __CDP_TXRX_MOB_DEF_H
#include <sir_types.h>
#include <htt.h>

#define TX_WMM_AC_NUM	4
#define ENABLE_DP_HIST_STATS
#define DP_RX_DISABLE_NDI_MDNS_FORWARDING

#define OL_TXQ_PAUSE_REASON_FW                (1 << 0)
#define OL_TXQ_PAUSE_REASON_PEER_UNAUTHORIZED (1 << 1)
#define OL_TXQ_PAUSE_REASON_TX_ABORT          (1 << 2)
#define OL_TXQ_PAUSE_REASON_VDEV_STOP         (1 << 3)
#define OL_TXQ_PAUSE_REASON_THERMAL_MITIGATION (1 << 4)

#define OL_TXRX_INVALID_NUM_PEERS (-1)


/* Maximum number of station supported by data path, including BC. */
#define WLAN_MAX_STA_COUNT  (HAL_NUM_STA)

/* The symbolic station ID return to HDD to specify the packet is bc/mc */
#define WLAN_RX_BCMC_STA_ID (WLAN_MAX_STA_COUNT + 1)

/* The symbolic station ID return to HDD to specify the packet is
       to soft-AP itself */
#define WLAN_RX_SAP_SELF_STA_ID (WLAN_MAX_STA_COUNT + 2)

/* is 802.11 address multicast/broadcast? */
#define IEEE80211_IS_MULTICAST(_a)  (*(_a) & 0x01)

#define MAX_PEERS 32

/*
 * Bins used for reporting delay histogram:
 * bin 0:  0 - 10  ms delay
 * bin 1: 10 - 20  ms delay
 * bin 2: 20 - 40  ms delay
 * bin 3: 40 - 80  ms delay
 * bin 4: 80 - 160 ms delay
 * bin 5: > 160 ms delay
 */
#define QCA_TX_DELAY_HIST_REPORT_BINS 6

/* BA actions */
#define IEEE80211_ACTION_BA_ADDBA_REQUEST       0       /* ADDBA request */
#define IEEE80211_ACTION_BA_ADDBA_RESPONSE      1       /* ADDBA response */
#define IEEE80211_ACTION_BA_DELBA               2       /* DELBA */

#define IEEE80211_BA_POLICY_DELAYED      0
#define IEEE80211_BA_POLICY_IMMEDIATE    1
#define IEEE80211_BA_AMSDU_SUPPORTED     1

/**
 * enum netif_action_type - Type of actions on netif queues
 * @WLAN_STOP_ALL_NETIF_QUEUE: stop all netif queues
 * @WLAN_START_ALL_NETIF_QUEUE: start all netif queues
 * @WLAN_WAKE_ALL_NETIF_QUEUE: wake all netif queues
 * @WLAN_STOP_ALL_NETIF_QUEUE_N_CARRIER: stop all queues and off carrier
 * @WLAN_START_ALL_NETIF_QUEUE_N_CARRIER: start all queues and on carrier
 * @WLAN_NETIF_TX_DISABLE: disable tx
 * @WLAN_NETIF_TX_DISABLE_N_CARRIER: disable tx and off carrier
 * @WLAN_NETIF_CARRIER_ON: on carrier
 * @WLAN_NETIF_CARRIER_OFF: off carrier
 * @WLAN_NETIF_PRIORITY_QUEUE_ON: start priority netif queues
 * @WLAN_NETIF_PRIORITY_QUEUE_OFF: stop priority netif queues
 * @WLAN_WAKE_NON_PRIORITY_QUEUE: wake non priority netif queues
 * @WLAN_STOP_NON_PRIORITY_QUEUE: stop non priority netif queues
 */
enum netif_action_type {
	WLAN_NETIF_ACTION_TYPE_NONE = 0,
	WLAN_STOP_ALL_NETIF_QUEUE = 1,
	WLAN_START_ALL_NETIF_QUEUE = 2,
	WLAN_WAKE_ALL_NETIF_QUEUE = 3,
	WLAN_STOP_ALL_NETIF_QUEUE_N_CARRIER = 4,
	WLAN_START_ALL_NETIF_QUEUE_N_CARRIER = 5,
	WLAN_NETIF_TX_DISABLE = 6,
	WLAN_NETIF_TX_DISABLE_N_CARRIER = 7,
	WLAN_NETIF_CARRIER_ON = 8,
	WLAN_NETIF_CARRIER_OFF = 9,
	WLAN_NETIF_PRIORITY_QUEUE_ON = 10,
	WLAN_NETIF_PRIORITY_QUEUE_OFF = 11,
	WLAN_NETIF_VO_QUEUE_ON = 12,
	WLAN_NETIF_VO_QUEUE_OFF = 13,
	WLAN_NETIF_VI_QUEUE_ON = 14,
	WLAN_NETIF_VI_QUEUE_OFF = 15,
	WLAN_NETIF_BE_BK_QUEUE_OFF = 16,
	WLAN_WAKE_NON_PRIORITY_QUEUE = 17,
	WLAN_STOP_NON_PRIORITY_QUEUE = 18,
	WLAN_NETIF_ACTION_TYPE_MAX,
};

/**
 * enum netif_reason_type - reason for netif queue action
 * @WLAN_CONTROL_PATH: action from control path
 * @WLAN_DATA_FLOW_CONTROL: because of flow control
 * @WLAN_FW_PAUSE: because of firmware pause
 * @WLAN_TX_ABORT: because of tx abort
 * @WLAN_VDEV_STOP: because of vdev stop
 * @WLAN_PEER_UNAUTHORISED: because of peer is unauthorised
 * @WLAN_THERMAL_MITIGATION: because of thermal mitigation
 */
enum netif_reason_type {
	WLAN_CONTROL_PATH = 1,
	WLAN_DATA_FLOW_CONTROL,
	WLAN_FW_PAUSE,
	WLAN_TX_ABORT,
	WLAN_VDEV_STOP,
	WLAN_PEER_UNAUTHORISED,
	WLAN_THERMAL_MITIGATION,
	WLAN_DATA_FLOW_CONTROL_PRIORITY,
	WLAN_REASON_TYPE_MAX,
};

enum ol_rx_err_type {
	OL_RX_ERR_DEFRAG_MIC,
	OL_RX_ERR_PN,
	OL_RX_ERR_UNKNOWN_PEER,
	OL_RX_ERR_MALFORMED,
	OL_RX_ERR_TKIP_MIC,
	OL_RX_ERR_DECRYPT,
	OL_RX_ERR_MPDU_LENGTH,
	OL_RX_ERR_ENCRYPT_REQUIRED,
	OL_RX_ERR_DUP,
	OL_RX_ERR_UNKNOWN,
	OL_RX_ERR_FCS,
	OL_RX_ERR_PRIVACY,
	OL_RX_ERR_NONE_FRAG,
	OL_RX_ERR_NONE = 0xFF
};

enum throttle_level {
	THROTTLE_LEVEL_0,
	THROTTLE_LEVEL_1,
	THROTTLE_LEVEL_2,
	THROTTLE_LEVEL_3,
	/* Invalid */
	THROTTLE_LEVEL_MAX,
};

enum {
	OL_TX_WMM_AC_BE,
	OL_TX_WMM_AC_BK,
	OL_TX_WMM_AC_VI,
	OL_TX_WMM_AC_VO,
	OL_TX_NUM_WMM_AC
};

/**
 * @enum ol_tx_spec
 * @brief indicate what non-standard transmission actions to apply
 * @details
 *  Indicate one or more of the following:
 *    - The tx frame already has a complete 802.11 header.
 *      Thus, skip 802.3/native-WiFi to 802.11 header encapsulation and
 *      A-MSDU aggregation.
 *    - The tx frame should not be aggregated (A-MPDU or A-MSDU)
 *    - The tx frame is already encrypted - don't attempt encryption.
 *    - The tx frame is a segment of a TCP jumbo frame.
 *    - This tx frame should not be unmapped and freed by the txrx layer
 *      after transmission, but instead given to a registered tx completion
 *      callback.
 *  More than one of these specification can apply, though typically
 *  only a single specification is applied to a tx frame.
 *  A compound specification can be created, as a bit-OR of these
 *  specifications.
 */
enum ol_tx_spec {
	OL_TX_SPEC_STD = 0x0,   /* do regular processing */
	OL_TX_SPEC_RAW = 0x1,   /* skip encap + A-MSDU aggr */
	OL_TX_SPEC_NO_AGGR = 0x2,       /* skip encap + all aggr */
	OL_TX_SPEC_NO_ENCRYPT = 0x4,    /* skip encap + encrypt */
	OL_TX_SPEC_TSO = 0x8,   /* TCP segmented */
	OL_TX_SPEC_NWIFI_NO_ENCRYPT = 0x10,     /* skip encrypt for nwifi */
	OL_TX_SPEC_NO_FREE = 0x20,      /* give to cb rather than free */
};

/**
 * @enum peer_debug_id_type: debug ids to track peer get_ref and release_ref
 * @brief Unique peer debug IDs to track the callers. Each new usage can add to
 *        this enum list to create a new "PEER_DEBUG_ID_".
 * @PEER_DEBUG_ID_OL_INTERNAL: debug id for OL internal usage
 * @PEER_DEBUG_ID_WMA_PKT_DROP: debug id for wma_is_pkt_drop_candidate API
 * @PEER_DEBUG_ID_WMA_ADDBA_REQ: debug id for ADDBA request
 * @PEER_DEBUG_ID_WMA_DELBA_REQ: debug id for DELBA request
 * @PEER_DEBUG_ID_LIM_SEND_ADDBA_RESP: debug id for send ADDBA response
 * @PEER_DEBUG_ID_OL_RX_THREAD: debug id for rx thread
 * @PEER_DEBUG_ID_WMA_CCMP_REPLAY_ATTACK: debug id for CCMP replay
 * @PEER_DEBUG_ID_WMA_DEL_BSS:debug id for remove BSS
 * @PEER_DEBUG_ID_WMA_VDEV_STOP_RESP:debug id for vdev stop response handler
 * @PEER_DEBUG_ID_OL_PEER_MAP:debug id for peer map/unmap
 * @PEER_DEBUG_ID_OL_PEER_ATTACH: debug id for peer attach/detach
 * @PEER_DEBUG_ID_OL_TXQ_VDEV_FL: debug id for vdev flush
 * @PEER_DEBUG_ID_OL_HASH_ERS:debug id for peer find hash erase
 * @PEER_DEBUG_ID_MAX: debug id MAX
 */
enum peer_debug_id_type {
	PEER_DEBUG_ID_OL_INTERNAL,
	PEER_DEBUG_ID_WMA_PKT_DROP,
	PEER_DEBUG_ID_WMA_ADDBA_REQ,
	PEER_DEBUG_ID_WMA_DELBA_REQ,
	PEER_DEBUG_ID_LIM_SEND_ADDBA_RESP,
	PEER_DEBUG_ID_OL_RX_THREAD,
	PEER_DEBUG_ID_WMA_CCMP_REPLAY_ATTACK,
	PEER_DEBUG_ID_WMA_DEL_BSS,
	PEER_DEBUG_ID_WMA_VDEV_STOP_RESP,
	PEER_DEBUG_ID_OL_PEER_MAP,
	PEER_DEBUG_ID_OL_PEER_ATTACH,
	PEER_DEBUG_ID_OL_TXQ_VDEV_FL,
	PEER_DEBUG_ID_OL_HASH_ERS,
	PEER_DEBUG_ID_OL_UNMAP_TIMER_WORK,
	PEER_DEBUG_ID_MAX
};

/**
 * struct ol_txrx_desc_type - txrx descriptor type
 * @is_qos_enabled: is station qos enabled
 * @is_wapi_supported: is station wapi supported
 * @peer_addr: peer mac address
 */
struct ol_txrx_desc_type {
	uint8_t is_qos_enabled;
	uint8_t is_wapi_supported;
	struct qdf_mac_addr peer_addr;
};

/**
 * struct ol_tx_sched_wrr_ac_specs_t - the wrr ac specs params structure
 * @wrr_skip_weight: map to ol_tx_sched_wrr_adv_category_info_t.specs.
 *                            wrr_skip_weight
 * @credit_threshold: map to ol_tx_sched_wrr_adv_category_info_t.specs.
 *                            credit_threshold
 * @send_limit: map to ol_tx_sched_wrr_adv_category_info_t.specs.
 *                            send_limit
 * @credit_reserve: map to ol_tx_sched_wrr_adv_category_info_t.specs.
 *                            credit_reserve
 * @discard_weight: map to ol_tx_sched_wrr_adv_category_info_t.specs.
 *                            discard_weight
 *
 * This structure is for wrr ac specs params set from user, it will update
 * its content corresponding to the ol_tx_sched_wrr_adv_category_info_t.specs.
 */
struct ol_tx_sched_wrr_ac_specs_t {
	int wrr_skip_weight;
	uint32_t credit_threshold;
	uint16_t send_limit;
	int credit_reserve;
	int discard_weight;
};

/**
 * struct txrx_pdev_cfg_param_t - configuration information
 * passed to the data path
 */
struct txrx_pdev_cfg_param_t {
	uint8_t is_full_reorder_offload;
	/* IPA Micro controller data path offload enable flag */
	uint8_t is_uc_offload_enabled;
	/* IPA Micro controller data path offload TX buffer count */
	uint32_t uc_tx_buffer_count;
	/* IPA Micro controller data path offload TX buffer size */
	uint32_t uc_tx_buffer_size;
	/* IPA Micro controller data path offload RX indication ring count */
	uint32_t uc_rx_indication_ring_count;
	/* IPA Micro controller data path offload TX partition base */
	uint32_t uc_tx_partition_base;
	/* IP, TCP and UDP checksum offload */
	bool ip_tcp_udp_checksum_offload;
	/* IP, TCP and UDP checksum offload for NAN Mode*/
	bool nan_ip_tcp_udp_checksum_offload;
	/* Rx processing in thread from TXRX */
	bool enable_rxthread;
	/* CE classification enabled through INI */
	bool ce_classify_enabled;
#if defined(QCA_LL_TX_FLOW_CONTROL_V2) || defined(QCA_LL_PDEV_TX_FLOW_CONTROL)
	/* Threshold to stop queue in percentage */
	uint32_t tx_flow_stop_queue_th;
	/* Start queue offset in percentage */
	uint32_t tx_flow_start_queue_offset;
#endif

#ifdef QCA_SUPPORT_TXRX_DRIVER_TCP_DEL_ACK
	/* enable the tcp delay ack feature in the driver */
	bool  del_ack_enable;
	/* timeout if no more tcp ack frames, unit is ms */
	uint16_t del_ack_timer_value;
	/* the maximum number of replaced tcp ack frames */
	uint16_t del_ack_pkt_count;
#endif

	struct ol_tx_sched_wrr_ac_specs_t ac_specs[TX_WMM_AC_NUM];
	bool gro_enable;
	bool tso_enable;
	bool lro_enable;
	bool enable_data_stall_detection;
	bool enable_flow_steering;
	bool disable_intra_bss_fwd;
<<<<<<< HEAD
=======

#ifdef WLAN_SUPPORT_TXRX_HL_BUNDLE
	uint16_t bundle_timer_value;
	uint16_t bundle_size;
#endif
>>>>>>> 4d3aee41
	uint8_t pktlog_buffer_size;
};

#ifdef IPA_OFFLOAD
/**
 * ol_txrx_ipa_resources - Resources needed for IPA
 */
struct ol_txrx_ipa_resources {
	qdf_shared_mem_t *ce_sr;
	uint32_t ce_sr_ring_size;
	qdf_dma_addr_t ce_reg_paddr;

	qdf_shared_mem_t *tx_comp_ring;
	uint32_t tx_num_alloc_buffer;

	qdf_shared_mem_t *rx_rdy_ring;
	qdf_shared_mem_t *rx_proc_done_idx;

	qdf_shared_mem_t *rx2_rdy_ring;
	qdf_shared_mem_t *rx2_proc_done_idx;

	/* IPA UC doorbell registers paddr */
	qdf_dma_addr_t tx_comp_doorbell_dmaaddr;
	qdf_dma_addr_t rx_ready_doorbell_dmaaddr;

	uint32_t tx_pipe_handle;
	uint32_t rx_pipe_handle;
};
#endif

struct ol_txrx_ocb_chan_info {
	uint32_t chan_freq;
	uint16_t disable_rx_stats_hdr:1;
};

/**
 * ol_mic_error_info - carries the information associated with
 * a MIC error
 * @vdev_id: virtual device ID
 * @key_id: Key ID
 * @pn: packet number
 * @sa: source address
 * @da: destination address
 * @ta: transmitter address
 */
struct ol_mic_error_info {
	uint8_t vdev_id;
	uint32_t key_id;
	uint64_t pn;
	uint8_t sa[QDF_MAC_ADDR_SIZE];
	uint8_t da[QDF_MAC_ADDR_SIZE];
	uint8_t ta[QDF_MAC_ADDR_SIZE];
};

/**
 * ol_error_info - carries the information associated with an
 * error indicated by the firmware
 * @mic_err: MIC error information
 */
struct ol_error_info {
	union {
		struct ol_mic_error_info mic_err;
	} u;
};


/**
 * struct ol_txrx_ocb_set_chan - txrx OCB channel info
 * @ocb_channel_count: Channel count
 * @ocb_channel_info: OCB channel info
 */
struct ol_txrx_ocb_set_chan {
	uint32_t ocb_channel_count;
	struct ol_txrx_ocb_chan_info *ocb_channel_info;
};

/**
 * @brief Parameter type to pass WMM setting to ol_txrx_set_wmm_param
 * @details
 *   The struct is used to specify informaiton to update TX WMM scheduler.
 */
struct ol_tx_ac_param_t {
	uint32_t aifs;
	uint32_t cwmin;
	uint32_t cwmax;
};

struct ol_tx_wmm_param_t {
	struct ol_tx_ac_param_t ac[OL_TX_NUM_WMM_AC];
};

struct ieee80211_ba_parameterset {
#if _BYTE_ORDER == _BIG_ENDIAN
	uint16_t buffersize:10, /* B6-15  buffer size */
		 tid:4,       /* B2-5   TID */
		 bapolicy:1,  /* B1   block ack policy */
		 amsdusupported:1; /* B0   amsdu supported */
#else
	uint16_t amsdusupported:1,      /* B0   amsdu supported */
		 bapolicy:1,  /* B1   block ack policy */
		 tid:4,       /* B2-5   TID */
		 buffersize:10; /* B6-15  buffer size */
#endif
} __packed;

struct ieee80211_ba_seqctrl {
#if _BYTE_ORDER == _BIG_ENDIAN
	uint16_t startseqnum:12,        /* B4-15  starting sequence number */
		 fragnum:4;   /* B0-3  fragment number */
#else
	uint16_t fragnum:4,     /* B0-3  fragment number */
		 startseqnum:12; /* B4-15  starting sequence number */
#endif
} __packed;

struct ieee80211_delba_parameterset {
#if _BYTE_ORDER == _BIG_ENDIAN
	uint16_t tid:4,         /* B12-15  tid */
		 initiator:1, /* B11     initiator */
		 reserved0:11; /* B0-10   reserved */
#else
	uint16_t reserved0:11,  /* B0-10   reserved */
		 initiator:1, /* B11     initiator */
		 tid:4;       /* B12-15  tid */
#endif
} __packed;

/**
 * ol_txrx_vdev_peer_remove_cb - wma_remove_peer callback
 */
typedef void (*ol_txrx_vdev_peer_remove_cb)(void *handle, uint8_t *bssid,
		uint8_t vdev_id, void *peer);

/**
 * @typedef tx_pause_callback
 * @brief OSIF function registered with the data path
 */
typedef void (*tx_pause_callback)(uint8_t vdev_id,
		enum netif_action_type action,
		enum netif_reason_type reason);

typedef void (*ipa_uc_op_cb_type)(uint8_t *op_msg,
			void *osif_ctxt);

/**
 * struct ol_rx_inv_peer_params - rx invalid peer data parameters
 * @vdev_id: Virtual device ID
 * @ra: RX data receiver MAC address
 * @ta: RX data transmitter MAC address
 */
struct ol_rx_inv_peer_params {
	uint8_t vdev_id;
	uint8_t ra[QDF_MAC_ADDR_SIZE];
	uint8_t ta[QDF_MAC_ADDR_SIZE];
};

/**
 * cdp_txrx_ext_stats: dp extended stats
 * tx_msdu_enqueue: tx msdu queued to hw
 * tx_msdu_overflow: tx msdu overflow
 * rx_mpdu_received: rx mpdu processed by hw
 * rx_mpdu_delivered: rx mpdu received from hw
 * rx_mpdu_error: rx mpdu error count
 * rx_mpdu_missed: rx mpdu missed by hw
 */
struct cdp_txrx_ext_stats {
	uint32_t tx_msdu_enqueue;
	uint32_t tx_msdu_overflow;
	uint32_t rx_mpdu_received;
	uint32_t rx_mpdu_delivered;
	uint32_t rx_mpdu_error;
	uint32_t rx_mpdu_missed;
};

#endif /* __CDP_TXRX_MOB_DEF_H */<|MERGE_RESOLUTION|>--- conflicted
+++ resolved
@@ -313,14 +313,11 @@
 	bool enable_data_stall_detection;
 	bool enable_flow_steering;
 	bool disable_intra_bss_fwd;
-<<<<<<< HEAD
-=======
 
 #ifdef WLAN_SUPPORT_TXRX_HL_BUNDLE
 	uint16_t bundle_timer_value;
 	uint16_t bundle_size;
 #endif
->>>>>>> 4d3aee41
 	uint8_t pktlog_buffer_size;
 };
 
