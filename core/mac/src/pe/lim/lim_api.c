--- conflicted
+++ resolved
@@ -75,9 +75,6 @@
 #include "cfg_ucfg_api.h"
 #include "wlan_mlme_public_struct.h"
 #include "wlan_scan_utils_api.h"
-<<<<<<< HEAD
-#include "wlan_pkt_capture_ucfg_api.h"
-=======
 #include <qdf_hang_event_notifier.h>
 #include <qdf_notifier.h>
 
@@ -89,7 +86,6 @@
 	uint8_t limsmestate;
 	uint8_t limprevsmestate;
 } qdf_packed;
->>>>>>> 5d8474a2
 
 static void __lim_init_bss_vars(struct mac_context *mac)
 {
@@ -1242,13 +1238,6 @@
 	QDF_STATUS qdf_status;
 	uint8_t *pRxPacketInfo;
 	int ret;
-
-	/* skip offload packets */
-	if (ucfg_pkt_capture_get_mode(psoc) &&
-	    mgmt_rx_params->status & WMI_RX_OFFLOAD_MON_MODE) {
-		qdf_nbuf_free(buf);
-		return QDF_STATUS_SUCCESS;
-	}
 
 	mac = cds_get_context(QDF_MODULE_ID_PE);
 	if (!mac) {
@@ -1670,14 +1659,6 @@
 			pe_session->fWaitForProbeRsp = true;
 			pe_warn("AP capabilities are not matching, sending directed probe request");
 			status =
-<<<<<<< HEAD
-				lim_send_probe_req_mgmt_frame(mac, &pe_session->ssId,
-					      pe_session->bssId,
-					      pe_session->currentOperChannel,
-					      pe_session->self_mac_addr,
-					      pe_session->dot11mode,
-					      NULL, NULL);
-=======
 				lim_send_probe_req_mgmt_frame(
 					mac, &pe_session->ssId,
 					pe_session->bssId,
@@ -1685,7 +1666,6 @@
 					pe_session->self_mac_addr,
 					pe_session->dot11mode,
 					NULL, NULL);
->>>>>>> 5d8474a2
 
 			if (QDF_STATUS_SUCCESS != status) {
 				pe_err("send ProbeReq failed");
@@ -2245,13 +2225,8 @@
 				(uint8_t *)parsed_frm_ptr->mdie,
 				SIR_MDIE_SIZE);
 	}
-<<<<<<< HEAD
-
-	pe_debug("chan: %d rssi: %d ie_len %d", bss_desc_ptr->channelId,
-=======
 	pe_debug("chan: %d rssi: %d ie_len %d",
 		 bss_desc_ptr->chan_freq,
->>>>>>> 5d8474a2
 		 bss_desc_ptr->rssi, ie_len);
 	if (ie_len) {
 		qdf_mem_copy(&bss_desc_ptr->ieFields,
@@ -2304,31 +2279,6 @@
 {}
 #endif
 
-<<<<<<< HEAD
-#ifdef WLAN_FEATURE_11W
-/**
- * lim_get_rmf_enabled  - Get if the connection is PMF enabled
- * @session: Pointer to PE session
- *
- * Return: True if the session is PMF enabled
- */
-static bool lim_get_rmf_enabled(struct pe_session *session)
-{
-         if (session->limRmfEnabled)
-                 return true;
-
-         return false;
-}
-#else
-static inline bool
-lim_get_rmf_enabled(struct pe_session *session)
-{
-	return false;
-}
-#endif
-
-=======
->>>>>>> 5d8474a2
 static
 uint8_t *lim_process_rmf_disconnect_frame(struct mac_context *mac,
 					  struct pe_session *session,
@@ -2339,10 +2289,7 @@
 	struct wlan_frame_hdr *mac_hdr;
 	uint8_t mic_len, hdr_len, pdev_id;
 	uint8_t *orig_ptr, *efrm;
-<<<<<<< HEAD
-=======
 	int32_t mgmtcipherset;
->>>>>>> 5d8474a2
 	uint32_t mmie_len;
 	QDF_STATUS status;
 
@@ -2393,9 +2340,6 @@
 		return NULL;
 	}
 
-<<<<<<< HEAD
-	mmie_len = (session->mgmt_cipher_type == eSIR_ED_AES_128_CMAC ?
-=======
 	mgmtcipherset = wlan_crypto_get_param(session->vdev,
 					      WLAN_CRYPTO_PARAM_MGMT_CIPHER);
 	if (mgmtcipherset < 0) {
@@ -2405,7 +2349,6 @@
 	}
 
 	mmie_len = (mgmtcipherset & (1 << WLAN_CRYPTO_CIPHER_AES_CMAC) ?
->>>>>>> 5d8474a2
 		    cds_get_mmie_size() : cds_get_gmac_mmie_size());
 
 	efrm = orig_ptr + deauth_disassoc_frame_len;
@@ -2457,11 +2400,7 @@
 	 * In that case, get peer will fail and reason code received
 	 * from the WMI_ROAM_EVENTID  will be sent to upper layers.
 	 */
-<<<<<<< HEAD
-	is_pmf_connection = lim_get_rmf_enabled(session);
-=======
 	is_pmf_connection = lim_get_vdev_rmf_capable(mac, session);
->>>>>>> 5d8474a2
 	if (is_pmf_connection) {
 		extracted_frm = lim_process_rmf_disconnect_frame(
 						mac, session,
@@ -2511,8 +2450,6 @@
 {}
 #endif
 
-<<<<<<< HEAD
-=======
 /**
  * lim_check_ft_initial_im_association() - To check FT initial mobility(im)
  * association
@@ -2542,7 +2479,6 @@
 	}
 }
 
->>>>>>> 5d8474a2
 QDF_STATUS
 pe_roam_synch_callback(struct mac_context *mac_ctx,
 		       struct roam_offload_synch_ind *roam_sync_ind_ptr,
@@ -2652,11 +2588,7 @@
 	lim_fill_ft_session(mac_ctx, bss_desc, ft_session_ptr, session_ptr);
 
 	/* Next routine may update nss based on dot11Mode */
-<<<<<<< HEAD
-	lim_ft_prepare_add_bss_req(mac_ctx, false, ft_session_ptr, bss_desc);
-=======
 	lim_ft_prepare_add_bss_req(mac_ctx, ft_session_ptr, bss_desc);
->>>>>>> 5d8474a2
 	if (session_ptr->is11Rconnection)
 		lim_fill_fils_ft(session_ptr, ft_session_ptr);
 
