--- conflicted
+++ resolved
@@ -873,10 +873,7 @@
  * @pkts: Intra BSS packets received
  * @fail: Intra BSS packets failed
  * @mdns_no_fwd: Intra BSS MDNS packets not forwarded
-<<<<<<< HEAD
-=======
  * @protocol_trace_cnt: per-peer protocol counters
->>>>>>> 4d3aee41
  * @mic_err: Rx MIC errors CCMP
  * @decrypt_err: Rx Decryption Errors CRC
  * @fcserr: rx MIC check failed (CCMP)
@@ -1008,8 +1005,6 @@
  * @tso_pkt:total no of TSO packets
  * @non_tso_pkts: non - TSO packets
  * @dropped_host: TSO packets dropped by host
- * @tso_no_mem_dropped: TSO packets dropped by host due to descriptor
-			unavailability
  * @dropped_target:TSO packets dropped by target
  * @sg_pkt: Total scatter gather packets
  * @non_sg_pkts: non SG packets
@@ -1049,19 +1044,6 @@
 		uint32_t invalid_raw_pkt_datatype;
 	} raw;
 
-<<<<<<< HEAD
-	/* TSO packets info */
-	struct {
-		uint32_t num_seg;
-		struct cdp_pkt_info tso_pkt;
-		struct cdp_pkt_info non_tso_pkts;
-		struct cdp_pkt_info  dropped_host;
-		struct cdp_pkt_info  tso_no_mem_dropped;
-		uint32_t dropped_target;
-	} tso;
-
-=======
->>>>>>> 4d3aee41
 	/* Scatter Gather packet info */
 	struct {
 		struct cdp_pkt_info sg_pkt;
