--- conflicted
+++ resolved
@@ -145,15 +145,9 @@
  * by threshold the BSSID which is in the blacklist manager list should be
  * removed from the respective list.
  *
-<<<<<<< HEAD
- * Supported Feature: 6GHz STA
- *
- * Usage: External
-=======
  * Supported Feature: Customer requirement
  *
  * Usage: Internal/External
->>>>>>> 5d8474a2
  *
  * </ini>
  */
