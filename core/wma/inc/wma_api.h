--- conflicted
+++ resolved
@@ -178,10 +178,6 @@
 QDF_STATUS wma_ndi_update_connection_info(uint8_t vdev_id,
 		struct nan_datapath_channel_info *ndp_chan_info);
 
-#ifdef WLAN_FEATURE_PKT_CAPTURE
-int wma_get_rmf_status(uint8_t vdev_id);
-#endif
-
 bool wma_is_vdev_up(uint8_t vdev_id);
 
 void *wma_get_beacon_buffer_by_vdev_id(uint8_t vdev_id, uint32_t *buffer_size);
@@ -318,25 +314,6 @@
 }
 #endif
 
-#ifdef WLAN_FEATURE_ROAM_OFFLOAD
-/**
- * wma_get_roam_scan_ch() - API to get roam scan channel list.
- * @wma_handle: pointer to wma handle.
- * @vdev_id: vdev id
- *
- * Return: QDF_STATUS.
- */
-QDF_STATUS wma_get_roam_scan_ch(wmi_unified_t wma,
-				uint8_t vdev_id);
-#else
-static inline
-QDF_STATUS wma_get_roam_scan_ch(wmi_unified_t wma,
-				uint8_t vdev_id)
-{
-	return QDF_STATUS_E_FAILURE;
-}
-#endif
-
 /**
  * wma_set_tx_rx_aggr_size() - set tx rx aggregation size
  * @vdev_id: vdev id
@@ -772,62 +749,6 @@
 QDF_STATUS wma_vdev_start_resp_handler(struct vdev_mlme_obj *vdev_mlme,
 				       struct vdev_start_response *rsp);
 
-/**
- * wma_mon_mlme_vdev_start_continue() - VDEV start response handling
- * @vdev_mlme_obj:  VDEV MLME comp object
- * @data_len: data size
- * @data: event data
- *
- * API invokes VDEV start response actions
- *
- * Return: SUCCESS on successful completion of start response operation
- *         FAILURE, if it fails due to any
- */
-QDF_STATUS wma_mon_mlme_vdev_start_continue(struct vdev_mlme_obj *vdev_mlme,
-					    uint16_t data_len, void *data);
-
-/**
- * wma_mon_mlme_vdev_up_send() - Send VDEV UP command
- * @vdev_mlme_obj:  VDEV MLME comp object
- * @data_len: data size
- * @data: event data
- *
- * API invokes VDEV UP Command
- *
- * Return: SUCCESS on successful completion of start response operation
- *         FAILURE, if it fails due to any
- */
-QDF_STATUS wma_mon_mlme_vdev_up_send(struct vdev_mlme_obj *vdev_mlme,
-				     uint16_t data_len, void *data);
-
-/**
- * wma_mon_mlme_vdev_stop_send() - VDEV stop operation
- * @vdev_mlme_obj:  VDEV MLME comp object
- * @data_len: data size
- * @data: event data
- *
- * API invokes VDEV stop operation
- *
- * Return: SUCCESS on successful completion of VDEV stop operation
- *         FAILURE, if it fails due to any
- */
-QDF_STATUS wma_mon_mlme_vdev_stop_send(struct vdev_mlme_obj *vdev_mlme,
-				       uint16_t data_len, void *data);
-
-/**
- * wma_mon_mlme_vdev_down_send() - VDEV down operation
- * @vdev_mlme_obj:  VDEV MLME comp object
- * @data_len: data size
- * @data: event data
- *
- * API invokes VDEV down operation
- *
- * Return: SUCCESS on successful completion of VDEV down operation
- *         FAILURE, if it fails due to any
- */
-QDF_STATUS wma_mon_mlme_vdev_down_send(struct vdev_mlme_obj *vdev_mlme,
-				       uint16_t data_len, void *data);
-
 #ifdef FEATURE_WLM_STATS
 /**
  * typedef wma_wlm_stats_cb() - Callback function for WLM stats
@@ -878,8 +799,6 @@
  */
 void wma_update_roam_offload_flag(void *handle,
 				  struct roam_init_params *params);
-<<<<<<< HEAD
-=======
 
 /**
  * wma_self_peer_create() - create self peer in objmgr
@@ -902,5 +821,4 @@
  */
 void wma_cleanup_vdev(struct wlan_objmgr_vdev *vdev);
 
->>>>>>> 5d8474a2
 #endif /* WMA_API_H */