--- conflicted
+++ resolved
@@ -570,12 +570,8 @@
 	status = wlan_serialization_dequeue_cmd(cmd, SER_TIMEOUT, true);
 
 	/* Release the ref taken before the timer was started */
-<<<<<<< HEAD
-	wlan_objmgr_vdev_release_ref(vdev, WLAN_SERIALIZATION_ID);
-=======
 	if (status == WLAN_SER_CMD_IN_ACTIVE_LIST)
 		wlan_objmgr_vdev_release_ref(vdev, WLAN_SERIALIZATION_ID);
->>>>>>> 4d3aee41
 
 	return QDF_STATUS_SUCCESS;
 }
