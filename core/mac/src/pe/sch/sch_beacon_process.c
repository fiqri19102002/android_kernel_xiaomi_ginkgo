--- conflicted
+++ resolved
@@ -901,11 +901,7 @@
 	 */
 	if (sendProbeReq)
 		lim_send_probe_req_mgmt_frame(mac_ctx, &session->ssId,
-<<<<<<< HEAD
-			session->bssId, session->currentOperChannel,
-=======
 			session->bssId, session->curr_op_freq,
->>>>>>> 5d8474a2
 			session->self_mac_addr, session->dot11mode, NULL, NULL);
 
 	if ((false == mac_ctx->sap.SapDfsInfo.is_dfs_cac_timer_running)
