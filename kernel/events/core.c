/*
 * Performance events core code:
 *
 *  Copyright (C) 2008 Thomas Gleixner <tglx@linutronix.de>
 *  Copyright (C) 2008-2011 Red Hat, Inc., Ingo Molnar
 *  Copyright (C) 2008-2011 Red Hat, Inc., Peter Zijlstra
 *  Copyright  ©  2009 Paul Mackerras, IBM Corp. <paulus@au1.ibm.com>
 *
 * For licensing details see kernel-base/COPYING
 */

#include <linux/fs.h>
#include <linux/mm.h>
#include <linux/cpu.h>
#include <linux/smp.h>
#include <linux/idr.h>
#include <linux/file.h>
#include <linux/poll.h>
#include <linux/slab.h>
#include <linux/hash.h>
#include <linux/tick.h>
#include <linux/sysfs.h>
#include <linux/dcache.h>
#include <linux/percpu.h>
#include <linux/ptrace.h>
#include <linux/reboot.h>
#include <linux/vmstat.h>
#include <linux/device.h>
#include <linux/export.h>
#include <linux/vmalloc.h>
#include <linux/hardirq.h>
#include <linux/rculist.h>
#include <linux/uaccess.h>
#include <linux/syscalls.h>
#include <linux/anon_inodes.h>
#include <linux/kernel_stat.h>
#include <linux/cgroup.h>
#include <linux/perf_event.h>
#include <linux/trace_events.h>
#include <linux/hw_breakpoint.h>
#include <linux/mm_types.h>
#include <linux/module.h>
#include <linux/mman.h>
#include <linux/compat.h>
#include <linux/bpf.h>
#include <linux/filter.h>
#include <linux/namei.h>
#include <linux/parser.h>
#include <linux/sched/clock.h>
#include <linux/sched/mm.h>
#include <linux/proc_ns.h>
#include <linux/mount.h>

#include "internal.h"

#include <asm/irq_regs.h>

typedef int (*remote_function_f)(void *);

struct remote_function_call {
	struct task_struct	*p;
	remote_function_f	func;
	void			*info;
	int			ret;
};

static void remote_function(void *data)
{
	struct remote_function_call *tfc = data;
	struct task_struct *p = tfc->p;

	if (p) {
		/* -EAGAIN */
		if (task_cpu(p) != smp_processor_id())
			return;

		/*
		 * Now that we're on right CPU with IRQs disabled, we can test
		 * if we hit the right task without races.
		 */

		tfc->ret = -ESRCH; /* No such (running) process */
		if (p != current)
			return;
	}

	tfc->ret = tfc->func(tfc->info);
}

/**
 * task_function_call - call a function on the cpu on which a task runs
 * @p:		the task to evaluate
 * @func:	the function to be called
 * @info:	the function call argument
 *
 * Calls the function @func when the task is currently running. This might
 * be on the current CPU, which just calls the function directly.  This will
 * retry due to any failures in smp_call_function_single(), such as if the
 * task_cpu() goes offline concurrently.
 *
 * returns @func return value or -ESRCH or -ENXIO when the process isn't running
 */
static int
task_function_call(struct task_struct *p, remote_function_f func, void *info)
{
	struct remote_function_call data = {
		.p	= p,
		.func	= func,
		.info	= info,
		.ret	= -EAGAIN,
	};
	int ret;

	for (;;) {
		ret = smp_call_function_single(task_cpu(p), remote_function,
					       &data, 1);
		if (!ret)
			ret = data.ret;

		if (ret != -EAGAIN)
			break;

		cond_resched();
	}

	return ret;
}

/**
 * cpu_function_call - call a function on the cpu
 * @func:	the function to be called
 * @info:	the function call argument
 *
 * Calls the function @func on the remote cpu.
 *
 * returns: @func return value or -ENXIO when the cpu is offline
 */
static int cpu_function_call(int cpu, remote_function_f func, void *info)
{
	struct remote_function_call data = {
		.p	= NULL,
		.func	= func,
		.info	= info,
		.ret	= -ENXIO, /* No such CPU */
	};

	smp_call_function_single(cpu, remote_function, &data, 1);

	return data.ret;
}

static inline struct perf_cpu_context *
__get_cpu_context(struct perf_event_context *ctx)
{
	return this_cpu_ptr(ctx->pmu->pmu_cpu_context);
}

static void perf_ctx_lock(struct perf_cpu_context *cpuctx,
			  struct perf_event_context *ctx)
{
	raw_spin_lock(&cpuctx->ctx.lock);
	if (ctx)
		raw_spin_lock(&ctx->lock);
}

static void perf_ctx_unlock(struct perf_cpu_context *cpuctx,
			    struct perf_event_context *ctx)
{
	if (ctx)
		raw_spin_unlock(&ctx->lock);
	raw_spin_unlock(&cpuctx->ctx.lock);
}

#define TASK_TOMBSTONE ((void *)-1L)

static bool is_kernel_event(struct perf_event *event)
{
	return READ_ONCE(event->owner) == TASK_TOMBSTONE;
}

/*
 * On task ctx scheduling...
 *
 * When !ctx->nr_events a task context will not be scheduled. This means
 * we can disable the scheduler hooks (for performance) without leaving
 * pending task ctx state.
 *
 * This however results in two special cases:
 *
 *  - removing the last event from a task ctx; this is relatively straight
 *    forward and is done in __perf_remove_from_context.
 *
 *  - adding the first event to a task ctx; this is tricky because we cannot
 *    rely on ctx->is_active and therefore cannot use event_function_call().
 *    See perf_install_in_context().
 *
 * If ctx->nr_events, then ctx->is_active and cpuctx->task_ctx are set.
 */

typedef void (*event_f)(struct perf_event *, struct perf_cpu_context *,
			struct perf_event_context *, void *);

struct event_function_struct {
	struct perf_event *event;
	event_f func;
	void *data;
};

static int event_function(void *info)
{
	struct event_function_struct *efs = info;
	struct perf_event *event = efs->event;
	struct perf_event_context *ctx = event->ctx;
	struct perf_cpu_context *cpuctx = __get_cpu_context(ctx);
	struct perf_event_context *task_ctx = cpuctx->task_ctx;
	int ret = 0;

	WARN_ON_ONCE(!irqs_disabled());

	perf_ctx_lock(cpuctx, task_ctx);
	/*
	 * Since we do the IPI call without holding ctx->lock things can have
	 * changed, double check we hit the task we set out to hit.
	 */
	if (ctx->task) {
		if (ctx->task != current) {
			ret = -ESRCH;
			goto unlock;
		}

		/*
		 * We only use event_function_call() on established contexts,
		 * and event_function() is only ever called when active (or
		 * rather, we'll have bailed in task_function_call() or the
		 * above ctx->task != current test), therefore we must have
		 * ctx->is_active here.
		 */
		WARN_ON_ONCE(!ctx->is_active);
		/*
		 * And since we have ctx->is_active, cpuctx->task_ctx must
		 * match.
		 */
		WARN_ON_ONCE(task_ctx != ctx);
	} else {
		WARN_ON_ONCE(&cpuctx->ctx != ctx);
	}

	efs->func(event, cpuctx, ctx, efs->data);
unlock:
	perf_ctx_unlock(cpuctx, task_ctx);

	return ret;
}

static void event_function_call(struct perf_event *event, event_f func, void *data)
{
	struct perf_event_context *ctx = event->ctx;
	struct task_struct *task = READ_ONCE(ctx->task); /* verified in event_function */
	struct event_function_struct efs = {
		.event = event,
		.func = func,
		.data = data,
	};

	if (!event->parent) {
		/*
		 * If this is a !child event, we must hold ctx::mutex to
		 * stabilize the the event->ctx relation. See
		 * perf_event_ctx_lock().
		 */
		lockdep_assert_held(&ctx->mutex);
	}

	if (!task) {
		cpu_function_call(event->cpu, event_function, &efs);
		return;
	}

	if (task == TASK_TOMBSTONE)
		return;

again:
	if (!task_function_call(task, event_function, &efs))
		return;

	raw_spin_lock_irq(&ctx->lock);
	/*
	 * Reload the task pointer, it might have been changed by
	 * a concurrent perf_event_context_sched_out().
	 */
	task = ctx->task;
	if (task == TASK_TOMBSTONE) {
		raw_spin_unlock_irq(&ctx->lock);
		return;
	}
	if (ctx->is_active) {
		raw_spin_unlock_irq(&ctx->lock);
		goto again;
	}
	func(event, NULL, ctx, data);
	raw_spin_unlock_irq(&ctx->lock);
}

/*
 * Similar to event_function_call() + event_function(), but hard assumes IRQs
 * are already disabled and we're on the right CPU.
 */
static void event_function_local(struct perf_event *event, event_f func, void *data)
{
	struct perf_event_context *ctx = event->ctx;
	struct perf_cpu_context *cpuctx = __get_cpu_context(ctx);
	struct task_struct *task = READ_ONCE(ctx->task);
	struct perf_event_context *task_ctx = NULL;

	WARN_ON_ONCE(!irqs_disabled());

	if (task) {
		if (task == TASK_TOMBSTONE)
			return;

		task_ctx = ctx;
	}

	perf_ctx_lock(cpuctx, task_ctx);

	task = ctx->task;
	if (task == TASK_TOMBSTONE)
		goto unlock;

	if (task) {
		/*
		 * We must be either inactive or active and the right task,
		 * otherwise we're screwed, since we cannot IPI to somewhere
		 * else.
		 */
		if (ctx->is_active) {
			if (WARN_ON_ONCE(task != current))
				goto unlock;

			if (WARN_ON_ONCE(cpuctx->task_ctx != ctx))
				goto unlock;
		}
	} else {
		WARN_ON_ONCE(&cpuctx->ctx != ctx);
	}

	func(event, cpuctx, ctx, data);
unlock:
	perf_ctx_unlock(cpuctx, task_ctx);
}

#define PERF_FLAG_ALL (PERF_FLAG_FD_NO_GROUP |\
		       PERF_FLAG_FD_OUTPUT  |\
		       PERF_FLAG_PID_CGROUP |\
		       PERF_FLAG_FD_CLOEXEC)

/*
 * branch priv levels that need permission checks
 */
#define PERF_SAMPLE_BRANCH_PERM_PLM \
	(PERF_SAMPLE_BRANCH_KERNEL |\
	 PERF_SAMPLE_BRANCH_HV)

enum event_type_t {
	EVENT_FLEXIBLE = 0x1,
	EVENT_PINNED = 0x2,
	EVENT_TIME = 0x4,
	/* see ctx_resched() for details */
	EVENT_CPU = 0x8,
	EVENT_ALL = EVENT_FLEXIBLE | EVENT_PINNED,
};

/*
 * perf_sched_events : >0 events exist
 * perf_cgroup_events: >0 per-cpu cgroup events exist on this cpu
 */

static void perf_sched_delayed(struct work_struct *work);
DEFINE_STATIC_KEY_FALSE(perf_sched_events);
static DECLARE_DELAYED_WORK(perf_sched_work, perf_sched_delayed);
static DEFINE_MUTEX(perf_sched_mutex);
static atomic_t perf_sched_count;

static DEFINE_PER_CPU(atomic_t, perf_cgroup_events);
static DEFINE_PER_CPU(int, perf_sched_cb_usages);
static DEFINE_PER_CPU(struct pmu_event_list, pmu_sb_events);

static atomic_t nr_mmap_events __read_mostly;
static atomic_t nr_comm_events __read_mostly;
static atomic_t nr_namespaces_events __read_mostly;
static atomic_t nr_task_events __read_mostly;
static atomic_t nr_freq_events __read_mostly;
static atomic_t nr_switch_events __read_mostly;

static LIST_HEAD(pmus);
static DEFINE_MUTEX(pmus_lock);
static struct srcu_struct pmus_srcu;
static cpumask_var_t perf_online_mask;

/*
 * perf event paranoia level:
 *  -1 - not paranoid at all
 *   0 - disallow raw tracepoint access for unpriv
 *   1 - disallow cpu events for unpriv
 *   2 - disallow kernel profiling for unpriv
 */
int sysctl_perf_event_paranoid __read_mostly = 2;

/* Minimum for 512 kiB + 1 user control page */
int sysctl_perf_event_mlock __read_mostly = 512 + (PAGE_SIZE / 1024); /* 'free' kiB per user */

/*
 * max perf event sample rate
 */
#define DEFAULT_MAX_SAMPLE_RATE		100000
#define DEFAULT_SAMPLE_PERIOD_NS	(NSEC_PER_SEC / DEFAULT_MAX_SAMPLE_RATE)
#define DEFAULT_CPU_TIME_MAX_PERCENT	25

int sysctl_perf_event_sample_rate __read_mostly	= DEFAULT_MAX_SAMPLE_RATE;

static int max_samples_per_tick __read_mostly	= DIV_ROUND_UP(DEFAULT_MAX_SAMPLE_RATE, HZ);
static int perf_sample_period_ns __read_mostly	= DEFAULT_SAMPLE_PERIOD_NS;

static int perf_sample_allowed_ns __read_mostly =
	DEFAULT_SAMPLE_PERIOD_NS * DEFAULT_CPU_TIME_MAX_PERCENT / 100;

static void update_perf_cpu_limits(void)
{
	u64 tmp = perf_sample_period_ns;

	tmp *= sysctl_perf_cpu_time_max_percent;
	tmp = div_u64(tmp, 100);
	if (!tmp)
		tmp = 1;

	WRITE_ONCE(perf_sample_allowed_ns, tmp);
}

static int perf_rotate_context(struct perf_cpu_context *cpuctx);

int perf_proc_update_handler(struct ctl_table *table, int write,
		void __user *buffer, size_t *lenp,
		loff_t *ppos)
{
	int ret;
	int perf_cpu = sysctl_perf_cpu_time_max_percent;
	/*
	 * If throttling is disabled don't allow the write:
	 */
	if (write && (perf_cpu == 100 || perf_cpu == 0))
		return -EINVAL;

	ret = proc_dointvec_minmax(table, write, buffer, lenp, ppos);
	if (ret || !write)
		return ret;

	max_samples_per_tick = DIV_ROUND_UP(sysctl_perf_event_sample_rate, HZ);
	perf_sample_period_ns = NSEC_PER_SEC / sysctl_perf_event_sample_rate;
	update_perf_cpu_limits();

	return 0;
}

int sysctl_perf_cpu_time_max_percent __read_mostly = DEFAULT_CPU_TIME_MAX_PERCENT;

int perf_cpu_time_max_percent_handler(struct ctl_table *table, int write,
				void __user *buffer, size_t *lenp,
				loff_t *ppos)
{
	int ret = proc_dointvec_minmax(table, write, buffer, lenp, ppos);

	if (ret || !write)
		return ret;

	if (sysctl_perf_cpu_time_max_percent == 100 ||
	    sysctl_perf_cpu_time_max_percent == 0) {
		printk(KERN_WARNING
		       "perf: Dynamic interrupt throttling disabled, can hang your system!\n");
		WRITE_ONCE(perf_sample_allowed_ns, 0);
	} else {
		update_perf_cpu_limits();
	}

	return 0;
}

/*
 * perf samples are done in some very critical code paths (NMIs).
 * If they take too much CPU time, the system can lock up and not
 * get any real work done.  This will drop the sample rate when
 * we detect that events are taking too long.
 */
#define NR_ACCUMULATED_SAMPLES 128
static DEFINE_PER_CPU(u64, running_sample_length);

static u64 __report_avg;
static u64 __report_allowed;

static void perf_duration_warn(struct irq_work *w)
{
	printk_ratelimited(KERN_INFO
		"perf: interrupt took too long (%lld > %lld), lowering "
		"kernel.perf_event_max_sample_rate to %d\n",
		__report_avg, __report_allowed,
		sysctl_perf_event_sample_rate);
}

static DEFINE_IRQ_WORK(perf_duration_work, perf_duration_warn);

void perf_sample_event_took(u64 sample_len_ns)
{
	u64 max_len = READ_ONCE(perf_sample_allowed_ns);
	u64 running_len;
	u64 avg_len;
	u32 max;

	if (max_len == 0)
		return;

	/* Decay the counter by 1 average sample. */
	running_len = __this_cpu_read(running_sample_length);
	running_len -= running_len/NR_ACCUMULATED_SAMPLES;
	running_len += sample_len_ns;
	__this_cpu_write(running_sample_length, running_len);

	/*
	 * Note: this will be biased artifically low until we have
	 * seen NR_ACCUMULATED_SAMPLES. Doing it this way keeps us
	 * from having to maintain a count.
	 */
	avg_len = running_len/NR_ACCUMULATED_SAMPLES;
	if (avg_len <= max_len)
		return;

	__report_avg = avg_len;
	__report_allowed = max_len;

	/*
	 * Compute a throttle threshold 25% below the current duration.
	 */
	avg_len += avg_len / 4;
	max = (TICK_NSEC / 100) * sysctl_perf_cpu_time_max_percent;
	if (avg_len < max)
		max /= (u32)avg_len;
	else
		max = 1;

	WRITE_ONCE(perf_sample_allowed_ns, avg_len);
	WRITE_ONCE(max_samples_per_tick, max);

	sysctl_perf_event_sample_rate = max * HZ;
	perf_sample_period_ns = NSEC_PER_SEC / sysctl_perf_event_sample_rate;

	if (!irq_work_queue(&perf_duration_work)) {
		early_printk("perf: interrupt took too long (%lld > %lld), lowering "
			     "kernel.perf_event_max_sample_rate to %d\n",
			     __report_avg, __report_allowed,
			     sysctl_perf_event_sample_rate);
	}
}

static atomic64_t perf_event_id;

static void cpu_ctx_sched_out(struct perf_cpu_context *cpuctx,
			      enum event_type_t event_type);

static void cpu_ctx_sched_in(struct perf_cpu_context *cpuctx,
			     enum event_type_t event_type,
			     struct task_struct *task);

static void update_context_time(struct perf_event_context *ctx);
static u64 perf_event_time(struct perf_event *event);

void __weak perf_event_print_debug(void)	{ }

extern __weak const char *perf_pmu_name(void)
{
	return "pmu";
}

static inline u64 perf_clock(void)
{
	return local_clock();
}

static inline u64 perf_event_clock(struct perf_event *event)
{
	return event->clock();
}

#ifdef CONFIG_CGROUP_PERF

static inline bool
perf_cgroup_match(struct perf_event *event)
{
	struct perf_event_context *ctx = event->ctx;
	struct perf_cpu_context *cpuctx = __get_cpu_context(ctx);

	/* @event doesn't care about cgroup */
	if (!event->cgrp)
		return true;

	/* wants specific cgroup scope but @cpuctx isn't associated with any */
	if (!cpuctx->cgrp)
		return false;

	/*
	 * Cgroup scoping is recursive.  An event enabled for a cgroup is
	 * also enabled for all its descendant cgroups.  If @cpuctx's
	 * cgroup is a descendant of @event's (the test covers identity
	 * case), it's a match.
	 */
	return cgroup_is_descendant(cpuctx->cgrp->css.cgroup,
				    event->cgrp->css.cgroup);
}

static inline void perf_detach_cgroup(struct perf_event *event)
{
	css_put(&event->cgrp->css);
	event->cgrp = NULL;
}

static inline int is_cgroup_event(struct perf_event *event)
{
	return event->cgrp != NULL;
}

static inline u64 perf_cgroup_event_time(struct perf_event *event)
{
	struct perf_cgroup_info *t;

	t = per_cpu_ptr(event->cgrp->info, event->cpu);
	return t->time;
}

static inline void __update_cgrp_time(struct perf_cgroup *cgrp)
{
	struct perf_cgroup_info *info;
	u64 now;

	now = perf_clock();

	info = this_cpu_ptr(cgrp->info);

	info->time += now - info->timestamp;
	info->timestamp = now;
}

static inline void update_cgrp_time_from_cpuctx(struct perf_cpu_context *cpuctx)
{
	struct perf_cgroup *cgrp = cpuctx->cgrp;
	struct cgroup_subsys_state *css;

	if (cgrp) {
		for (css = &cgrp->css; css; css = css->parent) {
			cgrp = container_of(css, struct perf_cgroup, css);
			__update_cgrp_time(cgrp);
		}
	}
}

static inline void update_cgrp_time_from_event(struct perf_event *event)
{
	struct perf_cgroup *cgrp;

	/*
	 * ensure we access cgroup data only when needed and
	 * when we know the cgroup is pinned (css_get)
	 */
	if (!is_cgroup_event(event))
		return;

	cgrp = perf_cgroup_from_task(current, event->ctx);
	/*
	 * Do not update time when cgroup is not active
	 */
       if (cgroup_is_descendant(cgrp->css.cgroup, event->cgrp->css.cgroup))
		__update_cgrp_time(event->cgrp);
}

static inline void
perf_cgroup_set_timestamp(struct task_struct *task,
			  struct perf_event_context *ctx)
{
	struct perf_cgroup *cgrp;
	struct perf_cgroup_info *info;
	struct cgroup_subsys_state *css;

	/*
	 * ctx->lock held by caller
	 * ensure we do not access cgroup data
	 * unless we have the cgroup pinned (css_get)
	 */
	if (!task || !ctx->nr_cgroups)
		return;

	cgrp = perf_cgroup_from_task(task, ctx);

	for (css = &cgrp->css; css; css = css->parent) {
		cgrp = container_of(css, struct perf_cgroup, css);
		info = this_cpu_ptr(cgrp->info);
		info->timestamp = ctx->timestamp;
	}
}

static DEFINE_PER_CPU(struct list_head, cgrp_cpuctx_list);

#define PERF_CGROUP_SWOUT	0x1 /* cgroup switch out every event */
#define PERF_CGROUP_SWIN	0x2 /* cgroup switch in events based on task */

/*
 * reschedule events based on the cgroup constraint of task.
 *
 * mode SWOUT : schedule out everything
 * mode SWIN : schedule in based on cgroup for next
 */
static void perf_cgroup_switch(struct task_struct *task, int mode)
{
	struct perf_cpu_context *cpuctx;
	struct list_head *list;
	unsigned long flags;

	/*
	 * Disable interrupts and preemption to avoid this CPU's
	 * cgrp_cpuctx_entry to change under us.
	 */
	local_irq_save(flags);

	list = this_cpu_ptr(&cgrp_cpuctx_list);
	list_for_each_entry(cpuctx, list, cgrp_cpuctx_entry) {
		WARN_ON_ONCE(cpuctx->ctx.nr_cgroups == 0);

		perf_ctx_lock(cpuctx, cpuctx->task_ctx);
		perf_pmu_disable(cpuctx->ctx.pmu);

		if (mode & PERF_CGROUP_SWOUT) {
			cpu_ctx_sched_out(cpuctx, EVENT_ALL);
			/*
			 * must not be done before ctxswout due
			 * to event_filter_match() in event_sched_out()
			 */
			cpuctx->cgrp = NULL;
		}

		if (mode & PERF_CGROUP_SWIN) {
			WARN_ON_ONCE(cpuctx->cgrp);
			/*
			 * set cgrp before ctxsw in to allow
			 * event_filter_match() to not have to pass
			 * task around
			 * we pass the cpuctx->ctx to perf_cgroup_from_task()
			 * because cgorup events are only per-cpu
			 */
			cpuctx->cgrp = perf_cgroup_from_task(task,
							     &cpuctx->ctx);
			cpu_ctx_sched_in(cpuctx, EVENT_ALL, task);
		}
		perf_pmu_enable(cpuctx->ctx.pmu);
		perf_ctx_unlock(cpuctx, cpuctx->task_ctx);
	}

	local_irq_restore(flags);
}

static inline void perf_cgroup_sched_out(struct task_struct *task,
					 struct task_struct *next)
{
	struct perf_cgroup *cgrp1;
	struct perf_cgroup *cgrp2 = NULL;

	rcu_read_lock();
	/*
	 * we come here when we know perf_cgroup_events > 0
	 * we do not need to pass the ctx here because we know
	 * we are holding the rcu lock
	 */
	cgrp1 = perf_cgroup_from_task(task, NULL);
	cgrp2 = perf_cgroup_from_task(next, NULL);

	/*
	 * only schedule out current cgroup events if we know
	 * that we are switching to a different cgroup. Otherwise,
	 * do no touch the cgroup events.
	 */
	if (cgrp1 != cgrp2)
		perf_cgroup_switch(task, PERF_CGROUP_SWOUT);

	rcu_read_unlock();
}

static inline void perf_cgroup_sched_in(struct task_struct *prev,
					struct task_struct *task)
{
	struct perf_cgroup *cgrp1;
	struct perf_cgroup *cgrp2 = NULL;

	rcu_read_lock();
	/*
	 * we come here when we know perf_cgroup_events > 0
	 * we do not need to pass the ctx here because we know
	 * we are holding the rcu lock
	 */
	cgrp1 = perf_cgroup_from_task(task, NULL);
	cgrp2 = perf_cgroup_from_task(prev, NULL);

	/*
	 * only need to schedule in cgroup events if we are changing
	 * cgroup during ctxsw. Cgroup events were not scheduled
	 * out of ctxsw out if that was not the case.
	 */
	if (cgrp1 != cgrp2)
		perf_cgroup_switch(task, PERF_CGROUP_SWIN);

	rcu_read_unlock();
}

static inline int perf_cgroup_connect(int fd, struct perf_event *event,
				      struct perf_event_attr *attr,
				      struct perf_event *group_leader)
{
	struct perf_cgroup *cgrp;
	struct cgroup_subsys_state *css;
	struct fd f = fdget(fd);
	int ret = 0;

	if (!f.file)
		return -EBADF;

	css = css_tryget_online_from_dir(f.file->f_path.dentry,
					 &perf_event_cgrp_subsys);
	if (IS_ERR(css)) {
		ret = PTR_ERR(css);
		goto out;
	}

	cgrp = container_of(css, struct perf_cgroup, css);
	event->cgrp = cgrp;

	/*
	 * all events in a group must monitor
	 * the same cgroup because a task belongs
	 * to only one perf cgroup at a time
	 */
	if (group_leader && group_leader->cgrp != cgrp) {
		perf_detach_cgroup(event);
		ret = -EINVAL;
	}
out:
	fdput(f);
	return ret;
}

static inline void
perf_cgroup_set_shadow_time(struct perf_event *event, u64 now)
{
	struct perf_cgroup_info *t;
	t = per_cpu_ptr(event->cgrp->info, event->cpu);
	event->shadow_ctx_time = now - t->timestamp;
}

static inline void
perf_cgroup_defer_enabled(struct perf_event *event)
{
	/*
	 * when the current task's perf cgroup does not match
	 * the event's, we need to remember to call the
	 * perf_mark_enable() function the first time a task with
	 * a matching perf cgroup is scheduled in.
	 */
	if (is_cgroup_event(event) && !perf_cgroup_match(event))
		event->cgrp_defer_enabled = 1;
}

static inline void
perf_cgroup_mark_enabled(struct perf_event *event,
			 struct perf_event_context *ctx)
{
	struct perf_event *sub;
	u64 tstamp = perf_event_time(event);

	if (!event->cgrp_defer_enabled)
		return;

	event->cgrp_defer_enabled = 0;

	event->tstamp_enabled = tstamp - event->total_time_enabled;
	list_for_each_entry(sub, &event->sibling_list, group_entry) {
		if (sub->state >= PERF_EVENT_STATE_INACTIVE) {
			sub->tstamp_enabled = tstamp - sub->total_time_enabled;
			sub->cgrp_defer_enabled = 0;
		}
	}
}

/*
 * Update cpuctx->cgrp so that it is set when first cgroup event is added and
 * cleared when last cgroup event is removed.
 */
static inline void
list_update_cgroup_event(struct perf_event *event,
			 struct perf_event_context *ctx, bool add)
{
	struct perf_cpu_context *cpuctx;
	struct list_head *cpuctx_entry;

	if (!is_cgroup_event(event))
		return;

	/*
	 * Because cgroup events are always per-cpu events,
	 * this will always be called from the right CPU.
	 */
	cpuctx = __get_cpu_context(ctx);

	/*
	 * Since setting cpuctx->cgrp is conditional on the current @cgrp
	 * matching the event's cgroup, we must do this for every new event,
	 * because if the first would mismatch, the second would not try again
	 * and we would leave cpuctx->cgrp unset.
	 */
	if (add && !cpuctx->cgrp) {
		struct perf_cgroup *cgrp = perf_cgroup_from_task(current, ctx);

		if (cgroup_is_descendant(cgrp->css.cgroup, event->cgrp->css.cgroup))
			cpuctx->cgrp = cgrp;
	}

	if (add && ctx->nr_cgroups++)
		return;
	else if (!add && --ctx->nr_cgroups)
		return;

	/* no cgroup running */
	if (!add)
		cpuctx->cgrp = NULL;

	cpuctx_entry = &cpuctx->cgrp_cpuctx_entry;
	if (add)
		list_add(cpuctx_entry, this_cpu_ptr(&cgrp_cpuctx_list));
	else
		list_del(cpuctx_entry);
}

#else /* !CONFIG_CGROUP_PERF */

static inline bool
perf_cgroup_match(struct perf_event *event)
{
	return true;
}

static inline void perf_detach_cgroup(struct perf_event *event)
{}

static inline int is_cgroup_event(struct perf_event *event)
{
	return 0;
}

static inline void update_cgrp_time_from_event(struct perf_event *event)
{
}

static inline void update_cgrp_time_from_cpuctx(struct perf_cpu_context *cpuctx)
{
}

static inline void perf_cgroup_sched_out(struct task_struct *task,
					 struct task_struct *next)
{
}

static inline void perf_cgroup_sched_in(struct task_struct *prev,
					struct task_struct *task)
{
}

static inline int perf_cgroup_connect(pid_t pid, struct perf_event *event,
				      struct perf_event_attr *attr,
				      struct perf_event *group_leader)
{
	return -EINVAL;
}

static inline void
perf_cgroup_set_timestamp(struct task_struct *task,
			  struct perf_event_context *ctx)
{
}

void
perf_cgroup_switch(struct task_struct *task, struct task_struct *next)
{
}

static inline void
perf_cgroup_set_shadow_time(struct perf_event *event, u64 now)
{
}

static inline u64 perf_cgroup_event_time(struct perf_event *event)
{
	return 0;
}

static inline void
perf_cgroup_defer_enabled(struct perf_event *event)
{
}

static inline void
perf_cgroup_mark_enabled(struct perf_event *event,
			 struct perf_event_context *ctx)
{
}

static inline void
list_update_cgroup_event(struct perf_event *event,
			 struct perf_event_context *ctx, bool add)
{
}

#endif

/*
 * set default to be dependent on timer tick just
 * like original code
 */
#define PERF_CPU_HRTIMER (1000 / HZ)
/*
 * function must be called with interrupts disabled
 */
static enum hrtimer_restart perf_mux_hrtimer_handler(struct hrtimer *hr)
{
	struct perf_cpu_context *cpuctx;
	int rotations = 0;

	WARN_ON(!irqs_disabled());

	cpuctx = container_of(hr, struct perf_cpu_context, hrtimer);
	rotations = perf_rotate_context(cpuctx);

	raw_spin_lock(&cpuctx->hrtimer_lock);
	if (rotations)
		hrtimer_forward_now(hr, cpuctx->hrtimer_interval);
	else
		cpuctx->hrtimer_active = 0;
	raw_spin_unlock(&cpuctx->hrtimer_lock);

	return rotations ? HRTIMER_RESTART : HRTIMER_NORESTART;
}

static void __perf_mux_hrtimer_init(struct perf_cpu_context *cpuctx, int cpu)
{
	struct hrtimer *timer = &cpuctx->hrtimer;
	struct pmu *pmu = cpuctx->ctx.pmu;
	u64 interval;

	/* no multiplexing needed for SW PMU */
	if (pmu->task_ctx_nr == perf_sw_context)
		return;

	/*
	 * check default is sane, if not set then force to
	 * default interval (1/tick)
	 */
	interval = pmu->hrtimer_interval_ms;
	if (interval < 1)
		interval = pmu->hrtimer_interval_ms = PERF_CPU_HRTIMER;

	cpuctx->hrtimer_interval = ns_to_ktime(NSEC_PER_MSEC * interval);

	raw_spin_lock_init(&cpuctx->hrtimer_lock);
	hrtimer_init(timer, CLOCK_MONOTONIC, HRTIMER_MODE_ABS_PINNED);
	timer->function = perf_mux_hrtimer_handler;
}

static int perf_mux_hrtimer_restart(struct perf_cpu_context *cpuctx)
{
	struct hrtimer *timer = &cpuctx->hrtimer;
	struct pmu *pmu = cpuctx->ctx.pmu;
	unsigned long flags;

	/* not for SW PMU */
	if (pmu->task_ctx_nr == perf_sw_context)
		return 0;

	raw_spin_lock_irqsave(&cpuctx->hrtimer_lock, flags);
	if (!cpuctx->hrtimer_active) {
		cpuctx->hrtimer_active = 1;
		hrtimer_forward_now(timer, cpuctx->hrtimer_interval);
		hrtimer_start_expires(timer, HRTIMER_MODE_ABS_PINNED);
	}
	raw_spin_unlock_irqrestore(&cpuctx->hrtimer_lock, flags);

	return 0;
}

void perf_pmu_disable(struct pmu *pmu)
{
	int *count = this_cpu_ptr(pmu->pmu_disable_count);
	if (!(*count)++)
		pmu->pmu_disable(pmu);
}

void perf_pmu_enable(struct pmu *pmu)
{
	int *count = this_cpu_ptr(pmu->pmu_disable_count);
	if (!--(*count))
		pmu->pmu_enable(pmu);
}

static DEFINE_PER_CPU(struct list_head, active_ctx_list);

/*
 * perf_event_ctx_activate(), perf_event_ctx_deactivate(), and
 * perf_event_task_tick() are fully serialized because they're strictly cpu
 * affine and perf_event_ctx{activate,deactivate} are called with IRQs
 * disabled, while perf_event_task_tick is called from IRQ context.
 */
static void perf_event_ctx_activate(struct perf_event_context *ctx)
{
	struct list_head *head = this_cpu_ptr(&active_ctx_list);

	WARN_ON(!irqs_disabled());

	WARN_ON(!list_empty(&ctx->active_ctx_list));

	list_add(&ctx->active_ctx_list, head);
}

static void perf_event_ctx_deactivate(struct perf_event_context *ctx)
{
	WARN_ON(!irqs_disabled());

	WARN_ON(list_empty(&ctx->active_ctx_list));

	list_del_init(&ctx->active_ctx_list);
}

static void get_ctx(struct perf_event_context *ctx)
{
	WARN_ON(!atomic_inc_not_zero(&ctx->refcount));
}

static void free_ctx(struct rcu_head *head)
{
	struct perf_event_context *ctx;

	ctx = container_of(head, struct perf_event_context, rcu_head);
	kfree(ctx->task_ctx_data);
	kfree(ctx);
}

static void put_ctx(struct perf_event_context *ctx)
{
	if (atomic_dec_and_test(&ctx->refcount)) {
		if (ctx->parent_ctx)
			put_ctx(ctx->parent_ctx);
		if (ctx->task && ctx->task != TASK_TOMBSTONE)
			put_task_struct(ctx->task);
		call_rcu(&ctx->rcu_head, free_ctx);
	}
}

/*
 * Because of perf_event::ctx migration in sys_perf_event_open::move_group and
 * perf_pmu_migrate_context() we need some magic.
 *
 * Those places that change perf_event::ctx will hold both
 * perf_event_ctx::mutex of the 'old' and 'new' ctx value.
 *
 * Lock ordering is by mutex address. There are two other sites where
 * perf_event_context::mutex nests and those are:
 *
 *  - perf_event_exit_task_context()	[ child , 0 ]
 *      perf_event_exit_event()
 *        put_event()			[ parent, 1 ]
 *
 *  - perf_event_init_context()		[ parent, 0 ]
 *      inherit_task_group()
 *        inherit_group()
 *          inherit_event()
 *            perf_event_alloc()
 *              perf_init_event()
 *                perf_try_init_event()	[ child , 1 ]
 *
 * While it appears there is an obvious deadlock here -- the parent and child
 * nesting levels are inverted between the two. This is in fact safe because
 * life-time rules separate them. That is an exiting task cannot fork, and a
 * spawning task cannot (yet) exit.
 *
 * But remember that that these are parent<->child context relations, and
 * migration does not affect children, therefore these two orderings should not
 * interact.
 *
 * The change in perf_event::ctx does not affect children (as claimed above)
 * because the sys_perf_event_open() case will install a new event and break
 * the ctx parent<->child relation, and perf_pmu_migrate_context() is only
 * concerned with cpuctx and that doesn't have children.
 *
 * The places that change perf_event::ctx will issue:
 *
 *   perf_remove_from_context();
 *   synchronize_rcu();
 *   perf_install_in_context();
 *
 * to affect the change. The remove_from_context() + synchronize_rcu() should
 * quiesce the event, after which we can install it in the new location. This
 * means that only external vectors (perf_fops, prctl) can perturb the event
 * while in transit. Therefore all such accessors should also acquire
 * perf_event_context::mutex to serialize against this.
 *
 * However; because event->ctx can change while we're waiting to acquire
 * ctx->mutex we must be careful and use the below perf_event_ctx_lock()
 * function.
 *
 * Lock order:
 *    cred_guard_mutex
 *	task_struct::perf_event_mutex
 *	  perf_event_context::mutex
 *	    perf_event::child_mutex;
 *	      perf_event_context::lock
 *	    perf_event::mmap_mutex
 *	    mmap_sem
 *	      perf_addr_filters_head::lock
 */
static struct perf_event_context *
perf_event_ctx_lock_nested(struct perf_event *event, int nesting)
{
	struct perf_event_context *ctx;

again:
	rcu_read_lock();
	ctx = ACCESS_ONCE(event->ctx);
	if (!atomic_inc_not_zero(&ctx->refcount)) {
		rcu_read_unlock();
		goto again;
	}
	rcu_read_unlock();

	mutex_lock_nested(&ctx->mutex, nesting);
	if (event->ctx != ctx) {
		mutex_unlock(&ctx->mutex);
		put_ctx(ctx);
		goto again;
	}

	return ctx;
}

static inline struct perf_event_context *
perf_event_ctx_lock(struct perf_event *event)
{
	return perf_event_ctx_lock_nested(event, 0);
}

static void perf_event_ctx_unlock(struct perf_event *event,
				  struct perf_event_context *ctx)
{
	mutex_unlock(&ctx->mutex);
	put_ctx(ctx);
}

/*
 * This must be done under the ctx->lock, such as to serialize against
 * context_equiv(), therefore we cannot call put_ctx() since that might end up
 * calling scheduler related locks and ctx->lock nests inside those.
 */
static __must_check struct perf_event_context *
unclone_ctx(struct perf_event_context *ctx)
{
	struct perf_event_context *parent_ctx = ctx->parent_ctx;

	lockdep_assert_held(&ctx->lock);

	if (parent_ctx)
		ctx->parent_ctx = NULL;
	ctx->generation++;

	return parent_ctx;
}

static u32 perf_event_pid_type(struct perf_event *event, struct task_struct *p,
				enum pid_type type)
{
	u32 nr;
	/*
	 * only top level events have the pid namespace they were created in
	 */
	if (event->parent)
		event = event->parent;

	nr = __task_pid_nr_ns(p, type, event->ns);
	/* avoid -1 if it is idle thread or runs in another ns */
	if (!nr && !pid_alive(p))
		nr = -1;
	return nr;
}

static u32 perf_event_pid(struct perf_event *event, struct task_struct *p)
{
	return perf_event_pid_type(event, p, __PIDTYPE_TGID);
}

static u32 perf_event_tid(struct perf_event *event, struct task_struct *p)
{
	return perf_event_pid_type(event, p, PIDTYPE_PID);
}

/*
 * If we inherit events we want to return the parent event id
 * to userspace.
 */
static u64 primary_event_id(struct perf_event *event)
{
	u64 id = event->id;

	if (event->parent)
		id = event->parent->id;

	return id;
}

/*
 * Get the perf_event_context for a task and lock it.
 *
 * This has to cope with with the fact that until it is locked,
 * the context could get moved to another task.
 */
static struct perf_event_context *
perf_lock_task_context(struct task_struct *task, int ctxn, unsigned long *flags)
{
	struct perf_event_context *ctx;

retry:
	/*
	 * One of the few rules of preemptible RCU is that one cannot do
	 * rcu_read_unlock() while holding a scheduler (or nested) lock when
	 * part of the read side critical section was irqs-enabled -- see
	 * rcu_read_unlock_special().
	 *
	 * Since ctx->lock nests under rq->lock we must ensure the entire read
	 * side critical section has interrupts disabled.
	 */
	local_irq_save(*flags);
	rcu_read_lock();
	ctx = rcu_dereference(task->perf_event_ctxp[ctxn]);
	if (ctx) {
		/*
		 * If this context is a clone of another, it might
		 * get swapped for another underneath us by
		 * perf_event_task_sched_out, though the
		 * rcu_read_lock() protects us from any context
		 * getting freed.  Lock the context and check if it
		 * got swapped before we could get the lock, and retry
		 * if so.  If we locked the right context, then it
		 * can't get swapped on us any more.
		 */
		raw_spin_lock(&ctx->lock);
		if (ctx != rcu_dereference(task->perf_event_ctxp[ctxn])) {
			raw_spin_unlock(&ctx->lock);
			rcu_read_unlock();
			local_irq_restore(*flags);
			goto retry;
		}

		if (ctx->task == TASK_TOMBSTONE ||
		    !atomic_inc_not_zero(&ctx->refcount)) {
			raw_spin_unlock(&ctx->lock);
			ctx = NULL;
		} else {
			WARN_ON_ONCE(ctx->task != task);
		}
	}
	rcu_read_unlock();
	if (!ctx)
		local_irq_restore(*flags);
	return ctx;
}

/*
 * Get the context for a task and increment its pin_count so it
 * can't get swapped to another task.  This also increments its
 * reference count so that the context can't get freed.
 */
static struct perf_event_context *
perf_pin_task_context(struct task_struct *task, int ctxn)
{
	struct perf_event_context *ctx;
	unsigned long flags;

	ctx = perf_lock_task_context(task, ctxn, &flags);
	if (ctx) {
		++ctx->pin_count;
		raw_spin_unlock_irqrestore(&ctx->lock, flags);
	}
	return ctx;
}

static void perf_unpin_context(struct perf_event_context *ctx)
{
	unsigned long flags;

	raw_spin_lock_irqsave(&ctx->lock, flags);
	--ctx->pin_count;
	raw_spin_unlock_irqrestore(&ctx->lock, flags);
}

/*
 * Update the record of the current time in a context.
 */
static void update_context_time(struct perf_event_context *ctx)
{
	u64 now = perf_clock();

	ctx->time += now - ctx->timestamp;
	ctx->timestamp = now;
}

static u64 perf_event_time(struct perf_event *event)
{
	struct perf_event_context *ctx = event->ctx;

	if (is_cgroup_event(event))
		return perf_cgroup_event_time(event);

	return ctx ? ctx->time : 0;
}

/*
 * Update the total_time_enabled and total_time_running fields for a event.
 */
static void update_event_times(struct perf_event *event)
{
	struct perf_event_context *ctx = event->ctx;
	u64 run_end;

	lockdep_assert_held(&ctx->lock);

	if (event->state < PERF_EVENT_STATE_INACTIVE ||
	    event->group_leader->state < PERF_EVENT_STATE_INACTIVE)
		return;

	/*
	 * in cgroup mode, time_enabled represents
	 * the time the event was enabled AND active
	 * tasks were in the monitored cgroup. This is
	 * independent of the activity of the context as
	 * there may be a mix of cgroup and non-cgroup events.
	 *
	 * That is why we treat cgroup events differently
	 * here.
	 */
	if (is_cgroup_event(event))
		run_end = perf_cgroup_event_time(event);
	else if (ctx->is_active)
		run_end = ctx->time;
	else
		run_end = event->tstamp_stopped;

	event->total_time_enabled = run_end - event->tstamp_enabled;

	if (event->state == PERF_EVENT_STATE_INACTIVE)
		run_end = event->tstamp_stopped;
	else
		run_end = perf_event_time(event);

	event->total_time_running = run_end - event->tstamp_running;

}

/*
 * Update total_time_enabled and total_time_running for all events in a group.
 */
static void update_group_times(struct perf_event *leader)
{
	struct perf_event *event;

	update_event_times(leader);
	list_for_each_entry(event, &leader->sibling_list, group_entry)
		update_event_times(event);
}

static enum event_type_t get_event_type(struct perf_event *event)
{
	struct perf_event_context *ctx = event->ctx;
	enum event_type_t event_type;

	lockdep_assert_held(&ctx->lock);

	/*
	 * It's 'group type', really, because if our group leader is
	 * pinned, so are we.
	 */
	if (event->group_leader != event)
		event = event->group_leader;

	event_type = event->attr.pinned ? EVENT_PINNED : EVENT_FLEXIBLE;
	if (!ctx->task)
		event_type |= EVENT_CPU;

	return event_type;
}

static struct list_head *
ctx_group_list(struct perf_event *event, struct perf_event_context *ctx)
{
	if (event->attr.pinned)
		return &ctx->pinned_groups;
	else
		return &ctx->flexible_groups;
}

/*
 * Add a event from the lists for its context.
 * Must be called with ctx->mutex and ctx->lock held.
 */
static void
list_add_event(struct perf_event *event, struct perf_event_context *ctx)
{
	lockdep_assert_held(&ctx->lock);

	WARN_ON_ONCE(event->attach_state & PERF_ATTACH_CONTEXT);
	event->attach_state |= PERF_ATTACH_CONTEXT;

	/*
	 * If we're a stand alone event or group leader, we go to the context
	 * list, group events are kept attached to the group so that
	 * perf_group_detach can, at all times, locate all siblings.
	 */
	if (event->group_leader == event) {
		struct list_head *list;

		event->group_caps = event->event_caps;

		list = ctx_group_list(event, ctx);
		list_add_tail(&event->group_entry, list);
	}

	list_update_cgroup_event(event, ctx, true);

	list_add_rcu(&event->event_entry, &ctx->event_list);
	ctx->nr_events++;
	if (event->attr.inherit_stat)
		ctx->nr_stat++;

	ctx->generation++;
}

/*
 * Initialize event state based on the perf_event_attr::disabled.
 */
static inline void perf_event__state_init(struct perf_event *event)
{
	event->state = event->attr.disabled ? PERF_EVENT_STATE_OFF :
					      PERF_EVENT_STATE_INACTIVE;
}

static void __perf_event_read_size(struct perf_event *event, int nr_siblings)
{
	int entry = sizeof(u64); /* value */
	int size = 0;
	int nr = 1;

	if (event->attr.read_format & PERF_FORMAT_TOTAL_TIME_ENABLED)
		size += sizeof(u64);

	if (event->attr.read_format & PERF_FORMAT_TOTAL_TIME_RUNNING)
		size += sizeof(u64);

	if (event->attr.read_format & PERF_FORMAT_ID)
		entry += sizeof(u64);

	if (event->attr.read_format & PERF_FORMAT_GROUP) {
		nr += nr_siblings;
		size += sizeof(u64);
	}

	size += entry * nr;
	event->read_size = size;
}

static void __perf_event_header_size(struct perf_event *event, u64 sample_type)
{
	struct perf_sample_data *data;
	u16 size = 0;

	if (sample_type & PERF_SAMPLE_IP)
		size += sizeof(data->ip);

	if (sample_type & PERF_SAMPLE_ADDR)
		size += sizeof(data->addr);

	if (sample_type & PERF_SAMPLE_PERIOD)
		size += sizeof(data->period);

	if (sample_type & PERF_SAMPLE_WEIGHT)
		size += sizeof(data->weight);

	if (sample_type & PERF_SAMPLE_READ)
		size += event->read_size;

	if (sample_type & PERF_SAMPLE_DATA_SRC)
		size += sizeof(data->data_src.val);

	if (sample_type & PERF_SAMPLE_TRANSACTION)
		size += sizeof(data->txn);

	if (sample_type & PERF_SAMPLE_PHYS_ADDR)
		size += sizeof(data->phys_addr);

	event->header_size = size;
}

/*
 * Called at perf_event creation and when events are attached/detached from a
 * group.
 */
static void perf_event__header_size(struct perf_event *event)
{
	__perf_event_read_size(event,
			       event->group_leader->nr_siblings);
	__perf_event_header_size(event, event->attr.sample_type);
}

static void perf_event__id_header_size(struct perf_event *event)
{
	struct perf_sample_data *data;
	u64 sample_type = event->attr.sample_type;
	u16 size = 0;

	if (sample_type & PERF_SAMPLE_TID)
		size += sizeof(data->tid_entry);

	if (sample_type & PERF_SAMPLE_TIME)
		size += sizeof(data->time);

	if (sample_type & PERF_SAMPLE_IDENTIFIER)
		size += sizeof(data->id);

	if (sample_type & PERF_SAMPLE_ID)
		size += sizeof(data->id);

	if (sample_type & PERF_SAMPLE_STREAM_ID)
		size += sizeof(data->stream_id);

	if (sample_type & PERF_SAMPLE_CPU)
		size += sizeof(data->cpu_entry);

	event->id_header_size = size;
}

static bool perf_event_validate_size(struct perf_event *event)
{
	/*
	 * The values computed here will be over-written when we actually
	 * attach the event.
	 */
	__perf_event_read_size(event, event->group_leader->nr_siblings + 1);
	__perf_event_header_size(event, event->attr.sample_type & ~PERF_SAMPLE_READ);
	perf_event__id_header_size(event);

	/*
	 * Sum the lot; should not exceed the 64k limit we have on records.
	 * Conservative limit to allow for callchains and other variable fields.
	 */
	if (event->read_size + event->header_size +
	    event->id_header_size + sizeof(struct perf_event_header) >= 16*1024)
		return false;

	return true;
}

static void perf_group_attach(struct perf_event *event)
{
	struct perf_event *group_leader = event->group_leader, *pos;

	lockdep_assert_held(&event->ctx->lock);

	/*
	 * We can have double attach due to group movement in perf_event_open.
	 */
	if (event->attach_state & PERF_ATTACH_GROUP)
		return;

	event->attach_state |= PERF_ATTACH_GROUP;

	if (group_leader == event)
		return;

	WARN_ON_ONCE(group_leader->ctx != event->ctx);

	group_leader->group_caps &= event->event_caps;

	list_add_tail(&event->group_entry, &group_leader->sibling_list);
	group_leader->nr_siblings++;

	perf_event__header_size(group_leader);

	list_for_each_entry(pos, &group_leader->sibling_list, group_entry)
		perf_event__header_size(pos);
}

/*
 * Remove a event from the lists for its context.
 * Must be called with ctx->mutex and ctx->lock held.
 */
static void
list_del_event(struct perf_event *event, struct perf_event_context *ctx)
{
	WARN_ON_ONCE(event->ctx != ctx);
	lockdep_assert_held(&ctx->lock);

	/*
	 * We can have double detach due to exit/hot-unplug + close.
	 */
	if (!(event->attach_state & PERF_ATTACH_CONTEXT))
		return;

	event->attach_state &= ~PERF_ATTACH_CONTEXT;

	list_update_cgroup_event(event, ctx, false);

	ctx->nr_events--;
	if (event->attr.inherit_stat)
		ctx->nr_stat--;

	list_del_rcu(&event->event_entry);

	if (event->group_leader == event)
		list_del_init(&event->group_entry);

	update_group_times(event);

	/*
	 * If event was in error state, then keep it
	 * that way, otherwise bogus counts will be
	 * returned on read(). The only way to get out
	 * of error state is by explicit re-enabling
	 * of the event
	 */
	if (event->state > PERF_EVENT_STATE_OFF)
		event->state = PERF_EVENT_STATE_OFF;

	ctx->generation++;
}

static void perf_group_detach(struct perf_event *event)
{
	struct perf_event *sibling, *tmp;
	struct list_head *list = NULL;

	lockdep_assert_held(&event->ctx->lock);

	/*
	 * We can have double detach due to exit/hot-unplug + close.
	 */
	if (!(event->attach_state & PERF_ATTACH_GROUP))
		return;

	event->attach_state &= ~PERF_ATTACH_GROUP;

	/*
	 * If this is a sibling, remove it from its group.
	 */
	if (event->group_leader != event) {
		list_del_init(&event->group_entry);
		event->group_leader->nr_siblings--;
		goto out;
	}

	if (!list_empty(&event->group_entry))
		list = &event->group_entry;

	/*
	 * If this was a group event with sibling events then
	 * upgrade the siblings to singleton events by adding them
	 * to whatever list we are on.
	 */
	list_for_each_entry_safe(sibling, tmp, &event->sibling_list, group_entry) {
		if (list)
			list_move_tail(&sibling->group_entry, list);
		sibling->group_leader = sibling;

		/* Inherit group flags from the previous leader */
		sibling->group_caps = event->group_caps;

		WARN_ON_ONCE(sibling->ctx != event->ctx);
	}

out:
	perf_event__header_size(event->group_leader);

	list_for_each_entry(tmp, &event->group_leader->sibling_list, group_entry)
		perf_event__header_size(tmp);
}

static bool is_orphaned_event(struct perf_event *event)
{
	return event->state == PERF_EVENT_STATE_DEAD;
}

static inline int __pmu_filter_match(struct perf_event *event)
{
	struct pmu *pmu = event->pmu;
	return pmu->filter_match ? pmu->filter_match(event) : 1;
}

/*
 * Check whether we should attempt to schedule an event group based on
 * PMU-specific filtering. An event group can consist of HW and SW events,
 * potentially with a SW leader, so we must check all the filters, to
 * determine whether a group is schedulable:
 */
static inline int pmu_filter_match(struct perf_event *event)
{
	struct perf_event *child;

	if (!__pmu_filter_match(event))
		return 0;

	list_for_each_entry(child, &event->sibling_list, group_entry) {
		if (!__pmu_filter_match(child))
			return 0;
	}

	return 1;
}

static inline int
event_filter_match(struct perf_event *event)
{
	return (event->cpu == -1 || event->cpu == smp_processor_id()) &&
	       perf_cgroup_match(event) && pmu_filter_match(event);
}

static void
event_sched_out(struct perf_event *event,
		  struct perf_cpu_context *cpuctx,
		  struct perf_event_context *ctx)
{
	u64 tstamp = perf_event_time(event);
	u64 delta;

	WARN_ON_ONCE(event->ctx != ctx);
	lockdep_assert_held(&ctx->lock);

	/*
	 * An event which could not be activated because of
	 * filter mismatch still needs to have its timings
	 * maintained, otherwise bogus information is return
	 * via read() for time_enabled, time_running:
	 */
	if (event->state == PERF_EVENT_STATE_INACTIVE &&
	    !event_filter_match(event)) {
		delta = tstamp - event->tstamp_stopped;
		event->tstamp_running += delta;
		event->tstamp_stopped = tstamp;
	}

	if (event->state != PERF_EVENT_STATE_ACTIVE)
		return;

	perf_pmu_disable(event->pmu);

	event->tstamp_stopped = tstamp;
	event->pmu->del(event, 0);
	event->oncpu = -1;
	event->state = PERF_EVENT_STATE_INACTIVE;
	if (event->pending_disable) {
		event->pending_disable = 0;
		event->state = PERF_EVENT_STATE_OFF;
	}

	if (!is_software_event(event))
		cpuctx->active_oncpu--;
	if (!--ctx->nr_active)
		perf_event_ctx_deactivate(ctx);
	if (event->attr.freq && event->attr.sample_freq)
		ctx->nr_freq--;
	if (event->attr.exclusive || !cpuctx->active_oncpu)
		cpuctx->exclusive = 0;

	perf_pmu_enable(event->pmu);
}

static void
group_sched_out(struct perf_event *group_event,
		struct perf_cpu_context *cpuctx,
		struct perf_event_context *ctx)
{
	struct perf_event *event;
	int state = group_event->state;

	perf_pmu_disable(ctx->pmu);

	event_sched_out(group_event, cpuctx, ctx);

	/*
	 * Schedule out siblings (if any):
	 */
	list_for_each_entry(event, &group_event->sibling_list, group_entry)
		event_sched_out(event, cpuctx, ctx);

	perf_pmu_enable(ctx->pmu);

	if (state == PERF_EVENT_STATE_ACTIVE && group_event->attr.exclusive)
		cpuctx->exclusive = 0;
}

#define DETACH_GROUP	0x01UL

/*
 * Cross CPU call to remove a performance event
 *
 * We disable the event on the hardware level first. After that we
 * remove it from the context list.
 */
static void
__perf_remove_from_context(struct perf_event *event,
			   struct perf_cpu_context *cpuctx,
			   struct perf_event_context *ctx,
			   void *info)
{
	unsigned long flags = (unsigned long)info;

	event_sched_out(event, cpuctx, ctx);
	if (flags & DETACH_GROUP)
		perf_group_detach(event);
	list_del_event(event, ctx);

	if (!ctx->nr_events && ctx->is_active) {
		ctx->is_active = 0;
		if (ctx->task) {
			WARN_ON_ONCE(cpuctx->task_ctx != ctx);
			cpuctx->task_ctx = NULL;
		}
	}
}

/*
 * Remove the event from a task's (or a CPU's) list of events.
 *
 * If event->ctx is a cloned context, callers must make sure that
 * every task struct that event->ctx->task could possibly point to
 * remains valid.  This is OK when called from perf_release since
 * that only calls us on the top-level context, which can't be a clone.
 * When called from perf_event_exit_task, it's OK because the
 * context has been detached from its task.
 */
static void perf_remove_from_context(struct perf_event *event, unsigned long flags)
{
	struct perf_event_context *ctx = event->ctx;

	lockdep_assert_held(&ctx->mutex);

	event_function_call(event, __perf_remove_from_context, (void *)flags);

	/*
	 * The above event_function_call() can NO-OP when it hits
	 * TASK_TOMBSTONE. In that case we must already have been detached
	 * from the context (by perf_event_exit_event()) but the grouping
	 * might still be in-tact.
	 */
	WARN_ON_ONCE(event->attach_state & PERF_ATTACH_CONTEXT);
	if ((flags & DETACH_GROUP) &&
	    (event->attach_state & PERF_ATTACH_GROUP)) {
		/*
		 * Since in that case we cannot possibly be scheduled, simply
		 * detach now.
		 */
		raw_spin_lock_irq(&ctx->lock);
		perf_group_detach(event);
		raw_spin_unlock_irq(&ctx->lock);
	}
}

/*
 * Cross CPU call to disable a performance event
 */
static void __perf_event_disable(struct perf_event *event,
				 struct perf_cpu_context *cpuctx,
				 struct perf_event_context *ctx,
				 void *info)
{
	if (event->state < PERF_EVENT_STATE_INACTIVE)
		return;

	update_context_time(ctx);
	update_cgrp_time_from_event(event);
	update_group_times(event);
	if (event == event->group_leader)
		group_sched_out(event, cpuctx, ctx);
	else
		event_sched_out(event, cpuctx, ctx);
	event->state = PERF_EVENT_STATE_OFF;
}

/*
 * Disable a event.
 *
 * If event->ctx is a cloned context, callers must make sure that
 * every task struct that event->ctx->task could possibly point to
 * remains valid.  This condition is satisifed when called through
 * perf_event_for_each_child or perf_event_for_each because they
 * hold the top-level event's child_mutex, so any descendant that
 * goes to exit will block in perf_event_exit_event().
 *
 * When called from perf_pending_event it's OK because event->ctx
 * is the current context on this CPU and preemption is disabled,
 * hence we can't get into perf_event_task_sched_out for this context.
 */
static void _perf_event_disable(struct perf_event *event)
{
	struct perf_event_context *ctx = event->ctx;

	raw_spin_lock_irq(&ctx->lock);
	if (event->state <= PERF_EVENT_STATE_OFF) {
		raw_spin_unlock_irq(&ctx->lock);
		return;
	}
	raw_spin_unlock_irq(&ctx->lock);

	event_function_call(event, __perf_event_disable, NULL);
}

void perf_event_disable_local(struct perf_event *event)
{
	event_function_local(event, __perf_event_disable, NULL);
}

/*
 * Strictly speaking kernel users cannot create groups and therefore this
 * interface does not need the perf_event_ctx_lock() magic.
 */
void perf_event_disable(struct perf_event *event)
{
	struct perf_event_context *ctx;

	ctx = perf_event_ctx_lock(event);
	_perf_event_disable(event);
	perf_event_ctx_unlock(event, ctx);
}
EXPORT_SYMBOL_GPL(perf_event_disable);

void perf_event_disable_inatomic(struct perf_event *event)
{
	event->pending_disable = 1;
	irq_work_queue(&event->pending);
}

static void perf_set_shadow_time(struct perf_event *event,
				 struct perf_event_context *ctx,
				 u64 tstamp)
{
	/*
	 * use the correct time source for the time snapshot
	 *
	 * We could get by without this by leveraging the
	 * fact that to get to this function, the caller
	 * has most likely already called update_context_time()
	 * and update_cgrp_time_xx() and thus both timestamp
	 * are identical (or very close). Given that tstamp is,
	 * already adjusted for cgroup, we could say that:
	 *    tstamp - ctx->timestamp
	 * is equivalent to
	 *    tstamp - cgrp->timestamp.
	 *
	 * Then, in perf_output_read(), the calculation would
	 * work with no changes because:
	 * - event is guaranteed scheduled in
	 * - no scheduled out in between
	 * - thus the timestamp would be the same
	 *
	 * But this is a bit hairy.
	 *
	 * So instead, we have an explicit cgroup call to remain
	 * within the time time source all along. We believe it
	 * is cleaner and simpler to understand.
	 */
	if (is_cgroup_event(event))
		perf_cgroup_set_shadow_time(event, tstamp);
	else
		event->shadow_ctx_time = tstamp - ctx->timestamp;
}

#define MAX_INTERRUPTS (~0ULL)

static void perf_log_throttle(struct perf_event *event, int enable);
static void perf_log_itrace_start(struct perf_event *event);

static int
event_sched_in(struct perf_event *event,
		 struct perf_cpu_context *cpuctx,
		 struct perf_event_context *ctx)
{
	u64 tstamp = perf_event_time(event);
	int ret = 0;

	lockdep_assert_held(&ctx->lock);

	if (event->state <= PERF_EVENT_STATE_OFF)
		return 0;

	WRITE_ONCE(event->oncpu, smp_processor_id());
	/*
	 * Order event::oncpu write to happen before the ACTIVE state
	 * is visible.
	 */
	smp_wmb();
	WRITE_ONCE(event->state, PERF_EVENT_STATE_ACTIVE);

	/*
	 * Unthrottle events, since we scheduled we might have missed several
	 * ticks already, also for a heavily scheduling task there is little
	 * guarantee it'll get a tick in a timely manner.
	 */
	if (unlikely(event->hw.interrupts == MAX_INTERRUPTS)) {
		perf_log_throttle(event, 1);
		event->hw.interrupts = 0;
	}

	/*
	 * The new state must be visible before we turn it on in the hardware:
	 */
	smp_wmb();

	perf_pmu_disable(event->pmu);

	perf_set_shadow_time(event, ctx, tstamp);

	perf_log_itrace_start(event);

	if (event->pmu->add(event, PERF_EF_START)) {
		event->state = PERF_EVENT_STATE_INACTIVE;
		event->oncpu = -1;
		ret = -EAGAIN;
		goto out;
	}

	event->tstamp_running += tstamp - event->tstamp_stopped;

	if (!is_software_event(event))
		cpuctx->active_oncpu++;
	if (!ctx->nr_active++)
		perf_event_ctx_activate(ctx);
	if (event->attr.freq && event->attr.sample_freq)
		ctx->nr_freq++;

	if (event->attr.exclusive)
		cpuctx->exclusive = 1;

out:
	perf_pmu_enable(event->pmu);

	return ret;
}

static int
group_sched_in(struct perf_event *group_event,
	       struct perf_cpu_context *cpuctx,
	       struct perf_event_context *ctx)
{
	struct perf_event *event, *partial_group = NULL;
	struct pmu *pmu = ctx->pmu;
	u64 now = ctx->time;
	bool simulate = false;

	if (group_event->state == PERF_EVENT_STATE_OFF)
		return 0;

	pmu->start_txn(pmu, PERF_PMU_TXN_ADD);

	if (event_sched_in(group_event, cpuctx, ctx)) {
		pmu->cancel_txn(pmu);
		perf_mux_hrtimer_restart(cpuctx);
		return -EAGAIN;
	}

	/*
	 * Schedule in siblings as one group (if any):
	 */
	list_for_each_entry(event, &group_event->sibling_list, group_entry) {
		if (event_sched_in(event, cpuctx, ctx)) {
			partial_group = event;
			goto group_error;
		}
	}

	if (!pmu->commit_txn(pmu))
		return 0;

group_error:
	/*
	 * Groups can be scheduled in as one unit only, so undo any
	 * partial group before returning:
	 * The events up to the failed event are scheduled out normally,
	 * tstamp_stopped will be updated.
	 *
	 * The failed events and the remaining siblings need to have
	 * their timings updated as if they had gone thru event_sched_in()
	 * and event_sched_out(). This is required to get consistent timings
	 * across the group. This also takes care of the case where the group
	 * could never be scheduled by ensuring tstamp_stopped is set to mark
	 * the time the event was actually stopped, such that time delta
	 * calculation in update_event_times() is correct.
	 */
	list_for_each_entry(event, &group_event->sibling_list, group_entry) {
		if (event == partial_group)
			simulate = true;

		if (simulate) {
			event->tstamp_running += now - event->tstamp_stopped;
			event->tstamp_stopped = now;
		} else {
			event_sched_out(event, cpuctx, ctx);
		}
	}
	event_sched_out(group_event, cpuctx, ctx);

	pmu->cancel_txn(pmu);

	perf_mux_hrtimer_restart(cpuctx);

	return -EAGAIN;
}

/*
 * Work out whether we can put this event group on the CPU now.
 */
static int group_can_go_on(struct perf_event *event,
			   struct perf_cpu_context *cpuctx,
			   int can_add_hw)
{
	/*
	 * Groups consisting entirely of software events can always go on.
	 */
	if (event->group_caps & PERF_EV_CAP_SOFTWARE)
		return 1;
	/*
	 * If an exclusive group is already on, no other hardware
	 * events can go on.
	 */
	if (cpuctx->exclusive)
		return 0;
	/*
	 * If this group is exclusive and there are already
	 * events on the CPU, it can't go on.
	 */
	if (event->attr.exclusive && cpuctx->active_oncpu)
		return 0;
	/*
	 * Otherwise, try to add it if all previous groups were able
	 * to go on.
	 */
	return can_add_hw;
}

/*
 * Complement to update_event_times(). This computes the tstamp_* values to
 * continue 'enabled' state from @now, and effectively discards the time
 * between the prior tstamp_stopped and now (as we were in the OFF state, or
 * just switched (context) time base).
 *
 * This further assumes '@event->state == INACTIVE' (we just came from OFF) and
 * cannot have been scheduled in yet. And going into INACTIVE state means
 * '@event->tstamp_stopped = @now'.
 *
 * Thus given the rules of update_event_times():
 *
 *   total_time_enabled = tstamp_stopped - tstamp_enabled
 *   total_time_running = tstamp_stopped - tstamp_running
 *
 * We can insert 'tstamp_stopped == now' and reverse them to compute new
 * tstamp_* values.
 */
static void __perf_event_enable_time(struct perf_event *event, u64 now)
{
	WARN_ON_ONCE(event->state != PERF_EVENT_STATE_INACTIVE);

	event->tstamp_stopped = now;
	event->tstamp_enabled = now - event->total_time_enabled;
	event->tstamp_running = now - event->total_time_running;
}

static void add_event_to_ctx(struct perf_event *event,
			       struct perf_event_context *ctx)
{
	u64 tstamp = perf_event_time(event);

	list_add_event(event, ctx);
	perf_group_attach(event);
	/*
	 * We can be called with event->state == STATE_OFF when we create with
	 * .disabled = 1. In that case the IOC_ENABLE will call this function.
	 */
	if (event->state == PERF_EVENT_STATE_INACTIVE)
		__perf_event_enable_time(event, tstamp);
}

static void ctx_sched_out(struct perf_event_context *ctx,
			  struct perf_cpu_context *cpuctx,
			  enum event_type_t event_type);
static void
ctx_sched_in(struct perf_event_context *ctx,
	     struct perf_cpu_context *cpuctx,
	     enum event_type_t event_type,
	     struct task_struct *task);

static void task_ctx_sched_out(struct perf_cpu_context *cpuctx,
			       struct perf_event_context *ctx,
			       enum event_type_t event_type)
{
	if (!cpuctx->task_ctx)
		return;

	if (WARN_ON_ONCE(ctx != cpuctx->task_ctx))
		return;

	ctx_sched_out(ctx, cpuctx, event_type);
}

static void perf_event_sched_in(struct perf_cpu_context *cpuctx,
				struct perf_event_context *ctx,
				struct task_struct *task)
{
	cpu_ctx_sched_in(cpuctx, EVENT_PINNED, task);
	if (ctx)
		ctx_sched_in(ctx, cpuctx, EVENT_PINNED, task);
	cpu_ctx_sched_in(cpuctx, EVENT_FLEXIBLE, task);
	if (ctx)
		ctx_sched_in(ctx, cpuctx, EVENT_FLEXIBLE, task);
}

/*
 * We want to maintain the following priority of scheduling:
 *  - CPU pinned (EVENT_CPU | EVENT_PINNED)
 *  - task pinned (EVENT_PINNED)
 *  - CPU flexible (EVENT_CPU | EVENT_FLEXIBLE)
 *  - task flexible (EVENT_FLEXIBLE).
 *
 * In order to avoid unscheduling and scheduling back in everything every
 * time an event is added, only do it for the groups of equal priority and
 * below.
 *
 * This can be called after a batch operation on task events, in which case
 * event_type is a bit mask of the types of events involved. For CPU events,
 * event_type is only either EVENT_PINNED or EVENT_FLEXIBLE.
 */
static void ctx_resched(struct perf_cpu_context *cpuctx,
			struct perf_event_context *task_ctx,
			enum event_type_t event_type)
{
	enum event_type_t ctx_event_type;
	bool cpu_event = !!(event_type & EVENT_CPU);

	/*
	 * If pinned groups are involved, flexible groups also need to be
	 * scheduled out.
	 */
	if (event_type & EVENT_PINNED)
		event_type |= EVENT_FLEXIBLE;

	ctx_event_type = event_type & EVENT_ALL;

	perf_pmu_disable(cpuctx->ctx.pmu);
	if (task_ctx)
		task_ctx_sched_out(cpuctx, task_ctx, event_type);

	/*
	 * Decide which cpu ctx groups to schedule out based on the types
	 * of events that caused rescheduling:
	 *  - EVENT_CPU: schedule out corresponding groups;
	 *  - EVENT_PINNED task events: schedule out EVENT_FLEXIBLE groups;
	 *  - otherwise, do nothing more.
	 */
	if (cpu_event)
		cpu_ctx_sched_out(cpuctx, ctx_event_type);
	else if (ctx_event_type & EVENT_PINNED)
		cpu_ctx_sched_out(cpuctx, EVENT_FLEXIBLE);

	perf_event_sched_in(cpuctx, task_ctx, current);
	perf_pmu_enable(cpuctx->ctx.pmu);
}

/*
 * Cross CPU call to install and enable a performance event
 *
 * Very similar to remote_function() + event_function() but cannot assume that
 * things like ctx->is_active and cpuctx->task_ctx are set.
 */
static int  __perf_install_in_context(void *info)
{
	struct perf_event *event = info;
	struct perf_event_context *ctx = event->ctx;
	struct perf_cpu_context *cpuctx = __get_cpu_context(ctx);
	struct perf_event_context *task_ctx = cpuctx->task_ctx;
	bool reprogram = true;
	int ret = 0;

	raw_spin_lock(&cpuctx->ctx.lock);
	if (ctx->task) {
		raw_spin_lock(&ctx->lock);
		task_ctx = ctx;

		reprogram = (ctx->task == current);

		/*
		 * If the task is running, it must be running on this CPU,
		 * otherwise we cannot reprogram things.
		 *
		 * If its not running, we don't care, ctx->lock will
		 * serialize against it becoming runnable.
		 */
		if (task_curr(ctx->task) && !reprogram) {
			ret = -ESRCH;
			goto unlock;
		}

		WARN_ON_ONCE(reprogram && cpuctx->task_ctx && cpuctx->task_ctx != ctx);
	} else if (task_ctx) {
		raw_spin_lock(&task_ctx->lock);
	}

#ifdef CONFIG_CGROUP_PERF
	if (is_cgroup_event(event)) {
		/*
		 * If the current cgroup doesn't match the event's
		 * cgroup, we should not try to schedule it.
		 */
		struct perf_cgroup *cgrp = perf_cgroup_from_task(current, ctx);
		reprogram = cgroup_is_descendant(cgrp->css.cgroup,
					event->cgrp->css.cgroup);
	}
#endif

	if (reprogram) {
		ctx_sched_out(ctx, cpuctx, EVENT_TIME);
		add_event_to_ctx(event, ctx);
		ctx_resched(cpuctx, task_ctx, get_event_type(event));
	} else {
		add_event_to_ctx(event, ctx);
	}

unlock:
	perf_ctx_unlock(cpuctx, task_ctx);

	return ret;
}

/*
 * Attach a performance event to a context.
 *
 * Very similar to event_function_call, see comment there.
 */
static void
perf_install_in_context(struct perf_event_context *ctx,
			struct perf_event *event,
			int cpu)
{
	struct task_struct *task = READ_ONCE(ctx->task);

	lockdep_assert_held(&ctx->mutex);

	if (event->cpu != -1)
		event->cpu = cpu;

	/*
	 * Ensures that if we can observe event->ctx, both the event and ctx
	 * will be 'complete'. See perf_iterate_sb_cpu().
	 */
	smp_store_release(&event->ctx, ctx);

	if (!task) {
		cpu_function_call(cpu, __perf_install_in_context, event);
		return;
	}

	/*
	 * Should not happen, we validate the ctx is still alive before calling.
	 */
	if (WARN_ON_ONCE(task == TASK_TOMBSTONE))
		return;

	/*
	 * Installing events is tricky because we cannot rely on ctx->is_active
	 * to be set in case this is the nr_events 0 -> 1 transition.
	 *
	 * Instead we use task_curr(), which tells us if the task is running.
	 * However, since we use task_curr() outside of rq::lock, we can race
	 * against the actual state. This means the result can be wrong.
	 *
	 * If we get a false positive, we retry, this is harmless.
	 *
	 * If we get a false negative, things are complicated. If we are after
	 * perf_event_context_sched_in() ctx::lock will serialize us, and the
	 * value must be correct. If we're before, it doesn't matter since
	 * perf_event_context_sched_in() will program the counter.
	 *
	 * However, this hinges on the remote context switch having observed
	 * our task->perf_event_ctxp[] store, such that it will in fact take
	 * ctx::lock in perf_event_context_sched_in().
	 *
	 * We do this by task_function_call(), if the IPI fails to hit the task
	 * we know any future context switch of task must see the
	 * perf_event_ctpx[] store.
	 */

	/*
	 * This smp_mb() orders the task->perf_event_ctxp[] store with the
	 * task_cpu() load, such that if the IPI then does not find the task
	 * running, a future context switch of that task must observe the
	 * store.
	 */
	smp_mb();
again:
	if (!task_function_call(task, __perf_install_in_context, event))
		return;

	raw_spin_lock_irq(&ctx->lock);
	task = ctx->task;
	if (WARN_ON_ONCE(task == TASK_TOMBSTONE)) {
		/*
		 * Cannot happen because we already checked above (which also
		 * cannot happen), and we hold ctx->mutex, which serializes us
		 * against perf_event_exit_task_context().
		 */
		raw_spin_unlock_irq(&ctx->lock);
		return;
	}
	/*
	 * If the task is not running, ctx->lock will avoid it becoming so,
	 * thus we can safely install the event.
	 */
	if (task_curr(task)) {
		raw_spin_unlock_irq(&ctx->lock);
		goto again;
	}
	add_event_to_ctx(event, ctx);
	raw_spin_unlock_irq(&ctx->lock);
}

/*
 * Put a event into inactive state and update time fields.
 * Enabling the leader of a group effectively enables all
 * the group members that aren't explicitly disabled, so we
 * have to update their ->tstamp_enabled also.
 * Note: this works for group members as well as group leaders
 * since the non-leader members' sibling_lists will be empty.
 */
static void __perf_event_mark_enabled(struct perf_event *event)
{
	struct perf_event *sub;
	u64 tstamp = perf_event_time(event);

	event->state = PERF_EVENT_STATE_INACTIVE;
	__perf_event_enable_time(event, tstamp);
	list_for_each_entry(sub, &event->sibling_list, group_entry) {
		/* XXX should not be > INACTIVE if event isn't */
		if (sub->state >= PERF_EVENT_STATE_INACTIVE)
			__perf_event_enable_time(sub, tstamp);
	}
}

/*
 * Cross CPU call to enable a performance event
 */
static void __perf_event_enable(struct perf_event *event,
				struct perf_cpu_context *cpuctx,
				struct perf_event_context *ctx,
				void *info)
{
	struct perf_event *leader = event->group_leader;
	struct perf_event_context *task_ctx;

	if (event->state >= PERF_EVENT_STATE_INACTIVE ||
	    event->state <= PERF_EVENT_STATE_ERROR)
		return;

	if (ctx->is_active)
		ctx_sched_out(ctx, cpuctx, EVENT_TIME);

	__perf_event_mark_enabled(event);

	if (!ctx->is_active)
		return;

	if (!event_filter_match(event)) {
		if (is_cgroup_event(event))
			perf_cgroup_defer_enabled(event);
		ctx_sched_in(ctx, cpuctx, EVENT_TIME, current);
		return;
	}

	/*
	 * If the event is in a group and isn't the group leader,
	 * then don't put it on unless the group is on.
	 */
	if (leader != event && leader->state != PERF_EVENT_STATE_ACTIVE) {
		ctx_sched_in(ctx, cpuctx, EVENT_TIME, current);
		return;
	}

	task_ctx = cpuctx->task_ctx;
	if (ctx->task)
		WARN_ON_ONCE(task_ctx != ctx);

	ctx_resched(cpuctx, task_ctx, get_event_type(event));
}

/*
 * Enable a event.
 *
 * If event->ctx is a cloned context, callers must make sure that
 * every task struct that event->ctx->task could possibly point to
 * remains valid.  This condition is satisfied when called through
 * perf_event_for_each_child or perf_event_for_each as described
 * for perf_event_disable.
 */
static void _perf_event_enable(struct perf_event *event)
{
	struct perf_event_context *ctx = event->ctx;

	raw_spin_lock_irq(&ctx->lock);
	if (event->state >= PERF_EVENT_STATE_INACTIVE ||
	    event->state <  PERF_EVENT_STATE_ERROR) {
		raw_spin_unlock_irq(&ctx->lock);
		return;
	}

	/*
	 * If the event is in error state, clear that first.
	 *
	 * That way, if we see the event in error state below, we know that it
	 * has gone back into error state, as distinct from the task having
	 * been scheduled away before the cross-call arrived.
	 */
	if (event->state == PERF_EVENT_STATE_ERROR)
		event->state = PERF_EVENT_STATE_OFF;
	raw_spin_unlock_irq(&ctx->lock);

	event_function_call(event, __perf_event_enable, NULL);
}

/*
 * See perf_event_disable();
 */
void perf_event_enable(struct perf_event *event)
{
	struct perf_event_context *ctx;

	ctx = perf_event_ctx_lock(event);
	_perf_event_enable(event);
	perf_event_ctx_unlock(event, ctx);
}
EXPORT_SYMBOL_GPL(perf_event_enable);

struct stop_event_data {
	struct perf_event	*event;
	unsigned int		restart;
};

static int __perf_event_stop(void *info)
{
	struct stop_event_data *sd = info;
	struct perf_event *event = sd->event;

	/* if it's already INACTIVE, do nothing */
	if (READ_ONCE(event->state) != PERF_EVENT_STATE_ACTIVE)
		return 0;

	/* matches smp_wmb() in event_sched_in() */
	smp_rmb();

	/*
	 * There is a window with interrupts enabled before we get here,
	 * so we need to check again lest we try to stop another CPU's event.
	 */
	if (READ_ONCE(event->oncpu) != smp_processor_id())
		return -EAGAIN;

	event->pmu->stop(event, PERF_EF_UPDATE);

	/*
	 * May race with the actual stop (through perf_pmu_output_stop()),
	 * but it is only used for events with AUX ring buffer, and such
	 * events will refuse to restart because of rb::aux_mmap_count==0,
	 * see comments in perf_aux_output_begin().
	 *
	 * Since this is happening on a event-local CPU, no trace is lost
	 * while restarting.
	 */
	if (sd->restart)
		event->pmu->start(event, 0);

	return 0;
}

static int perf_event_stop(struct perf_event *event, int restart)
{
	struct stop_event_data sd = {
		.event		= event,
		.restart	= restart,
	};
	int ret = 0;

	do {
		if (READ_ONCE(event->state) != PERF_EVENT_STATE_ACTIVE)
			return 0;

		/* matches smp_wmb() in event_sched_in() */
		smp_rmb();

		/*
		 * We only want to restart ACTIVE events, so if the event goes
		 * inactive here (event->oncpu==-1), there's nothing more to do;
		 * fall through with ret==-ENXIO.
		 */
		ret = cpu_function_call(READ_ONCE(event->oncpu),
					__perf_event_stop, &sd);
	} while (ret == -EAGAIN);

	return ret;
}

/*
 * In order to contain the amount of racy and tricky in the address filter
 * configuration management, it is a two part process:
 *
 * (p1) when userspace mappings change as a result of (1) or (2) or (3) below,
 *      we update the addresses of corresponding vmas in
 *	event::addr_filter_ranges array and bump the event::addr_filters_gen;
 * (p2) when an event is scheduled in (pmu::add), it calls
 *      perf_event_addr_filters_sync() which calls pmu::addr_filters_sync()
 *      if the generation has changed since the previous call.
 *
 * If (p1) happens while the event is active, we restart it to force (p2).
 *
 * (1) perf_addr_filters_apply(): adjusting filters' offsets based on
 *     pre-existing mappings, called once when new filters arrive via SET_FILTER
 *     ioctl;
 * (2) perf_addr_filters_adjust(): adjusting filters' offsets based on newly
 *     registered mapping, called for every new mmap(), with mm::mmap_sem down
 *     for reading;
 * (3) perf_event_addr_filters_exec(): clearing filters' offsets in the process
 *     of exec.
 */
void perf_event_addr_filters_sync(struct perf_event *event)
{
	struct perf_addr_filters_head *ifh = perf_event_addr_filters(event);

	if (!has_addr_filter(event))
		return;

	raw_spin_lock(&ifh->lock);
	if (event->addr_filters_gen != event->hw.addr_filters_gen) {
		event->pmu->addr_filters_sync(event);
		event->hw.addr_filters_gen = event->addr_filters_gen;
	}
	raw_spin_unlock(&ifh->lock);
}
EXPORT_SYMBOL_GPL(perf_event_addr_filters_sync);

static int _perf_event_refresh(struct perf_event *event, int refresh)
{
	/*
	 * not supported on inherited events
	 */
	if (event->attr.inherit || !is_sampling_event(event))
		return -EINVAL;

	atomic_add(refresh, &event->event_limit);
	_perf_event_enable(event);

	return 0;
}

/*
 * See perf_event_disable()
 */
int perf_event_refresh(struct perf_event *event, int refresh)
{
	struct perf_event_context *ctx;
	int ret;

	ctx = perf_event_ctx_lock(event);
	ret = _perf_event_refresh(event, refresh);
	perf_event_ctx_unlock(event, ctx);

	return ret;
}
EXPORT_SYMBOL_GPL(perf_event_refresh);

static void ctx_sched_out(struct perf_event_context *ctx,
			  struct perf_cpu_context *cpuctx,
			  enum event_type_t event_type)
{
	int is_active = ctx->is_active;
	struct perf_event *event;

	lockdep_assert_held(&ctx->lock);

	if (likely(!ctx->nr_events)) {
		/*
		 * See __perf_remove_from_context().
		 */
		WARN_ON_ONCE(ctx->is_active);
		if (ctx->task)
			WARN_ON_ONCE(cpuctx->task_ctx);
		return;
	}

	ctx->is_active &= ~event_type;
	if (!(ctx->is_active & EVENT_ALL))
		ctx->is_active = 0;

	if (ctx->task) {
		WARN_ON_ONCE(cpuctx->task_ctx != ctx);
		if (!ctx->is_active)
			cpuctx->task_ctx = NULL;
	}

	/*
	 * Always update time if it was set; not only when it changes.
	 * Otherwise we can 'forget' to update time for any but the last
	 * context we sched out. For example:
	 *
	 *   ctx_sched_out(.event_type = EVENT_FLEXIBLE)
	 *   ctx_sched_out(.event_type = EVENT_PINNED)
	 *
	 * would only update time for the pinned events.
	 */
	if (is_active & EVENT_TIME) {
		/* update (and stop) ctx time */
		update_context_time(ctx);
		update_cgrp_time_from_cpuctx(cpuctx);
	}

	is_active ^= ctx->is_active; /* changed bits */

	if (!ctx->nr_active || !(is_active & EVENT_ALL))
		return;

	perf_pmu_disable(ctx->pmu);
	if (is_active & EVENT_PINNED) {
		list_for_each_entry(event, &ctx->pinned_groups, group_entry)
			group_sched_out(event, cpuctx, ctx);
	}

	if (is_active & EVENT_FLEXIBLE) {
		list_for_each_entry(event, &ctx->flexible_groups, group_entry)
			group_sched_out(event, cpuctx, ctx);
	}
	perf_pmu_enable(ctx->pmu);
}

/*
 * Test whether two contexts are equivalent, i.e. whether they have both been
 * cloned from the same version of the same context.
 *
 * Equivalence is measured using a generation number in the context that is
 * incremented on each modification to it; see unclone_ctx(), list_add_event()
 * and list_del_event().
 */
static int context_equiv(struct perf_event_context *ctx1,
			 struct perf_event_context *ctx2)
{
	lockdep_assert_held(&ctx1->lock);
	lockdep_assert_held(&ctx2->lock);

	/* Pinning disables the swap optimization */
	if (ctx1->pin_count || ctx2->pin_count)
		return 0;

	/* If ctx1 is the parent of ctx2 */
	if (ctx1 == ctx2->parent_ctx && ctx1->generation == ctx2->parent_gen)
		return 1;

	/* If ctx2 is the parent of ctx1 */
	if (ctx1->parent_ctx == ctx2 && ctx1->parent_gen == ctx2->generation)
		return 1;

	/*
	 * If ctx1 and ctx2 have the same parent; we flatten the parent
	 * hierarchy, see perf_event_init_context().
	 */
	if (ctx1->parent_ctx && ctx1->parent_ctx == ctx2->parent_ctx &&
			ctx1->parent_gen == ctx2->parent_gen)
		return 1;

	/* Unmatched */
	return 0;
}

static void __perf_event_sync_stat(struct perf_event *event,
				     struct perf_event *next_event)
{
	u64 value;

	if (!event->attr.inherit_stat)
		return;

	/*
	 * Update the event value, we cannot use perf_event_read()
	 * because we're in the middle of a context switch and have IRQs
	 * disabled, which upsets smp_call_function_single(), however
	 * we know the event must be on the current CPU, therefore we
	 * don't need to use it.
	 */
	switch (event->state) {
	case PERF_EVENT_STATE_ACTIVE:
		event->pmu->read(event);
		/* fall-through */

	case PERF_EVENT_STATE_INACTIVE:
		update_event_times(event);
		break;

	default:
		break;
	}

	/*
	 * In order to keep per-task stats reliable we need to flip the event
	 * values when we flip the contexts.
	 */
	value = local64_read(&next_event->count);
	value = local64_xchg(&event->count, value);
	local64_set(&next_event->count, value);

	swap(event->total_time_enabled, next_event->total_time_enabled);
	swap(event->total_time_running, next_event->total_time_running);

	/*
	 * Since we swizzled the values, update the user visible data too.
	 */
	perf_event_update_userpage(event);
	perf_event_update_userpage(next_event);
}

static void perf_event_sync_stat(struct perf_event_context *ctx,
				   struct perf_event_context *next_ctx)
{
	struct perf_event *event, *next_event;

	if (!ctx->nr_stat)
		return;

	update_context_time(ctx);

	event = list_first_entry(&ctx->event_list,
				   struct perf_event, event_entry);

	next_event = list_first_entry(&next_ctx->event_list,
					struct perf_event, event_entry);

	while (&event->event_entry != &ctx->event_list &&
	       &next_event->event_entry != &next_ctx->event_list) {

		__perf_event_sync_stat(event, next_event);

		event = list_next_entry(event, event_entry);
		next_event = list_next_entry(next_event, event_entry);
	}
}

static void perf_event_context_sched_out(struct task_struct *task, int ctxn,
					 struct task_struct *next)
{
	struct perf_event_context *ctx = task->perf_event_ctxp[ctxn];
	struct perf_event_context *next_ctx;
	struct perf_event_context *parent, *next_parent;
	struct perf_cpu_context *cpuctx;
	int do_switch = 1;

	if (likely(!ctx))
		return;

	cpuctx = __get_cpu_context(ctx);
	if (!cpuctx->task_ctx)
		return;

	rcu_read_lock();
	next_ctx = next->perf_event_ctxp[ctxn];
	if (!next_ctx)
		goto unlock;

	parent = rcu_dereference(ctx->parent_ctx);
	next_parent = rcu_dereference(next_ctx->parent_ctx);

	/* If neither context have a parent context; they cannot be clones. */
	if (!parent && !next_parent)
		goto unlock;

	if (next_parent == ctx || next_ctx == parent || next_parent == parent) {
		/*
		 * Looks like the two contexts are clones, so we might be
		 * able to optimize the context switch.  We lock both
		 * contexts and check that they are clones under the
		 * lock (including re-checking that neither has been
		 * uncloned in the meantime).  It doesn't matter which
		 * order we take the locks because no other cpu could
		 * be trying to lock both of these tasks.
		 */
		raw_spin_lock(&ctx->lock);
		raw_spin_lock_nested(&next_ctx->lock, SINGLE_DEPTH_NESTING);
		if (context_equiv(ctx, next_ctx)) {
			WRITE_ONCE(ctx->task, next);
			WRITE_ONCE(next_ctx->task, task);

			swap(ctx->task_ctx_data, next_ctx->task_ctx_data);

			/*
			 * RCU_INIT_POINTER here is safe because we've not
			 * modified the ctx and the above modification of
			 * ctx->task and ctx->task_ctx_data are immaterial
			 * since those values are always verified under
			 * ctx->lock which we're now holding.
			 */
			RCU_INIT_POINTER(task->perf_event_ctxp[ctxn], next_ctx);
			RCU_INIT_POINTER(next->perf_event_ctxp[ctxn], ctx);

			do_switch = 0;

			perf_event_sync_stat(ctx, next_ctx);
		}
		raw_spin_unlock(&next_ctx->lock);
		raw_spin_unlock(&ctx->lock);
	}
unlock:
	rcu_read_unlock();

	if (do_switch) {
		raw_spin_lock(&ctx->lock);
		task_ctx_sched_out(cpuctx, ctx, EVENT_ALL);
		raw_spin_unlock(&ctx->lock);
	}
}

static DEFINE_PER_CPU(struct list_head, sched_cb_list);

void perf_sched_cb_dec(struct pmu *pmu)
{
	struct perf_cpu_context *cpuctx = this_cpu_ptr(pmu->pmu_cpu_context);

	this_cpu_dec(perf_sched_cb_usages);

	if (!--cpuctx->sched_cb_usage)
		list_del(&cpuctx->sched_cb_entry);
}


void perf_sched_cb_inc(struct pmu *pmu)
{
	struct perf_cpu_context *cpuctx = this_cpu_ptr(pmu->pmu_cpu_context);

	if (!cpuctx->sched_cb_usage++)
		list_add(&cpuctx->sched_cb_entry, this_cpu_ptr(&sched_cb_list));

	this_cpu_inc(perf_sched_cb_usages);
}

/*
 * This function provides the context switch callback to the lower code
 * layer. It is invoked ONLY when the context switch callback is enabled.
 *
 * This callback is relevant even to per-cpu events; for example multi event
 * PEBS requires this to provide PID/TID information. This requires we flush
 * all queued PEBS records before we context switch to a new task.
 */
static void perf_pmu_sched_task(struct task_struct *prev,
				struct task_struct *next,
				bool sched_in)
{
	struct perf_cpu_context *cpuctx;
	struct pmu *pmu;

	if (prev == next)
		return;

	list_for_each_entry(cpuctx, this_cpu_ptr(&sched_cb_list), sched_cb_entry) {
		pmu = cpuctx->ctx.pmu; /* software PMUs will not have sched_task */

		if (WARN_ON_ONCE(!pmu->sched_task))
			continue;

		perf_ctx_lock(cpuctx, cpuctx->task_ctx);
		perf_pmu_disable(pmu);

		pmu->sched_task(cpuctx->task_ctx, sched_in);

		perf_pmu_enable(pmu);
		perf_ctx_unlock(cpuctx, cpuctx->task_ctx);
	}
}

static void perf_event_switch(struct task_struct *task,
			      struct task_struct *next_prev, bool sched_in);

#define for_each_task_context_nr(ctxn)					\
	for ((ctxn) = 0; (ctxn) < perf_nr_task_contexts; (ctxn)++)

/*
 * Called from scheduler to remove the events of the current task,
 * with interrupts disabled.
 *
 * We stop each event and update the event value in event->count.
 *
 * This does not protect us against NMI, but disable()
 * sets the disabled bit in the control field of event _before_
 * accessing the event control register. If a NMI hits, then it will
 * not restart the event.
 */
void __perf_event_task_sched_out(struct task_struct *task,
				 struct task_struct *next)
{
	int ctxn;

	if (__this_cpu_read(perf_sched_cb_usages))
		perf_pmu_sched_task(task, next, false);

	if (atomic_read(&nr_switch_events))
		perf_event_switch(task, next, false);

	for_each_task_context_nr(ctxn)
		perf_event_context_sched_out(task, ctxn, next);

	/*
	 * if cgroup events exist on this CPU, then we need
	 * to check if we have to switch out PMU state.
	 * cgroup event are system-wide mode only
	 */
	if (atomic_read(this_cpu_ptr(&perf_cgroup_events)))
		perf_cgroup_sched_out(task, next);
}

/*
 * Called with IRQs disabled
 */
static void cpu_ctx_sched_out(struct perf_cpu_context *cpuctx,
			      enum event_type_t event_type)
{
	ctx_sched_out(&cpuctx->ctx, cpuctx, event_type);
}

static void
ctx_pinned_sched_in(struct perf_event_context *ctx,
		    struct perf_cpu_context *cpuctx)
{
	struct perf_event *event;

	list_for_each_entry(event, &ctx->pinned_groups, group_entry) {
		if (event->state <= PERF_EVENT_STATE_OFF)
			continue;
		if (!event_filter_match(event))
			continue;

		/* may need to reset tstamp_enabled */
		if (is_cgroup_event(event))
			perf_cgroup_mark_enabled(event, ctx);

		if (group_can_go_on(event, cpuctx, 1))
			group_sched_in(event, cpuctx, ctx);

		/*
		 * If this pinned group hasn't been scheduled,
		 * put it in error state.
		 */
		if (event->state == PERF_EVENT_STATE_INACTIVE) {
			update_group_times(event);
			event->state = PERF_EVENT_STATE_ERROR;
		}
	}
}

static void
ctx_flexible_sched_in(struct perf_event_context *ctx,
		      struct perf_cpu_context *cpuctx)
{
	struct perf_event *event;
	int can_add_hw = 1;

	list_for_each_entry(event, &ctx->flexible_groups, group_entry) {
		/* Ignore events in OFF or ERROR state */
		if (event->state <= PERF_EVENT_STATE_OFF)
			continue;
		/*
		 * Listen to the 'cpu' scheduling filter constraint
		 * of events:
		 */
		if (!event_filter_match(event))
			continue;

		/* may need to reset tstamp_enabled */
		if (is_cgroup_event(event))
			perf_cgroup_mark_enabled(event, ctx);

		if (group_can_go_on(event, cpuctx, can_add_hw)) {
			if (group_sched_in(event, cpuctx, ctx))
				can_add_hw = 0;
		}
	}
}

static void
ctx_sched_in(struct perf_event_context *ctx,
	     struct perf_cpu_context *cpuctx,
	     enum event_type_t event_type,
	     struct task_struct *task)
{
	int is_active = ctx->is_active;
	u64 now;

	lockdep_assert_held(&ctx->lock);

	if (likely(!ctx->nr_events))
		return;

	ctx->is_active |= (event_type | EVENT_TIME);
	if (ctx->task) {
		if (!is_active)
			cpuctx->task_ctx = ctx;
		else
			WARN_ON_ONCE(cpuctx->task_ctx != ctx);
	}

	is_active ^= ctx->is_active; /* changed bits */

	if (is_active & EVENT_TIME) {
		/* start ctx time */
		now = perf_clock();
		ctx->timestamp = now;
		perf_cgroup_set_timestamp(task, ctx);
	}

	/*
	 * First go through the list and put on any pinned groups
	 * in order to give them the best chance of going on.
	 */
	if (is_active & EVENT_PINNED)
		ctx_pinned_sched_in(ctx, cpuctx);

	/* Then walk through the lower prio flexible groups */
	if (is_active & EVENT_FLEXIBLE)
		ctx_flexible_sched_in(ctx, cpuctx);
}

static void cpu_ctx_sched_in(struct perf_cpu_context *cpuctx,
			     enum event_type_t event_type,
			     struct task_struct *task)
{
	struct perf_event_context *ctx = &cpuctx->ctx;

	ctx_sched_in(ctx, cpuctx, event_type, task);
}

static void perf_event_context_sched_in(struct perf_event_context *ctx,
					struct task_struct *task)
{
	struct perf_cpu_context *cpuctx;

	cpuctx = __get_cpu_context(ctx);
	if (cpuctx->task_ctx == ctx)
		return;

	perf_ctx_lock(cpuctx, ctx);
	/*
	 * We must check ctx->nr_events while holding ctx->lock, such
	 * that we serialize against perf_install_in_context().
	 */
	if (!ctx->nr_events)
		goto unlock;

	perf_pmu_disable(ctx->pmu);
	/*
	 * We want to keep the following priority order:
	 * cpu pinned (that don't need to move), task pinned,
	 * cpu flexible, task flexible.
	 *
	 * However, if task's ctx is not carrying any pinned
	 * events, no need to flip the cpuctx's events around.
	 */
	if (!list_empty(&ctx->pinned_groups))
		cpu_ctx_sched_out(cpuctx, EVENT_FLEXIBLE);
	perf_event_sched_in(cpuctx, ctx, task);
	perf_pmu_enable(ctx->pmu);

unlock:
	perf_ctx_unlock(cpuctx, ctx);
}

/*
 * Called from scheduler to add the events of the current task
 * with interrupts disabled.
 *
 * We restore the event value and then enable it.
 *
 * This does not protect us against NMI, but enable()
 * sets the enabled bit in the control field of event _before_
 * accessing the event control register. If a NMI hits, then it will
 * keep the event running.
 */
void __perf_event_task_sched_in(struct task_struct *prev,
				struct task_struct *task)
{
	struct perf_event_context *ctx;
	int ctxn;

	/*
	 * If cgroup events exist on this CPU, then we need to check if we have
	 * to switch in PMU state; cgroup event are system-wide mode only.
	 *
	 * Since cgroup events are CPU events, we must schedule these in before
	 * we schedule in the task events.
	 */
	if (atomic_read(this_cpu_ptr(&perf_cgroup_events)))
		perf_cgroup_sched_in(prev, task);

	for_each_task_context_nr(ctxn) {
		ctx = task->perf_event_ctxp[ctxn];
		if (likely(!ctx))
			continue;

		perf_event_context_sched_in(ctx, task);
	}

	if (atomic_read(&nr_switch_events))
		perf_event_switch(task, prev, true);

	if (__this_cpu_read(perf_sched_cb_usages))
		perf_pmu_sched_task(prev, task, true);
}

static u64 perf_calculate_period(struct perf_event *event, u64 nsec, u64 count)
{
	u64 frequency = event->attr.sample_freq;
	u64 sec = NSEC_PER_SEC;
	u64 divisor, dividend;

	int count_fls, nsec_fls, frequency_fls, sec_fls;

	count_fls = fls64(count);
	nsec_fls = fls64(nsec);
	frequency_fls = fls64(frequency);
	sec_fls = 30;

	/*
	 * We got @count in @nsec, with a target of sample_freq HZ
	 * the target period becomes:
	 *
	 *             @count * 10^9
	 * period = -------------------
	 *          @nsec * sample_freq
	 *
	 */

	/*
	 * Reduce accuracy by one bit such that @a and @b converge
	 * to a similar magnitude.
	 */
#define REDUCE_FLS(a, b)		\
do {					\
	if (a##_fls > b##_fls) {	\
		a >>= 1;		\
		a##_fls--;		\
	} else {			\
		b >>= 1;		\
		b##_fls--;		\
	}				\
} while (0)

	/*
	 * Reduce accuracy until either term fits in a u64, then proceed with
	 * the other, so that finally we can do a u64/u64 division.
	 */
	while (count_fls + sec_fls > 64 && nsec_fls + frequency_fls > 64) {
		REDUCE_FLS(nsec, frequency);
		REDUCE_FLS(sec, count);
	}

	if (count_fls + sec_fls > 64) {
		divisor = nsec * frequency;

		while (count_fls + sec_fls > 64) {
			REDUCE_FLS(count, sec);
			divisor >>= 1;
		}

		dividend = count * sec;
	} else {
		dividend = count * sec;

		while (nsec_fls + frequency_fls > 64) {
			REDUCE_FLS(nsec, frequency);
			dividend >>= 1;
		}

		divisor = nsec * frequency;
	}

	if (!divisor)
		return dividend;

	return div64_u64(dividend, divisor);
}

static DEFINE_PER_CPU(int, perf_throttled_count);
static DEFINE_PER_CPU(u64, perf_throttled_seq);

static void perf_adjust_period(struct perf_event *event, u64 nsec, u64 count, bool disable)
{
	struct hw_perf_event *hwc = &event->hw;
	s64 period, sample_period;
	s64 delta;

	period = perf_calculate_period(event, nsec, count);

	delta = (s64)(period - hwc->sample_period);
	delta = (delta + 7) / 8; /* low pass filter */

	sample_period = hwc->sample_period + delta;

	if (!sample_period)
		sample_period = 1;

	hwc->sample_period = sample_period;

	if (local64_read(&hwc->period_left) > 8*sample_period) {
		if (disable)
			event->pmu->stop(event, PERF_EF_UPDATE);

		local64_set(&hwc->period_left, 0);

		if (disable)
			event->pmu->start(event, PERF_EF_RELOAD);
	}
}

/*
 * combine freq adjustment with unthrottling to avoid two passes over the
 * events. At the same time, make sure, having freq events does not change
 * the rate of unthrottling as that would introduce bias.
 */
static void perf_adjust_freq_unthr_context(struct perf_event_context *ctx,
					   int needs_unthr)
{
	struct perf_event *event;
	struct hw_perf_event *hwc;
	u64 now, period = TICK_NSEC;
	s64 delta;

	/*
	 * only need to iterate over all events iff:
	 * - context have events in frequency mode (needs freq adjust)
	 * - there are events to unthrottle on this cpu
	 */
	if (!(ctx->nr_freq || needs_unthr))
		return;

	raw_spin_lock(&ctx->lock);
	perf_pmu_disable(ctx->pmu);

	list_for_each_entry_rcu(event, &ctx->event_list, event_entry) {
		if (event->state != PERF_EVENT_STATE_ACTIVE)
			continue;

		if (!event_filter_match(event))
			continue;

		perf_pmu_disable(event->pmu);

		hwc = &event->hw;

		if (hwc->interrupts == MAX_INTERRUPTS) {
			hwc->interrupts = 0;
			perf_log_throttle(event, 1);
			event->pmu->start(event, 0);
		}

		if (!event->attr.freq || !event->attr.sample_freq)
			goto next;

		/*
		 * stop the event and update event->count
		 */
		event->pmu->stop(event, PERF_EF_UPDATE);

		now = local64_read(&event->count);
		delta = now - hwc->freq_count_stamp;
		hwc->freq_count_stamp = now;

		/*
		 * restart the event
		 * reload only if value has changed
		 * we have stopped the event so tell that
		 * to perf_adjust_period() to avoid stopping it
		 * twice.
		 */
		if (delta > 0)
			perf_adjust_period(event, period, delta, false);

		event->pmu->start(event, delta > 0 ? PERF_EF_RELOAD : 0);
	next:
		perf_pmu_enable(event->pmu);
	}

	perf_pmu_enable(ctx->pmu);
	raw_spin_unlock(&ctx->lock);
}

/*
 * Round-robin a context's events:
 */
static void rotate_ctx(struct perf_event_context *ctx)
{
	/*
	 * Rotate the first entry last of non-pinned groups. Rotation might be
	 * disabled by the inheritance code.
	 */
	if (!ctx->rotate_disable)
		list_rotate_left(&ctx->flexible_groups);
}

static int perf_rotate_context(struct perf_cpu_context *cpuctx)
{
	struct perf_event_context *ctx = NULL;
	int rotate = 0;

	if (cpuctx->ctx.nr_events) {
		if (cpuctx->ctx.nr_events != cpuctx->ctx.nr_active)
			rotate = 1;
	}

	ctx = cpuctx->task_ctx;
	if (ctx && ctx->nr_events) {
		if (ctx->nr_events != ctx->nr_active)
			rotate = 1;
	}

	if (!rotate)
		goto done;

	perf_ctx_lock(cpuctx, cpuctx->task_ctx);
	perf_pmu_disable(cpuctx->ctx.pmu);

	cpu_ctx_sched_out(cpuctx, EVENT_FLEXIBLE);
	if (ctx)
		ctx_sched_out(ctx, cpuctx, EVENT_FLEXIBLE);

	rotate_ctx(&cpuctx->ctx);
	if (ctx)
		rotate_ctx(ctx);

	perf_event_sched_in(cpuctx, ctx, current);

	perf_pmu_enable(cpuctx->ctx.pmu);
	perf_ctx_unlock(cpuctx, cpuctx->task_ctx);
done:

	return rotate;
}

void perf_event_task_tick(void)
{
	struct list_head *head = this_cpu_ptr(&active_ctx_list);
	struct perf_event_context *ctx, *tmp;
	int throttled;

	WARN_ON(!irqs_disabled());

	__this_cpu_inc(perf_throttled_seq);
	throttled = __this_cpu_xchg(perf_throttled_count, 0);
	tick_dep_clear_cpu(smp_processor_id(), TICK_DEP_BIT_PERF_EVENTS);

	list_for_each_entry_safe(ctx, tmp, head, active_ctx_list)
		perf_adjust_freq_unthr_context(ctx, throttled);
}

static int event_enable_on_exec(struct perf_event *event,
				struct perf_event_context *ctx)
{
	if (!event->attr.enable_on_exec)
		return 0;

	event->attr.enable_on_exec = 0;
	if (event->state >= PERF_EVENT_STATE_INACTIVE)
		return 0;

	__perf_event_mark_enabled(event);

	return 1;
}

/*
 * Enable all of a task's events that have been marked enable-on-exec.
 * This expects task == current.
 */
static void perf_event_enable_on_exec(int ctxn)
{
	struct perf_event_context *ctx, *clone_ctx = NULL;
	enum event_type_t event_type = 0;
	struct perf_cpu_context *cpuctx;
	struct perf_event *event;
	unsigned long flags;
	int enabled = 0;

	local_irq_save(flags);
	ctx = current->perf_event_ctxp[ctxn];
	if (!ctx || !ctx->nr_events)
		goto out;

	cpuctx = __get_cpu_context(ctx);
	perf_ctx_lock(cpuctx, ctx);
	ctx_sched_out(ctx, cpuctx, EVENT_TIME);
	list_for_each_entry(event, &ctx->event_list, event_entry) {
		enabled |= event_enable_on_exec(event, ctx);
		event_type |= get_event_type(event);
	}

	/*
	 * Unclone and reschedule this context if we enabled any event.
	 */
	if (enabled) {
		clone_ctx = unclone_ctx(ctx);
		ctx_resched(cpuctx, ctx, event_type);
	} else {
		ctx_sched_in(ctx, cpuctx, EVENT_TIME, current);
	}
	perf_ctx_unlock(cpuctx, ctx);

out:
	local_irq_restore(flags);

	if (clone_ctx)
		put_ctx(clone_ctx);
}

struct perf_read_data {
	struct perf_event *event;
	bool group;
	int ret;
};

static int __perf_event_read_cpu(struct perf_event *event, int event_cpu)
{
	u16 local_pkg, event_pkg;

	if (event->group_caps & PERF_EV_CAP_READ_ACTIVE_PKG) {
		int local_cpu = smp_processor_id();

		event_pkg = topology_physical_package_id(event_cpu);
		local_pkg = topology_physical_package_id(local_cpu);

		if (event_pkg == local_pkg)
			return local_cpu;
	}

	return event_cpu;
}

/*
 * Cross CPU call to read the hardware event
 */
static void __perf_event_read(void *info)
{
	struct perf_read_data *data = info;
	struct perf_event *sub, *event = data->event;
	struct perf_event_context *ctx = event->ctx;
	struct perf_cpu_context *cpuctx = __get_cpu_context(ctx);
	struct pmu *pmu = event->pmu;

	/*
	 * If this is a task context, we need to check whether it is
	 * the current task context of this cpu.  If not it has been
	 * scheduled out before the smp call arrived.  In that case
	 * event->count would have been updated to a recent sample
	 * when the event was scheduled out.
	 */
	if (ctx->task && cpuctx->task_ctx != ctx)
		return;

	raw_spin_lock(&ctx->lock);
	if (ctx->is_active) {
		update_context_time(ctx);
		update_cgrp_time_from_event(event);
	}

	update_event_times(event);
	if (event->state != PERF_EVENT_STATE_ACTIVE)
		goto unlock;

	if (!data->group) {
		pmu->read(event);
		data->ret = 0;
		goto unlock;
	}

	pmu->start_txn(pmu, PERF_PMU_TXN_READ);

	pmu->read(event);

	list_for_each_entry(sub, &event->sibling_list, group_entry) {
		update_event_times(sub);
		if (sub->state == PERF_EVENT_STATE_ACTIVE) {
			/*
			 * Use sibling's PMU rather than @event's since
			 * sibling could be on different (eg: software) PMU.
			 */
			sub->pmu->read(sub);
		}
	}

	data->ret = pmu->commit_txn(pmu);

unlock:
	raw_spin_unlock(&ctx->lock);
}

static inline u64 perf_event_count(struct perf_event *event)
{
	return local64_read(&event->count) + atomic64_read(&event->child_count);
}

/*
 * NMI-safe method to read a local event, that is an event that
 * is:
 *   - either for the current task, or for this CPU
 *   - does not have inherit set, for inherited task events
 *     will not be local and we cannot read them atomically
 *   - must not have a pmu::count method
 */
int perf_event_read_local(struct perf_event *event, u64 *value)
{
	unsigned long flags;
	int ret = 0;

	/*
	 * Disabling interrupts avoids all counter scheduling (context
	 * switches, timer based rotation and IPIs).
	 */
	local_irq_save(flags);

	/*
	 * It must not be an event with inherit set, we cannot read
	 * all child counters from atomic context.
	 */
	if (event->attr.inherit) {
		ret = -EOPNOTSUPP;
		goto out;
	}

	/* If this is a per-task event, it must be for current */
	if ((event->attach_state & PERF_ATTACH_TASK) &&
	    event->hw.target != current) {
		ret = -EINVAL;
		goto out;
	}

	/* If this is a per-CPU event, it must be for this CPU */
	if (!(event->attach_state & PERF_ATTACH_TASK) &&
	    event->cpu != smp_processor_id()) {
		ret = -EINVAL;
		goto out;
	}

	/* If this is a pinned event it must be running on this CPU */
	if (event->attr.pinned && event->oncpu != smp_processor_id()) {
		ret = -EBUSY;
		goto out;
	}

	/*
	 * If the event is currently on this CPU, its either a per-task event,
	 * or local to this CPU. Furthermore it means its ACTIVE (otherwise
	 * oncpu == -1).
	 */
	if (event->oncpu == smp_processor_id())
		event->pmu->read(event);

	*value = local64_read(&event->count);
out:
	local_irq_restore(flags);

	return ret;
}

static int perf_event_read(struct perf_event *event, bool group)
{
	int event_cpu, ret = 0;

	/*
	 * If event is enabled and currently active on a CPU, update the
	 * value in the event structure:
	 */
	if (event->state == PERF_EVENT_STATE_ACTIVE) {
		struct perf_read_data data = {
			.event = event,
			.group = group,
			.ret = 0,
		};

		event_cpu = READ_ONCE(event->oncpu);
		if ((unsigned)event_cpu >= nr_cpu_ids)
			return 0;

		preempt_disable();
		event_cpu = __perf_event_read_cpu(event, event_cpu);

		/*
		 * Purposely ignore the smp_call_function_single() return
		 * value.
		 *
		 * If event_cpu isn't a valid CPU it means the event got
		 * scheduled out and that will have updated the event count.
		 *
		 * Therefore, either way, we'll have an up-to-date event count
		 * after this.
		 */
		(void)smp_call_function_single(event_cpu, __perf_event_read, &data, 1);
		preempt_enable();
		ret = data.ret;
	} else if (event->state == PERF_EVENT_STATE_INACTIVE) {
		struct perf_event_context *ctx = event->ctx;
		unsigned long flags;

		raw_spin_lock_irqsave(&ctx->lock, flags);
		/*
		 * may read while context is not active
		 * (e.g., thread is blocked), in that case
		 * we cannot update context time
		 */
		if (ctx->is_active) {
			update_context_time(ctx);
			update_cgrp_time_from_event(event);
		}
		if (group)
			update_group_times(event);
		else
			update_event_times(event);
		raw_spin_unlock_irqrestore(&ctx->lock, flags);
	}

	return ret;
}

/*
 * Initialize the perf_event context in a task_struct:
 */
static void __perf_event_init_context(struct perf_event_context *ctx)
{
	raw_spin_lock_init(&ctx->lock);
	mutex_init(&ctx->mutex);
	INIT_LIST_HEAD(&ctx->active_ctx_list);
	INIT_LIST_HEAD(&ctx->pinned_groups);
	INIT_LIST_HEAD(&ctx->flexible_groups);
	INIT_LIST_HEAD(&ctx->event_list);
	atomic_set(&ctx->refcount, 1);
}

static struct perf_event_context *
alloc_perf_context(struct pmu *pmu, struct task_struct *task)
{
	struct perf_event_context *ctx;

	ctx = kzalloc(sizeof(struct perf_event_context), GFP_KERNEL);
	if (!ctx)
		return NULL;

	__perf_event_init_context(ctx);
	if (task) {
		ctx->task = task;
		get_task_struct(task);
	}
	ctx->pmu = pmu;

	return ctx;
}

static struct task_struct *
find_lively_task_by_vpid(pid_t vpid)
{
	struct task_struct *task;

	rcu_read_lock();
	if (!vpid)
		task = current;
	else
		task = find_task_by_vpid(vpid);
	if (task)
		get_task_struct(task);
	rcu_read_unlock();

	if (!task)
		return ERR_PTR(-ESRCH);

	return task;
}

/*
 * Returns a matching context with refcount and pincount.
 */
static struct perf_event_context *
find_get_context(struct pmu *pmu, struct task_struct *task,
		struct perf_event *event)
{
	struct perf_event_context *ctx, *clone_ctx = NULL;
	struct perf_cpu_context *cpuctx;
	void *task_ctx_data = NULL;
	unsigned long flags;
	int ctxn, err;
	int cpu = event->cpu;

	if (!task) {
		/* Must be root to operate on a CPU event: */
		err = perf_allow_cpu(&event->attr);
		if (err)
			return ERR_PTR(err);

		cpuctx = per_cpu_ptr(pmu->pmu_cpu_context, cpu);
		ctx = &cpuctx->ctx;
		get_ctx(ctx);
		raw_spin_lock_irqsave(&ctx->lock, flags);
		++ctx->pin_count;
		raw_spin_unlock_irqrestore(&ctx->lock, flags);

		return ctx;
	}

	err = -EINVAL;
	ctxn = pmu->task_ctx_nr;
	if (ctxn < 0)
		goto errout;

	if (event->attach_state & PERF_ATTACH_TASK_DATA) {
		task_ctx_data = kzalloc(pmu->task_ctx_size, GFP_KERNEL);
		if (!task_ctx_data) {
			err = -ENOMEM;
			goto errout;
		}
	}

retry:
	ctx = perf_lock_task_context(task, ctxn, &flags);
	if (ctx) {
		clone_ctx = unclone_ctx(ctx);
		++ctx->pin_count;

		if (task_ctx_data && !ctx->task_ctx_data) {
			ctx->task_ctx_data = task_ctx_data;
			task_ctx_data = NULL;
		}
		raw_spin_unlock_irqrestore(&ctx->lock, flags);

		if (clone_ctx)
			put_ctx(clone_ctx);
	} else {
		ctx = alloc_perf_context(pmu, task);
		err = -ENOMEM;
		if (!ctx)
			goto errout;

		if (task_ctx_data) {
			ctx->task_ctx_data = task_ctx_data;
			task_ctx_data = NULL;
		}

		err = 0;
		mutex_lock(&task->perf_event_mutex);
		/*
		 * If it has already passed perf_event_exit_task().
		 * we must see PF_EXITING, it takes this mutex too.
		 */
		if (task->flags & PF_EXITING)
			err = -ESRCH;
		else if (task->perf_event_ctxp[ctxn])
			err = -EAGAIN;
		else {
			get_ctx(ctx);
			++ctx->pin_count;
			rcu_assign_pointer(task->perf_event_ctxp[ctxn], ctx);
		}
		mutex_unlock(&task->perf_event_mutex);

		if (unlikely(err)) {
			put_ctx(ctx);

			if (err == -EAGAIN)
				goto retry;
			goto errout;
		}
	}

	kfree(task_ctx_data);
	return ctx;

errout:
	kfree(task_ctx_data);
	return ERR_PTR(err);
}

static void perf_event_free_filter(struct perf_event *event);
static void perf_event_free_bpf_prog(struct perf_event *event);

static void free_event_rcu(struct rcu_head *head)
{
	struct perf_event *event;

	event = container_of(head, struct perf_event, rcu_head);
	if (event->ns)
		put_pid_ns(event->ns);
	perf_event_free_filter(event);
	kfree(event);
}

static void ring_buffer_attach(struct perf_event *event,
			       struct ring_buffer *rb);

static void detach_sb_event(struct perf_event *event)
{
	struct pmu_event_list *pel = per_cpu_ptr(&pmu_sb_events, event->cpu);

	raw_spin_lock(&pel->lock);
	list_del_rcu(&event->sb_list);
	raw_spin_unlock(&pel->lock);
}

static bool is_sb_event(struct perf_event *event)
{
	struct perf_event_attr *attr = &event->attr;

	if (event->parent)
		return false;

	if (event->attach_state & PERF_ATTACH_TASK)
		return false;

	if (attr->mmap || attr->mmap_data || attr->mmap2 ||
	    attr->comm || attr->comm_exec ||
	    attr->task ||
	    attr->context_switch)
		return true;
	return false;
}

static void unaccount_pmu_sb_event(struct perf_event *event)
{
	if (is_sb_event(event))
		detach_sb_event(event);
}

static void unaccount_event_cpu(struct perf_event *event, int cpu)
{
	if (event->parent)
		return;

	if (is_cgroup_event(event))
		atomic_dec(&per_cpu(perf_cgroup_events, cpu));
}

#ifdef CONFIG_NO_HZ_FULL
static DEFINE_SPINLOCK(nr_freq_lock);
#endif

static void unaccount_freq_event_nohz(void)
{
#ifdef CONFIG_NO_HZ_FULL
	spin_lock(&nr_freq_lock);
	if (atomic_dec_and_test(&nr_freq_events))
		tick_nohz_dep_clear(TICK_DEP_BIT_PERF_EVENTS);
	spin_unlock(&nr_freq_lock);
#endif
}

static void unaccount_freq_event(void)
{
	if (tick_nohz_full_enabled())
		unaccount_freq_event_nohz();
	else
		atomic_dec(&nr_freq_events);
}

static void unaccount_event(struct perf_event *event)
{
	bool dec = false;

	if (event->parent)
		return;

	if (event->attach_state & PERF_ATTACH_TASK)
		dec = true;
	if (event->attr.mmap || event->attr.mmap_data)
		atomic_dec(&nr_mmap_events);
	if (event->attr.comm)
		atomic_dec(&nr_comm_events);
	if (event->attr.namespaces)
		atomic_dec(&nr_namespaces_events);
	if (event->attr.task)
		atomic_dec(&nr_task_events);
	if (event->attr.freq)
		unaccount_freq_event();
	if (event->attr.context_switch) {
		dec = true;
		atomic_dec(&nr_switch_events);
	}
	if (is_cgroup_event(event))
		dec = true;
	if (has_branch_stack(event))
		dec = true;

	if (dec) {
		if (!atomic_add_unless(&perf_sched_count, -1, 1))
			schedule_delayed_work(&perf_sched_work, HZ);
	}

	unaccount_event_cpu(event, event->cpu);

	unaccount_pmu_sb_event(event);
}

static void perf_sched_delayed(struct work_struct *work)
{
	mutex_lock(&perf_sched_mutex);
	if (atomic_dec_and_test(&perf_sched_count))
		static_branch_disable(&perf_sched_events);
	mutex_unlock(&perf_sched_mutex);
}

/*
 * The following implement mutual exclusion of events on "exclusive" pmus
 * (PERF_PMU_CAP_EXCLUSIVE). Such pmus can only have one event scheduled
 * at a time, so we disallow creating events that might conflict, namely:
 *
 *  1) cpu-wide events in the presence of per-task events,
 *  2) per-task events in the presence of cpu-wide events,
 *  3) two matching events on the same context.
 *
 * The former two cases are handled in the allocation path (perf_event_alloc(),
 * _free_event()), the latter -- before the first perf_install_in_context().
 */
static int exclusive_event_init(struct perf_event *event)
{
	struct pmu *pmu = event->pmu;

	if (!(pmu->capabilities & PERF_PMU_CAP_EXCLUSIVE))
		return 0;

	/*
	 * Prevent co-existence of per-task and cpu-wide events on the
	 * same exclusive pmu.
	 *
	 * Negative pmu::exclusive_cnt means there are cpu-wide
	 * events on this "exclusive" pmu, positive means there are
	 * per-task events.
	 *
	 * Since this is called in perf_event_alloc() path, event::ctx
	 * doesn't exist yet; it is, however, safe to use PERF_ATTACH_TASK
	 * to mean "per-task event", because unlike other attach states it
	 * never gets cleared.
	 */
	if (event->attach_state & PERF_ATTACH_TASK) {
		if (!atomic_inc_unless_negative(&pmu->exclusive_cnt))
			return -EBUSY;
	} else {
		if (!atomic_dec_unless_positive(&pmu->exclusive_cnt))
			return -EBUSY;
	}

	return 0;
}

static void exclusive_event_destroy(struct perf_event *event)
{
	struct pmu *pmu = event->pmu;

	if (!(pmu->capabilities & PERF_PMU_CAP_EXCLUSIVE))
		return;

	/* see comment in exclusive_event_init() */
	if (event->attach_state & PERF_ATTACH_TASK)
		atomic_dec(&pmu->exclusive_cnt);
	else
		atomic_inc(&pmu->exclusive_cnt);
}

static bool exclusive_event_match(struct perf_event *e1, struct perf_event *e2)
{
	if ((e1->pmu == e2->pmu) &&
	    (e1->cpu == e2->cpu ||
	     e1->cpu == -1 ||
	     e2->cpu == -1))
		return true;
	return false;
}

/* Called under the same ctx::mutex as perf_install_in_context() */
static bool exclusive_event_installable(struct perf_event *event,
					struct perf_event_context *ctx)
{
	struct perf_event *iter_event;
	struct pmu *pmu = event->pmu;

	if (!(pmu->capabilities & PERF_PMU_CAP_EXCLUSIVE))
		return true;

	list_for_each_entry(iter_event, &ctx->event_list, event_entry) {
		if (exclusive_event_match(iter_event, event))
			return false;
	}

	return true;
}

static void perf_addr_filters_splice(struct perf_event *event,
				       struct list_head *head);

static void _free_event(struct perf_event *event)
{
	irq_work_sync(&event->pending);

	unaccount_event(event);

	security_perf_event_free(event);

	if (event->rb) {
		/*
		 * Can happen when we close an event with re-directed output.
		 *
		 * Since we have a 0 refcount, perf_mmap_close() will skip
		 * over us; possibly making our ring_buffer_put() the last.
		 */
		mutex_lock(&event->mmap_mutex);
		ring_buffer_attach(event, NULL);
		mutex_unlock(&event->mmap_mutex);
	}

	if (is_cgroup_event(event))
		perf_detach_cgroup(event);

	if (!event->parent) {
		if (event->attr.sample_type & PERF_SAMPLE_CALLCHAIN)
			put_callchain_buffers();
	}

	perf_event_free_bpf_prog(event);
	perf_addr_filters_splice(event, NULL);
	kfree(event->addr_filter_ranges);

	if (event->destroy)
		event->destroy(event);

	if (event->ctx)
		put_ctx(event->ctx);

	if (event->hw.target)
		put_task_struct(event->hw.target);

	exclusive_event_destroy(event);
	module_put(event->pmu->module);

	call_rcu(&event->rcu_head, free_event_rcu);
}

/*
 * Used to free events which have a known refcount of 1, such as in error paths
 * where the event isn't exposed yet and inherited events.
 */
static void free_event(struct perf_event *event)
{
	if (WARN(atomic_long_cmpxchg(&event->refcount, 1, 0) != 1,
				"unexpected event refcount: %ld; ptr=%p\n",
				atomic_long_read(&event->refcount), event)) {
		/* leak to avoid use-after-free */
		return;
	}

	_free_event(event);
}

/*
 * Remove user event from the owner task.
 */
static void perf_remove_from_owner(struct perf_event *event)
{
	struct task_struct *owner;

	rcu_read_lock();
	/*
	 * Matches the smp_store_release() in perf_event_exit_task(). If we
	 * observe !owner it means the list deletion is complete and we can
	 * indeed free this event, otherwise we need to serialize on
	 * owner->perf_event_mutex.
	 */
	owner = READ_ONCE(event->owner);
	if (owner) {
		/*
		 * Since delayed_put_task_struct() also drops the last
		 * task reference we can safely take a new reference
		 * while holding the rcu_read_lock().
		 */
		get_task_struct(owner);
	}
	rcu_read_unlock();

	if (owner) {
		/*
		 * If we're here through perf_event_exit_task() we're already
		 * holding ctx->mutex which would be an inversion wrt. the
		 * normal lock order.
		 *
		 * However we can safely take this lock because its the child
		 * ctx->mutex.
		 */
		mutex_lock_nested(&owner->perf_event_mutex, SINGLE_DEPTH_NESTING);

		/*
		 * We have to re-check the event->owner field, if it is cleared
		 * we raced with perf_event_exit_task(), acquiring the mutex
		 * ensured they're done, and we can proceed with freeing the
		 * event.
		 */
		if (event->owner) {
			list_del_init(&event->owner_entry);
			smp_store_release(&event->owner, NULL);
		}
		mutex_unlock(&owner->perf_event_mutex);
		put_task_struct(owner);
	}
}

static void put_event(struct perf_event *event)
{
	if (!atomic_long_dec_and_test(&event->refcount))
		return;

	_free_event(event);
}

/*
 * Kill an event dead; while event:refcount will preserve the event
 * object, it will not preserve its functionality. Once the last 'user'
 * gives up the object, we'll destroy the thing.
 */
int perf_event_release_kernel(struct perf_event *event)
{
	struct perf_event_context *ctx = event->ctx;
	struct perf_event *child, *tmp;

	/*
	 * If we got here through err_file: fput(event_file); we will not have
	 * attached to a context yet.
	 */
	if (!ctx) {
		WARN_ON_ONCE(event->attach_state &
				(PERF_ATTACH_CONTEXT|PERF_ATTACH_GROUP));
		goto no_ctx;
	}

	if (!is_kernel_event(event))
		perf_remove_from_owner(event);

	ctx = perf_event_ctx_lock(event);
	WARN_ON_ONCE(ctx->parent_ctx);
	perf_remove_from_context(event, DETACH_GROUP);

	raw_spin_lock_irq(&ctx->lock);
	/*
	 * Mark this event as STATE_DEAD, there is no external reference to it
	 * anymore.
	 *
	 * Anybody acquiring event->child_mutex after the below loop _must_
	 * also see this, most importantly inherit_event() which will avoid
	 * placing more children on the list.
	 *
	 * Thus this guarantees that we will in fact observe and kill _ALL_
	 * child events.
	 */
	event->state = PERF_EVENT_STATE_DEAD;
	raw_spin_unlock_irq(&ctx->lock);

	perf_event_ctx_unlock(event, ctx);

again:
	mutex_lock(&event->child_mutex);
	list_for_each_entry(child, &event->child_list, child_list) {

		/*
		 * Cannot change, child events are not migrated, see the
		 * comment with perf_event_ctx_lock_nested().
		 */
		ctx = READ_ONCE(child->ctx);
		/*
		 * Since child_mutex nests inside ctx::mutex, we must jump
		 * through hoops. We start by grabbing a reference on the ctx.
		 *
		 * Since the event cannot get freed while we hold the
		 * child_mutex, the context must also exist and have a !0
		 * reference count.
		 */
		get_ctx(ctx);

		/*
		 * Now that we have a ctx ref, we can drop child_mutex, and
		 * acquire ctx::mutex without fear of it going away. Then we
		 * can re-acquire child_mutex.
		 */
		mutex_unlock(&event->child_mutex);
		mutex_lock(&ctx->mutex);
		mutex_lock(&event->child_mutex);

		/*
		 * Now that we hold ctx::mutex and child_mutex, revalidate our
		 * state, if child is still the first entry, it didn't get freed
		 * and we can continue doing so.
		 */
		tmp = list_first_entry_or_null(&event->child_list,
					       struct perf_event, child_list);
		if (tmp == child) {
			perf_remove_from_context(child, DETACH_GROUP);
			list_del(&child->child_list);
			free_event(child);
			/*
			 * This matches the refcount bump in inherit_event();
			 * this can't be the last reference.
			 */
			put_event(event);
		}

		mutex_unlock(&event->child_mutex);
		mutex_unlock(&ctx->mutex);
		put_ctx(ctx);
		goto again;
	}
	mutex_unlock(&event->child_mutex);

no_ctx:
	put_event(event); /* Must be the 'last' reference */
	return 0;
}
EXPORT_SYMBOL_GPL(perf_event_release_kernel);

/*
 * Called when the last reference to the file is gone.
 */
static int perf_release(struct inode *inode, struct file *file)
{
	perf_event_release_kernel(file->private_data);
	return 0;
}

u64 perf_event_read_value(struct perf_event *event, u64 *enabled, u64 *running)
{
	struct perf_event *child;
	u64 total = 0;

	*enabled = 0;
	*running = 0;

	mutex_lock(&event->child_mutex);

	(void)perf_event_read(event, false);
	total += perf_event_count(event);

	*enabled += event->total_time_enabled +
			atomic64_read(&event->child_total_time_enabled);
	*running += event->total_time_running +
			atomic64_read(&event->child_total_time_running);

	list_for_each_entry(child, &event->child_list, child_list) {
		(void)perf_event_read(child, false);
		total += perf_event_count(child);
		*enabled += child->total_time_enabled;
		*running += child->total_time_running;
	}
	mutex_unlock(&event->child_mutex);

	return total;
}
EXPORT_SYMBOL_GPL(perf_event_read_value);

static int __perf_read_group_add(struct perf_event *leader,
					u64 read_format, u64 *values)
{
	struct perf_event_context *ctx = leader->ctx;
	struct perf_event *sub;
	unsigned long flags;
	int n = 1; /* skip @nr */
	int ret;

	ret = perf_event_read(leader, true);
	if (ret)
		return ret;

	raw_spin_lock_irqsave(&ctx->lock, flags);

	/*
	 * Since we co-schedule groups, {enabled,running} times of siblings
	 * will be identical to those of the leader, so we only publish one
	 * set.
	 */
	if (read_format & PERF_FORMAT_TOTAL_TIME_ENABLED) {
		values[n++] += leader->total_time_enabled +
			atomic64_read(&leader->child_total_time_enabled);
	}

	if (read_format & PERF_FORMAT_TOTAL_TIME_RUNNING) {
		values[n++] += leader->total_time_running +
			atomic64_read(&leader->child_total_time_running);
	}

	/*
	 * Write {count,id} tuples for every sibling.
	 */
	values[n++] += perf_event_count(leader);
	if (read_format & PERF_FORMAT_ID)
		values[n++] = primary_event_id(leader);

	list_for_each_entry(sub, &leader->sibling_list, group_entry) {
		values[n++] += perf_event_count(sub);
		if (read_format & PERF_FORMAT_ID)
			values[n++] = primary_event_id(sub);
	}

	raw_spin_unlock_irqrestore(&ctx->lock, flags);
	return 0;
}

static int perf_read_group(struct perf_event *event,
				   u64 read_format, char __user *buf)
{
	struct perf_event *leader = event->group_leader, *child;
	struct perf_event_context *ctx = leader->ctx;
	int ret;
	u64 *values;

	lockdep_assert_held(&ctx->mutex);

	values = kzalloc(event->read_size, GFP_KERNEL);
	if (!values)
		return -ENOMEM;

	values[0] = 1 + leader->nr_siblings;

	/*
	 * By locking the child_mutex of the leader we effectively
	 * lock the child list of all siblings.. XXX explain how.
	 */
	mutex_lock(&leader->child_mutex);

	ret = __perf_read_group_add(leader, read_format, values);
	if (ret)
		goto unlock;

	list_for_each_entry(child, &leader->child_list, child_list) {
		ret = __perf_read_group_add(child, read_format, values);
		if (ret)
			goto unlock;
	}

	mutex_unlock(&leader->child_mutex);

	ret = event->read_size;
	if (copy_to_user(buf, values, event->read_size))
		ret = -EFAULT;
	goto out;

unlock:
	mutex_unlock(&leader->child_mutex);
out:
	kfree(values);
	return ret;
}

static int perf_read_one(struct perf_event *event,
				 u64 read_format, char __user *buf)
{
	u64 enabled, running;
	u64 values[4];
	int n = 0;

	values[n++] = perf_event_read_value(event, &enabled, &running);
	if (read_format & PERF_FORMAT_TOTAL_TIME_ENABLED)
		values[n++] = enabled;
	if (read_format & PERF_FORMAT_TOTAL_TIME_RUNNING)
		values[n++] = running;
	if (read_format & PERF_FORMAT_ID)
		values[n++] = primary_event_id(event);

	if (copy_to_user(buf, values, n * sizeof(u64)))
		return -EFAULT;

	return n * sizeof(u64);
}

static bool is_event_hup(struct perf_event *event)
{
	bool no_children;

	if (event->state > PERF_EVENT_STATE_EXIT)
		return false;

	mutex_lock(&event->child_mutex);
	no_children = list_empty(&event->child_list);
	mutex_unlock(&event->child_mutex);
	return no_children;
}

/*
 * Read the performance event - simple non blocking version for now
 */
static ssize_t
__perf_read(struct perf_event *event, char __user *buf, size_t count)
{
	u64 read_format = event->attr.read_format;
	int ret;

	/*
	 * Return end-of-file for a read on a event that is in
	 * error state (i.e. because it was pinned but it couldn't be
	 * scheduled on to the CPU at some point).
	 */
	if (event->state == PERF_EVENT_STATE_ERROR)
		return 0;

	if (count < event->read_size)
		return -ENOSPC;

	WARN_ON_ONCE(event->ctx->parent_ctx);
	if (read_format & PERF_FORMAT_GROUP)
		ret = perf_read_group(event, read_format, buf);
	else
		ret = perf_read_one(event, read_format, buf);

	return ret;
}

static ssize_t
perf_read(struct file *file, char __user *buf, size_t count, loff_t *ppos)
{
	struct perf_event *event = file->private_data;
	struct perf_event_context *ctx;
	int ret;

	ret = security_perf_event_read(event);
	if (ret)
		return ret;

	ctx = perf_event_ctx_lock(event);
	ret = __perf_read(event, buf, count);
	perf_event_ctx_unlock(event, ctx);

	return ret;
}

static unsigned int perf_poll(struct file *file, poll_table *wait)
{
	struct perf_event *event = file->private_data;
	struct ring_buffer *rb;
	unsigned int events = POLLHUP;

	poll_wait(file, &event->waitq, wait);

	if (is_event_hup(event))
		return events;

	/*
	 * Pin the event->rb by taking event->mmap_mutex; otherwise
	 * perf_event_set_output() can swizzle our rb and make us miss wakeups.
	 */
	mutex_lock(&event->mmap_mutex);
	rb = event->rb;
	if (rb)
		events = atomic_xchg(&rb->poll, 0);
	mutex_unlock(&event->mmap_mutex);
	return events;
}

static void _perf_event_reset(struct perf_event *event)
{
	(void)perf_event_read(event, false);
	local64_set(&event->count, 0);
	perf_event_update_userpage(event);
}

/*
 * Holding the top-level event's child_mutex means that any
 * descendant process that has inherited this event will block
 * in perf_event_exit_event() if it goes to exit, thus satisfying the
 * task existence requirements of perf_event_enable/disable.
 */
static void perf_event_for_each_child(struct perf_event *event,
					void (*func)(struct perf_event *))
{
	struct perf_event *child;

	WARN_ON_ONCE(event->ctx->parent_ctx);

	mutex_lock(&event->child_mutex);
	func(event);
	list_for_each_entry(child, &event->child_list, child_list)
		func(child);
	mutex_unlock(&event->child_mutex);
}

static void perf_event_for_each(struct perf_event *event,
				  void (*func)(struct perf_event *))
{
	struct perf_event_context *ctx = event->ctx;
	struct perf_event *sibling;

	lockdep_assert_held(&ctx->mutex);

	event = event->group_leader;

	perf_event_for_each_child(event, func);
	list_for_each_entry(sibling, &event->sibling_list, group_entry)
		perf_event_for_each_child(sibling, func);
}

static void __perf_event_period(struct perf_event *event,
				struct perf_cpu_context *cpuctx,
				struct perf_event_context *ctx,
				void *info)
{
	u64 value = *((u64 *)info);
	bool active;

	if (event->attr.freq) {
		event->attr.sample_freq = value;
	} else {
		event->attr.sample_period = value;
		event->hw.sample_period = value;
	}

	active = (event->state == PERF_EVENT_STATE_ACTIVE);
	if (active) {
		perf_pmu_disable(ctx->pmu);
		/*
		 * We could be throttled; unthrottle now to avoid the tick
		 * trying to unthrottle while we already re-started the event.
		 */
		if (event->hw.interrupts == MAX_INTERRUPTS) {
			event->hw.interrupts = 0;
			perf_log_throttle(event, 1);
		}
		event->pmu->stop(event, PERF_EF_UPDATE);
	}

	local64_set(&event->hw.period_left, 0);

	if (active) {
		event->pmu->start(event, PERF_EF_RELOAD);
		perf_pmu_enable(ctx->pmu);
	}
}

static int perf_event_check_period(struct perf_event *event, u64 value)
{
	return event->pmu->check_period(event, value);
}

static int perf_event_period(struct perf_event *event, u64 __user *arg)
{
	u64 value;

	if (!is_sampling_event(event))
		return -EINVAL;

	if (copy_from_user(&value, arg, sizeof(value)))
		return -EFAULT;

	if (!value)
		return -EINVAL;

	if (event->attr.freq && value > sysctl_perf_event_sample_rate)
		return -EINVAL;

	if (perf_event_check_period(event, value))
		return -EINVAL;

	if (!event->attr.freq && (value & (1ULL << 63)))
		return -EINVAL;

	event_function_call(event, __perf_event_period, &value);

	return 0;
}

static const struct file_operations perf_fops;

static inline int perf_fget_light(int fd, struct fd *p)
{
	struct fd f = fdget(fd);
	if (!f.file)
		return -EBADF;

	if (f.file->f_op != &perf_fops) {
		fdput(f);
		return -EBADF;
	}
	*p = f;
	return 0;
}

static int perf_event_set_output(struct perf_event *event,
				 struct perf_event *output_event);
static int perf_event_set_filter(struct perf_event *event, void __user *arg);
static int perf_event_set_bpf_prog(struct perf_event *event, u32 prog_fd);

static long _perf_ioctl(struct perf_event *event, unsigned int cmd, unsigned long arg)
{
	void (*func)(struct perf_event *);
	u32 flags = arg;

	switch (cmd) {
	case PERF_EVENT_IOC_ENABLE:
		func = _perf_event_enable;
		break;
	case PERF_EVENT_IOC_DISABLE:
		func = _perf_event_disable;
		break;
	case PERF_EVENT_IOC_RESET:
		func = _perf_event_reset;
		break;

	case PERF_EVENT_IOC_REFRESH:
		return _perf_event_refresh(event, arg);

	case PERF_EVENT_IOC_PERIOD:
		return perf_event_period(event, (u64 __user *)arg);

	case PERF_EVENT_IOC_ID:
	{
		u64 id = primary_event_id(event);

		if (copy_to_user((void __user *)arg, &id, sizeof(id)))
			return -EFAULT;
		return 0;
	}

	case PERF_EVENT_IOC_SET_OUTPUT:
	{
		int ret;
		if (arg != -1) {
			struct perf_event *output_event;
			struct fd output;
			ret = perf_fget_light(arg, &output);
			if (ret)
				return ret;
			output_event = output.file->private_data;
			ret = perf_event_set_output(event, output_event);
			fdput(output);
		} else {
			ret = perf_event_set_output(event, NULL);
		}
		return ret;
	}

	case PERF_EVENT_IOC_SET_FILTER:
		return perf_event_set_filter(event, (void __user *)arg);

	case PERF_EVENT_IOC_SET_BPF:
		return perf_event_set_bpf_prog(event, arg);

	case PERF_EVENT_IOC_PAUSE_OUTPUT: {
		struct ring_buffer *rb;

		rcu_read_lock();
		rb = rcu_dereference(event->rb);
		if (!rb || !rb->nr_pages) {
			rcu_read_unlock();
			return -EINVAL;
		}
		rb_toggle_paused(rb, !!arg);
		rcu_read_unlock();
		return 0;
	}
	default:
		return -ENOTTY;
	}

	if (flags & PERF_IOC_FLAG_GROUP)
		perf_event_for_each(event, func);
	else
		perf_event_for_each_child(event, func);

	return 0;
}

static long perf_ioctl(struct file *file, unsigned int cmd, unsigned long arg)
{
	struct perf_event *event = file->private_data;
	struct perf_event_context *ctx;
	long ret;

	/* Treat ioctl like writes as it is likely a mutating operation. */
	ret = security_perf_event_write(event);
	if (ret)
		return ret;

	ctx = perf_event_ctx_lock(event);
	ret = _perf_ioctl(event, cmd, arg);
	perf_event_ctx_unlock(event, ctx);

	return ret;
}

#ifdef CONFIG_COMPAT
static long perf_compat_ioctl(struct file *file, unsigned int cmd,
				unsigned long arg)
{
	switch (_IOC_NR(cmd)) {
	case _IOC_NR(PERF_EVENT_IOC_SET_FILTER):
	case _IOC_NR(PERF_EVENT_IOC_ID):
		/* Fix up pointer size (usually 4 -> 8 in 32-on-64-bit case */
		if (_IOC_SIZE(cmd) == sizeof(compat_uptr_t)) {
			cmd &= ~IOCSIZE_MASK;
			cmd |= sizeof(void *) << IOCSIZE_SHIFT;
		}
		break;
	}
	return perf_ioctl(file, cmd, arg);
}
#else
# define perf_compat_ioctl NULL
#endif

int perf_event_task_enable(void)
{
	struct perf_event_context *ctx;
	struct perf_event *event;

	mutex_lock(&current->perf_event_mutex);
	list_for_each_entry(event, &current->perf_event_list, owner_entry) {
		ctx = perf_event_ctx_lock(event);
		perf_event_for_each_child(event, _perf_event_enable);
		perf_event_ctx_unlock(event, ctx);
	}
	mutex_unlock(&current->perf_event_mutex);

	return 0;
}

int perf_event_task_disable(void)
{
	struct perf_event_context *ctx;
	struct perf_event *event;

	mutex_lock(&current->perf_event_mutex);
	list_for_each_entry(event, &current->perf_event_list, owner_entry) {
		ctx = perf_event_ctx_lock(event);
		perf_event_for_each_child(event, _perf_event_disable);
		perf_event_ctx_unlock(event, ctx);
	}
	mutex_unlock(&current->perf_event_mutex);

	return 0;
}

static int perf_event_index(struct perf_event *event)
{
	if (event->hw.state & PERF_HES_STOPPED)
		return 0;

	if (event->state != PERF_EVENT_STATE_ACTIVE)
		return 0;

	return event->pmu->event_idx(event);
}

static void calc_timer_values(struct perf_event *event,
				u64 *now,
				u64 *enabled,
				u64 *running)
{
	u64 ctx_time;

	*now = perf_clock();
	ctx_time = event->shadow_ctx_time + *now;
	*enabled = ctx_time - event->tstamp_enabled;
	*running = ctx_time - event->tstamp_running;
}

static void perf_event_init_userpage(struct perf_event *event)
{
	struct perf_event_mmap_page *userpg;
	struct ring_buffer *rb;

	rcu_read_lock();
	rb = rcu_dereference(event->rb);
	if (!rb)
		goto unlock;

	userpg = rb->user_page;

	/* Allow new userspace to detect that bit 0 is deprecated */
	userpg->cap_bit0_is_deprecated = 1;
	userpg->size = offsetof(struct perf_event_mmap_page, __reserved);
	userpg->data_offset = PAGE_SIZE;
	userpg->data_size = perf_data_size(rb);

unlock:
	rcu_read_unlock();
}

void __weak arch_perf_update_userpage(
	struct perf_event *event, struct perf_event_mmap_page *userpg, u64 now)
{
}

/*
 * Callers need to ensure there can be no nesting of this function, otherwise
 * the seqlock logic goes bad. We can not serialize this because the arch
 * code calls this from NMI context.
 */
void perf_event_update_userpage(struct perf_event *event)
{
	struct perf_event_mmap_page *userpg;
	struct ring_buffer *rb;
	u64 enabled, running, now;

	rcu_read_lock();
	rb = rcu_dereference(event->rb);
	if (!rb)
		goto unlock;

	/*
	 * compute total_time_enabled, total_time_running
	 * based on snapshot values taken when the event
	 * was last scheduled in.
	 *
	 * we cannot simply called update_context_time()
	 * because of locking issue as we can be called in
	 * NMI context
	 */
	calc_timer_values(event, &now, &enabled, &running);

	userpg = rb->user_page;
	/*
	 * Disable preemption so as to not let the corresponding user-space
	 * spin too long if we get preempted.
	 */
	preempt_disable();
	++userpg->lock;
	barrier();
	userpg->index = perf_event_index(event);
	userpg->offset = perf_event_count(event);
	if (userpg->index)
		userpg->offset -= local64_read(&event->hw.prev_count);

	userpg->time_enabled = enabled +
			atomic64_read(&event->child_total_time_enabled);

	userpg->time_running = running +
			atomic64_read(&event->child_total_time_running);

	arch_perf_update_userpage(event, userpg, now);

	barrier();
	++userpg->lock;
	preempt_enable();
unlock:
	rcu_read_unlock();
}

static int perf_mmap_fault(struct vm_fault *vmf)
{
	struct perf_event *event = vmf->vma->vm_file->private_data;
	struct ring_buffer *rb;
	int ret = VM_FAULT_SIGBUS;

	if (vmf->flags & FAULT_FLAG_MKWRITE) {
		if (vmf->pgoff == 0)
			ret = 0;
		return ret;
	}

	rcu_read_lock();
	rb = rcu_dereference(event->rb);
	if (!rb)
		goto unlock;

	if (vmf->pgoff && (vmf->flags & FAULT_FLAG_WRITE))
		goto unlock;

	vmf->page = perf_mmap_to_page(rb, vmf->pgoff);
	if (!vmf->page)
		goto unlock;

	get_page(vmf->page);
	vmf->page->mapping = vmf->vma->vm_file->f_mapping;
	vmf->page->index   = vmf->pgoff;

	ret = 0;
unlock:
	rcu_read_unlock();

	return ret;
}

static void ring_buffer_attach(struct perf_event *event,
			       struct ring_buffer *rb)
{
	struct ring_buffer *old_rb = NULL;
	unsigned long flags;

	if (event->rb) {
		/*
		 * Should be impossible, we set this when removing
		 * event->rb_entry and wait/clear when adding event->rb_entry.
		 */
		WARN_ON_ONCE(event->rcu_pending);

		old_rb = event->rb;
		spin_lock_irqsave(&old_rb->event_lock, flags);
		list_del_rcu(&event->rb_entry);
		spin_unlock_irqrestore(&old_rb->event_lock, flags);

		event->rcu_batches = get_state_synchronize_rcu();
		event->rcu_pending = 1;
	}

	if (rb) {
		if (event->rcu_pending) {
			cond_synchronize_rcu(event->rcu_batches);
			event->rcu_pending = 0;
		}

		spin_lock_irqsave(&rb->event_lock, flags);
		list_add_rcu(&event->rb_entry, &rb->event_list);
		spin_unlock_irqrestore(&rb->event_lock, flags);
	}

	/*
	 * Avoid racing with perf_mmap_close(AUX): stop the event
	 * before swizzling the event::rb pointer; if it's getting
	 * unmapped, its aux_mmap_count will be 0 and it won't
	 * restart. See the comment in __perf_pmu_output_stop().
	 *
	 * Data will inevitably be lost when set_output is done in
	 * mid-air, but then again, whoever does it like this is
	 * not in for the data anyway.
	 */
	if (has_aux(event))
		perf_event_stop(event, 0);

	rcu_assign_pointer(event->rb, rb);

	if (old_rb) {
		ring_buffer_put(old_rb);
		/*
		 * Since we detached before setting the new rb, so that we
		 * could attach the new rb, we could have missed a wakeup.
		 * Provide it now.
		 */
		wake_up_all(&event->waitq);
	}
}

static void ring_buffer_wakeup(struct perf_event *event)
{
	struct ring_buffer *rb;

	rcu_read_lock();
	rb = rcu_dereference(event->rb);
	if (rb) {
		list_for_each_entry_rcu(event, &rb->event_list, rb_entry)
			wake_up_all(&event->waitq);
	}
	rcu_read_unlock();
}

struct ring_buffer *ring_buffer_get(struct perf_event *event)
{
	struct ring_buffer *rb;

	rcu_read_lock();
	rb = rcu_dereference(event->rb);
	if (rb) {
		if (!atomic_inc_not_zero(&rb->refcount))
			rb = NULL;
	}
	rcu_read_unlock();

	return rb;
}

void ring_buffer_put(struct ring_buffer *rb)
{
	if (!atomic_dec_and_test(&rb->refcount))
		return;

	WARN_ON_ONCE(!list_empty(&rb->event_list));

	call_rcu(&rb->rcu_head, rb_free_rcu);
}

static void perf_mmap_open(struct vm_area_struct *vma)
{
	struct perf_event *event = vma->vm_file->private_data;

	atomic_inc(&event->mmap_count);
	atomic_inc(&event->rb->mmap_count);

	if (vma->vm_pgoff)
		atomic_inc(&event->rb->aux_mmap_count);

	if (event->pmu->event_mapped)
		event->pmu->event_mapped(event, vma->vm_mm);
}

static void perf_pmu_output_stop(struct perf_event *event);

/*
 * A buffer can be mmap()ed multiple times; either directly through the same
 * event, or through other events by use of perf_event_set_output().
 *
 * In order to undo the VM accounting done by perf_mmap() we need to destroy
 * the buffer here, where we still have a VM context. This means we need
 * to detach all events redirecting to us.
 */
static void perf_mmap_close(struct vm_area_struct *vma)
{
	struct perf_event *event = vma->vm_file->private_data;
	struct ring_buffer *rb = ring_buffer_get(event);
	struct user_struct *mmap_user = rb->mmap_user;
	int mmap_locked = rb->mmap_locked;
	unsigned long size = perf_data_size(rb);
	bool detach_rest = false;

	if (event->pmu->event_unmapped)
		event->pmu->event_unmapped(event, vma->vm_mm);

	/*
	 * rb->aux_mmap_count will always drop before rb->mmap_count and
	 * event->mmap_count, so it is ok to use event->mmap_mutex to
	 * serialize with perf_mmap here.
	 */
	if (rb_has_aux(rb) && vma->vm_pgoff == rb->aux_pgoff &&
	    atomic_dec_and_mutex_lock(&rb->aux_mmap_count, &event->mmap_mutex)) {
		/*
		 * Stop all AUX events that are writing to this buffer,
		 * so that we can free its AUX pages and corresponding PMU
		 * data. Note that after rb::aux_mmap_count dropped to zero,
		 * they won't start any more (see perf_aux_output_begin()).
		 */
		perf_pmu_output_stop(event);

		/* now it's safe to free the pages */
		atomic_long_sub(rb->aux_nr_pages, &mmap_user->locked_vm);
		vma->vm_mm->pinned_vm -= rb->aux_mmap_locked;

		/* this has to be the last one */
		rb_free_aux(rb);
		WARN_ON_ONCE(atomic_read(&rb->aux_refcount));

		mutex_unlock(&event->mmap_mutex);
	}

	if (atomic_dec_and_test(&rb->mmap_count))
		detach_rest = true;

	if (!atomic_dec_and_mutex_lock(&event->mmap_count, &event->mmap_mutex))
		goto out_put;

	ring_buffer_attach(event, NULL);
	mutex_unlock(&event->mmap_mutex);

	/* If there's still other mmap()s of this buffer, we're done. */
	if (!detach_rest)
		goto out_put;

	/*
	 * No other mmap()s, detach from all other events that might redirect
	 * into the now unreachable buffer. Somewhat complicated by the
	 * fact that rb::event_lock otherwise nests inside mmap_mutex.
	 */
again:
	rcu_read_lock();
	list_for_each_entry_rcu(event, &rb->event_list, rb_entry) {
		if (!atomic_long_inc_not_zero(&event->refcount)) {
			/*
			 * This event is en-route to free_event() which will
			 * detach it and remove it from the list.
			 */
			continue;
		}
		rcu_read_unlock();

		mutex_lock(&event->mmap_mutex);
		/*
		 * Check we didn't race with perf_event_set_output() which can
		 * swizzle the rb from under us while we were waiting to
		 * acquire mmap_mutex.
		 *
		 * If we find a different rb; ignore this event, a next
		 * iteration will no longer find it on the list. We have to
		 * still restart the iteration to make sure we're not now
		 * iterating the wrong list.
		 */
		if (event->rb == rb)
			ring_buffer_attach(event, NULL);

		mutex_unlock(&event->mmap_mutex);
		put_event(event);

		/*
		 * Restart the iteration; either we're on the wrong list or
		 * destroyed its integrity by doing a deletion.
		 */
		goto again;
	}
	rcu_read_unlock();

	/*
	 * It could be there's still a few 0-ref events on the list; they'll
	 * get cleaned up by free_event() -- they'll also still have their
	 * ref on the rb and will free it whenever they are done with it.
	 *
	 * Aside from that, this buffer is 'fully' detached and unmapped,
	 * undo the VM accounting.
	 */

	atomic_long_sub((size >> PAGE_SHIFT) + 1, &mmap_user->locked_vm);
	vma->vm_mm->pinned_vm -= mmap_locked;
	free_uid(mmap_user);

out_put:
	ring_buffer_put(rb); /* could be last */
}

static const struct vm_operations_struct perf_mmap_vmops = {
	.open		= perf_mmap_open,
	.close		= perf_mmap_close, /* non mergable */
	.fault		= perf_mmap_fault,
	.page_mkwrite	= perf_mmap_fault,
};

static int perf_mmap(struct file *file, struct vm_area_struct *vma)
{
	struct perf_event *event = file->private_data;
	unsigned long user_locked, user_lock_limit;
	struct user_struct *user = current_user();
	unsigned long locked, lock_limit;
	struct ring_buffer *rb = NULL;
	unsigned long vma_size;
	unsigned long nr_pages;
	long user_extra = 0, extra = 0;
	int ret = 0, flags = 0;

	/*
	 * Don't allow mmap() of inherited per-task counters. This would
	 * create a performance issue due to all children writing to the
	 * same rb.
	 */
	if (event->cpu == -1 && event->attr.inherit)
		return -EINVAL;

	if (!(vma->vm_flags & VM_SHARED))
		return -EINVAL;

	ret = security_perf_event_read(event);
	if (ret)
		return ret;

	vma_size = vma->vm_end - vma->vm_start;

	if (vma->vm_pgoff == 0) {
		nr_pages = (vma_size / PAGE_SIZE) - 1;
	} else {
		/*
		 * AUX area mapping: if rb->aux_nr_pages != 0, it's already
		 * mapped, all subsequent mappings should have the same size
		 * and offset. Must be above the normal perf buffer.
		 */
		u64 aux_offset, aux_size;

		if (!event->rb)
			return -EINVAL;

		nr_pages = vma_size / PAGE_SIZE;

		mutex_lock(&event->mmap_mutex);
		ret = -EINVAL;

		rb = event->rb;
		if (!rb)
			goto aux_unlock;

		aux_offset = ACCESS_ONCE(rb->user_page->aux_offset);
		aux_size = ACCESS_ONCE(rb->user_page->aux_size);

		if (aux_offset < perf_data_size(rb) + PAGE_SIZE)
			goto aux_unlock;

		if (aux_offset != vma->vm_pgoff << PAGE_SHIFT)
			goto aux_unlock;

		/* already mapped with a different offset */
		if (rb_has_aux(rb) && rb->aux_pgoff != vma->vm_pgoff)
			goto aux_unlock;

		if (aux_size != vma_size || aux_size != nr_pages * PAGE_SIZE)
			goto aux_unlock;

		/* already mapped with a different size */
		if (rb_has_aux(rb) && rb->aux_nr_pages != nr_pages)
			goto aux_unlock;

		if (!is_power_of_2(nr_pages))
			goto aux_unlock;

		if (!atomic_inc_not_zero(&rb->mmap_count))
			goto aux_unlock;

		if (rb_has_aux(rb)) {
			atomic_inc(&rb->aux_mmap_count);
			ret = 0;
			goto unlock;
		}

		atomic_set(&rb->aux_mmap_count, 1);
		user_extra = nr_pages;

		goto accounting;
	}

	/*
	 * If we have rb pages ensure they're a power-of-two number, so we
	 * can do bitmasks instead of modulo.
	 */
	if (nr_pages != 0 && !is_power_of_2(nr_pages))
		return -EINVAL;

	if (vma_size != PAGE_SIZE * (1 + nr_pages))
		return -EINVAL;

	WARN_ON_ONCE(event->ctx->parent_ctx);
again:
	mutex_lock(&event->mmap_mutex);
	if (event->rb) {
		if (event->rb->nr_pages != nr_pages) {
			ret = -EINVAL;
			goto unlock;
		}

		if (!atomic_inc_not_zero(&event->rb->mmap_count)) {
			/*
			 * Raced against perf_mmap_close() through
			 * perf_event_set_output(). Try again, hope for better
			 * luck.
			 */
			mutex_unlock(&event->mmap_mutex);
			goto again;
		}

		goto unlock;
	}

	user_extra = nr_pages + 1;

accounting:
	user_lock_limit = sysctl_perf_event_mlock >> (PAGE_SHIFT - 10);

	/*
	 * Increase the limit linearly with more CPUs:
	 */
	user_lock_limit *= num_online_cpus();

	user_locked = atomic_long_read(&user->locked_vm);

	/*
	 * sysctl_perf_event_mlock may have changed, so that
	 *     user->locked_vm > user_lock_limit
	 */
	if (user_locked > user_lock_limit)
		user_locked = user_lock_limit;
	user_locked += user_extra;

	if (user_locked > user_lock_limit)
		extra = user_locked - user_lock_limit;

	lock_limit = rlimit(RLIMIT_MEMLOCK);
	lock_limit >>= PAGE_SHIFT;
	locked = vma->vm_mm->pinned_vm + extra;

	if ((locked > lock_limit) && perf_is_paranoid() &&
		!capable(CAP_IPC_LOCK)) {
		ret = -EPERM;
		goto unlock;
	}

	WARN_ON(!rb && event->rb);

	if (vma->vm_flags & VM_WRITE)
		flags |= RING_BUFFER_WRITABLE;

	if (!rb) {
		rb = rb_alloc(nr_pages,
			      event->attr.watermark ? event->attr.wakeup_watermark : 0,
			      event->cpu, flags);

		if (!rb) {
			ret = -ENOMEM;
			goto unlock;
		}

		atomic_set(&rb->mmap_count, 1);
		rb->mmap_user = get_current_user();
		rb->mmap_locked = extra;

		ring_buffer_attach(event, rb);

		perf_event_init_userpage(event);
		perf_event_update_userpage(event);
	} else {
		ret = rb_alloc_aux(rb, event, vma->vm_pgoff, nr_pages,
				   event->attr.aux_watermark, flags);
		if (!ret)
			rb->aux_mmap_locked = extra;
	}

unlock:
	if (!ret) {
		atomic_long_add(user_extra, &user->locked_vm);
		vma->vm_mm->pinned_vm += extra;

		atomic_inc(&event->mmap_count);
	} else if (rb) {
		atomic_dec(&rb->mmap_count);
	}
aux_unlock:
	mutex_unlock(&event->mmap_mutex);

	/*
	 * Since pinned accounting is per vm we cannot allow fork() to copy our
	 * vma.
	 */
	vma->vm_flags |= VM_DONTCOPY | VM_DONTEXPAND | VM_DONTDUMP;
	vma->vm_ops = &perf_mmap_vmops;

	if (event->pmu->event_mapped)
		event->pmu->event_mapped(event, vma->vm_mm);

	return ret;
}

static int perf_fasync(int fd, struct file *filp, int on)
{
	struct inode *inode = file_inode(filp);
	struct perf_event *event = filp->private_data;
	int retval;

	inode_lock(inode);
	retval = fasync_helper(fd, filp, on, &event->fasync);
	inode_unlock(inode);

	if (retval < 0)
		return retval;

	return 0;
}

static const struct file_operations perf_fops = {
	.llseek			= no_llseek,
	.release		= perf_release,
	.read			= perf_read,
	.poll			= perf_poll,
	.unlocked_ioctl		= perf_ioctl,
	.compat_ioctl		= perf_compat_ioctl,
	.mmap			= perf_mmap,
	.fasync			= perf_fasync,
};

/*
 * Perf event wakeup
 *
 * If there's data, ensure we set the poll() state and publish everything
 * to user-space before waking everybody up.
 */

static inline struct fasync_struct **perf_event_fasync(struct perf_event *event)
{
	/* only the parent has fasync state */
	if (event->parent)
		event = event->parent;
	return &event->fasync;
}

void perf_event_wakeup(struct perf_event *event)
{
	ring_buffer_wakeup(event);

	if (event->pending_kill) {
		kill_fasync(perf_event_fasync(event), SIGIO, event->pending_kill);
		event->pending_kill = 0;
	}
}

static void perf_pending_event(struct irq_work *entry)
{
	struct perf_event *event = container_of(entry,
			struct perf_event, pending);
	int rctx;

	rctx = perf_swevent_get_recursion_context();
	/*
	 * If we 'fail' here, that's OK, it means recursion is already disabled
	 * and we won't recurse 'further'.
	 */

	if (event->pending_disable) {
		event->pending_disable = 0;
		perf_event_disable_local(event);
	}

	if (event->pending_wakeup) {
		event->pending_wakeup = 0;
		perf_event_wakeup(event);
	}

	if (rctx >= 0)
		perf_swevent_put_recursion_context(rctx);
}

/*
 * We assume there is only KVM supporting the callbacks.
 * Later on, we might change it to a list if there is
 * another virtualization implementation supporting the callbacks.
 */
struct perf_guest_info_callbacks *perf_guest_cbs;

int perf_register_guest_info_callbacks(struct perf_guest_info_callbacks *cbs)
{
	perf_guest_cbs = cbs;
	return 0;
}
EXPORT_SYMBOL_GPL(perf_register_guest_info_callbacks);

int perf_unregister_guest_info_callbacks(struct perf_guest_info_callbacks *cbs)
{
	perf_guest_cbs = NULL;
	return 0;
}
EXPORT_SYMBOL_GPL(perf_unregister_guest_info_callbacks);

static void
perf_output_sample_regs(struct perf_output_handle *handle,
			struct pt_regs *regs, u64 mask)
{
	int bit;
	DECLARE_BITMAP(_mask, 64);

	bitmap_from_u64(_mask, mask);
	for_each_set_bit(bit, _mask, sizeof(mask) * BITS_PER_BYTE) {
		u64 val;

		val = perf_reg_value(regs, bit);
		perf_output_put(handle, val);
	}
}

static void perf_sample_regs_user(struct perf_regs *regs_user,
				  struct pt_regs *regs,
				  struct pt_regs *regs_user_copy)
{
	if (user_mode(regs)) {
		regs_user->abi = perf_reg_abi(current);
		regs_user->regs = regs;
	} else if (!(current->flags & PF_KTHREAD)) {
		perf_get_regs_user(regs_user, regs, regs_user_copy);
	} else {
		regs_user->abi = PERF_SAMPLE_REGS_ABI_NONE;
		regs_user->regs = NULL;
	}
}

static void perf_sample_regs_intr(struct perf_regs *regs_intr,
				  struct pt_regs *regs)
{
	regs_intr->regs = regs;
	regs_intr->abi  = perf_reg_abi(current);
}


/*
 * Get remaining task size from user stack pointer.
 *
 * It'd be better to take stack vma map and limit this more
 * precisly, but there's no way to get it safely under interrupt,
 * so using TASK_SIZE as limit.
 */
static u64 perf_ustack_task_size(struct pt_regs *regs)
{
	unsigned long addr = perf_user_stack_pointer(regs);

	if (!addr || addr >= TASK_SIZE)
		return 0;

	return TASK_SIZE - addr;
}

static u16
perf_sample_ustack_size(u16 stack_size, u16 header_size,
			struct pt_regs *regs)
{
	u64 task_size;

	/* No regs, no stack pointer, no dump. */
	if (!regs)
		return 0;

	/*
	 * Check if we fit in with the requested stack size into the:
	 * - TASK_SIZE
	 *   If we don't, we limit the size to the TASK_SIZE.
	 *
	 * - remaining sample size
	 *   If we don't, we customize the stack size to
	 *   fit in to the remaining sample size.
	 */

	task_size  = min((u64) USHRT_MAX, perf_ustack_task_size(regs));
	stack_size = min(stack_size, (u16) task_size);

	/* Current header size plus static size and dynamic size. */
	header_size += 2 * sizeof(u64);

	/* Do we fit in with the current stack dump size? */
	if ((u16) (header_size + stack_size) < header_size) {
		/*
		 * If we overflow the maximum size for the sample,
		 * we customize the stack dump size to fit in.
		 */
		stack_size = USHRT_MAX - header_size - sizeof(u64);
		stack_size = round_up(stack_size, sizeof(u64));
	}

	return stack_size;
}

static void
perf_output_sample_ustack(struct perf_output_handle *handle, u64 dump_size,
			  struct pt_regs *regs)
{
	/* Case of a kernel thread, nothing to dump */
	if (!regs) {
		u64 size = 0;
		perf_output_put(handle, size);
	} else {
		unsigned long sp;
		unsigned int rem;
		u64 dyn_size;
		mm_segment_t fs;

		/*
		 * We dump:
		 * static size
		 *   - the size requested by user or the best one we can fit
		 *     in to the sample max size
		 * data
		 *   - user stack dump data
		 * dynamic size
		 *   - the actual dumped size
		 */

		/* Static size. */
		perf_output_put(handle, dump_size);

		/* Data. */
		sp = perf_user_stack_pointer(regs);
		fs = get_fs();
		set_fs(USER_DS);
		rem = __output_copy_user(handle, (void *) sp, dump_size);
		set_fs(fs);
		dyn_size = dump_size - rem;

		perf_output_skip(handle, rem);

		/* Dynamic size. */
		perf_output_put(handle, dyn_size);
	}
}

static void __perf_event_header__init_id(struct perf_event_header *header,
					 struct perf_sample_data *data,
					 struct perf_event *event)
{
	u64 sample_type = event->attr.sample_type;

	data->type = sample_type;
	header->size += event->id_header_size;

	if (sample_type & PERF_SAMPLE_TID) {
		/* namespace issues */
		data->tid_entry.pid = perf_event_pid(event, current);
		data->tid_entry.tid = perf_event_tid(event, current);
	}

	if (sample_type & PERF_SAMPLE_TIME)
		data->time = perf_event_clock(event);

	if (sample_type & (PERF_SAMPLE_ID | PERF_SAMPLE_IDENTIFIER))
		data->id = primary_event_id(event);

	if (sample_type & PERF_SAMPLE_STREAM_ID)
		data->stream_id = event->id;

	if (sample_type & PERF_SAMPLE_CPU) {
		data->cpu_entry.cpu	 = raw_smp_processor_id();
		data->cpu_entry.reserved = 0;
	}
}

void perf_event_header__init_id(struct perf_event_header *header,
				struct perf_sample_data *data,
				struct perf_event *event)
{
	if (event->attr.sample_id_all)
		__perf_event_header__init_id(header, data, event);
}

static void __perf_event__output_id_sample(struct perf_output_handle *handle,
					   struct perf_sample_data *data)
{
	u64 sample_type = data->type;

	if (sample_type & PERF_SAMPLE_TID)
		perf_output_put(handle, data->tid_entry);

	if (sample_type & PERF_SAMPLE_TIME)
		perf_output_put(handle, data->time);

	if (sample_type & PERF_SAMPLE_ID)
		perf_output_put(handle, data->id);

	if (sample_type & PERF_SAMPLE_STREAM_ID)
		perf_output_put(handle, data->stream_id);

	if (sample_type & PERF_SAMPLE_CPU)
		perf_output_put(handle, data->cpu_entry);

	if (sample_type & PERF_SAMPLE_IDENTIFIER)
		perf_output_put(handle, data->id);
}

void perf_event__output_id_sample(struct perf_event *event,
				  struct perf_output_handle *handle,
				  struct perf_sample_data *sample)
{
	if (event->attr.sample_id_all)
		__perf_event__output_id_sample(handle, sample);
}

static void perf_output_read_one(struct perf_output_handle *handle,
				 struct perf_event *event,
				 u64 enabled, u64 running)
{
	u64 read_format = event->attr.read_format;
	u64 values[4];
	int n = 0;

	values[n++] = perf_event_count(event);
	if (read_format & PERF_FORMAT_TOTAL_TIME_ENABLED) {
		values[n++] = enabled +
			atomic64_read(&event->child_total_time_enabled);
	}
	if (read_format & PERF_FORMAT_TOTAL_TIME_RUNNING) {
		values[n++] = running +
			atomic64_read(&event->child_total_time_running);
	}
	if (read_format & PERF_FORMAT_ID)
		values[n++] = primary_event_id(event);

	__output_copy(handle, values, n * sizeof(u64));
}

static void perf_output_read_group(struct perf_output_handle *handle,
			    struct perf_event *event,
			    u64 enabled, u64 running)
{
	struct perf_event *leader = event->group_leader, *sub;
	u64 read_format = event->attr.read_format;
	u64 values[5];
	int n = 0;

	values[n++] = 1 + leader->nr_siblings;

	if (read_format & PERF_FORMAT_TOTAL_TIME_ENABLED)
		values[n++] = enabled;

	if (read_format & PERF_FORMAT_TOTAL_TIME_RUNNING)
		values[n++] = running;

	if ((leader != event) &&
	    (leader->state == PERF_EVENT_STATE_ACTIVE))
		leader->pmu->read(leader);

	values[n++] = perf_event_count(leader);
	if (read_format & PERF_FORMAT_ID)
		values[n++] = primary_event_id(leader);

	__output_copy(handle, values, n * sizeof(u64));

	list_for_each_entry(sub, &leader->sibling_list, group_entry) {
		n = 0;

		if ((sub != event) &&
		    (sub->state == PERF_EVENT_STATE_ACTIVE))
			sub->pmu->read(sub);

		values[n++] = perf_event_count(sub);
		if (read_format & PERF_FORMAT_ID)
			values[n++] = primary_event_id(sub);

		__output_copy(handle, values, n * sizeof(u64));
	}
}

#define PERF_FORMAT_TOTAL_TIMES (PERF_FORMAT_TOTAL_TIME_ENABLED|\
				 PERF_FORMAT_TOTAL_TIME_RUNNING)

/*
 * XXX PERF_SAMPLE_READ vs inherited events seems difficult.
 *
 * The problem is that its both hard and excessively expensive to iterate the
 * child list, not to mention that its impossible to IPI the children running
 * on another CPU, from interrupt/NMI context.
 */
static void perf_output_read(struct perf_output_handle *handle,
			     struct perf_event *event)
{
	u64 enabled = 0, running = 0, now;
	u64 read_format = event->attr.read_format;

	/*
	 * compute total_time_enabled, total_time_running
	 * based on snapshot values taken when the event
	 * was last scheduled in.
	 *
	 * we cannot simply called update_context_time()
	 * because of locking issue as we are called in
	 * NMI context
	 */
	if (read_format & PERF_FORMAT_TOTAL_TIMES)
		calc_timer_values(event, &now, &enabled, &running);

	if (event->attr.read_format & PERF_FORMAT_GROUP)
		perf_output_read_group(handle, event, enabled, running);
	else
		perf_output_read_one(handle, event, enabled, running);
}

void perf_output_sample(struct perf_output_handle *handle,
			struct perf_event_header *header,
			struct perf_sample_data *data,
			struct perf_event *event)
{
	u64 sample_type = data->type;

	perf_output_put(handle, *header);

	if (sample_type & PERF_SAMPLE_IDENTIFIER)
		perf_output_put(handle, data->id);

	if (sample_type & PERF_SAMPLE_IP)
		perf_output_put(handle, data->ip);

	if (sample_type & PERF_SAMPLE_TID)
		perf_output_put(handle, data->tid_entry);

	if (sample_type & PERF_SAMPLE_TIME)
		perf_output_put(handle, data->time);

	if (sample_type & PERF_SAMPLE_ADDR)
		perf_output_put(handle, data->addr);

	if (sample_type & PERF_SAMPLE_ID)
		perf_output_put(handle, data->id);

	if (sample_type & PERF_SAMPLE_STREAM_ID)
		perf_output_put(handle, data->stream_id);

	if (sample_type & PERF_SAMPLE_CPU)
		perf_output_put(handle, data->cpu_entry);

	if (sample_type & PERF_SAMPLE_PERIOD)
		perf_output_put(handle, data->period);

	if (sample_type & PERF_SAMPLE_READ)
		perf_output_read(handle, event);

	if (sample_type & PERF_SAMPLE_CALLCHAIN) {
		if (data->callchain) {
			int size = 1;

			if (data->callchain)
				size += data->callchain->nr;

			size *= sizeof(u64);

			__output_copy(handle, data->callchain, size);
		} else {
			u64 nr = 0;
			perf_output_put(handle, nr);
		}
	}

	if (sample_type & PERF_SAMPLE_RAW) {
		struct perf_raw_record *raw = data->raw;

		if (raw) {
			struct perf_raw_frag *frag = &raw->frag;

			perf_output_put(handle, raw->size);
			do {
				if (frag->copy) {
					__output_custom(handle, frag->copy,
							frag->data, frag->size);
				} else {
					__output_copy(handle, frag->data,
						      frag->size);
				}
				if (perf_raw_frag_last(frag))
					break;
				frag = frag->next;
			} while (1);
			if (frag->pad)
				__output_skip(handle, NULL, frag->pad);
		} else {
			struct {
				u32	size;
				u32	data;
			} raw = {
				.size = sizeof(u32),
				.data = 0,
			};
			perf_output_put(handle, raw);
		}
	}

	if (sample_type & PERF_SAMPLE_BRANCH_STACK) {
		if (data->br_stack) {
			size_t size;

			size = data->br_stack->nr
			     * sizeof(struct perf_branch_entry);

			perf_output_put(handle, data->br_stack->nr);
			perf_output_copy(handle, data->br_stack->entries, size);
		} else {
			/*
			 * we always store at least the value of nr
			 */
			u64 nr = 0;
			perf_output_put(handle, nr);
		}
	}

	if (sample_type & PERF_SAMPLE_REGS_USER) {
		u64 abi = data->regs_user.abi;

		/*
		 * If there are no regs to dump, notice it through
		 * first u64 being zero (PERF_SAMPLE_REGS_ABI_NONE).
		 */
		perf_output_put(handle, abi);

		if (abi) {
			u64 mask = event->attr.sample_regs_user;
			perf_output_sample_regs(handle,
						data->regs_user.regs,
						mask);
		}
	}

	if (sample_type & PERF_SAMPLE_STACK_USER) {
		perf_output_sample_ustack(handle,
					  data->stack_user_size,
					  data->regs_user.regs);
	}

	if (sample_type & PERF_SAMPLE_WEIGHT)
		perf_output_put(handle, data->weight);

	if (sample_type & PERF_SAMPLE_DATA_SRC)
		perf_output_put(handle, data->data_src.val);

	if (sample_type & PERF_SAMPLE_TRANSACTION)
		perf_output_put(handle, data->txn);

	if (sample_type & PERF_SAMPLE_REGS_INTR) {
		u64 abi = data->regs_intr.abi;
		/*
		 * If there are no regs to dump, notice it through
		 * first u64 being zero (PERF_SAMPLE_REGS_ABI_NONE).
		 */
		perf_output_put(handle, abi);

		if (abi) {
			u64 mask = event->attr.sample_regs_intr;

			perf_output_sample_regs(handle,
						data->regs_intr.regs,
						mask);
		}
	}

	if (sample_type & PERF_SAMPLE_PHYS_ADDR)
		perf_output_put(handle, data->phys_addr);

	if (!event->attr.watermark) {
		int wakeup_events = event->attr.wakeup_events;

		if (wakeup_events) {
			struct ring_buffer *rb = handle->rb;
			int events = local_inc_return(&rb->events);

			if (events >= wakeup_events) {
				local_sub(wakeup_events, &rb->events);
				local_inc(&rb->wakeup);
			}
		}
	}
}

static u64 perf_virt_to_phys(u64 virt)
{
	u64 phys_addr = 0;
	struct page *p = NULL;

	if (!virt)
		return 0;

	if (virt >= TASK_SIZE) {
		/* If it's vmalloc()d memory, leave phys_addr as 0 */
		if (virt_addr_valid((void *)(uintptr_t)virt) &&
		    !(virt >= VMALLOC_START && virt < VMALLOC_END))
			phys_addr = (u64)virt_to_phys((void *)(uintptr_t)virt);
	} else {
		/*
		 * Walking the pages tables for user address.
		 * Interrupts are disabled, so it prevents any tear down
		 * of the page tables.
		 * Try IRQ-safe __get_user_pages_fast first.
		 * If failed, leave phys_addr as 0.
		 */
		if (current->mm != NULL) {
			pagefault_disable();
			if (__get_user_pages_fast(virt, 1, 0, &p) == 1)
				phys_addr = page_to_phys(p) + virt % PAGE_SIZE;
			pagefault_enable();
		}

		if (p)
			put_page(p);
	}

	return phys_addr;
}

void perf_prepare_sample(struct perf_event_header *header,
			 struct perf_sample_data *data,
			 struct perf_event *event,
			 struct pt_regs *regs)
{
	u64 sample_type = event->attr.sample_type;

	header->type = PERF_RECORD_SAMPLE;
	header->size = sizeof(*header) + event->header_size;

	header->misc = 0;
	header->misc |= perf_misc_flags(regs);

	__perf_event_header__init_id(header, data, event);

	if (sample_type & PERF_SAMPLE_IP)
		data->ip = perf_instruction_pointer(regs);

	if (sample_type & PERF_SAMPLE_CALLCHAIN) {
		int size = 1;

		data->callchain = perf_callchain(event, regs);

		if (data->callchain)
			size += data->callchain->nr;

		header->size += size * sizeof(u64);
	}

	if (sample_type & PERF_SAMPLE_RAW) {
		struct perf_raw_record *raw = data->raw;
		int size;

		if (raw) {
			struct perf_raw_frag *frag = &raw->frag;
			u32 sum = 0;

			do {
				sum += frag->size;
				if (perf_raw_frag_last(frag))
					break;
				frag = frag->next;
			} while (1);

			size = round_up(sum + sizeof(u32), sizeof(u64));
			raw->size = size - sizeof(u32);
			frag->pad = raw->size - sum;
		} else {
			size = sizeof(u64);
		}

		header->size += size;
	}

	if (sample_type & PERF_SAMPLE_BRANCH_STACK) {
		int size = sizeof(u64); /* nr */
		if (data->br_stack) {
			size += data->br_stack->nr
			      * sizeof(struct perf_branch_entry);
		}
		header->size += size;
	}

	if (sample_type & (PERF_SAMPLE_REGS_USER | PERF_SAMPLE_STACK_USER))
		perf_sample_regs_user(&data->regs_user, regs,
				      &data->regs_user_copy);

	if (sample_type & PERF_SAMPLE_REGS_USER) {
		/* regs dump ABI info */
		int size = sizeof(u64);

		if (data->regs_user.regs) {
			u64 mask = event->attr.sample_regs_user;
			size += hweight64(mask) * sizeof(u64);
		}

		header->size += size;
	}

	if (sample_type & PERF_SAMPLE_STACK_USER) {
		/*
		 * Either we need PERF_SAMPLE_STACK_USER bit to be allways
		 * processed as the last one or have additional check added
		 * in case new sample type is added, because we could eat
		 * up the rest of the sample size.
		 */
		u16 stack_size = event->attr.sample_stack_user;
		u16 size = sizeof(u64);

		stack_size = perf_sample_ustack_size(stack_size, header->size,
						     data->regs_user.regs);

		/*
		 * If there is something to dump, add space for the dump
		 * itself and for the field that tells the dynamic size,
		 * which is how many have been actually dumped.
		 */
		if (stack_size)
			size += sizeof(u64) + stack_size;

		data->stack_user_size = stack_size;
		header->size += size;
	}

	if (sample_type & PERF_SAMPLE_REGS_INTR) {
		/* regs dump ABI info */
		int size = sizeof(u64);

		perf_sample_regs_intr(&data->regs_intr, regs);

		if (data->regs_intr.regs) {
			u64 mask = event->attr.sample_regs_intr;

			size += hweight64(mask) * sizeof(u64);
		}

		header->size += size;
	}

	if (sample_type & PERF_SAMPLE_PHYS_ADDR)
		data->phys_addr = perf_virt_to_phys(data->addr);
}

static void __always_inline
__perf_event_output(struct perf_event *event,
		    struct perf_sample_data *data,
		    struct pt_regs *regs,
		    int (*output_begin)(struct perf_output_handle *,
					struct perf_event *,
					unsigned int))
{
	struct perf_output_handle handle;
	struct perf_event_header header;

	/* protect the callchain buffers */
	rcu_read_lock();

	perf_prepare_sample(&header, data, event, regs);

	if (output_begin(&handle, event, header.size))
		goto exit;

	perf_output_sample(&handle, &header, data, event);

	perf_output_end(&handle);

exit:
	rcu_read_unlock();
}

void
perf_event_output_forward(struct perf_event *event,
			 struct perf_sample_data *data,
			 struct pt_regs *regs)
{
	__perf_event_output(event, data, regs, perf_output_begin_forward);
}

void
perf_event_output_backward(struct perf_event *event,
			   struct perf_sample_data *data,
			   struct pt_regs *regs)
{
	__perf_event_output(event, data, regs, perf_output_begin_backward);
}

void
perf_event_output(struct perf_event *event,
		  struct perf_sample_data *data,
		  struct pt_regs *regs)
{
	__perf_event_output(event, data, regs, perf_output_begin);
}

/*
 * read event_id
 */

struct perf_read_event {
	struct perf_event_header	header;

	u32				pid;
	u32				tid;
};

static void
perf_event_read_event(struct perf_event *event,
			struct task_struct *task)
{
	struct perf_output_handle handle;
	struct perf_sample_data sample;
	struct perf_read_event read_event = {
		.header = {
			.type = PERF_RECORD_READ,
			.misc = 0,
			.size = sizeof(read_event) + event->read_size,
		},
		.pid = perf_event_pid(event, task),
		.tid = perf_event_tid(event, task),
	};
	int ret;

	perf_event_header__init_id(&read_event.header, &sample, event);
	ret = perf_output_begin(&handle, event, read_event.header.size);
	if (ret)
		return;

	perf_output_put(&handle, read_event);
	perf_output_read(&handle, event);
	perf_event__output_id_sample(event, &handle, &sample);

	perf_output_end(&handle);
}

typedef void (perf_iterate_f)(struct perf_event *event, void *data);

static void
perf_iterate_ctx(struct perf_event_context *ctx,
		   perf_iterate_f output,
		   void *data, bool all)
{
	struct perf_event *event;

	list_for_each_entry_rcu(event, &ctx->event_list, event_entry) {
		if (!all) {
			if (event->state < PERF_EVENT_STATE_INACTIVE)
				continue;
			if (!event_filter_match(event))
				continue;
		}

		output(event, data);
	}
}

static void perf_iterate_sb_cpu(perf_iterate_f output, void *data)
{
	struct pmu_event_list *pel = this_cpu_ptr(&pmu_sb_events);
	struct perf_event *event;

	list_for_each_entry_rcu(event, &pel->list, sb_list) {
		/*
		 * Skip events that are not fully formed yet; ensure that
		 * if we observe event->ctx, both event and ctx will be
		 * complete enough. See perf_install_in_context().
		 */
		if (!smp_load_acquire(&event->ctx))
			continue;

		if (event->state < PERF_EVENT_STATE_INACTIVE)
			continue;
		if (!event_filter_match(event))
			continue;
		output(event, data);
	}
}

/*
 * Iterate all events that need to receive side-band events.
 *
 * For new callers; ensure that account_pmu_sb_event() includes
 * your event, otherwise it might not get delivered.
 */
static void
perf_iterate_sb(perf_iterate_f output, void *data,
	       struct perf_event_context *task_ctx)
{
	struct perf_event_context *ctx;
	int ctxn;

	rcu_read_lock();
	preempt_disable();

	/*
	 * If we have task_ctx != NULL we only notify the task context itself.
	 * The task_ctx is set only for EXIT events before releasing task
	 * context.
	 */
	if (task_ctx) {
		perf_iterate_ctx(task_ctx, output, data, false);
		goto done;
	}

	perf_iterate_sb_cpu(output, data);

	for_each_task_context_nr(ctxn) {
		ctx = rcu_dereference(current->perf_event_ctxp[ctxn]);
		if (ctx)
			perf_iterate_ctx(ctx, output, data, false);
	}
done:
	preempt_enable();
	rcu_read_unlock();
}

/*
 * Clear all file-based filters at exec, they'll have to be
 * re-instated when/if these objects are mmapped again.
 */
static void perf_event_addr_filters_exec(struct perf_event *event, void *data)
{
	struct perf_addr_filters_head *ifh = perf_event_addr_filters(event);
	struct perf_addr_filter *filter;
	unsigned int restart = 0, count = 0;
	unsigned long flags;

	if (!has_addr_filter(event))
		return;

	raw_spin_lock_irqsave(&ifh->lock, flags);
	list_for_each_entry(filter, &ifh->list, entry) {
		if (filter->path.dentry) {
			event->addr_filter_ranges[count].start = 0;
			event->addr_filter_ranges[count].size = 0;
			restart++;
		}

		count++;
	}

	if (restart)
		event->addr_filters_gen++;
	raw_spin_unlock_irqrestore(&ifh->lock, flags);

	if (restart)
		perf_event_stop(event, 1);
}

void perf_event_exec(void)
{
	struct perf_event_context *ctx;
	int ctxn;

	rcu_read_lock();
	for_each_task_context_nr(ctxn) {
		ctx = current->perf_event_ctxp[ctxn];
		if (!ctx)
			continue;

		perf_event_enable_on_exec(ctxn);

		perf_iterate_ctx(ctx, perf_event_addr_filters_exec, NULL,
				   true);
	}
	rcu_read_unlock();
}

struct remote_output {
	struct ring_buffer	*rb;
	int			err;
};

static void __perf_event_output_stop(struct perf_event *event, void *data)
{
	struct perf_event *parent = event->parent;
	struct remote_output *ro = data;
	struct ring_buffer *rb = ro->rb;
	struct stop_event_data sd = {
		.event	= event,
	};

	if (!has_aux(event))
		return;

	if (!parent)
		parent = event;

	/*
	 * In case of inheritance, it will be the parent that links to the
	 * ring-buffer, but it will be the child that's actually using it.
	 *
	 * We are using event::rb to determine if the event should be stopped,
	 * however this may race with ring_buffer_attach() (through set_output),
	 * which will make us skip the event that actually needs to be stopped.
	 * So ring_buffer_attach() has to stop an aux event before re-assigning
	 * its rb pointer.
	 */
	if (rcu_dereference(parent->rb) == rb)
		ro->err = __perf_event_stop(&sd);
}

static int __perf_pmu_output_stop(void *info)
{
	struct perf_event *event = info;
	struct pmu *pmu = event->pmu;
	struct perf_cpu_context *cpuctx = this_cpu_ptr(pmu->pmu_cpu_context);
	struct remote_output ro = {
		.rb	= event->rb,
	};

	rcu_read_lock();
	perf_iterate_ctx(&cpuctx->ctx, __perf_event_output_stop, &ro, false);
	if (cpuctx->task_ctx)
		perf_iterate_ctx(cpuctx->task_ctx, __perf_event_output_stop,
				   &ro, false);
	rcu_read_unlock();

	return ro.err;
}

static void perf_pmu_output_stop(struct perf_event *event)
{
	struct perf_event *iter;
	int err, cpu;

restart:
	rcu_read_lock();
	list_for_each_entry_rcu(iter, &event->rb->event_list, rb_entry) {
		/*
		 * For per-CPU events, we need to make sure that neither they
		 * nor their children are running; for cpu==-1 events it's
		 * sufficient to stop the event itself if it's active, since
		 * it can't have children.
		 */
		cpu = iter->cpu;
		if (cpu == -1)
			cpu = READ_ONCE(iter->oncpu);

		if (cpu == -1)
			continue;

		err = cpu_function_call(cpu, __perf_pmu_output_stop, event);
		if (err == -EAGAIN) {
			rcu_read_unlock();
			goto restart;
		}
	}
	rcu_read_unlock();
}

/*
 * task tracking -- fork/exit
 *
 * enabled by: attr.comm | attr.mmap | attr.mmap2 | attr.mmap_data | attr.task
 */

struct perf_task_event {
	struct task_struct		*task;
	struct perf_event_context	*task_ctx;

	struct {
		struct perf_event_header	header;

		u32				pid;
		u32				ppid;
		u32				tid;
		u32				ptid;
		u64				time;
	} event_id;
};

static int perf_event_task_match(struct perf_event *event)
{
	return event->attr.comm  || event->attr.mmap ||
	       event->attr.mmap2 || event->attr.mmap_data ||
	       event->attr.task;
}

static void perf_event_task_output(struct perf_event *event,
				   void *data)
{
	struct perf_task_event *task_event = data;
	struct perf_output_handle handle;
	struct perf_sample_data	sample;
	struct task_struct *task = task_event->task;
	int ret, size = task_event->event_id.header.size;

	if (!perf_event_task_match(event))
		return;

	perf_event_header__init_id(&task_event->event_id.header, &sample, event);

	ret = perf_output_begin(&handle, event,
				task_event->event_id.header.size);
	if (ret)
		goto out;

	task_event->event_id.pid = perf_event_pid(event, task);
	task_event->event_id.tid = perf_event_tid(event, task);

	if (task_event->event_id.header.type == PERF_RECORD_EXIT) {
		task_event->event_id.ppid = perf_event_pid(event,
							task->real_parent);
		task_event->event_id.ptid = perf_event_pid(event,
							task->real_parent);
	} else {  /* PERF_RECORD_FORK */
		task_event->event_id.ppid = perf_event_pid(event, current);
		task_event->event_id.ptid = perf_event_tid(event, current);
	}

	task_event->event_id.time = perf_event_clock(event);

	perf_output_put(&handle, task_event->event_id);

	perf_event__output_id_sample(event, &handle, &sample);

	perf_output_end(&handle);
out:
	task_event->event_id.header.size = size;
}

static void perf_event_task(struct task_struct *task,
			      struct perf_event_context *task_ctx,
			      int new)
{
	struct perf_task_event task_event;

	if (!atomic_read(&nr_comm_events) &&
	    !atomic_read(&nr_mmap_events) &&
	    !atomic_read(&nr_task_events))
		return;

	task_event = (struct perf_task_event){
		.task	  = task,
		.task_ctx = task_ctx,
		.event_id    = {
			.header = {
				.type = new ? PERF_RECORD_FORK : PERF_RECORD_EXIT,
				.misc = 0,
				.size = sizeof(task_event.event_id),
			},
			/* .pid  */
			/* .ppid */
			/* .tid  */
			/* .ptid */
			/* .time */
		},
	};

	perf_iterate_sb(perf_event_task_output,
		       &task_event,
		       task_ctx);
}

void perf_event_fork(struct task_struct *task)
{
	perf_event_task(task, NULL, 1);
	perf_event_namespaces(task);
}

/*
 * comm tracking
 */

struct perf_comm_event {
	struct task_struct	*task;
	char			*comm;
	int			comm_size;

	struct {
		struct perf_event_header	header;

		u32				pid;
		u32				tid;
	} event_id;
};

static int perf_event_comm_match(struct perf_event *event)
{
	return event->attr.comm;
}

static void perf_event_comm_output(struct perf_event *event,
				   void *data)
{
	struct perf_comm_event *comm_event = data;
	struct perf_output_handle handle;
	struct perf_sample_data sample;
	int size = comm_event->event_id.header.size;
	int ret;

	if (!perf_event_comm_match(event))
		return;

	perf_event_header__init_id(&comm_event->event_id.header, &sample, event);
	ret = perf_output_begin(&handle, event,
				comm_event->event_id.header.size);

	if (ret)
		goto out;

	comm_event->event_id.pid = perf_event_pid(event, comm_event->task);
	comm_event->event_id.tid = perf_event_tid(event, comm_event->task);

	perf_output_put(&handle, comm_event->event_id);
	__output_copy(&handle, comm_event->comm,
				   comm_event->comm_size);

	perf_event__output_id_sample(event, &handle, &sample);

	perf_output_end(&handle);
out:
	comm_event->event_id.header.size = size;
}

static void perf_event_comm_event(struct perf_comm_event *comm_event)
{
	char comm[TASK_COMM_LEN];
	unsigned int size;

	memset(comm, 0, sizeof(comm));
	strlcpy(comm, comm_event->task->comm, sizeof(comm));
	size = ALIGN(strlen(comm)+1, sizeof(u64));

	comm_event->comm = comm;
	comm_event->comm_size = size;

	comm_event->event_id.header.size = sizeof(comm_event->event_id) + size;

	perf_iterate_sb(perf_event_comm_output,
		       comm_event,
		       NULL);
}

void perf_event_comm(struct task_struct *task, bool exec)
{
	struct perf_comm_event comm_event;

	if (!atomic_read(&nr_comm_events))
		return;

	comm_event = (struct perf_comm_event){
		.task	= task,
		/* .comm      */
		/* .comm_size */
		.event_id  = {
			.header = {
				.type = PERF_RECORD_COMM,
				.misc = exec ? PERF_RECORD_MISC_COMM_EXEC : 0,
				/* .size */
			},
			/* .pid */
			/* .tid */
		},
	};

	perf_event_comm_event(&comm_event);
}

/*
 * namespaces tracking
 */

struct perf_namespaces_event {
	struct task_struct		*task;

	struct {
		struct perf_event_header	header;

		u32				pid;
		u32				tid;
		u64				nr_namespaces;
		struct perf_ns_link_info	link_info[NR_NAMESPACES];
	} event_id;
};

static int perf_event_namespaces_match(struct perf_event *event)
{
	return event->attr.namespaces;
}

static void perf_event_namespaces_output(struct perf_event *event,
					 void *data)
{
	struct perf_namespaces_event *namespaces_event = data;
	struct perf_output_handle handle;
	struct perf_sample_data sample;
	u16 header_size = namespaces_event->event_id.header.size;
	int ret;

	if (!perf_event_namespaces_match(event))
		return;

	perf_event_header__init_id(&namespaces_event->event_id.header,
				   &sample, event);
	ret = perf_output_begin(&handle, event,
				namespaces_event->event_id.header.size);
	if (ret)
		goto out;

	namespaces_event->event_id.pid = perf_event_pid(event,
							namespaces_event->task);
	namespaces_event->event_id.tid = perf_event_tid(event,
							namespaces_event->task);

	perf_output_put(&handle, namespaces_event->event_id);

	perf_event__output_id_sample(event, &handle, &sample);

	perf_output_end(&handle);
out:
	namespaces_event->event_id.header.size = header_size;
}

static void perf_fill_ns_link_info(struct perf_ns_link_info *ns_link_info,
				   struct task_struct *task,
				   const struct proc_ns_operations *ns_ops)
{
	struct path ns_path;
	struct inode *ns_inode;
	void *error;

	error = ns_get_path(&ns_path, task, ns_ops);
	if (!error) {
		ns_inode = ns_path.dentry->d_inode;
		ns_link_info->dev = new_encode_dev(ns_inode->i_sb->s_dev);
		ns_link_info->ino = ns_inode->i_ino;
		path_put(&ns_path);
	}
}

void perf_event_namespaces(struct task_struct *task)
{
	struct perf_namespaces_event namespaces_event;
	struct perf_ns_link_info *ns_link_info;

	if (!atomic_read(&nr_namespaces_events))
		return;

	namespaces_event = (struct perf_namespaces_event){
		.task	= task,
		.event_id  = {
			.header = {
				.type = PERF_RECORD_NAMESPACES,
				.misc = 0,
				.size = sizeof(namespaces_event.event_id),
			},
			/* .pid */
			/* .tid */
			.nr_namespaces = NR_NAMESPACES,
			/* .link_info[NR_NAMESPACES] */
		},
	};

	ns_link_info = namespaces_event.event_id.link_info;

	perf_fill_ns_link_info(&ns_link_info[MNT_NS_INDEX],
			       task, &mntns_operations);

#ifdef CONFIG_USER_NS
	perf_fill_ns_link_info(&ns_link_info[USER_NS_INDEX],
			       task, &userns_operations);
#endif
#ifdef CONFIG_NET_NS
	perf_fill_ns_link_info(&ns_link_info[NET_NS_INDEX],
			       task, &netns_operations);
#endif
#ifdef CONFIG_UTS_NS
	perf_fill_ns_link_info(&ns_link_info[UTS_NS_INDEX],
			       task, &utsns_operations);
#endif
#ifdef CONFIG_IPC_NS
	perf_fill_ns_link_info(&ns_link_info[IPC_NS_INDEX],
			       task, &ipcns_operations);
#endif
#ifdef CONFIG_PID_NS
	perf_fill_ns_link_info(&ns_link_info[PID_NS_INDEX],
			       task, &pidns_operations);
#endif
#ifdef CONFIG_CGROUPS
	perf_fill_ns_link_info(&ns_link_info[CGROUP_NS_INDEX],
			       task, &cgroupns_operations);
#endif

	perf_iterate_sb(perf_event_namespaces_output,
			&namespaces_event,
			NULL);
}

/*
 * mmap tracking
 */

struct perf_mmap_event {
	struct vm_area_struct	*vma;

	const char		*file_name;
	int			file_size;
	int			maj, min;
	u64			ino;
	u64			ino_generation;
	u32			prot, flags;

	struct {
		struct perf_event_header	header;

		u32				pid;
		u32				tid;
		u64				start;
		u64				len;
		u64				pgoff;
	} event_id;
};

static int perf_event_mmap_match(struct perf_event *event,
				 void *data)
{
	struct perf_mmap_event *mmap_event = data;
	struct vm_area_struct *vma = mmap_event->vma;
	int executable = vma->vm_flags & VM_EXEC;

	return (!executable && event->attr.mmap_data) ||
	       (executable && (event->attr.mmap || event->attr.mmap2));
}

static void perf_event_mmap_output(struct perf_event *event,
				   void *data)
{
	struct perf_mmap_event *mmap_event = data;
	struct perf_output_handle handle;
	struct perf_sample_data sample;
	int size = mmap_event->event_id.header.size;
	u32 type = mmap_event->event_id.header.type;
	int ret;

	if (!perf_event_mmap_match(event, data))
		return;

	if (event->attr.mmap2) {
		mmap_event->event_id.header.type = PERF_RECORD_MMAP2;
		mmap_event->event_id.header.size += sizeof(mmap_event->maj);
		mmap_event->event_id.header.size += sizeof(mmap_event->min);
		mmap_event->event_id.header.size += sizeof(mmap_event->ino);
		mmap_event->event_id.header.size += sizeof(mmap_event->ino_generation);
		mmap_event->event_id.header.size += sizeof(mmap_event->prot);
		mmap_event->event_id.header.size += sizeof(mmap_event->flags);
	}

	perf_event_header__init_id(&mmap_event->event_id.header, &sample, event);
	ret = perf_output_begin(&handle, event,
				mmap_event->event_id.header.size);
	if (ret)
		goto out;

	mmap_event->event_id.pid = perf_event_pid(event, current);
	mmap_event->event_id.tid = perf_event_tid(event, current);

	perf_output_put(&handle, mmap_event->event_id);

	if (event->attr.mmap2) {
		perf_output_put(&handle, mmap_event->maj);
		perf_output_put(&handle, mmap_event->min);
		perf_output_put(&handle, mmap_event->ino);
		perf_output_put(&handle, mmap_event->ino_generation);
		perf_output_put(&handle, mmap_event->prot);
		perf_output_put(&handle, mmap_event->flags);
	}

	__output_copy(&handle, mmap_event->file_name,
				   mmap_event->file_size);

	perf_event__output_id_sample(event, &handle, &sample);

	perf_output_end(&handle);
out:
	mmap_event->event_id.header.size = size;
	mmap_event->event_id.header.type = type;
}

static void perf_event_mmap_event(struct perf_mmap_event *mmap_event)
{
	struct vm_area_struct *vma = mmap_event->vma;
	struct file *file = vma->vm_file;
	int maj = 0, min = 0;
	u64 ino = 0, gen = 0;
	u32 prot = 0, flags = 0;
	unsigned int size;
	char tmp[16];
	char *buf = NULL;
	char *name;

	if (vma->vm_flags & VM_READ)
		prot |= PROT_READ;
	if (vma->vm_flags & VM_WRITE)
		prot |= PROT_WRITE;
	if (vma->vm_flags & VM_EXEC)
		prot |= PROT_EXEC;

	if (vma->vm_flags & VM_MAYSHARE)
		flags = MAP_SHARED;
	else
		flags = MAP_PRIVATE;

	if (vma->vm_flags & VM_DENYWRITE)
		flags |= MAP_DENYWRITE;
	if (vma->vm_flags & VM_MAYEXEC)
		flags |= MAP_EXECUTABLE;
	if (vma->vm_flags & VM_LOCKED)
		flags |= MAP_LOCKED;
	if (vma->vm_flags & VM_HUGETLB)
		flags |= MAP_HUGETLB;

	if (file) {
		struct inode *inode;
		dev_t dev;

		buf = kmalloc(PATH_MAX, GFP_KERNEL);
		if (!buf) {
			name = "//enomem";
			goto cpy_name;
		}
		/*
		 * d_path() works from the end of the rb backwards, so we
		 * need to add enough zero bytes after the string to handle
		 * the 64bit alignment we do later.
		 */
		name = file_path(file, buf, PATH_MAX - sizeof(u64));
		if (IS_ERR(name)) {
			name = "//toolong";
			goto cpy_name;
		}
		inode = file_inode(vma->vm_file);
		dev = inode->i_sb->s_dev;
		ino = inode->i_ino;
		gen = inode->i_generation;
		maj = MAJOR(dev);
		min = MINOR(dev);

		goto got_name;
	} else {
		if (vma->vm_ops && vma->vm_ops->name) {
			name = (char *) vma->vm_ops->name(vma);
			if (name)
				goto cpy_name;
		}

		name = (char *)arch_vma_name(vma);
		if (name)
			goto cpy_name;

		if (vma->vm_start <= vma->vm_mm->start_brk &&
				vma->vm_end >= vma->vm_mm->brk) {
			name = "[heap]";
			goto cpy_name;
		}
		if (vma->vm_start <= vma->vm_mm->start_stack &&
				vma->vm_end >= vma->vm_mm->start_stack) {
			name = "[stack]";
			goto cpy_name;
		}

		name = "//anon";
		goto cpy_name;
	}

cpy_name:
	strlcpy(tmp, name, sizeof(tmp));
	name = tmp;
got_name:
	/*
	 * Since our buffer works in 8 byte units we need to align our string
	 * size to a multiple of 8. However, we must guarantee the tail end is
	 * zero'd out to avoid leaking random bits to userspace.
	 */
	size = strlen(name)+1;
	while (!IS_ALIGNED(size, sizeof(u64)))
		name[size++] = '\0';

	mmap_event->file_name = name;
	mmap_event->file_size = size;
	mmap_event->maj = maj;
	mmap_event->min = min;
	mmap_event->ino = ino;
	mmap_event->ino_generation = gen;
	mmap_event->prot = prot;
	mmap_event->flags = flags;

	if (!(vma->vm_flags & VM_EXEC))
		mmap_event->event_id.header.misc |= PERF_RECORD_MISC_MMAP_DATA;

	mmap_event->event_id.header.size = sizeof(mmap_event->event_id) + size;

	perf_iterate_sb(perf_event_mmap_output,
		       mmap_event,
		       NULL);

	kfree(buf);
}

/*
 * Check whether inode and address range match filter criteria.
 */
static bool perf_addr_filter_match(struct perf_addr_filter *filter,
				     struct file *file, unsigned long offset,
				     unsigned long size)
{
	/* d_inode(NULL) won't be equal to any mapped user-space file */
	if (!filter->path.dentry)
		return false;

	if (d_inode(filter->path.dentry) != file_inode(file))
		return false;

	if (filter->offset > offset + size)
		return false;

	if (filter->offset + filter->size < offset)
		return false;

	return true;
}

static bool perf_addr_filter_vma_adjust(struct perf_addr_filter *filter,
					struct vm_area_struct *vma,
					struct perf_addr_filter_range *fr)
{
	unsigned long vma_size = vma->vm_end - vma->vm_start;
	unsigned long off = vma->vm_pgoff << PAGE_SHIFT;
	struct file *file = vma->vm_file;

	if (!perf_addr_filter_match(filter, file, off, vma_size))
		return false;

	if (filter->offset < off) {
		fr->start = vma->vm_start;
		fr->size = min(vma_size, filter->size - (off - filter->offset));
	} else {
		fr->start = vma->vm_start + filter->offset - off;
		fr->size = min(vma->vm_end - fr->start, filter->size);
	}

	return true;
}

static void __perf_addr_filters_adjust(struct perf_event *event, void *data)
{
	struct perf_addr_filters_head *ifh = perf_event_addr_filters(event);
	struct vm_area_struct *vma = data;
	struct perf_addr_filter *filter;
	unsigned int restart = 0, count = 0;
	unsigned long flags;

	if (!has_addr_filter(event))
		return;

	if (!vma->vm_file)
		return;

	raw_spin_lock_irqsave(&ifh->lock, flags);
	list_for_each_entry(filter, &ifh->list, entry) {
		if (perf_addr_filter_vma_adjust(filter, vma,
						&event->addr_filter_ranges[count]))
			restart++;

		count++;
	}

	if (restart)
		event->addr_filters_gen++;
	raw_spin_unlock_irqrestore(&ifh->lock, flags);

	if (restart)
		perf_event_stop(event, 1);
}

/*
 * Adjust all task's events' filters to the new vma
 */
static void perf_addr_filters_adjust(struct vm_area_struct *vma)
{
	struct perf_event_context *ctx;
	int ctxn;

	/*
	 * Data tracing isn't supported yet and as such there is no need
	 * to keep track of anything that isn't related to executable code:
	 */
	if (!(vma->vm_flags & VM_EXEC))
		return;

	rcu_read_lock();
	for_each_task_context_nr(ctxn) {
		ctx = rcu_dereference(current->perf_event_ctxp[ctxn]);
		if (!ctx)
			continue;

		perf_iterate_ctx(ctx, __perf_addr_filters_adjust, vma, true);
	}
	rcu_read_unlock();
}

void perf_event_mmap(struct vm_area_struct *vma)
{
	struct perf_mmap_event mmap_event;

	if (!atomic_read(&nr_mmap_events))
		return;

	mmap_event = (struct perf_mmap_event){
		.vma	= vma,
		/* .file_name */
		/* .file_size */
		.event_id  = {
			.header = {
				.type = PERF_RECORD_MMAP,
				.misc = PERF_RECORD_MISC_USER,
				/* .size */
			},
			/* .pid */
			/* .tid */
			.start  = vma->vm_start,
			.len    = vma->vm_end - vma->vm_start,
			.pgoff  = (u64)vma->vm_pgoff << PAGE_SHIFT,
		},
		/* .maj (attr_mmap2 only) */
		/* .min (attr_mmap2 only) */
		/* .ino (attr_mmap2 only) */
		/* .ino_generation (attr_mmap2 only) */
		/* .prot (attr_mmap2 only) */
		/* .flags (attr_mmap2 only) */
	};

	perf_addr_filters_adjust(vma);
	perf_event_mmap_event(&mmap_event);
}

void perf_event_aux_event(struct perf_event *event, unsigned long head,
			  unsigned long size, u64 flags)
{
	struct perf_output_handle handle;
	struct perf_sample_data sample;
	struct perf_aux_event {
		struct perf_event_header	header;
		u64				offset;
		u64				size;
		u64				flags;
	} rec = {
		.header = {
			.type = PERF_RECORD_AUX,
			.misc = 0,
			.size = sizeof(rec),
		},
		.offset		= head,
		.size		= size,
		.flags		= flags,
	};
	int ret;

	perf_event_header__init_id(&rec.header, &sample, event);
	ret = perf_output_begin(&handle, event, rec.header.size);

	if (ret)
		return;

	perf_output_put(&handle, rec);
	perf_event__output_id_sample(event, &handle, &sample);

	perf_output_end(&handle);
}

/*
 * Lost/dropped samples logging
 */
void perf_log_lost_samples(struct perf_event *event, u64 lost)
{
	struct perf_output_handle handle;
	struct perf_sample_data sample;
	int ret;

	struct {
		struct perf_event_header	header;
		u64				lost;
	} lost_samples_event = {
		.header = {
			.type = PERF_RECORD_LOST_SAMPLES,
			.misc = 0,
			.size = sizeof(lost_samples_event),
		},
		.lost		= lost,
	};

	perf_event_header__init_id(&lost_samples_event.header, &sample, event);

	ret = perf_output_begin(&handle, event,
				lost_samples_event.header.size);
	if (ret)
		return;

	perf_output_put(&handle, lost_samples_event);
	perf_event__output_id_sample(event, &handle, &sample);
	perf_output_end(&handle);
}

/*
 * context_switch tracking
 */

struct perf_switch_event {
	struct task_struct	*task;
	struct task_struct	*next_prev;

	struct {
		struct perf_event_header	header;
		u32				next_prev_pid;
		u32				next_prev_tid;
	} event_id;
};

static int perf_event_switch_match(struct perf_event *event)
{
	return event->attr.context_switch;
}

static void perf_event_switch_output(struct perf_event *event, void *data)
{
	struct perf_switch_event *se = data;
	struct perf_output_handle handle;
	struct perf_sample_data sample;
	int ret;

	if (!perf_event_switch_match(event))
		return;

	/* Only CPU-wide events are allowed to see next/prev pid/tid */
	if (event->ctx->task) {
		se->event_id.header.type = PERF_RECORD_SWITCH;
		se->event_id.header.size = sizeof(se->event_id.header);
	} else {
		se->event_id.header.type = PERF_RECORD_SWITCH_CPU_WIDE;
		se->event_id.header.size = sizeof(se->event_id);
		se->event_id.next_prev_pid =
					perf_event_pid(event, se->next_prev);
		se->event_id.next_prev_tid =
					perf_event_tid(event, se->next_prev);
	}

	perf_event_header__init_id(&se->event_id.header, &sample, event);

	ret = perf_output_begin(&handle, event, se->event_id.header.size);
	if (ret)
		return;

	if (event->ctx->task)
		perf_output_put(&handle, se->event_id.header);
	else
		perf_output_put(&handle, se->event_id);

	perf_event__output_id_sample(event, &handle, &sample);

	perf_output_end(&handle);
}

static void perf_event_switch(struct task_struct *task,
			      struct task_struct *next_prev, bool sched_in)
{
	struct perf_switch_event switch_event;

	/* N.B. caller checks nr_switch_events != 0 */

	switch_event = (struct perf_switch_event){
		.task		= task,
		.next_prev	= next_prev,
		.event_id	= {
			.header = {
				/* .type */
				.misc = sched_in ? 0 : PERF_RECORD_MISC_SWITCH_OUT,
				/* .size */
			},
			/* .next_prev_pid */
			/* .next_prev_tid */
		},
	};

	perf_iterate_sb(perf_event_switch_output,
		       &switch_event,
		       NULL);
}

/*
 * IRQ throttle logging
 */

static void perf_log_throttle(struct perf_event *event, int enable)
{
	struct perf_output_handle handle;
	struct perf_sample_data sample;
	int ret;

	struct {
		struct perf_event_header	header;
		u64				time;
		u64				id;
		u64				stream_id;
	} throttle_event = {
		.header = {
			.type = PERF_RECORD_THROTTLE,
			.misc = 0,
			.size = sizeof(throttle_event),
		},
		.time		= perf_event_clock(event),
		.id		= primary_event_id(event),
		.stream_id	= event->id,
	};

	if (enable)
		throttle_event.header.type = PERF_RECORD_UNTHROTTLE;

	perf_event_header__init_id(&throttle_event.header, &sample, event);

	ret = perf_output_begin(&handle, event,
				throttle_event.header.size);
	if (ret)
		return;

	perf_output_put(&handle, throttle_event);
	perf_event__output_id_sample(event, &handle, &sample);
	perf_output_end(&handle);
}

void perf_event_itrace_started(struct perf_event *event)
{
	event->attach_state |= PERF_ATTACH_ITRACE;
}

static void perf_log_itrace_start(struct perf_event *event)
{
	struct perf_output_handle handle;
	struct perf_sample_data sample;
	struct perf_aux_event {
		struct perf_event_header        header;
		u32				pid;
		u32				tid;
	} rec;
	int ret;

	if (event->parent)
		event = event->parent;

	if (!(event->pmu->capabilities & PERF_PMU_CAP_ITRACE) ||
	    event->attach_state & PERF_ATTACH_ITRACE)
		return;

	rec.header.type	= PERF_RECORD_ITRACE_START;
	rec.header.misc	= 0;
	rec.header.size	= sizeof(rec);
	rec.pid	= perf_event_pid(event, current);
	rec.tid	= perf_event_tid(event, current);

	perf_event_header__init_id(&rec.header, &sample, event);
	ret = perf_output_begin(&handle, event, rec.header.size);

	if (ret)
		return;

	perf_output_put(&handle, rec);
	perf_event__output_id_sample(event, &handle, &sample);

	perf_output_end(&handle);
}

static int
__perf_event_account_interrupt(struct perf_event *event, int throttle)
{
	struct hw_perf_event *hwc = &event->hw;
	int ret = 0;
	u64 seq;

	seq = __this_cpu_read(perf_throttled_seq);
	if (seq != hwc->interrupts_seq) {
		hwc->interrupts_seq = seq;
		hwc->interrupts = 1;
	} else {
		hwc->interrupts++;
		if (unlikely(throttle
			     && hwc->interrupts >= max_samples_per_tick)) {
			__this_cpu_inc(perf_throttled_count);
			tick_dep_set_cpu(smp_processor_id(), TICK_DEP_BIT_PERF_EVENTS);
			hwc->interrupts = MAX_INTERRUPTS;
			perf_log_throttle(event, 0);
			ret = 1;
		}
	}

	if (event->attr.freq) {
		u64 now = perf_clock();
		s64 delta = now - hwc->freq_time_stamp;

		hwc->freq_time_stamp = now;

		if (delta > 0 && delta < 2*TICK_NSEC)
			perf_adjust_period(event, delta, hwc->last_period, true);
	}

	return ret;
}

int perf_event_account_interrupt(struct perf_event *event)
{
	return __perf_event_account_interrupt(event, 1);
}

/*
 * Generic event overflow handling, sampling.
 */

static int __perf_event_overflow(struct perf_event *event,
				   int throttle, struct perf_sample_data *data,
				   struct pt_regs *regs)
{
	int events = atomic_read(&event->event_limit);
	int ret = 0;

	/*
	 * Non-sampling counters might still use the PMI to fold short
	 * hardware counters, ignore those.
	 */
	if (unlikely(!is_sampling_event(event)))
		return 0;

	ret = __perf_event_account_interrupt(event, throttle);

	/*
	 * XXX event_limit might not quite work as expected on inherited
	 * events
	 */

	event->pending_kill = POLL_IN;
	if (events && atomic_dec_and_test(&event->event_limit)) {
		ret = 1;
		event->pending_kill = POLL_HUP;

		perf_event_disable_inatomic(event);
	}

	READ_ONCE(event->overflow_handler)(event, data, regs);

	if (*perf_event_fasync(event) && event->pending_kill) {
		event->pending_wakeup = 1;
		irq_work_queue(&event->pending);
	}

	return ret;
}

int perf_event_overflow(struct perf_event *event,
			  struct perf_sample_data *data,
			  struct pt_regs *regs)
{
	return __perf_event_overflow(event, 1, data, regs);
}

/*
 * Generic software event infrastructure
 */

struct swevent_htable {
	struct swevent_hlist		*swevent_hlist;
	struct mutex			hlist_mutex;
	int				hlist_refcount;

	/* Recursion avoidance in each contexts */
	int				recursion[PERF_NR_CONTEXTS];
};

static DEFINE_PER_CPU(struct swevent_htable, swevent_htable);

/*
 * We directly increment event->count and keep a second value in
 * event->hw.period_left to count intervals. This period event
 * is kept in the range [-sample_period, 0] so that we can use the
 * sign as trigger.
 */

u64 perf_swevent_set_period(struct perf_event *event)
{
	struct hw_perf_event *hwc = &event->hw;
	u64 period = hwc->last_period;
	u64 nr, offset;
	s64 old, val;

	hwc->last_period = hwc->sample_period;

again:
	old = val = local64_read(&hwc->period_left);
	if (val < 0)
		return 0;

	nr = div64_u64(period + val, period);
	offset = nr * period;
	val -= offset;
	if (local64_cmpxchg(&hwc->period_left, old, val) != old)
		goto again;

	return nr;
}

static void perf_swevent_overflow(struct perf_event *event, u64 overflow,
				    struct perf_sample_data *data,
				    struct pt_regs *regs)
{
	struct hw_perf_event *hwc = &event->hw;
	int throttle = 0;

	if (!overflow)
		overflow = perf_swevent_set_period(event);

	if (hwc->interrupts == MAX_INTERRUPTS)
		return;

	for (; overflow; overflow--) {
		if (__perf_event_overflow(event, throttle,
					    data, regs)) {
			/*
			 * We inhibit the overflow from happening when
			 * hwc->interrupts == MAX_INTERRUPTS.
			 */
			break;
		}
		throttle = 1;
	}
}

static void perf_swevent_event(struct perf_event *event, u64 nr,
			       struct perf_sample_data *data,
			       struct pt_regs *regs)
{
	struct hw_perf_event *hwc = &event->hw;

	local64_add(nr, &event->count);

	if (!regs)
		return;

	if (!is_sampling_event(event))
		return;

	if ((event->attr.sample_type & PERF_SAMPLE_PERIOD) && !event->attr.freq) {
		data->period = nr;
		return perf_swevent_overflow(event, 1, data, regs);
	} else
		data->period = event->hw.last_period;

	if (nr == 1 && hwc->sample_period == 1 && !event->attr.freq)
		return perf_swevent_overflow(event, 1, data, regs);

	if (local64_add_negative(nr, &hwc->period_left))
		return;

	perf_swevent_overflow(event, 0, data, regs);
}

static int perf_exclude_event(struct perf_event *event,
			      struct pt_regs *regs)
{
	if (event->hw.state & PERF_HES_STOPPED)
		return 1;

	if (regs) {
		if (event->attr.exclude_user && user_mode(regs))
			return 1;

		if (event->attr.exclude_kernel && !user_mode(regs))
			return 1;
	}

	return 0;
}

static int perf_swevent_match(struct perf_event *event,
				enum perf_type_id type,
				u32 event_id,
				struct perf_sample_data *data,
				struct pt_regs *regs)
{
	if (event->attr.type != type)
		return 0;

	if (event->attr.config != event_id)
		return 0;

	if (perf_exclude_event(event, regs))
		return 0;

	return 1;
}

static inline u64 swevent_hash(u64 type, u32 event_id)
{
	u64 val = event_id | (type << 32);

	return hash_64(val, SWEVENT_HLIST_BITS);
}

static inline struct hlist_head *
__find_swevent_head(struct swevent_hlist *hlist, u64 type, u32 event_id)
{
	u64 hash = swevent_hash(type, event_id);

	return &hlist->heads[hash];
}

/* For the read side: events when they trigger */
static inline struct hlist_head *
find_swevent_head_rcu(struct swevent_htable *swhash, u64 type, u32 event_id)
{
	struct swevent_hlist *hlist;

	hlist = rcu_dereference(swhash->swevent_hlist);
	if (!hlist)
		return NULL;

	return __find_swevent_head(hlist, type, event_id);
}

/* For the event head insertion and removal in the hlist */
static inline struct hlist_head *
find_swevent_head(struct swevent_htable *swhash, struct perf_event *event)
{
	struct swevent_hlist *hlist;
	u32 event_id = event->attr.config;
	u64 type = event->attr.type;

	/*
	 * Event scheduling is always serialized against hlist allocation
	 * and release. Which makes the protected version suitable here.
	 * The context lock guarantees that.
	 */
	hlist = rcu_dereference_protected(swhash->swevent_hlist,
					  lockdep_is_held(&event->ctx->lock));
	if (!hlist)
		return NULL;

	return __find_swevent_head(hlist, type, event_id);
}

static void do_perf_sw_event(enum perf_type_id type, u32 event_id,
				    u64 nr,
				    struct perf_sample_data *data,
				    struct pt_regs *regs)
{
	struct swevent_htable *swhash = this_cpu_ptr(&swevent_htable);
	struct perf_event *event;
	struct hlist_head *head;

	rcu_read_lock();
	head = find_swevent_head_rcu(swhash, type, event_id);
	if (!head)
		goto end;

	hlist_for_each_entry_rcu(event, head, hlist_entry) {
		if (perf_swevent_match(event, type, event_id, data, regs))
			perf_swevent_event(event, nr, data, regs);
	}
end:
	rcu_read_unlock();
}

DEFINE_PER_CPU(struct pt_regs, __perf_regs[4]);

int perf_swevent_get_recursion_context(void)
{
	struct swevent_htable *swhash = this_cpu_ptr(&swevent_htable);

	return get_recursion_context(swhash->recursion);
}
EXPORT_SYMBOL_GPL(perf_swevent_get_recursion_context);

void perf_swevent_put_recursion_context(int rctx)
{
	struct swevent_htable *swhash = this_cpu_ptr(&swevent_htable);

	put_recursion_context(swhash->recursion, rctx);
}

void ___perf_sw_event(u32 event_id, u64 nr, struct pt_regs *regs, u64 addr)
{
	struct perf_sample_data data;

	if (WARN_ON_ONCE(!regs))
		return;

	perf_sample_data_init(&data, addr, 0);
	do_perf_sw_event(PERF_TYPE_SOFTWARE, event_id, nr, &data, regs);
}

void __perf_sw_event(u32 event_id, u64 nr, struct pt_regs *regs, u64 addr)
{
	int rctx;

	preempt_disable_notrace();
	rctx = perf_swevent_get_recursion_context();
	if (unlikely(rctx < 0))
		goto fail;

	___perf_sw_event(event_id, nr, regs, addr);

	perf_swevent_put_recursion_context(rctx);
fail:
	preempt_enable_notrace();
}

static void perf_swevent_read(struct perf_event *event)
{
}

static int perf_swevent_add(struct perf_event *event, int flags)
{
	struct swevent_htable *swhash = this_cpu_ptr(&swevent_htable);
	struct hw_perf_event *hwc = &event->hw;
	struct hlist_head *head;

	if (is_sampling_event(event)) {
		hwc->last_period = hwc->sample_period;
		perf_swevent_set_period(event);
	}

	hwc->state = !(flags & PERF_EF_START);

	head = find_swevent_head(swhash, event);
	if (WARN_ON_ONCE(!head))
		return -EINVAL;

	hlist_add_head_rcu(&event->hlist_entry, head);
	perf_event_update_userpage(event);

	return 0;
}

static void perf_swevent_del(struct perf_event *event, int flags)
{
	hlist_del_rcu(&event->hlist_entry);
}

static void perf_swevent_start(struct perf_event *event, int flags)
{
	event->hw.state = 0;
}

static void perf_swevent_stop(struct perf_event *event, int flags)
{
	event->hw.state = PERF_HES_STOPPED;
}

/* Deref the hlist from the update side */
static inline struct swevent_hlist *
swevent_hlist_deref(struct swevent_htable *swhash)
{
	return rcu_dereference_protected(swhash->swevent_hlist,
					 lockdep_is_held(&swhash->hlist_mutex));
}

static void swevent_hlist_release(struct swevent_htable *swhash)
{
	struct swevent_hlist *hlist = swevent_hlist_deref(swhash);

	if (!hlist)
		return;

	RCU_INIT_POINTER(swhash->swevent_hlist, NULL);
	kfree_rcu(hlist, rcu_head);
}

static void swevent_hlist_put_cpu(int cpu)
{
	struct swevent_htable *swhash = &per_cpu(swevent_htable, cpu);

	mutex_lock(&swhash->hlist_mutex);

	if (!--swhash->hlist_refcount)
		swevent_hlist_release(swhash);

	mutex_unlock(&swhash->hlist_mutex);
}

static void swevent_hlist_put(void)
{
	int cpu;

	for_each_possible_cpu(cpu)
		swevent_hlist_put_cpu(cpu);
}

static int swevent_hlist_get_cpu(int cpu)
{
	struct swevent_htable *swhash = &per_cpu(swevent_htable, cpu);
	int err = 0;

	mutex_lock(&swhash->hlist_mutex);
	if (!swevent_hlist_deref(swhash) &&
	    cpumask_test_cpu(cpu, perf_online_mask)) {
		struct swevent_hlist *hlist;

		hlist = kzalloc(sizeof(*hlist), GFP_KERNEL);
		if (!hlist) {
			err = -ENOMEM;
			goto exit;
		}
		rcu_assign_pointer(swhash->swevent_hlist, hlist);
	}
	swhash->hlist_refcount++;
exit:
	mutex_unlock(&swhash->hlist_mutex);

	return err;
}

static int swevent_hlist_get(void)
{
	int err, cpu, failed_cpu;

	mutex_lock(&pmus_lock);
	for_each_possible_cpu(cpu) {
		err = swevent_hlist_get_cpu(cpu);
		if (err) {
			failed_cpu = cpu;
			goto fail;
		}
	}
	mutex_unlock(&pmus_lock);
	return 0;
fail:
	for_each_possible_cpu(cpu) {
		if (cpu == failed_cpu)
			break;
		swevent_hlist_put_cpu(cpu);
	}
	mutex_unlock(&pmus_lock);
	return err;
}

struct static_key perf_swevent_enabled[PERF_COUNT_SW_MAX];

static void sw_perf_event_destroy(struct perf_event *event)
{
	u64 event_id = event->attr.config;

	WARN_ON(event->parent);

	static_key_slow_dec(&perf_swevent_enabled[event_id]);
	swevent_hlist_put();
}

static int perf_swevent_init(struct perf_event *event)
{
	u64 event_id = event->attr.config;

	if (event->attr.type != PERF_TYPE_SOFTWARE)
		return -ENOENT;

	/*
	 * no branch sampling for software events
	 */
	if (has_branch_stack(event))
		return -EOPNOTSUPP;

	switch (event_id) {
	case PERF_COUNT_SW_CPU_CLOCK:
	case PERF_COUNT_SW_TASK_CLOCK:
		return -ENOENT;

	default:
		break;
	}

	if (event_id >= PERF_COUNT_SW_MAX)
		return -ENOENT;

	if (!event->parent) {
		int err;

		err = swevent_hlist_get();
		if (err)
			return err;

		static_key_slow_inc(&perf_swevent_enabled[event_id]);
		event->destroy = sw_perf_event_destroy;
	}

	return 0;
}

static struct pmu perf_swevent = {
	.task_ctx_nr	= perf_sw_context,

	.capabilities	= PERF_PMU_CAP_NO_NMI,

	.event_init	= perf_swevent_init,
	.add		= perf_swevent_add,
	.del		= perf_swevent_del,
	.start		= perf_swevent_start,
	.stop		= perf_swevent_stop,
	.read		= perf_swevent_read,
};

#ifdef CONFIG_EVENT_TRACING

static int perf_tp_filter_match(struct perf_event *event,
				struct perf_sample_data *data)
{
	void *record = data->raw->frag.data;

	/* only top level events have filters set */
	if (event->parent)
		event = event->parent;

	if (likely(!event->filter) || filter_match_preds(event->filter, record))
		return 1;
	return 0;
}

static int perf_tp_event_match(struct perf_event *event,
				struct perf_sample_data *data,
				struct pt_regs *regs)
{
	if (event->hw.state & PERF_HES_STOPPED)
		return 0;
	/*
	 * All tracepoints are from kernel-space.
	 */
	if (event->attr.exclude_kernel)
		return 0;

	if (!perf_tp_filter_match(event, data))
		return 0;

	return 1;
}

void perf_trace_run_bpf_submit(void *raw_data, int size, int rctx,
			       struct trace_event_call *call, u64 count,
			       struct pt_regs *regs, struct hlist_head *head,
			       struct task_struct *task)
{
	if (bpf_prog_array_valid(call)) {
		*(struct pt_regs **)raw_data = regs;
		if (!trace_call_bpf(call, raw_data) || hlist_empty(head)) {
			perf_swevent_put_recursion_context(rctx);
			return;
		}
	}
	perf_tp_event(call->event.type, count, raw_data, size, regs, head,
		      rctx, task, NULL);
}
EXPORT_SYMBOL_GPL(perf_trace_run_bpf_submit);

void perf_tp_event(u16 event_type, u64 count, void *record, int entry_size,
		   struct pt_regs *regs, struct hlist_head *head, int rctx,
		   struct task_struct *task, struct perf_event *event)
{
	struct perf_sample_data data;

	struct perf_raw_record raw = {
		.frag = {
			.size = entry_size,
			.data = record,
		},
	};

	perf_sample_data_init(&data, 0, 0);
	data.raw = &raw;

	perf_trace_buf_update(record, event_type);

	/* Use the given event instead of the hlist */
	if (event) {
		if (perf_tp_event_match(event, &data, regs))
			perf_swevent_event(event, count, &data, regs);
	} else {
		hlist_for_each_entry_rcu(event, head, hlist_entry) {
			if (perf_tp_event_match(event, &data, regs))
				perf_swevent_event(event, count, &data, regs);
		}
	}

	/*
	 * If we got specified a target task, also iterate its context and
	 * deliver this event there too.
	 */
	if (task && task != current) {
		struct perf_event_context *ctx;
		struct trace_entry *entry = record;

		rcu_read_lock();
		ctx = rcu_dereference(task->perf_event_ctxp[perf_sw_context]);
		if (!ctx)
			goto unlock;

		list_for_each_entry_rcu(event, &ctx->event_list, event_entry) {
			if (event->cpu != smp_processor_id())
				continue;
			if (event->attr.type != PERF_TYPE_TRACEPOINT)
				continue;
			if (event->attr.config != entry->type)
				continue;
			if (perf_tp_event_match(event, &data, regs))
				perf_swevent_event(event, count, &data, regs);
		}
unlock:
		rcu_read_unlock();
	}

	perf_swevent_put_recursion_context(rctx);
}
EXPORT_SYMBOL_GPL(perf_tp_event);

static void tp_perf_event_destroy(struct perf_event *event)
{
	perf_trace_destroy(event);
}

static int perf_tp_event_init(struct perf_event *event)
{
	int err;

	if (event->attr.type != PERF_TYPE_TRACEPOINT)
		return -ENOENT;

	/*
	 * no branch sampling for tracepoint events
	 */
	if (has_branch_stack(event))
		return -EOPNOTSUPP;

	err = perf_trace_init(event);
	if (err)
		return err;

	event->destroy = tp_perf_event_destroy;

	return 0;
}

static struct pmu perf_tracepoint = {
	.task_ctx_nr	= perf_sw_context,

	.event_init	= perf_tp_event_init,
	.add		= perf_trace_add,
	.del		= perf_trace_del,
	.start		= perf_swevent_start,
	.stop		= perf_swevent_stop,
	.read		= perf_swevent_read,
};

static inline void perf_tp_register(void)
{
	perf_pmu_register(&perf_tracepoint, "tracepoint", PERF_TYPE_TRACEPOINT);
}

static void perf_event_free_filter(struct perf_event *event)
{
	ftrace_profile_free_filter(event);
}

#ifdef CONFIG_BPF_SYSCALL
static void bpf_overflow_handler(struct perf_event *event,
				 struct perf_sample_data *data,
				 struct pt_regs *regs)
{
	struct bpf_perf_event_data_kern ctx = {
		.data = data,
		.regs = regs,
	};
	int ret = 0;

	preempt_disable();
	if (unlikely(__this_cpu_inc_return(bpf_prog_active) != 1))
		goto out;
	rcu_read_lock();
	ret = BPF_PROG_RUN(event->prog, &ctx);
	rcu_read_unlock();
out:
	__this_cpu_dec(bpf_prog_active);
	preempt_enable();
	if (!ret)
		return;

	event->orig_overflow_handler(event, data, regs);
}

static int perf_event_set_bpf_handler(struct perf_event *event, u32 prog_fd)
{
	struct bpf_prog *prog;

	if (event->overflow_handler_context)
		/* hw breakpoint or kernel counter */
		return -EINVAL;

	if (event->prog)
		return -EEXIST;

	prog = bpf_prog_get_type(prog_fd, BPF_PROG_TYPE_PERF_EVENT);
	if (IS_ERR(prog))
		return PTR_ERR(prog);

	event->prog = prog;
	event->orig_overflow_handler = READ_ONCE(event->overflow_handler);
	WRITE_ONCE(event->overflow_handler, bpf_overflow_handler);
	return 0;
}

static void perf_event_free_bpf_handler(struct perf_event *event)
{
	struct bpf_prog *prog = event->prog;

	if (!prog)
		return;

	WRITE_ONCE(event->overflow_handler, event->orig_overflow_handler);
	event->prog = NULL;
	bpf_prog_put(prog);
}
#else
static int perf_event_set_bpf_handler(struct perf_event *event, u32 prog_fd)
{
	return -EOPNOTSUPP;
}
static void perf_event_free_bpf_handler(struct perf_event *event)
{
}
#endif

static int perf_event_set_bpf_prog(struct perf_event *event, u32 prog_fd)
{
	bool is_kprobe, is_tracepoint, is_syscall_tp;
	struct bpf_prog *prog;
	int ret;

	if (event->attr.type != PERF_TYPE_TRACEPOINT)
		return perf_event_set_bpf_handler(event, prog_fd);

	is_kprobe = event->tp_event->flags & TRACE_EVENT_FL_UKPROBE;
	is_tracepoint = event->tp_event->flags & TRACE_EVENT_FL_TRACEPOINT;
	is_syscall_tp = is_syscall_trace_event(event->tp_event);
	if (!is_kprobe && !is_tracepoint && !is_syscall_tp)
		/* bpf programs can only be attached to u/kprobe or tracepoint */
		return -EINVAL;

	prog = bpf_prog_get(prog_fd);
	if (IS_ERR(prog))
		return PTR_ERR(prog);

	if ((is_kprobe && prog->type != BPF_PROG_TYPE_KPROBE) ||
	    (is_tracepoint && prog->type != BPF_PROG_TYPE_TRACEPOINT) ||
	    (is_syscall_tp && prog->type != BPF_PROG_TYPE_TRACEPOINT)) {
		/* valid fd, but invalid bpf program type */
		bpf_prog_put(prog);
		return -EINVAL;
	}

	if (is_tracepoint || is_syscall_tp) {
		int off = trace_event_get_offsets(event->tp_event);

		if (prog->aux->max_ctx_offset > off) {
			bpf_prog_put(prog);
			return -EACCES;
		}
	}

	ret = perf_event_attach_bpf_prog(event, prog);
	if (ret)
		bpf_prog_put(prog);
	return ret;
}

static void perf_event_free_bpf_prog(struct perf_event *event)
{
	if (event->attr.type != PERF_TYPE_TRACEPOINT) {
		perf_event_free_bpf_handler(event);
		return;
	}
	perf_event_detach_bpf_prog(event);
}

#else

static inline void perf_tp_register(void)
{
}

static void perf_event_free_filter(struct perf_event *event)
{
}

static int perf_event_set_bpf_prog(struct perf_event *event, u32 prog_fd)
{
	return -ENOENT;
}

static void perf_event_free_bpf_prog(struct perf_event *event)
{
}
#endif /* CONFIG_EVENT_TRACING */

#ifdef CONFIG_HAVE_HW_BREAKPOINT
void perf_bp_event(struct perf_event *bp, void *data)
{
	struct perf_sample_data sample;
	struct pt_regs *regs = data;

	perf_sample_data_init(&sample, bp->attr.bp_addr, 0);

	if (!bp->hw.state && !perf_exclude_event(bp, regs))
		perf_swevent_event(bp, 1, &sample, regs);
}
#endif

/*
 * Allocate a new address filter
 */
static struct perf_addr_filter *
perf_addr_filter_new(struct perf_event *event, struct list_head *filters)
{
	int node = cpu_to_node(event->cpu == -1 ? 0 : event->cpu);
	struct perf_addr_filter *filter;

	filter = kzalloc_node(sizeof(*filter), GFP_KERNEL, node);
	if (!filter)
		return NULL;

	INIT_LIST_HEAD(&filter->entry);
	list_add_tail(&filter->entry, filters);

	return filter;
}

static void free_filters_list(struct list_head *filters)
{
	struct perf_addr_filter *filter, *iter;

	list_for_each_entry_safe(filter, iter, filters, entry) {
		path_put(&filter->path);
		list_del(&filter->entry);
		kfree(filter);
	}
}

/*
 * Free existing address filters and optionally install new ones
 */
static void perf_addr_filters_splice(struct perf_event *event,
				     struct list_head *head)
{
	unsigned long flags;
	LIST_HEAD(list);

	if (!has_addr_filter(event))
		return;

	/* don't bother with children, they don't have their own filters */
	if (event->parent)
		return;

	raw_spin_lock_irqsave(&event->addr_filters.lock, flags);

	list_splice_init(&event->addr_filters.list, &list);
	if (head)
		list_splice(head, &event->addr_filters.list);

	raw_spin_unlock_irqrestore(&event->addr_filters.lock, flags);

	free_filters_list(&list);
}

/*
 * Scan through mm's vmas and see if one of them matches the
 * @filter; if so, adjust filter's address range.
 * Called with mm::mmap_sem down for reading.
 */
static void perf_addr_filter_apply(struct perf_addr_filter *filter,
				   struct mm_struct *mm,
				   struct perf_addr_filter_range *fr)
{
	struct vm_area_struct *vma;

	for (vma = mm->mmap; vma; vma = vma->vm_next) {
		if (!vma->vm_file)
			continue;

		if (perf_addr_filter_vma_adjust(filter, vma, fr))
			return;
	}
}

/*
 * Update event's address range filters based on the
 * task's existing mappings, if any.
 */
static void perf_event_addr_filters_apply(struct perf_event *event)
{
	struct perf_addr_filters_head *ifh = perf_event_addr_filters(event);
	struct task_struct *task = READ_ONCE(event->ctx->task);
	struct perf_addr_filter *filter;
	struct mm_struct *mm = NULL;
	unsigned int count = 0;
	unsigned long flags;

	/*
	 * We may observe TASK_TOMBSTONE, which means that the event tear-down
	 * will stop on the parent's child_mutex that our caller is also holding
	 */
	if (task == TASK_TOMBSTONE)
		return;

<<<<<<< HEAD
	if (ifh->nr_file_filters) {
		mm = get_task_mm(event->ctx->task);
		if (!mm)
			goto restart;
=======
	if (!ifh->nr_file_filters)
		return;

	mm = get_task_mm(task);
	if (!mm)
		goto restart;
>>>>>>> 8ea4f73c

		down_read(&mm->mmap_sem);
	}

	raw_spin_lock_irqsave(&ifh->lock, flags);
	list_for_each_entry(filter, &ifh->list, entry) {
		if (filter->path.dentry) {
			/*
			 * Adjust base offset if the filter is associated to a
			 * binary that needs to be mapped:
			 */
			event->addr_filter_ranges[count].start = 0;
			event->addr_filter_ranges[count].size = 0;

			perf_addr_filter_apply(filter, mm, &event->addr_filter_ranges[count]);
		} else {
			event->addr_filter_ranges[count].start = filter->offset;
			event->addr_filter_ranges[count].size  = filter->size;
		}

		count++;
	}

	event->addr_filters_gen++;
	raw_spin_unlock_irqrestore(&ifh->lock, flags);

	if (ifh->nr_file_filters) {
		up_read(&mm->mmap_sem);

		mmput(mm);
	}

restart:
	perf_event_stop(event, 1);
}

/*
 * Address range filtering: limiting the data to certain
 * instruction address ranges. Filters are ioctl()ed to us from
 * userspace as ascii strings.
 *
 * Filter string format:
 *
 * ACTION RANGE_SPEC
 * where ACTION is one of the
 *  * "filter": limit the trace to this region
 *  * "start": start tracing from this address
 *  * "stop": stop tracing at this address/region;
 * RANGE_SPEC is
 *  * for kernel addresses: <start address>[/<size>]
 *  * for object files:     <start address>[/<size>]@</path/to/object/file>
 *
 * if <size> is not specified, the range is treated as a single address.
 */
enum {
	IF_ACT_NONE = -1,
	IF_ACT_FILTER,
	IF_ACT_START,
	IF_ACT_STOP,
	IF_SRC_FILE,
	IF_SRC_KERNEL,
	IF_SRC_FILEADDR,
	IF_SRC_KERNELADDR,
};

enum {
	IF_STATE_ACTION = 0,
	IF_STATE_SOURCE,
	IF_STATE_END,
};

static const match_table_t if_tokens = {
	{ IF_ACT_FILTER,	"filter" },
	{ IF_ACT_START,		"start" },
	{ IF_ACT_STOP,		"stop" },
	{ IF_SRC_FILE,		"%u/%u@%s" },
	{ IF_SRC_KERNEL,	"%u/%u" },
	{ IF_SRC_FILEADDR,	"%u@%s" },
	{ IF_SRC_KERNELADDR,	"%u" },
	{ IF_ACT_NONE,		NULL },
};

/*
 * Address filter string parser
 */
static int
perf_event_parse_addr_filter(struct perf_event *event, char *fstr,
			     struct list_head *filters)
{
	struct perf_addr_filter *filter = NULL;
	char *start, *orig, *filename = NULL;
	substring_t args[MAX_OPT_ARGS];
	int state = IF_STATE_ACTION, token;
	unsigned int kernel = 0;
	int ret = -EINVAL;

	orig = fstr = kstrdup(fstr, GFP_KERNEL);
	if (!fstr)
		return -ENOMEM;

	while ((start = strsep(&fstr, " ,\n")) != NULL) {
		ret = -EINVAL;

		if (!*start)
			continue;

		/* filter definition begins */
		if (state == IF_STATE_ACTION) {
			filter = perf_addr_filter_new(event, filters);
			if (!filter)
				goto fail;
		}

		token = match_token(start, if_tokens, args);
		switch (token) {
		case IF_ACT_FILTER:
		case IF_ACT_START:
			filter->filter = 1;

		case IF_ACT_STOP:
			if (state != IF_STATE_ACTION)
				goto fail;

			state = IF_STATE_SOURCE;
			break;

		case IF_SRC_KERNELADDR:
		case IF_SRC_KERNEL:
			kernel = 1;

		case IF_SRC_FILEADDR:
		case IF_SRC_FILE:
			if (state != IF_STATE_SOURCE)
				goto fail;

			if (token == IF_SRC_FILE || token == IF_SRC_KERNEL)
				filter->range = 1;

			*args[0].to = 0;
			ret = kstrtoul(args[0].from, 0, &filter->offset);
			if (ret)
				goto fail;

			if (filter->range) {
				*args[1].to = 0;
				ret = kstrtoul(args[1].from, 0, &filter->size);
				if (ret)
					goto fail;
			}

			if (token == IF_SRC_FILE || token == IF_SRC_FILEADDR) {
				int fpos = filter->range ? 2 : 1;

				kfree(filename);
				filename = match_strdup(&args[fpos]);
				if (!filename) {
					ret = -ENOMEM;
					goto fail;
				}
			}

			state = IF_STATE_END;
			break;

		default:
			goto fail;
		}

		/*
		 * Filter definition is fully parsed, validate and install it.
		 * Make sure that it doesn't contradict itself or the event's
		 * attribute.
		 */
		if (state == IF_STATE_END) {
			ret = -EINVAL;
			if (kernel && event->attr.exclude_kernel)
				goto fail;

			if (!kernel) {
				if (!filename)
					goto fail;

				/*
				 * For now, we only support file-based filters
				 * in per-task events; doing so for CPU-wide
				 * events requires additional context switching
				 * trickery, since same object code will be
				 * mapped at different virtual addresses in
				 * different processes.
				 */
				ret = -EOPNOTSUPP;
				if (!event->ctx->task)
					goto fail;

				/* look up the path and grab its inode */
				ret = kern_path(filename, LOOKUP_FOLLOW,
						&filter->path);
				if (ret)
					goto fail;

				kfree(filename);
				filename = NULL;

				ret = -EINVAL;
				if (!filter->path.dentry ||
				    !S_ISREG(d_inode(filter->path.dentry)
					     ->i_mode))
					goto fail;

				event->addr_filters.nr_file_filters++;
			}

			/* ready to consume more filters */
			state = IF_STATE_ACTION;
			filter = NULL;
		}
	}

	if (state != IF_STATE_ACTION)
		goto fail;

	kfree(filename);
	kfree(orig);

	return 0;

fail:
	kfree(filename);
	free_filters_list(filters);
	kfree(orig);

	return ret;
}

static int
perf_event_set_addr_filter(struct perf_event *event, char *filter_str)
{
	LIST_HEAD(filters);
	int ret;

	/*
	 * Since this is called in perf_ioctl() path, we're already holding
	 * ctx::mutex.
	 */
	lockdep_assert_held(&event->ctx->mutex);

	if (WARN_ON_ONCE(event->parent))
		return -EINVAL;

	ret = perf_event_parse_addr_filter(event, filter_str, &filters);
	if (ret)
		goto fail_clear_files;

	ret = event->pmu->addr_filters_validate(&filters);
	if (ret)
		goto fail_free_filters;

	/* remove existing filters, if any */
	perf_addr_filters_splice(event, &filters);

	/* install new filters */
	perf_event_for_each_child(event, perf_event_addr_filters_apply);

	return ret;

fail_free_filters:
	free_filters_list(&filters);

fail_clear_files:
	event->addr_filters.nr_file_filters = 0;

	return ret;
}

static int perf_event_set_filter(struct perf_event *event, void __user *arg)
{
	char *filter_str;
	int ret = -EINVAL;

	if ((event->attr.type != PERF_TYPE_TRACEPOINT ||
	    !IS_ENABLED(CONFIG_EVENT_TRACING)) &&
	    !has_addr_filter(event))
		return -EINVAL;

	filter_str = strndup_user(arg, PAGE_SIZE);
	if (IS_ERR(filter_str))
		return PTR_ERR(filter_str);

	if (IS_ENABLED(CONFIG_EVENT_TRACING) &&
	    event->attr.type == PERF_TYPE_TRACEPOINT)
		ret = ftrace_profile_set_filter(event, event->attr.config,
						filter_str);
	else if (has_addr_filter(event))
		ret = perf_event_set_addr_filter(event, filter_str);

	kfree(filter_str);
	return ret;
}

/*
 * hrtimer based swevent callback
 */

static enum hrtimer_restart perf_swevent_hrtimer(struct hrtimer *hrtimer)
{
	enum hrtimer_restart ret = HRTIMER_RESTART;
	struct perf_sample_data data;
	struct pt_regs *regs;
	struct perf_event *event;
	u64 period;

	event = container_of(hrtimer, struct perf_event, hw.hrtimer);

	if (event->state != PERF_EVENT_STATE_ACTIVE)
		return HRTIMER_NORESTART;

	event->pmu->read(event);

	perf_sample_data_init(&data, 0, event->hw.last_period);
	regs = get_irq_regs();

	if (regs && !perf_exclude_event(event, regs)) {
		if (!(event->attr.exclude_idle && is_idle_task(current)))
			if (__perf_event_overflow(event, 1, &data, regs))
				ret = HRTIMER_NORESTART;
	}

	period = max_t(u64, 10000, event->hw.sample_period);
	hrtimer_forward_now(hrtimer, ns_to_ktime(period));

	return ret;
}

static void perf_swevent_start_hrtimer(struct perf_event *event)
{
	struct hw_perf_event *hwc = &event->hw;
	s64 period;

	if (!is_sampling_event(event))
		return;

	period = local64_read(&hwc->period_left);
	if (period) {
		if (period < 0)
			period = 10000;

		local64_set(&hwc->period_left, 0);
	} else {
		period = max_t(u64, 10000, hwc->sample_period);
	}
	hrtimer_start(&hwc->hrtimer, ns_to_ktime(period),
		      HRTIMER_MODE_REL_PINNED);
}

static void perf_swevent_cancel_hrtimer(struct perf_event *event)
{
	struct hw_perf_event *hwc = &event->hw;

	if (is_sampling_event(event)) {
		ktime_t remaining = hrtimer_get_remaining(&hwc->hrtimer);
		local64_set(&hwc->period_left, ktime_to_ns(remaining));

		hrtimer_cancel(&hwc->hrtimer);
	}
}

static void perf_swevent_init_hrtimer(struct perf_event *event)
{
	struct hw_perf_event *hwc = &event->hw;

	if (!is_sampling_event(event))
		return;

	hrtimer_init(&hwc->hrtimer, CLOCK_MONOTONIC, HRTIMER_MODE_REL);
	hwc->hrtimer.function = perf_swevent_hrtimer;

	/*
	 * Since hrtimers have a fixed rate, we can do a static freq->period
	 * mapping and avoid the whole period adjust feedback stuff.
	 */
	if (event->attr.freq) {
		long freq = event->attr.sample_freq;

		event->attr.sample_period = NSEC_PER_SEC / freq;
		hwc->sample_period = event->attr.sample_period;
		local64_set(&hwc->period_left, hwc->sample_period);
		hwc->last_period = hwc->sample_period;
		event->attr.freq = 0;
	}
}

/*
 * Software event: cpu wall time clock
 */

static void cpu_clock_event_update(struct perf_event *event)
{
	s64 prev;
	u64 now;

	now = local_clock();
	prev = local64_xchg(&event->hw.prev_count, now);
	local64_add(now - prev, &event->count);
}

static void cpu_clock_event_start(struct perf_event *event, int flags)
{
	local64_set(&event->hw.prev_count, local_clock());
	perf_swevent_start_hrtimer(event);
}

static void cpu_clock_event_stop(struct perf_event *event, int flags)
{
	perf_swevent_cancel_hrtimer(event);
	cpu_clock_event_update(event);
}

static int cpu_clock_event_add(struct perf_event *event, int flags)
{
	if (flags & PERF_EF_START)
		cpu_clock_event_start(event, flags);
	perf_event_update_userpage(event);

	return 0;
}

static void cpu_clock_event_del(struct perf_event *event, int flags)
{
	cpu_clock_event_stop(event, flags);
}

static void cpu_clock_event_read(struct perf_event *event)
{
	cpu_clock_event_update(event);
}

static int cpu_clock_event_init(struct perf_event *event)
{
	if (event->attr.type != PERF_TYPE_SOFTWARE)
		return -ENOENT;

	if (event->attr.config != PERF_COUNT_SW_CPU_CLOCK)
		return -ENOENT;

	/*
	 * no branch sampling for software events
	 */
	if (has_branch_stack(event))
		return -EOPNOTSUPP;

	perf_swevent_init_hrtimer(event);

	return 0;
}

static struct pmu perf_cpu_clock = {
	.task_ctx_nr	= perf_sw_context,

	.capabilities	= PERF_PMU_CAP_NO_NMI,

	.event_init	= cpu_clock_event_init,
	.add		= cpu_clock_event_add,
	.del		= cpu_clock_event_del,
	.start		= cpu_clock_event_start,
	.stop		= cpu_clock_event_stop,
	.read		= cpu_clock_event_read,
};

/*
 * Software event: task time clock
 */

static void task_clock_event_update(struct perf_event *event, u64 now)
{
	u64 prev;
	s64 delta;

	prev = local64_xchg(&event->hw.prev_count, now);
	delta = now - prev;
	local64_add(delta, &event->count);
}

static void task_clock_event_start(struct perf_event *event, int flags)
{
	local64_set(&event->hw.prev_count, event->ctx->time);
	perf_swevent_start_hrtimer(event);
}

static void task_clock_event_stop(struct perf_event *event, int flags)
{
	perf_swevent_cancel_hrtimer(event);
	task_clock_event_update(event, event->ctx->time);
}

static int task_clock_event_add(struct perf_event *event, int flags)
{
	if (flags & PERF_EF_START)
		task_clock_event_start(event, flags);
	perf_event_update_userpage(event);

	return 0;
}

static void task_clock_event_del(struct perf_event *event, int flags)
{
	task_clock_event_stop(event, PERF_EF_UPDATE);
}

static void task_clock_event_read(struct perf_event *event)
{
	u64 now = perf_clock();
	u64 delta = now - event->ctx->timestamp;
	u64 time = event->ctx->time + delta;

	task_clock_event_update(event, time);
}

static int task_clock_event_init(struct perf_event *event)
{
	if (event->attr.type != PERF_TYPE_SOFTWARE)
		return -ENOENT;

	if (event->attr.config != PERF_COUNT_SW_TASK_CLOCK)
		return -ENOENT;

	/*
	 * no branch sampling for software events
	 */
	if (has_branch_stack(event))
		return -EOPNOTSUPP;

	perf_swevent_init_hrtimer(event);

	return 0;
}

static struct pmu perf_task_clock = {
	.task_ctx_nr	= perf_sw_context,

	.capabilities	= PERF_PMU_CAP_NO_NMI,

	.event_init	= task_clock_event_init,
	.add		= task_clock_event_add,
	.del		= task_clock_event_del,
	.start		= task_clock_event_start,
	.stop		= task_clock_event_stop,
	.read		= task_clock_event_read,
};

static void perf_pmu_nop_void(struct pmu *pmu)
{
}

static void perf_pmu_nop_txn(struct pmu *pmu, unsigned int flags)
{
}

static int perf_pmu_nop_int(struct pmu *pmu)
{
	return 0;
}

static int perf_event_nop_int(struct perf_event *event, u64 value)
{
	return 0;
}

static DEFINE_PER_CPU(unsigned int, nop_txn_flags);

static void perf_pmu_start_txn(struct pmu *pmu, unsigned int flags)
{
	__this_cpu_write(nop_txn_flags, flags);

	if (flags & ~PERF_PMU_TXN_ADD)
		return;

	perf_pmu_disable(pmu);
}

static int perf_pmu_commit_txn(struct pmu *pmu)
{
	unsigned int flags = __this_cpu_read(nop_txn_flags);

	__this_cpu_write(nop_txn_flags, 0);

	if (flags & ~PERF_PMU_TXN_ADD)
		return 0;

	perf_pmu_enable(pmu);
	return 0;
}

static void perf_pmu_cancel_txn(struct pmu *pmu)
{
	unsigned int flags =  __this_cpu_read(nop_txn_flags);

	__this_cpu_write(nop_txn_flags, 0);

	if (flags & ~PERF_PMU_TXN_ADD)
		return;

	perf_pmu_enable(pmu);
}

static int perf_event_idx_default(struct perf_event *event)
{
	return 0;
}

/*
 * Ensures all contexts with the same task_ctx_nr have the same
 * pmu_cpu_context too.
 */
static struct perf_cpu_context __percpu *find_pmu_context(int ctxn)
{
	struct pmu *pmu;

	if (ctxn < 0)
		return NULL;

	list_for_each_entry(pmu, &pmus, entry) {
		if (pmu->task_ctx_nr == ctxn)
			return pmu->pmu_cpu_context;
	}

	return NULL;
}

static void free_pmu_context(struct pmu *pmu)
{
	/*
	 * Static contexts such as perf_sw_context have a global lifetime
	 * and may be shared between different PMUs. Avoid freeing them
	 * when a single PMU is going away.
	 */
	if (pmu->task_ctx_nr > perf_invalid_context)
		return;

	free_percpu(pmu->pmu_cpu_context);
}

/*
 * Let userspace know that this PMU supports address range filtering:
 */
static ssize_t nr_addr_filters_show(struct device *dev,
				    struct device_attribute *attr,
				    char *page)
{
	struct pmu *pmu = dev_get_drvdata(dev);

	return snprintf(page, PAGE_SIZE - 1, "%d\n", pmu->nr_addr_filters);
}
DEVICE_ATTR_RO(nr_addr_filters);

static struct idr pmu_idr;

static ssize_t
type_show(struct device *dev, struct device_attribute *attr, char *page)
{
	struct pmu *pmu = dev_get_drvdata(dev);

	return snprintf(page, PAGE_SIZE-1, "%d\n", pmu->type);
}
static DEVICE_ATTR_RO(type);

static ssize_t
perf_event_mux_interval_ms_show(struct device *dev,
				struct device_attribute *attr,
				char *page)
{
	struct pmu *pmu = dev_get_drvdata(dev);

	return snprintf(page, PAGE_SIZE-1, "%d\n", pmu->hrtimer_interval_ms);
}

static DEFINE_MUTEX(mux_interval_mutex);

static ssize_t
perf_event_mux_interval_ms_store(struct device *dev,
				 struct device_attribute *attr,
				 const char *buf, size_t count)
{
	struct pmu *pmu = dev_get_drvdata(dev);
	int timer, cpu, ret;

	ret = kstrtoint(buf, 0, &timer);
	if (ret)
		return ret;

	if (timer < 1)
		return -EINVAL;

	/* same value, noting to do */
	if (timer == pmu->hrtimer_interval_ms)
		return count;

	mutex_lock(&mux_interval_mutex);
	pmu->hrtimer_interval_ms = timer;

	/* update all cpuctx for this PMU */
	cpus_read_lock();
	for_each_online_cpu(cpu) {
		struct perf_cpu_context *cpuctx;
		cpuctx = per_cpu_ptr(pmu->pmu_cpu_context, cpu);
		cpuctx->hrtimer_interval = ns_to_ktime(NSEC_PER_MSEC * timer);

		cpu_function_call(cpu,
			(remote_function_f)perf_mux_hrtimer_restart, cpuctx);
	}
	cpus_read_unlock();
	mutex_unlock(&mux_interval_mutex);

	return count;
}
static DEVICE_ATTR_RW(perf_event_mux_interval_ms);

static struct attribute *pmu_dev_attrs[] = {
	&dev_attr_type.attr,
	&dev_attr_perf_event_mux_interval_ms.attr,
	NULL,
};
ATTRIBUTE_GROUPS(pmu_dev);

static int pmu_bus_running;
static struct bus_type pmu_bus = {
	.name		= "event_source",
	.dev_groups	= pmu_dev_groups,
};

static void pmu_dev_release(struct device *dev)
{
	kfree(dev);
}

static int pmu_dev_alloc(struct pmu *pmu)
{
	int ret = -ENOMEM;

	pmu->dev = kzalloc(sizeof(struct device), GFP_KERNEL);
	if (!pmu->dev)
		goto out;

	pmu->dev->groups = pmu->attr_groups;
	device_initialize(pmu->dev);
	ret = dev_set_name(pmu->dev, "%s", pmu->name);
	if (ret)
		goto free_dev;

	dev_set_drvdata(pmu->dev, pmu);
	pmu->dev->bus = &pmu_bus;
	pmu->dev->release = pmu_dev_release;
	ret = device_add(pmu->dev);
	if (ret)
		goto free_dev;

	/* For PMUs with address filters, throw in an extra attribute: */
	if (pmu->nr_addr_filters)
		ret = device_create_file(pmu->dev, &dev_attr_nr_addr_filters);

	if (ret)
		goto del_dev;

out:
	return ret;

del_dev:
	device_del(pmu->dev);

free_dev:
	put_device(pmu->dev);
	goto out;
}

static struct lock_class_key cpuctx_mutex;
static struct lock_class_key cpuctx_lock;

int perf_pmu_register(struct pmu *pmu, const char *name, int type)
{
	int cpu, ret;

	mutex_lock(&pmus_lock);
	ret = -ENOMEM;
	pmu->pmu_disable_count = alloc_percpu(int);
	if (!pmu->pmu_disable_count)
		goto unlock;

	pmu->type = -1;
	if (!name)
		goto skip_type;
	pmu->name = name;

	if (type < 0) {
		type = idr_alloc(&pmu_idr, pmu, PERF_TYPE_MAX, 0, GFP_KERNEL);
		if (type < 0) {
			ret = type;
			goto free_pdc;
		}
	}
	pmu->type = type;

	if (pmu_bus_running) {
		ret = pmu_dev_alloc(pmu);
		if (ret)
			goto free_idr;
	}

skip_type:
	if (pmu->task_ctx_nr == perf_hw_context) {
		static int hw_context_taken = 0;

		/*
		 * Other than systems with heterogeneous CPUs, it never makes
		 * sense for two PMUs to share perf_hw_context. PMUs which are
		 * uncore must use perf_invalid_context.
		 */
		if (WARN_ON_ONCE(hw_context_taken &&
		    !(pmu->capabilities & PERF_PMU_CAP_HETEROGENEOUS_CPUS)))
			pmu->task_ctx_nr = perf_invalid_context;

		hw_context_taken = 1;
	}

	pmu->pmu_cpu_context = find_pmu_context(pmu->task_ctx_nr);
	if (pmu->pmu_cpu_context)
		goto got_cpu_context;

	ret = -ENOMEM;
	pmu->pmu_cpu_context = alloc_percpu(struct perf_cpu_context);
	if (!pmu->pmu_cpu_context)
		goto free_dev;

	for_each_possible_cpu(cpu) {
		struct perf_cpu_context *cpuctx;

		cpuctx = per_cpu_ptr(pmu->pmu_cpu_context, cpu);
		__perf_event_init_context(&cpuctx->ctx);
		lockdep_set_class(&cpuctx->ctx.mutex, &cpuctx_mutex);
		lockdep_set_class(&cpuctx->ctx.lock, &cpuctx_lock);
		cpuctx->ctx.pmu = pmu;
		cpuctx->online = cpumask_test_cpu(cpu, perf_online_mask);

		__perf_mux_hrtimer_init(cpuctx, cpu);
	}

got_cpu_context:
	if (!pmu->start_txn) {
		if (pmu->pmu_enable) {
			/*
			 * If we have pmu_enable/pmu_disable calls, install
			 * transaction stubs that use that to try and batch
			 * hardware accesses.
			 */
			pmu->start_txn  = perf_pmu_start_txn;
			pmu->commit_txn = perf_pmu_commit_txn;
			pmu->cancel_txn = perf_pmu_cancel_txn;
		} else {
			pmu->start_txn  = perf_pmu_nop_txn;
			pmu->commit_txn = perf_pmu_nop_int;
			pmu->cancel_txn = perf_pmu_nop_void;
		}
	}

	if (!pmu->pmu_enable) {
		pmu->pmu_enable  = perf_pmu_nop_void;
		pmu->pmu_disable = perf_pmu_nop_void;
	}

	if (!pmu->check_period)
		pmu->check_period = perf_event_nop_int;

	if (!pmu->event_idx)
		pmu->event_idx = perf_event_idx_default;

	list_add_rcu(&pmu->entry, &pmus);
	atomic_set(&pmu->exclusive_cnt, 0);
	ret = 0;
unlock:
	mutex_unlock(&pmus_lock);

	return ret;

free_dev:
	device_del(pmu->dev);
	put_device(pmu->dev);

free_idr:
	if (pmu->type >= PERF_TYPE_MAX)
		idr_remove(&pmu_idr, pmu->type);

free_pdc:
	free_percpu(pmu->pmu_disable_count);
	goto unlock;
}
EXPORT_SYMBOL_GPL(perf_pmu_register);

void perf_pmu_unregister(struct pmu *pmu)
{
	mutex_lock(&pmus_lock);
	list_del_rcu(&pmu->entry);

	/*
	 * We dereference the pmu list under both SRCU and regular RCU, so
	 * synchronize against both of those.
	 */
	synchronize_srcu(&pmus_srcu);
	synchronize_rcu();

	free_percpu(pmu->pmu_disable_count);
	if (pmu->type >= PERF_TYPE_MAX)
		idr_remove(&pmu_idr, pmu->type);
	if (pmu_bus_running) {
		if (pmu->nr_addr_filters)
			device_remove_file(pmu->dev, &dev_attr_nr_addr_filters);
		device_del(pmu->dev);
		put_device(pmu->dev);
	}
	free_pmu_context(pmu);
	mutex_unlock(&pmus_lock);
}
EXPORT_SYMBOL_GPL(perf_pmu_unregister);

static int perf_try_init_event(struct pmu *pmu, struct perf_event *event)
{
	struct perf_event_context *ctx = NULL;
	int ret;

	if (!try_module_get(pmu->module))
		return -ENODEV;

	if (event->group_leader != event) {
		/*
		 * This ctx->mutex can nest when we're called through
		 * inheritance. See the perf_event_ctx_lock_nested() comment.
		 */
		ctx = perf_event_ctx_lock_nested(event->group_leader,
						 SINGLE_DEPTH_NESTING);
		BUG_ON(!ctx);
	}

	event->pmu = pmu;
	ret = pmu->event_init(event);

	if (ctx)
		perf_event_ctx_unlock(event->group_leader, ctx);

	if (ret)
		module_put(pmu->module);

	return ret;
}

static struct pmu *perf_init_event(struct perf_event *event)
{
	struct pmu *pmu;
	int idx;
	int ret;

	idx = srcu_read_lock(&pmus_srcu);

	/* Try parent's PMU first: */
	if (event->parent && event->parent->pmu) {
		pmu = event->parent->pmu;
		ret = perf_try_init_event(pmu, event);
		if (!ret)
			goto unlock;
	}

	rcu_read_lock();
	pmu = idr_find(&pmu_idr, event->attr.type);
	rcu_read_unlock();
	if (pmu) {
		ret = perf_try_init_event(pmu, event);
		if (ret)
			pmu = ERR_PTR(ret);
		goto unlock;
	}

	list_for_each_entry_rcu(pmu, &pmus, entry) {
		ret = perf_try_init_event(pmu, event);
		if (!ret)
			goto unlock;

		if (ret != -ENOENT) {
			pmu = ERR_PTR(ret);
			goto unlock;
		}
	}
	pmu = ERR_PTR(-ENOENT);
unlock:
	srcu_read_unlock(&pmus_srcu, idx);

	return pmu;
}

static void attach_sb_event(struct perf_event *event)
{
	struct pmu_event_list *pel = per_cpu_ptr(&pmu_sb_events, event->cpu);

	raw_spin_lock(&pel->lock);
	list_add_rcu(&event->sb_list, &pel->list);
	raw_spin_unlock(&pel->lock);
}

/*
 * We keep a list of all !task (and therefore per-cpu) events
 * that need to receive side-band records.
 *
 * This avoids having to scan all the various PMU per-cpu contexts
 * looking for them.
 */
static void account_pmu_sb_event(struct perf_event *event)
{
	if (is_sb_event(event))
		attach_sb_event(event);
}

static void account_event_cpu(struct perf_event *event, int cpu)
{
	if (event->parent)
		return;

	if (is_cgroup_event(event))
		atomic_inc(&per_cpu(perf_cgroup_events, cpu));
}

/* Freq events need the tick to stay alive (see perf_event_task_tick). */
static void account_freq_event_nohz(void)
{
#ifdef CONFIG_NO_HZ_FULL
	/* Lock so we don't race with concurrent unaccount */
	spin_lock(&nr_freq_lock);
	if (atomic_inc_return(&nr_freq_events) == 1)
		tick_nohz_dep_set(TICK_DEP_BIT_PERF_EVENTS);
	spin_unlock(&nr_freq_lock);
#endif
}

static void account_freq_event(void)
{
	if (tick_nohz_full_enabled())
		account_freq_event_nohz();
	else
		atomic_inc(&nr_freq_events);
}


static void account_event(struct perf_event *event)
{
	bool inc = false;

	if (event->parent)
		return;

	if (event->attach_state & PERF_ATTACH_TASK)
		inc = true;
	if (event->attr.mmap || event->attr.mmap_data)
		atomic_inc(&nr_mmap_events);
	if (event->attr.comm)
		atomic_inc(&nr_comm_events);
	if (event->attr.namespaces)
		atomic_inc(&nr_namespaces_events);
	if (event->attr.task)
		atomic_inc(&nr_task_events);
	if (event->attr.freq)
		account_freq_event();
	if (event->attr.context_switch) {
		atomic_inc(&nr_switch_events);
		inc = true;
	}
	if (has_branch_stack(event))
		inc = true;
	if (is_cgroup_event(event))
		inc = true;

	if (inc) {
		if (atomic_inc_not_zero(&perf_sched_count))
			goto enabled;

		mutex_lock(&perf_sched_mutex);
		if (!atomic_read(&perf_sched_count)) {
			static_branch_enable(&perf_sched_events);
			/*
			 * Guarantee that all CPUs observe they key change and
			 * call the perf scheduling hooks before proceeding to
			 * install events that need them.
			 */
			synchronize_sched();
		}
		/*
		 * Now that we have waited for the sync_sched(), allow further
		 * increments to by-pass the mutex.
		 */
		atomic_inc(&perf_sched_count);
		mutex_unlock(&perf_sched_mutex);
	}
enabled:

	account_event_cpu(event, event->cpu);

	account_pmu_sb_event(event);
}

/*
 * Allocate and initialize a event structure
 */
static struct perf_event *
perf_event_alloc(struct perf_event_attr *attr, int cpu,
		 struct task_struct *task,
		 struct perf_event *group_leader,
		 struct perf_event *parent_event,
		 perf_overflow_handler_t overflow_handler,
		 void *context, int cgroup_fd)
{
	struct pmu *pmu;
	struct perf_event *event;
	struct hw_perf_event *hwc;
	long err = -EINVAL;

	if ((unsigned)cpu >= nr_cpu_ids) {
		if (!task || cpu != -1)
			return ERR_PTR(-EINVAL);
	}

	event = kzalloc(sizeof(*event), GFP_KERNEL);
	if (!event)
		return ERR_PTR(-ENOMEM);

	/*
	 * Single events are their own group leaders, with an
	 * empty sibling list:
	 */
	if (!group_leader)
		group_leader = event;

	mutex_init(&event->child_mutex);
	INIT_LIST_HEAD(&event->child_list);

	INIT_LIST_HEAD(&event->group_entry);
	INIT_LIST_HEAD(&event->event_entry);
	INIT_LIST_HEAD(&event->sibling_list);
	INIT_LIST_HEAD(&event->rb_entry);
	INIT_LIST_HEAD(&event->active_entry);
	INIT_LIST_HEAD(&event->addr_filters.list);
	INIT_HLIST_NODE(&event->hlist_entry);


	init_waitqueue_head(&event->waitq);
	init_irq_work(&event->pending, perf_pending_event);

	mutex_init(&event->mmap_mutex);
	raw_spin_lock_init(&event->addr_filters.lock);

	atomic_long_set(&event->refcount, 1);
	event->cpu		= cpu;
	event->attr		= *attr;
	event->group_leader	= group_leader;
	event->pmu		= NULL;
	event->oncpu		= -1;

	event->parent		= parent_event;

	event->ns		= get_pid_ns(task_active_pid_ns(current));
	event->id		= atomic64_inc_return(&perf_event_id);

	event->state		= PERF_EVENT_STATE_INACTIVE;

	if (task) {
		event->attach_state = PERF_ATTACH_TASK;
		/*
		 * XXX pmu::event_init needs to know what task to account to
		 * and we cannot use the ctx information because we need the
		 * pmu before we get a ctx.
		 */
		get_task_struct(task);
		event->hw.target = task;
	}

	event->clock = &local_clock;
	if (parent_event)
		event->clock = parent_event->clock;

	if (!overflow_handler && parent_event) {
		overflow_handler = parent_event->overflow_handler;
		context = parent_event->overflow_handler_context;
#if defined(CONFIG_BPF_SYSCALL) && defined(CONFIG_EVENT_TRACING)
		if (overflow_handler == bpf_overflow_handler) {
			struct bpf_prog *prog = bpf_prog_inc(parent_event->prog);

			if (IS_ERR(prog)) {
				err = PTR_ERR(prog);
				goto err_ns;
			}
			event->prog = prog;
			event->orig_overflow_handler =
				parent_event->orig_overflow_handler;
		}
#endif
	}

	if (overflow_handler) {
		event->overflow_handler	= overflow_handler;
		event->overflow_handler_context = context;
	} else if (is_write_backward(event)){
		event->overflow_handler = perf_event_output_backward;
		event->overflow_handler_context = NULL;
	} else {
		event->overflow_handler = perf_event_output_forward;
		event->overflow_handler_context = NULL;
	}

	perf_event__state_init(event);

	pmu = NULL;

	hwc = &event->hw;
	hwc->sample_period = attr->sample_period;
	if (attr->freq && attr->sample_freq)
		hwc->sample_period = 1;
	hwc->last_period = hwc->sample_period;

	local64_set(&hwc->period_left, hwc->sample_period);

	/*
	 * We currently do not support PERF_SAMPLE_READ on inherited events.
	 * See perf_output_read().
	 */
	if (attr->inherit && (attr->sample_type & PERF_SAMPLE_READ))
		goto err_ns;

	if (!has_branch_stack(event))
		event->attr.branch_sample_type = 0;

	if (cgroup_fd != -1) {
		err = perf_cgroup_connect(cgroup_fd, event, attr, group_leader);
		if (err)
			goto err_ns;
	}

	pmu = perf_init_event(event);
	if (IS_ERR(pmu)) {
		err = PTR_ERR(pmu);
		goto err_ns;
	}

	err = exclusive_event_init(event);
	if (err)
		goto err_pmu;

	if (has_addr_filter(event)) {
		event->addr_filter_ranges = kcalloc(pmu->nr_addr_filters,
						    sizeof(struct perf_addr_filter_range),
						    GFP_KERNEL);
		if (!event->addr_filter_ranges) {
			err = -ENOMEM;
			goto err_per_task;
		}

		/*
		 * Clone the parent's vma offsets: they are valid until exec()
		 * even if the mm is not shared with the parent.
		 */
		if (event->parent) {
			struct perf_addr_filters_head *ifh = perf_event_addr_filters(event);

			raw_spin_lock_irq(&ifh->lock);
			memcpy(event->addr_filter_ranges,
			       event->parent->addr_filter_ranges,
			       pmu->nr_addr_filters * sizeof(struct perf_addr_filter_range));
			raw_spin_unlock_irq(&ifh->lock);
		}

		/* force hw sync on the address filters */
		event->addr_filters_gen = 1;
	}

	if (!event->parent) {
		if (event->attr.sample_type & PERF_SAMPLE_CALLCHAIN) {
			err = get_callchain_buffers(attr->sample_max_stack);
			if (err)
				goto err_addr_filters;
		}
	}

	err = security_perf_event_alloc(event);
	if (err)
		goto err_callchain_buffer;

	/* symmetric to unaccount_event() in _free_event() */
	account_event(event);

	return event;

err_callchain_buffer:
	if (!event->parent) {
		if (event->attr.sample_type & PERF_SAMPLE_CALLCHAIN)
			put_callchain_buffers();
	}
err_addr_filters:
	kfree(event->addr_filter_ranges);

err_per_task:
	exclusive_event_destroy(event);

err_pmu:
	if (event->destroy)
		event->destroy(event);
	module_put(pmu->module);
err_ns:
	if (is_cgroup_event(event))
		perf_detach_cgroup(event);
	if (event->ns)
		put_pid_ns(event->ns);
	if (event->hw.target)
		put_task_struct(event->hw.target);
	kfree(event);

	return ERR_PTR(err);
}

static int perf_copy_attr(struct perf_event_attr __user *uattr,
			  struct perf_event_attr *attr)
{
	u32 size;
	int ret;

	if (!access_ok(VERIFY_WRITE, uattr, PERF_ATTR_SIZE_VER0))
		return -EFAULT;

	/*
	 * zero the full structure, so that a short copy will be nice.
	 */
	memset(attr, 0, sizeof(*attr));

	ret = get_user(size, &uattr->size);
	if (ret)
		return ret;

	if (size > PAGE_SIZE)	/* silly large */
		goto err_size;

	if (!size)		/* abi compat */
		size = PERF_ATTR_SIZE_VER0;

	if (size < PERF_ATTR_SIZE_VER0)
		goto err_size;

	/*
	 * If we're handed a bigger struct than we know of,
	 * ensure all the unknown bits are 0 - i.e. new
	 * user-space does not rely on any kernel feature
	 * extensions we dont know about yet.
	 */
	if (size > sizeof(*attr)) {
		unsigned char __user *addr;
		unsigned char __user *end;
		unsigned char val;

		addr = (void __user *)uattr + sizeof(*attr);
		end  = (void __user *)uattr + size;

		for (; addr < end; addr++) {
			ret = get_user(val, addr);
			if (ret)
				return ret;
			if (val)
				goto err_size;
		}
		size = sizeof(*attr);
	}

	ret = copy_from_user(attr, uattr, size);
	if (ret)
		return -EFAULT;

	attr->size = size;

	if (attr->__reserved_1)
		return -EINVAL;

	if (attr->sample_type & ~(PERF_SAMPLE_MAX-1))
		return -EINVAL;

	if (attr->read_format & ~(PERF_FORMAT_MAX-1))
		return -EINVAL;

	if (attr->sample_type & PERF_SAMPLE_BRANCH_STACK) {
		u64 mask = attr->branch_sample_type;

		/* only using defined bits */
		if (mask & ~(PERF_SAMPLE_BRANCH_MAX-1))
			return -EINVAL;

		/* at least one branch bit must be set */
		if (!(mask & ~PERF_SAMPLE_BRANCH_PLM_ALL))
			return -EINVAL;

		/* propagate priv level, when not set for branch */
		if (!(mask & PERF_SAMPLE_BRANCH_PLM_ALL)) {

			/* exclude_kernel checked on syscall entry */
			if (!attr->exclude_kernel)
				mask |= PERF_SAMPLE_BRANCH_KERNEL;

			if (!attr->exclude_user)
				mask |= PERF_SAMPLE_BRANCH_USER;

			if (!attr->exclude_hv)
				mask |= PERF_SAMPLE_BRANCH_HV;
			/*
			 * adjust user setting (for HW filter setup)
			 */
			attr->branch_sample_type = mask;
		}
		/* privileged levels capture (kernel, hv): check permissions */
		if (mask & PERF_SAMPLE_BRANCH_PERM_PLM) {
			ret = perf_allow_kernel(attr);
			if (ret)
				return ret;
		}
	}

	if (attr->sample_type & PERF_SAMPLE_REGS_USER) {
		ret = perf_reg_validate(attr->sample_regs_user);
		if (ret)
			return ret;
	}

	if (attr->sample_type & PERF_SAMPLE_STACK_USER) {
		if (!arch_perf_have_user_stack_dump())
			return -ENOSYS;

		/*
		 * We have __u32 type for the size, but so far
		 * we can only use __u16 as maximum due to the
		 * __u16 sample size limit.
		 */
		if (attr->sample_stack_user >= USHRT_MAX)
			return -EINVAL;
		else if (!IS_ALIGNED(attr->sample_stack_user, sizeof(u64)))
			return -EINVAL;
	}

	if (attr->sample_type & PERF_SAMPLE_REGS_INTR)
		ret = perf_reg_validate(attr->sample_regs_intr);
out:
	return ret;

err_size:
	put_user(sizeof(*attr), &uattr->size);
	ret = -E2BIG;
	goto out;
}

static int
perf_event_set_output(struct perf_event *event, struct perf_event *output_event)
{
	struct ring_buffer *rb = NULL;
	int ret = -EINVAL;

	if (!output_event)
		goto set;

	/* don't allow circular references */
	if (event == output_event)
		goto out;

	/*
	 * Don't allow cross-cpu buffers
	 */
	if (output_event->cpu != event->cpu)
		goto out;

	/*
	 * If its not a per-cpu rb, it must be the same task.
	 */
	if (output_event->cpu == -1 && output_event->ctx != event->ctx)
		goto out;

	/*
	 * Mixing clocks in the same buffer is trouble you don't need.
	 */
	if (output_event->clock != event->clock)
		goto out;

	/*
	 * Either writing ring buffer from beginning or from end.
	 * Mixing is not allowed.
	 */
	if (is_write_backward(output_event) != is_write_backward(event))
		goto out;

	/*
	 * If both events generate aux data, they must be on the same PMU
	 */
	if (has_aux(event) && has_aux(output_event) &&
	    event->pmu != output_event->pmu)
		goto out;

set:
	mutex_lock(&event->mmap_mutex);
	/* Can't redirect output if we've got an active mmap() */
	if (atomic_read(&event->mmap_count))
		goto unlock;

	if (output_event) {
		/* get the rb we want to redirect to */
		rb = ring_buffer_get(output_event);
		if (!rb)
			goto unlock;
	}

	ring_buffer_attach(event, rb);

	ret = 0;
unlock:
	mutex_unlock(&event->mmap_mutex);

out:
	return ret;
}

static void mutex_lock_double(struct mutex *a, struct mutex *b)
{
	if (b < a)
		swap(a, b);

	mutex_lock(a);
	mutex_lock_nested(b, SINGLE_DEPTH_NESTING);
}

static int perf_event_set_clock(struct perf_event *event, clockid_t clk_id)
{
	bool nmi_safe = false;

	switch (clk_id) {
	case CLOCK_MONOTONIC:
		event->clock = &ktime_get_mono_fast_ns;
		nmi_safe = true;
		break;

	case CLOCK_MONOTONIC_RAW:
		event->clock = &ktime_get_raw_fast_ns;
		nmi_safe = true;
		break;

	case CLOCK_REALTIME:
		event->clock = &ktime_get_real_ns;
		break;

	case CLOCK_BOOTTIME:
		event->clock = &ktime_get_boot_ns;
		break;

	case CLOCK_TAI:
		event->clock = &ktime_get_tai_ns;
		break;

	default:
		return -EINVAL;
	}

	if (!nmi_safe && !(event->pmu->capabilities & PERF_PMU_CAP_NO_NMI))
		return -EINVAL;

	return 0;
}

/*
 * Variation on perf_event_ctx_lock_nested(), except we take two context
 * mutexes.
 */
static struct perf_event_context *
__perf_event_ctx_lock_double(struct perf_event *group_leader,
			     struct perf_event_context *ctx)
{
	struct perf_event_context *gctx;

again:
	rcu_read_lock();
	gctx = READ_ONCE(group_leader->ctx);
	if (!atomic_inc_not_zero(&gctx->refcount)) {
		rcu_read_unlock();
		goto again;
	}
	rcu_read_unlock();

	mutex_lock_double(&gctx->mutex, &ctx->mutex);

	if (group_leader->ctx != gctx) {
		mutex_unlock(&ctx->mutex);
		mutex_unlock(&gctx->mutex);
		put_ctx(gctx);
		goto again;
	}

	return gctx;
}

/**
 * sys_perf_event_open - open a performance event, associate it to a task/cpu
 *
 * @attr_uptr:	event_id type attributes for monitoring/sampling
 * @pid:		target pid
 * @cpu:		target cpu
 * @group_fd:		group leader event fd
 */
SYSCALL_DEFINE5(perf_event_open,
		struct perf_event_attr __user *, attr_uptr,
		pid_t, pid, int, cpu, int, group_fd, unsigned long, flags)
{
	struct perf_event *group_leader = NULL, *output_event = NULL;
	struct perf_event *event, *sibling;
	struct perf_event_attr attr;
	struct perf_event_context *ctx, *uninitialized_var(gctx);
	struct file *event_file = NULL;
	struct fd group = {NULL, 0};
	struct task_struct *task = NULL;
	struct pmu *pmu;
	int event_fd;
	int move_group = 0;
	int err;
	int f_flags = O_RDWR;
	int cgroup_fd = -1;

	/* for future expandability... */
	if (flags & ~PERF_FLAG_ALL)
		return -EINVAL;

	/* Do we allow access to perf_event_open(2) ? */
	err = security_perf_event_open(&attr, PERF_SECURITY_OPEN);
	if (err)
		return err;

	err = perf_copy_attr(attr_uptr, &attr);
	if (err)
		return err;

	if (!attr.exclude_kernel) {
		err = perf_allow_kernel(&attr);
		if (err)
			return err;
	}

	if (attr.namespaces) {
		if (!capable(CAP_SYS_ADMIN))
			return -EACCES;
	}

	if (attr.freq) {
		if (attr.sample_freq > sysctl_perf_event_sample_rate)
			return -EINVAL;
	} else {
		if (attr.sample_period & (1ULL << 63))
			return -EINVAL;
	}

	/* Only privileged users can get physical addresses */
	if ((attr.sample_type & PERF_SAMPLE_PHYS_ADDR)) {
		err = perf_allow_kernel(&attr);
		if (err)
			return err;
	}

	if (!attr.sample_max_stack)
		attr.sample_max_stack = sysctl_perf_event_max_stack;

	/*
	 * In cgroup mode, the pid argument is used to pass the fd
	 * opened to the cgroup directory in cgroupfs. The cpu argument
	 * designates the cpu on which to monitor threads from that
	 * cgroup.
	 */
	if ((flags & PERF_FLAG_PID_CGROUP) && (pid == -1 || cpu == -1))
		return -EINVAL;

	if (flags & PERF_FLAG_FD_CLOEXEC)
		f_flags |= O_CLOEXEC;

	event_fd = get_unused_fd_flags(f_flags);
	if (event_fd < 0)
		return event_fd;

	if (group_fd != -1) {
		err = perf_fget_light(group_fd, &group);
		if (err)
			goto err_fd;
		group_leader = group.file->private_data;
		if (flags & PERF_FLAG_FD_OUTPUT)
			output_event = group_leader;
		if (flags & PERF_FLAG_FD_NO_GROUP)
			group_leader = NULL;
	}

	if (pid != -1 && !(flags & PERF_FLAG_PID_CGROUP)) {
		task = find_lively_task_by_vpid(pid);
		if (IS_ERR(task)) {
			err = PTR_ERR(task);
			goto err_group_fd;
		}
	}

	if (task && group_leader &&
	    group_leader->attr.inherit != attr.inherit) {
		err = -EINVAL;
		goto err_task;
	}

	if (task) {
		err = mutex_lock_interruptible(&task->signal->cred_guard_mutex);
		if (err)
			goto err_task;

		/*
		 * Reuse ptrace permission checks for now.
		 *
		 * We must hold cred_guard_mutex across this and any potential
		 * perf_install_in_context() call for this new event to
		 * serialize against exec() altering our credentials (and the
		 * perf_event_exit_task() that could imply).
		 */
		err = -EACCES;
		if (!ptrace_may_access(task, PTRACE_MODE_READ_REALCREDS))
			goto err_cred;
	}

	if (flags & PERF_FLAG_PID_CGROUP)
		cgroup_fd = pid;

	event = perf_event_alloc(&attr, cpu, task, group_leader, NULL,
				 NULL, NULL, cgroup_fd);
	if (IS_ERR(event)) {
		err = PTR_ERR(event);
		goto err_cred;
	}

	if (is_sampling_event(event)) {
		if (event->pmu->capabilities & PERF_PMU_CAP_NO_INTERRUPT) {
			err = -EOPNOTSUPP;
			goto err_alloc;
		}
	}

	/*
	 * Special case software events and allow them to be part of
	 * any hardware group.
	 */
	pmu = event->pmu;

	if (attr.use_clockid) {
		err = perf_event_set_clock(event, attr.clockid);
		if (err)
			goto err_alloc;
	}

	if (pmu->task_ctx_nr == perf_sw_context)
		event->event_caps |= PERF_EV_CAP_SOFTWARE;

	if (group_leader &&
	    (is_software_event(event) != is_software_event(group_leader))) {
		if (is_software_event(event)) {
			/*
			 * If event and group_leader are not both a software
			 * event, and event is, then group leader is not.
			 *
			 * Allow the addition of software events to !software
			 * groups, this is safe because software events never
			 * fail to schedule.
			 */
			pmu = group_leader->pmu;
		} else if (is_software_event(group_leader) &&
			   (group_leader->group_caps & PERF_EV_CAP_SOFTWARE)) {
			/*
			 * In case the group is a pure software group, and we
			 * try to add a hardware event, move the whole group to
			 * the hardware context.
			 */
			move_group = 1;
		}
	}

	/*
	 * Get the target context (task or percpu):
	 */
	ctx = find_get_context(pmu, task, event);
	if (IS_ERR(ctx)) {
		err = PTR_ERR(ctx);
		goto err_alloc;
	}

	if ((pmu->capabilities & PERF_PMU_CAP_EXCLUSIVE) && group_leader) {
		err = -EBUSY;
		goto err_context;
	}

	/*
	 * Look up the group leader (we will attach this event to it):
	 */
	if (group_leader) {
		err = -EINVAL;

		/*
		 * Do not allow a recursive hierarchy (this new sibling
		 * becoming part of another group-sibling):
		 */
		if (group_leader->group_leader != group_leader)
			goto err_context;

		/* All events in a group should have the same clock */
		if (group_leader->clock != event->clock)
			goto err_context;

		/*
		 * Make sure we're both events for the same CPU;
		 * grouping events for different CPUs is broken; since
		 * you can never concurrently schedule them anyhow.
		 */
		if (group_leader->cpu != event->cpu)
			goto err_context;

		/*
		 * Make sure we're both on the same task, or both
		 * per-CPU events.
		 */
		if (group_leader->ctx->task != ctx->task)
			goto err_context;

		/*
		 * Do not allow to attach to a group in a different task
		 * or CPU context. If we're moving SW events, we'll fix
		 * this up later, so allow that.
		 */
		if (!move_group && group_leader->ctx != ctx)
			goto err_context;

		/*
		 * Only a group leader can be exclusive or pinned
		 */
		if (attr.exclusive || attr.pinned)
			goto err_context;
	}

	if (output_event) {
		err = perf_event_set_output(event, output_event);
		if (err)
			goto err_context;
	}

	event_file = anon_inode_getfile("[perf_event]", &perf_fops, event,
					f_flags);
	if (IS_ERR(event_file)) {
		err = PTR_ERR(event_file);
		event_file = NULL;
		goto err_context;
	}

	if (move_group) {
		gctx = __perf_event_ctx_lock_double(group_leader, ctx);

		if (gctx->task == TASK_TOMBSTONE) {
			err = -ESRCH;
			goto err_locked;
		}

		/*
		 * Check if we raced against another sys_perf_event_open() call
		 * moving the software group underneath us.
		 */
		if (!(group_leader->group_caps & PERF_EV_CAP_SOFTWARE)) {
			/*
			 * If someone moved the group out from under us, check
			 * if this new event wound up on the same ctx, if so
			 * its the regular !move_group case, otherwise fail.
			 */
			if (gctx != ctx) {
				err = -EINVAL;
				goto err_locked;
			} else {
				perf_event_ctx_unlock(group_leader, gctx);
				move_group = 0;
			}
		}
	} else {
		mutex_lock(&ctx->mutex);
	}

	if (ctx->task == TASK_TOMBSTONE) {
		err = -ESRCH;
		goto err_locked;
	}

	if (!perf_event_validate_size(event)) {
		err = -E2BIG;
		goto err_locked;
	}

	if (!task) {
		/*
		 * Check if the @cpu we're creating an event for is online.
		 *
		 * We use the perf_cpu_context::ctx::mutex to serialize against
		 * the hotplug notifiers. See perf_event_{init,exit}_cpu().
		 */
		struct perf_cpu_context *cpuctx =
			container_of(ctx, struct perf_cpu_context, ctx);

		if (!cpuctx->online) {
			err = -ENODEV;
			goto err_locked;
		}
	}


	/*
	 * Must be under the same ctx::mutex as perf_install_in_context(),
	 * because we need to serialize with concurrent event creation.
	 */
	if (!exclusive_event_installable(event, ctx)) {
		/* exclusive and group stuff are assumed mutually exclusive */
		WARN_ON_ONCE(move_group);

		err = -EBUSY;
		goto err_locked;
	}

	WARN_ON_ONCE(ctx->parent_ctx);

	/*
	 * This is the point on no return; we cannot fail hereafter. This is
	 * where we start modifying current state.
	 */

	if (move_group) {
		/*
		 * See perf_event_ctx_lock() for comments on the details
		 * of swizzling perf_event::ctx.
		 */
		perf_remove_from_context(group_leader, 0);
		put_ctx(gctx);

		list_for_each_entry(sibling, &group_leader->sibling_list,
				    group_entry) {
			perf_remove_from_context(sibling, 0);
			put_ctx(gctx);
		}

		/*
		 * Wait for everybody to stop referencing the events through
		 * the old lists, before installing it on new lists.
		 */
		synchronize_rcu();

		/*
		 * Install the group siblings before the group leader.
		 *
		 * Because a group leader will try and install the entire group
		 * (through the sibling list, which is still in-tact), we can
		 * end up with siblings installed in the wrong context.
		 *
		 * By installing siblings first we NO-OP because they're not
		 * reachable through the group lists.
		 */
		list_for_each_entry(sibling, &group_leader->sibling_list,
				    group_entry) {
			perf_event__state_init(sibling);
			perf_install_in_context(ctx, sibling, sibling->cpu);
			get_ctx(ctx);
		}

		/*
		 * Removing from the context ends up with disabled
		 * event. What we want here is event in the initial
		 * startup state, ready to be add into new context.
		 */
		perf_event__state_init(group_leader);
		perf_install_in_context(ctx, group_leader, group_leader->cpu);
		get_ctx(ctx);
	}

	/*
	 * Precalculate sample_data sizes; do while holding ctx::mutex such
	 * that we're serialized against further additions and before
	 * perf_install_in_context() which is the point the event is active and
	 * can use these values.
	 */
	perf_event__header_size(event);
	perf_event__id_header_size(event);

	event->owner = current;

	perf_install_in_context(ctx, event, event->cpu);
	perf_unpin_context(ctx);

	if (move_group)
		perf_event_ctx_unlock(group_leader, gctx);
	mutex_unlock(&ctx->mutex);

	if (task) {
		mutex_unlock(&task->signal->cred_guard_mutex);
		put_task_struct(task);
	}

	mutex_lock(&current->perf_event_mutex);
	list_add_tail(&event->owner_entry, &current->perf_event_list);
	mutex_unlock(&current->perf_event_mutex);

	/*
	 * Drop the reference on the group_event after placing the
	 * new event on the sibling_list. This ensures destruction
	 * of the group leader will find the pointer to itself in
	 * perf_group_detach().
	 */
	fdput(group);
	fd_install(event_fd, event_file);
	return event_fd;

err_locked:
	if (move_group)
		perf_event_ctx_unlock(group_leader, gctx);
	mutex_unlock(&ctx->mutex);
/* err_file: */
	fput(event_file);
err_context:
	perf_unpin_context(ctx);
	put_ctx(ctx);
err_alloc:
	/*
	 * If event_file is set, the fput() above will have called ->release()
	 * and that will take care of freeing the event.
	 */
	if (!event_file)
		free_event(event);
err_cred:
	if (task)
		mutex_unlock(&task->signal->cred_guard_mutex);
err_task:
	if (task)
		put_task_struct(task);
err_group_fd:
	fdput(group);
err_fd:
	put_unused_fd(event_fd);
	return err;
}

/**
 * perf_event_create_kernel_counter
 *
 * @attr: attributes of the counter to create
 * @cpu: cpu in which the counter is bound
 * @task: task to profile (NULL for percpu)
 */
struct perf_event *
perf_event_create_kernel_counter(struct perf_event_attr *attr, int cpu,
				 struct task_struct *task,
				 perf_overflow_handler_t overflow_handler,
				 void *context)
{
	struct perf_event_context *ctx;
	struct perf_event *event;
	int err;

	/*
	 * Get the target context (task or percpu):
	 */

	event = perf_event_alloc(attr, cpu, task, NULL, NULL,
				 overflow_handler, context, -1);
	if (IS_ERR(event)) {
		err = PTR_ERR(event);
		goto err;
	}

	/* Mark owner so we could distinguish it from user events. */
	event->owner = TASK_TOMBSTONE;

	ctx = find_get_context(event->pmu, task, event);
	if (IS_ERR(ctx)) {
		err = PTR_ERR(ctx);
		goto err_free;
	}

	WARN_ON_ONCE(ctx->parent_ctx);
	mutex_lock(&ctx->mutex);
	if (ctx->task == TASK_TOMBSTONE) {
		err = -ESRCH;
		goto err_unlock;
	}

	if (!task) {
		/*
		 * Check if the @cpu we're creating an event for is online.
		 *
		 * We use the perf_cpu_context::ctx::mutex to serialize against
		 * the hotplug notifiers. See perf_event_{init,exit}_cpu().
		 */
		struct perf_cpu_context *cpuctx =
			container_of(ctx, struct perf_cpu_context, ctx);
		if (!cpuctx->online) {
			err = -ENODEV;
			goto err_unlock;
		}
	}

	if (!exclusive_event_installable(event, ctx)) {
		err = -EBUSY;
		goto err_unlock;
	}

	perf_install_in_context(ctx, event, event->cpu);
	perf_unpin_context(ctx);
	mutex_unlock(&ctx->mutex);

	return event;

err_unlock:
	mutex_unlock(&ctx->mutex);
	perf_unpin_context(ctx);
	put_ctx(ctx);
err_free:
	free_event(event);
err:
	return ERR_PTR(err);
}
EXPORT_SYMBOL_GPL(perf_event_create_kernel_counter);

void perf_pmu_migrate_context(struct pmu *pmu, int src_cpu, int dst_cpu)
{
	struct perf_event_context *src_ctx;
	struct perf_event_context *dst_ctx;
	struct perf_event *event, *tmp;
	LIST_HEAD(events);

	src_ctx = &per_cpu_ptr(pmu->pmu_cpu_context, src_cpu)->ctx;
	dst_ctx = &per_cpu_ptr(pmu->pmu_cpu_context, dst_cpu)->ctx;

	/*
	 * See perf_event_ctx_lock() for comments on the details
	 * of swizzling perf_event::ctx.
	 */
	mutex_lock_double(&src_ctx->mutex, &dst_ctx->mutex);
	list_for_each_entry_safe(event, tmp, &src_ctx->event_list,
				 event_entry) {
		perf_remove_from_context(event, 0);
		unaccount_event_cpu(event, src_cpu);
		put_ctx(src_ctx);
		list_add(&event->migrate_entry, &events);
	}

	/*
	 * Wait for the events to quiesce before re-instating them.
	 */
	synchronize_rcu();

	/*
	 * Re-instate events in 2 passes.
	 *
	 * Skip over group leaders and only install siblings on this first
	 * pass, siblings will not get enabled without a leader, however a
	 * leader will enable its siblings, even if those are still on the old
	 * context.
	 */
	list_for_each_entry_safe(event, tmp, &events, migrate_entry) {
		if (event->group_leader == event)
			continue;

		list_del(&event->migrate_entry);
		if (event->state >= PERF_EVENT_STATE_OFF)
			event->state = PERF_EVENT_STATE_INACTIVE;
		account_event_cpu(event, dst_cpu);
		perf_install_in_context(dst_ctx, event, dst_cpu);
		get_ctx(dst_ctx);
	}

	/*
	 * Once all the siblings are setup properly, install the group leaders
	 * to make it go.
	 */
	list_for_each_entry_safe(event, tmp, &events, migrate_entry) {
		list_del(&event->migrate_entry);
		if (event->state >= PERF_EVENT_STATE_OFF)
			event->state = PERF_EVENT_STATE_INACTIVE;
		account_event_cpu(event, dst_cpu);
		perf_install_in_context(dst_ctx, event, dst_cpu);
		get_ctx(dst_ctx);
	}
	mutex_unlock(&dst_ctx->mutex);
	mutex_unlock(&src_ctx->mutex);
}
EXPORT_SYMBOL_GPL(perf_pmu_migrate_context);

static void sync_child_event(struct perf_event *child_event,
			       struct task_struct *child)
{
	struct perf_event *parent_event = child_event->parent;
	u64 child_val;

	if (child_event->attr.inherit_stat)
		perf_event_read_event(child_event, child);

	child_val = perf_event_count(child_event);

	/*
	 * Add back the child's count to the parent's count:
	 */
	atomic64_add(child_val, &parent_event->child_count);
	atomic64_add(child_event->total_time_enabled,
		     &parent_event->child_total_time_enabled);
	atomic64_add(child_event->total_time_running,
		     &parent_event->child_total_time_running);
}

static void
perf_event_exit_event(struct perf_event *child_event,
		      struct perf_event_context *child_ctx,
		      struct task_struct *child)
{
	struct perf_event *parent_event = child_event->parent;

	/*
	 * Do not destroy the 'original' grouping; because of the context
	 * switch optimization the original events could've ended up in a
	 * random child task.
	 *
	 * If we were to destroy the original group, all group related
	 * operations would cease to function properly after this random
	 * child dies.
	 *
	 * Do destroy all inherited groups, we don't care about those
	 * and being thorough is better.
	 */
	raw_spin_lock_irq(&child_ctx->lock);
	WARN_ON_ONCE(child_ctx->is_active);

	if (parent_event)
		perf_group_detach(child_event);
	list_del_event(child_event, child_ctx);
	child_event->state = PERF_EVENT_STATE_EXIT; /* is_event_hup() */
	raw_spin_unlock_irq(&child_ctx->lock);

	/*
	 * Parent events are governed by their filedesc, retain them.
	 */
	if (!parent_event) {
		perf_event_wakeup(child_event);
		return;
	}
	/*
	 * Child events can be cleaned up.
	 */

	sync_child_event(child_event, child);

	/*
	 * Remove this event from the parent's list
	 */
	WARN_ON_ONCE(parent_event->ctx->parent_ctx);
	mutex_lock(&parent_event->child_mutex);
	list_del_init(&child_event->child_list);
	mutex_unlock(&parent_event->child_mutex);

	/*
	 * Kick perf_poll() for is_event_hup().
	 */
	perf_event_wakeup(parent_event);
	free_event(child_event);
	put_event(parent_event);
}

static void perf_event_exit_task_context(struct task_struct *child, int ctxn)
{
	struct perf_event_context *child_ctx, *clone_ctx = NULL;
	struct perf_event *child_event, *next;

	WARN_ON_ONCE(child != current);

	child_ctx = perf_pin_task_context(child, ctxn);
	if (!child_ctx)
		return;

	/*
	 * In order to reduce the amount of tricky in ctx tear-down, we hold
	 * ctx::mutex over the entire thing. This serializes against almost
	 * everything that wants to access the ctx.
	 *
	 * The exception is sys_perf_event_open() /
	 * perf_event_create_kernel_count() which does find_get_context()
	 * without ctx::mutex (it cannot because of the move_group double mutex
	 * lock thing). See the comments in perf_install_in_context().
	 */
	mutex_lock(&child_ctx->mutex);

	/*
	 * In a single ctx::lock section, de-schedule the events and detach the
	 * context from the task such that we cannot ever get it scheduled back
	 * in.
	 */
	raw_spin_lock_irq(&child_ctx->lock);
	task_ctx_sched_out(__get_cpu_context(child_ctx), child_ctx, EVENT_ALL);

	/*
	 * Now that the context is inactive, destroy the task <-> ctx relation
	 * and mark the context dead.
	 */
	RCU_INIT_POINTER(child->perf_event_ctxp[ctxn], NULL);
	put_ctx(child_ctx); /* cannot be last */
	WRITE_ONCE(child_ctx->task, TASK_TOMBSTONE);
	put_task_struct(current); /* cannot be last */

	clone_ctx = unclone_ctx(child_ctx);
	raw_spin_unlock_irq(&child_ctx->lock);

	if (clone_ctx)
		put_ctx(clone_ctx);

	/*
	 * Report the task dead after unscheduling the events so that we
	 * won't get any samples after PERF_RECORD_EXIT. We can however still
	 * get a few PERF_RECORD_READ events.
	 */
	perf_event_task(child, child_ctx, 0);

	list_for_each_entry_safe(child_event, next, &child_ctx->event_list, event_entry)
		perf_event_exit_event(child_event, child_ctx, child);

	mutex_unlock(&child_ctx->mutex);

	put_ctx(child_ctx);
}

/*
 * When a child task exits, feed back event values to parent events.
 *
 * Can be called with cred_guard_mutex held when called from
 * install_exec_creds().
 */
void perf_event_exit_task(struct task_struct *child)
{
	struct perf_event *event, *tmp;
	int ctxn;

	mutex_lock(&child->perf_event_mutex);
	list_for_each_entry_safe(event, tmp, &child->perf_event_list,
				 owner_entry) {
		list_del_init(&event->owner_entry);

		/*
		 * Ensure the list deletion is visible before we clear
		 * the owner, closes a race against perf_release() where
		 * we need to serialize on the owner->perf_event_mutex.
		 */
		smp_store_release(&event->owner, NULL);
	}
	mutex_unlock(&child->perf_event_mutex);

	for_each_task_context_nr(ctxn)
		perf_event_exit_task_context(child, ctxn);

	/*
	 * The perf_event_exit_task_context calls perf_event_task
	 * with child's task_ctx, which generates EXIT events for
	 * child contexts and sets child->perf_event_ctxp[] to NULL.
	 * At this point we need to send EXIT events to cpu contexts.
	 */
	perf_event_task(child, NULL, 0);
}

static void perf_free_event(struct perf_event *event,
			    struct perf_event_context *ctx)
{
	struct perf_event *parent = event->parent;

	if (WARN_ON_ONCE(!parent))
		return;

	mutex_lock(&parent->child_mutex);
	list_del_init(&event->child_list);
	mutex_unlock(&parent->child_mutex);

	put_event(parent);

	raw_spin_lock_irq(&ctx->lock);
	perf_group_detach(event);
	list_del_event(event, ctx);
	raw_spin_unlock_irq(&ctx->lock);
	free_event(event);
}

/*
 * Free an unexposed, unused context as created by inheritance by
 * perf_event_init_task below, used by fork() in case of fail.
 *
 * Not all locks are strictly required, but take them anyway to be nice and
 * help out with the lockdep assertions.
 */
void perf_event_free_task(struct task_struct *task)
{
	struct perf_event_context *ctx;
	struct perf_event *event, *tmp;
	int ctxn;

	for_each_task_context_nr(ctxn) {
		ctx = task->perf_event_ctxp[ctxn];
		if (!ctx)
			continue;

		mutex_lock(&ctx->mutex);
		raw_spin_lock_irq(&ctx->lock);
		/*
		 * Destroy the task <-> ctx relation and mark the context dead.
		 *
		 * This is important because even though the task hasn't been
		 * exposed yet the context has been (through child_list).
		 */
		RCU_INIT_POINTER(task->perf_event_ctxp[ctxn], NULL);
		WRITE_ONCE(ctx->task, TASK_TOMBSTONE);
		put_task_struct(task); /* cannot be last */
		raw_spin_unlock_irq(&ctx->lock);

		list_for_each_entry_safe(event, tmp, &ctx->event_list, event_entry)
			perf_free_event(event, ctx);

		mutex_unlock(&ctx->mutex);
		put_ctx(ctx);
	}
}

void perf_event_delayed_put(struct task_struct *task)
{
	int ctxn;

	for_each_task_context_nr(ctxn)
		WARN_ON_ONCE(task->perf_event_ctxp[ctxn]);
}

struct file *perf_event_get(unsigned int fd)
{
	struct file *file;

	file = fget_raw(fd);
	if (!file)
		return ERR_PTR(-EBADF);

	if (file->f_op != &perf_fops) {
		fput(file);
		return ERR_PTR(-EBADF);
	}

	return file;
}

const struct perf_event_attr *perf_event_attrs(struct perf_event *event)
{
	if (!event)
		return ERR_PTR(-EINVAL);

	return &event->attr;
}

/*
 * Inherit a event from parent task to child task.
 *
 * Returns:
 *  - valid pointer on success
 *  - NULL for orphaned events
 *  - IS_ERR() on error
 */
static struct perf_event *
inherit_event(struct perf_event *parent_event,
	      struct task_struct *parent,
	      struct perf_event_context *parent_ctx,
	      struct task_struct *child,
	      struct perf_event *group_leader,
	      struct perf_event_context *child_ctx)
{
	enum perf_event_active_state parent_state = parent_event->state;
	struct perf_event *child_event;
	unsigned long flags;

	/*
	 * Instead of creating recursive hierarchies of events,
	 * we link inherited events back to the original parent,
	 * which has a filp for sure, which we use as the reference
	 * count:
	 */
	if (parent_event->parent)
		parent_event = parent_event->parent;

	child_event = perf_event_alloc(&parent_event->attr,
					   parent_event->cpu,
					   child,
					   group_leader, parent_event,
					   NULL, NULL, -1);
	if (IS_ERR(child_event))
		return child_event;

	/*
	 * is_orphaned_event() and list_add_tail(&parent_event->child_list)
	 * must be under the same lock in order to serialize against
	 * perf_event_release_kernel(), such that either we must observe
	 * is_orphaned_event() or they will observe us on the child_list.
	 */
	mutex_lock(&parent_event->child_mutex);
	if (is_orphaned_event(parent_event) ||
	    !atomic_long_inc_not_zero(&parent_event->refcount)) {
		mutex_unlock(&parent_event->child_mutex);
		free_event(child_event);
		return NULL;
	}

	get_ctx(child_ctx);

	/*
	 * Make the child state follow the state of the parent event,
	 * not its attr.disabled bit.  We hold the parent's mutex,
	 * so we won't race with perf_event_{en, dis}able_family.
	 */
	if (parent_state >= PERF_EVENT_STATE_INACTIVE)
		child_event->state = PERF_EVENT_STATE_INACTIVE;
	else
		child_event->state = PERF_EVENT_STATE_OFF;

	if (parent_event->attr.freq) {
		u64 sample_period = parent_event->hw.sample_period;
		struct hw_perf_event *hwc = &child_event->hw;

		hwc->sample_period = sample_period;
		hwc->last_period   = sample_period;

		local64_set(&hwc->period_left, sample_period);
	}

	child_event->ctx = child_ctx;
	child_event->overflow_handler = parent_event->overflow_handler;
	child_event->overflow_handler_context
		= parent_event->overflow_handler_context;

	/*
	 * Precalculate sample_data sizes
	 */
	perf_event__header_size(child_event);
	perf_event__id_header_size(child_event);

	/*
	 * Link it up in the child's context:
	 */
	raw_spin_lock_irqsave(&child_ctx->lock, flags);
	add_event_to_ctx(child_event, child_ctx);
	raw_spin_unlock_irqrestore(&child_ctx->lock, flags);

	/*
	 * Link this into the parent event's child list
	 */
	list_add_tail(&child_event->child_list, &parent_event->child_list);
	mutex_unlock(&parent_event->child_mutex);

	return child_event;
}

/*
 * Inherits an event group.
 *
 * This will quietly suppress orphaned events; !inherit_event() is not an error.
 * This matches with perf_event_release_kernel() removing all child events.
 *
 * Returns:
 *  - 0 on success
 *  - <0 on error
 */
static int inherit_group(struct perf_event *parent_event,
	      struct task_struct *parent,
	      struct perf_event_context *parent_ctx,
	      struct task_struct *child,
	      struct perf_event_context *child_ctx)
{
	struct perf_event *leader;
	struct perf_event *sub;
	struct perf_event *child_ctr;

	leader = inherit_event(parent_event, parent, parent_ctx,
				 child, NULL, child_ctx);
	if (IS_ERR(leader))
		return PTR_ERR(leader);
	/*
	 * @leader can be NULL here because of is_orphaned_event(). In this
	 * case inherit_event() will create individual events, similar to what
	 * perf_group_detach() would do anyway.
	 */
	list_for_each_entry(sub, &parent_event->sibling_list, group_entry) {
		child_ctr = inherit_event(sub, parent, parent_ctx,
					    child, leader, child_ctx);
		if (IS_ERR(child_ctr))
			return PTR_ERR(child_ctr);
	}
	return 0;
}

/*
 * Creates the child task context and tries to inherit the event-group.
 *
 * Clears @inherited_all on !attr.inherited or error. Note that we'll leave
 * inherited_all set when we 'fail' to inherit an orphaned event; this is
 * consistent with perf_event_release_kernel() removing all child events.
 *
 * Returns:
 *  - 0 on success
 *  - <0 on error
 */
static int
inherit_task_group(struct perf_event *event, struct task_struct *parent,
		   struct perf_event_context *parent_ctx,
		   struct task_struct *child, int ctxn,
		   int *inherited_all)
{
	int ret;
	struct perf_event_context *child_ctx;

	if (!event->attr.inherit) {
		*inherited_all = 0;
		return 0;
	}

	child_ctx = child->perf_event_ctxp[ctxn];
	if (!child_ctx) {
		/*
		 * This is executed from the parent task context, so
		 * inherit events that have been marked for cloning.
		 * First allocate and initialize a context for the
		 * child.
		 */
		child_ctx = alloc_perf_context(parent_ctx->pmu, child);
		if (!child_ctx)
			return -ENOMEM;

		child->perf_event_ctxp[ctxn] = child_ctx;
	}

	ret = inherit_group(event, parent, parent_ctx,
			    child, child_ctx);

	if (ret)
		*inherited_all = 0;

	return ret;
}

/*
 * Initialize the perf_event context in task_struct
 */
static int perf_event_init_context(struct task_struct *child, int ctxn)
{
	struct perf_event_context *child_ctx, *parent_ctx;
	struct perf_event_context *cloned_ctx;
	struct perf_event *event;
	struct task_struct *parent = current;
	int inherited_all = 1;
	unsigned long flags;
	int ret = 0;

	if (likely(!parent->perf_event_ctxp[ctxn]))
		return 0;

	/*
	 * If the parent's context is a clone, pin it so it won't get
	 * swapped under us.
	 */
	parent_ctx = perf_pin_task_context(parent, ctxn);
	if (!parent_ctx)
		return 0;

	/*
	 * No need to check if parent_ctx != NULL here; since we saw
	 * it non-NULL earlier, the only reason for it to become NULL
	 * is if we exit, and since we're currently in the middle of
	 * a fork we can't be exiting at the same time.
	 */

	/*
	 * Lock the parent list. No need to lock the child - not PID
	 * hashed yet and not running, so nobody can access it.
	 */
	mutex_lock(&parent_ctx->mutex);

	/*
	 * We dont have to disable NMIs - we are only looking at
	 * the list, not manipulating it:
	 */
	list_for_each_entry(event, &parent_ctx->pinned_groups, group_entry) {
		ret = inherit_task_group(event, parent, parent_ctx,
					 child, ctxn, &inherited_all);
		if (ret)
			goto out_unlock;
	}

	/*
	 * We can't hold ctx->lock when iterating the ->flexible_group list due
	 * to allocations, but we need to prevent rotation because
	 * rotate_ctx() will change the list from interrupt context.
	 */
	raw_spin_lock_irqsave(&parent_ctx->lock, flags);
	parent_ctx->rotate_disable = 1;
	raw_spin_unlock_irqrestore(&parent_ctx->lock, flags);

	list_for_each_entry(event, &parent_ctx->flexible_groups, group_entry) {
		ret = inherit_task_group(event, parent, parent_ctx,
					 child, ctxn, &inherited_all);
		if (ret)
			goto out_unlock;
	}

	raw_spin_lock_irqsave(&parent_ctx->lock, flags);
	parent_ctx->rotate_disable = 0;

	child_ctx = child->perf_event_ctxp[ctxn];

	if (child_ctx && inherited_all) {
		/*
		 * Mark the child context as a clone of the parent
		 * context, or of whatever the parent is a clone of.
		 *
		 * Note that if the parent is a clone, the holding of
		 * parent_ctx->lock avoids it from being uncloned.
		 */
		cloned_ctx = parent_ctx->parent_ctx;
		if (cloned_ctx) {
			child_ctx->parent_ctx = cloned_ctx;
			child_ctx->parent_gen = parent_ctx->parent_gen;
		} else {
			child_ctx->parent_ctx = parent_ctx;
			child_ctx->parent_gen = parent_ctx->generation;
		}
		get_ctx(child_ctx->parent_ctx);
	}

	raw_spin_unlock_irqrestore(&parent_ctx->lock, flags);
out_unlock:
	mutex_unlock(&parent_ctx->mutex);

	perf_unpin_context(parent_ctx);
	put_ctx(parent_ctx);

	return ret;
}

/*
 * Initialize the perf_event context in task_struct
 */
int perf_event_init_task(struct task_struct *child)
{
	int ctxn, ret;

	memset(child->perf_event_ctxp, 0, sizeof(child->perf_event_ctxp));
	mutex_init(&child->perf_event_mutex);
	INIT_LIST_HEAD(&child->perf_event_list);

	for_each_task_context_nr(ctxn) {
		ret = perf_event_init_context(child, ctxn);
		if (ret) {
			perf_event_free_task(child);
			return ret;
		}
	}

	return 0;
}

static void __init perf_event_init_all_cpus(void)
{
	struct swevent_htable *swhash;
	int cpu;

	zalloc_cpumask_var(&perf_online_mask, GFP_KERNEL);

	for_each_possible_cpu(cpu) {
		swhash = &per_cpu(swevent_htable, cpu);
		mutex_init(&swhash->hlist_mutex);
		INIT_LIST_HEAD(&per_cpu(active_ctx_list, cpu));

		INIT_LIST_HEAD(&per_cpu(pmu_sb_events.list, cpu));
		raw_spin_lock_init(&per_cpu(pmu_sb_events.lock, cpu));

#ifdef CONFIG_CGROUP_PERF
		INIT_LIST_HEAD(&per_cpu(cgrp_cpuctx_list, cpu));
#endif
		INIT_LIST_HEAD(&per_cpu(sched_cb_list, cpu));
	}
}

void perf_swevent_init_cpu(unsigned int cpu)
{
	struct swevent_htable *swhash = &per_cpu(swevent_htable, cpu);

	mutex_lock(&swhash->hlist_mutex);
	if (swhash->hlist_refcount > 0 && !swevent_hlist_deref(swhash)) {
		struct swevent_hlist *hlist;

		hlist = kzalloc_node(sizeof(*hlist), GFP_KERNEL, cpu_to_node(cpu));
		WARN_ON(!hlist);
		rcu_assign_pointer(swhash->swevent_hlist, hlist);
	}
	mutex_unlock(&swhash->hlist_mutex);
}

#if defined CONFIG_HOTPLUG_CPU || defined CONFIG_KEXEC_CORE
static void __perf_event_exit_context(void *__info)
{
	struct perf_event_context *ctx = __info;
	struct perf_cpu_context *cpuctx = __get_cpu_context(ctx);
	struct perf_event *event;

	raw_spin_lock(&ctx->lock);
	list_for_each_entry(event, &ctx->event_list, event_entry)
		__perf_remove_from_context(event, cpuctx, ctx, (void *)DETACH_GROUP);
	raw_spin_unlock(&ctx->lock);
}

static void perf_event_exit_cpu_context(int cpu)
{
	struct perf_cpu_context *cpuctx;
	struct perf_event_context *ctx;
	struct pmu *pmu;

	mutex_lock(&pmus_lock);
	list_for_each_entry(pmu, &pmus, entry) {
		cpuctx = per_cpu_ptr(pmu->pmu_cpu_context, cpu);
		ctx = &cpuctx->ctx;

		mutex_lock(&ctx->mutex);
		smp_call_function_single(cpu, __perf_event_exit_context, ctx, 1);
		cpuctx->online = 0;
		mutex_unlock(&ctx->mutex);
	}
	cpumask_clear_cpu(cpu, perf_online_mask);
	mutex_unlock(&pmus_lock);
}
#else

static void perf_event_exit_cpu_context(int cpu) { }

#endif

int perf_event_init_cpu(unsigned int cpu)
{
	struct perf_cpu_context *cpuctx;
	struct perf_event_context *ctx;
	struct pmu *pmu;

	perf_swevent_init_cpu(cpu);

	mutex_lock(&pmus_lock);
	cpumask_set_cpu(cpu, perf_online_mask);
	list_for_each_entry(pmu, &pmus, entry) {
		cpuctx = per_cpu_ptr(pmu->pmu_cpu_context, cpu);
		ctx = &cpuctx->ctx;

		mutex_lock(&ctx->mutex);
		cpuctx->online = 1;
		mutex_unlock(&ctx->mutex);
	}
	mutex_unlock(&pmus_lock);

	return 0;
}

int perf_event_exit_cpu(unsigned int cpu)
{
	perf_event_exit_cpu_context(cpu);
	return 0;
}

static int
perf_reboot(struct notifier_block *notifier, unsigned long val, void *v)
{
	int cpu;

	for_each_online_cpu(cpu)
		perf_event_exit_cpu(cpu);

	return NOTIFY_OK;
}

/*
 * Run the perf reboot notifier at the very last possible moment so that
 * the generic watchdog code runs as long as possible.
 */
static struct notifier_block perf_reboot_notifier = {
	.notifier_call = perf_reboot,
	.priority = INT_MIN,
};

void __init perf_event_init(void)
{
	int ret;

	idr_init(&pmu_idr);

	perf_event_init_all_cpus();
	init_srcu_struct(&pmus_srcu);
	perf_pmu_register(&perf_swevent, "software", PERF_TYPE_SOFTWARE);
	perf_pmu_register(&perf_cpu_clock, NULL, -1);
	perf_pmu_register(&perf_task_clock, NULL, -1);
	perf_tp_register();
	perf_event_init_cpu(smp_processor_id());
	register_reboot_notifier(&perf_reboot_notifier);

	ret = init_hw_breakpoint();
	WARN(ret, "hw_breakpoint initialization failed with: %d", ret);

	/*
	 * Build time assertion that we keep the data_head at the intended
	 * location.  IOW, validation we got the __reserved[] size right.
	 */
	BUILD_BUG_ON((offsetof(struct perf_event_mmap_page, data_head))
		     != 1024);
}

ssize_t perf_event_sysfs_show(struct device *dev, struct device_attribute *attr,
			      char *page)
{
	struct perf_pmu_events_attr *pmu_attr =
		container_of(attr, struct perf_pmu_events_attr, attr);

	if (pmu_attr->event_str)
		return sprintf(page, "%s\n", pmu_attr->event_str);

	return 0;
}
EXPORT_SYMBOL_GPL(perf_event_sysfs_show);

static int __init perf_event_sysfs_init(void)
{
	struct pmu *pmu;
	int ret;

	mutex_lock(&pmus_lock);

	ret = bus_register(&pmu_bus);
	if (ret)
		goto unlock;

	list_for_each_entry(pmu, &pmus, entry) {
		if (!pmu->name || pmu->type < 0)
			continue;

		ret = pmu_dev_alloc(pmu);
		WARN(ret, "Failed to register pmu: %s, reason %d\n", pmu->name, ret);
	}
	pmu_bus_running = 1;
	ret = 0;

unlock:
	mutex_unlock(&pmus_lock);

	return ret;
}
device_initcall(perf_event_sysfs_init);

#ifdef CONFIG_CGROUP_PERF
static struct cgroup_subsys_state *
perf_cgroup_css_alloc(struct cgroup_subsys_state *parent_css)
{
	struct perf_cgroup *jc;

	jc = kzalloc(sizeof(*jc), GFP_KERNEL);
	if (!jc)
		return ERR_PTR(-ENOMEM);

	jc->info = alloc_percpu(struct perf_cgroup_info);
	if (!jc->info) {
		kfree(jc);
		return ERR_PTR(-ENOMEM);
	}

	return &jc->css;
}

static void perf_cgroup_css_free(struct cgroup_subsys_state *css)
{
	struct perf_cgroup *jc = container_of(css, struct perf_cgroup, css);

	free_percpu(jc->info);
	kfree(jc);
}

static int __perf_cgroup_move(void *info)
{
	struct task_struct *task = info;
	rcu_read_lock();
	perf_cgroup_switch(task, PERF_CGROUP_SWOUT | PERF_CGROUP_SWIN);
	rcu_read_unlock();
	return 0;
}

static void perf_cgroup_attach(struct cgroup_taskset *tset)
{
	struct task_struct *task;
	struct cgroup_subsys_state *css;

	cgroup_taskset_for_each(task, css, tset)
		task_function_call(task, __perf_cgroup_move, task);
}

struct cgroup_subsys perf_event_cgrp_subsys = {
	.css_alloc	= perf_cgroup_css_alloc,
	.css_free	= perf_cgroup_css_free,
	.attach		= perf_cgroup_attach,
	/*
	 * Implicitly enable on dfl hierarchy so that perf events can
	 * always be filtered by cgroup2 path as long as perf_event
	 * controller is not mounted on a legacy hierarchy.
	 */
	.implicit_on_dfl = true,
	.threaded	= true,
};
#endif /* CONFIG_CGROUP_PERF */<|MERGE_RESOLUTION|>--- conflicted
+++ resolved
@@ -8452,19 +8452,10 @@
 	if (task == TASK_TOMBSTONE)
 		return;
 
-<<<<<<< HEAD
 	if (ifh->nr_file_filters) {
-		mm = get_task_mm(event->ctx->task);
+		mm = get_task_mm(task);
 		if (!mm)
 			goto restart;
-=======
-	if (!ifh->nr_file_filters)
-		return;
-
-	mm = get_task_mm(task);
-	if (!mm)
-		goto restart;
->>>>>>> 8ea4f73c
 
 		down_read(&mm->mmap_sem);
 	}
