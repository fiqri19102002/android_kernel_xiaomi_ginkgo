--- conflicted
+++ resolved
@@ -559,8 +559,6 @@
 CFG_INI_UINT("g_enable_go_force_scc", 0, 1, 0, CFG_VALUE_OR_DEFAULT, \
 	     "Enable/Disable P2P GO force SCC")
 
-<<<<<<< HEAD
-=======
 /**
  * <ini>
  * g_pcl_band_priority - Set 5G/6G Channel order
@@ -588,7 +586,6 @@
 CFG_INI_UINT("g_pcl_band_priority", 0, 1, 0, CFG_VALUE_OR_DEFAULT, \
 	     "Set 5G and 6G Channel order")
 
->>>>>>> 5d8474a2
 /*
  * <ini>
  * g_prefer_5g_scc_to_dbs - prefer 5g scc to dbs
@@ -631,12 +628,7 @@
 		CFG(CFG_NAN_SAP_SCC_ON_LTE_COEX_CHAN) \
 		CFG(CFG_MARK_INDOOR_AS_DISABLE_FEATURE)\
 		CFG(CFG_ALLOW_MCC_GO_DIFF_BI) \
-<<<<<<< HEAD
-		CFG(CFG_PREFER_5G_SCC_TO_DBS) \
-		CFG(CFG_P2P_GO_ENABLE_FORCE_SCC)
-=======
 		CFG(CFG_P2P_GO_ENABLE_FORCE_SCC) \
 		CFG(CFG_PCL_BAND_PRIORITY) \
 		CFG(CFG_PREFER_5G_SCC_TO_DBS)
->>>>>>> 5d8474a2
 #endif