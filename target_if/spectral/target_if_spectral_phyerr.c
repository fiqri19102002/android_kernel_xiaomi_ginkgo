--- conflicted
+++ resolved
@@ -158,8 +158,6 @@
 	return 0;
 }
 
-<<<<<<< HEAD
-=======
 QDF_STATUS target_if_spectral_fw_hang(struct target_if_spectral *spectral)
 {
 	struct crash_inject param;
@@ -175,7 +173,6 @@
 		GET_WMI_HDL_FROM_PDEV(spectral->pdev_obj), &param);
 }
 
->>>>>>> 4d3aee41
 void
 target_if_dbg_print_samp_param(struct target_if_samp_msg_params *p)
 {
@@ -1335,55 +1332,6 @@
 			struct spectral_phyerr_fft_report_gen3 *p_fft_report,
 			struct spectral_search_fft_info_gen3 *p_sfft)
 {
-<<<<<<< HEAD
-	int i = 0;
-	int fft_mag = 0;
-	int fft_hdr_length = (p_fft_report->fft_hdr_length * 4);
-	int report_len = (fft_hdr_length + 8);
-	int fft_bin_len = (fft_hdr_length - 16);
-	int fft_bin_len_to_dump = fft_bin_len;
-	int fft_bin_len_adj = 0;
-	int fft_bin_len_inband_tfer = 0;
-
-	if ((spectral->params[smode].ss_rpt_mode == 1) &&
-	    spectral->null_fftbin_adj) {
-		/* fft_bin_len_adj is intentionally left at 0. */
-		fft_bin_len_to_dump = 0;
-	} else {
-		/*
-		 * Divide fft bin length by appropriate factor depending
-		 * on the value of fftbin_size_war.
-		 */
-		if (spectral->fftbin_size_war ==
-				SPECTRAL_FFTBIN_SIZE_WAR_4BYTE_TO_1BYTE)
-			fft_bin_len_adj = fft_bin_len >> 2;
-		else if (spectral->fftbin_size_war ==
-				SPECTRAL_FFTBIN_SIZE_WAR_2BYTE_TO_1BYTE) {
-			/* Ideally we should be dividing fft bin length by 2.
-			 * Due to a HW bug, actual length is two times the
-			 * expected length.
-			 */
-			fft_bin_len_adj = fft_bin_len >> 2;
-		} else
-			fft_bin_len_adj = fft_bin_len;
-
-		if ((spectral->params[smode].ss_rpt_mode == 2) &&
-		    spectral->inband_fftbin_size_adj) {
-			fft_bin_len_adj >>= 1;
-			fft_bin_len_inband_tfer = fft_bin_len >> 1;
-			fft_bin_len_to_dump = fft_bin_len_inband_tfer;
-		}
-	}
-
-	spectral_debug("#############################################################");
-	spectral_debug("Spectral search fft_report");
-	spectral_debug("fft_timestamp  = 0x%x\nfft_hdr_length = %d(32 bit words)\nfft_hdr_tag    = 0x%x\nfft_hdr_sig    = 0x%x",
-		       p_fft_report->fft_timestamp,
-		       p_fft_report->fft_hdr_length,
-		       p_fft_report->fft_hdr_tag, p_fft_report->fft_hdr_sig);
-
-	spectral_debug("Length field in search fft report is %d(0x%x) bytes",
-=======
 	size_t fft_hdr_length = (p_fft_report->fft_hdr_length * 4);
 	size_t report_len = (fft_hdr_length + 8);
 	size_t fft_bin_len;
@@ -1409,7 +1357,6 @@
 	spectral_debug("fft_hdr_sig = 0x%x", p_fft_report->fft_hdr_sig);
 
 	spectral_debug("Length field in search fft report is %zu(0x%zx) bytes",
->>>>>>> 4d3aee41
 		       fft_hdr_length, fft_hdr_length);
 	spectral_debug("Total length of search fft report is %zu(0x%zx) bytes",
 		       report_len, report_len);
@@ -1417,15 +1364,6 @@
 		       fft_bin_len, fft_bin_len);
 
 	if ((spectral->params[smode].ss_rpt_mode == 1) &&
-<<<<<<< HEAD
-	    spectral->null_fftbin_adj)
-		spectral_debug("WAR: Considering number of FFT bins as 0");
-	else if ((spectral->params[smode].ss_rpt_mode == 2) &&
-		 spectral->inband_fftbin_size_adj) {
-		spectral_debug("FW fftbins actually transferred (in-band report mode) "
-					"%d(0x%x)",
-					fft_bin_len_inband_tfer, fft_bin_len_inband_tfer);
-=======
 	    spectral->len_adj_swar.null_fftbin_adj)
 		spectral_debug("WAR: Considering number of FFT bins as 0");
 	else if ((spectral->params[smode].ss_rpt_mode == 2) &&
@@ -1433,7 +1371,6 @@
 		spectral_debug("FW fftbins actually transferred (in-band report mode) %zu(0x%zx)",
 			       fft_bin_len_inband_tfer,
 			       fft_bin_len_inband_tfer);
->>>>>>> 4d3aee41
 	}
 
 	spectral_debug("Actual number of fftbins in report is %zu(0x%zx)",
@@ -1698,8 +1635,6 @@
 	return QDF_STATUS_SUCCESS;
 }
 
-<<<<<<< HEAD
-=======
 #ifdef DIRECT_BUF_RX_DEBUG
 static void target_if_spectral_check_buffer_poisoning(
 	struct target_if_spectral *spectral,
@@ -1836,7 +1771,6 @@
 	return raw_timestamp + twar->timestamp_war_offset[smode];
 }
 
->>>>>>> 4d3aee41
 int
 target_if_consume_spectral_report_gen3(
 	 struct target_if_spectral *spectral,
@@ -1881,11 +1815,7 @@
 	uint8_t *data = report->data;
 	struct wlan_objmgr_vdev *vdev;
 	uint8_t vdev_rxchainmask;
-<<<<<<< HEAD
-	struct sscan_report_fields_gen3 sscan_report_fields;
-=======
 	struct sscan_report_fields_gen3 sscan_report_fields = {0};
->>>>>>> 4d3aee41
 	enum spectral_detector_id detector_id;
 	QDF_STATUS ret;
 
@@ -1899,29 +1829,18 @@
 		goto fail;
 	}
 
-<<<<<<< HEAD
-	detector_id = target_if_get_detector_id_sscan_report_gen3(data);
-=======
 	detector_id = target_if_get_detector_id_sscan_summary_report_gen3(data);
->>>>>>> 4d3aee41
 	if (detector_id > SPECTRAL_DETECTOR_AGILE) {
 		spectral->diag_stats.spectral_invalid_detector_id++;
 		spectral_err("Invalid detector id %u, expected is 0/1/2",
 			     detector_id);
 		goto fail;
 	}
-<<<<<<< HEAD
-	target_if_consume_sscan_report_gen3(spectral, data,
-					    &sscan_report_fields);
-	/* Advance buf pointer to the search fft report */
-	data += sizeof(struct spectral_sscan_report_gen3);
-=======
 	target_if_consume_sscan_summary_report_gen3(data, &sscan_report_fields,
 						    &spectral->rparams);
 	/* Advance buf pointer to the search fft report */
 	data += sizeof(struct spectral_sscan_summary_report_gen3);
 	data += spectral->rparams.ssumaary_padding_bytes;
->>>>>>> 4d3aee41
 
 	if ((detector_id == SPECTRAL_DETECTOR_AGILE) ||
 	    is_primaryseg_expected(spectral)) {
@@ -1930,10 +1849,7 @@
 		params.agc_total_gain =
 			sscan_report_fields.sscan_agc_total_gain;
 		params.gainchange = sscan_report_fields.sscan_gainchange;
-<<<<<<< HEAD
-=======
 		params.pri80ind = sscan_report_fields.sscan_pri80;
->>>>>>> 4d3aee41
 
 		/* Process Spectral search FFT report */
 		if (target_if_verify_sig_and_tag_gen3(
@@ -1962,63 +1878,8 @@
 				("Different detid in ssummary(%u) and sfft(%u)",
 				 detector_id, p_sfft->fft_detector_id);
 			goto fail;
-<<<<<<< HEAD
-		}
-
-		if (detector_id > SPECTRAL_DETECTOR_AGILE) {
-			spectral->diag_stats.spectral_invalid_detector_id++;
-			spectral_err("Invalid detector id %u, expected is 0/2",
-				     detector_id);
-			goto fail;
-		}
-
-		ret = target_if_get_spectral_mode(detector_id, &params.smode);
-		if (QDF_IS_STATUS_ERROR(ret)) {
-			spectral_err_rl("Failed to get mode from detid= %u",
-					detector_id);
-			goto fail;
-		}
-
-		if ((spectral->params[params.smode].ss_rpt_mode == 1) &&
-		    spectral->null_fftbin_adj) {
-			/*
-			 * No FFT bins are expected. Explicitly set FFT bin
-			 * length to 0.
-			 */
-			fft_bin_len = 0;
-		} else {
-			fft_bin_len = (fft_hdr_length - 16);
-
-			/*
-			 * Divide fft bin length by appropriate factor depending
-			 * on the value of fftbin_size_war.
-			 */
-			if (spectral->fftbin_size_war ==
-					SPECTRAL_FFTBIN_SIZE_WAR_4BYTE_TO_1BYTE)
-				fft_bin_len >>= 2;
-			else if (spectral->fftbin_size_war ==
-				 SPECTRAL_FFTBIN_SIZE_WAR_2BYTE_TO_1BYTE) {
-				/* Ideally we should be dividing fft bin length
-				 * by 2. Due to a HW bug, actual length is two
-				 * times the expected length.
-				 */
-				fft_bin_len >>= 2;
-			}
-			if ((spectral->params[params.smode].ss_rpt_mode == 2) &&
-			    spectral->inband_fftbin_size_adj) {
-				fft_bin_len >>= 1;
-			}
-		}
-
-		if (report->reset_delay) {
-			spectral->timestamp_war_offset += (report->reset_delay +
-					spectral->last_fft_timestamp);
-=======
->>>>>>> 4d3aee41
-		}
-
-<<<<<<< HEAD
-=======
+		}
+
 		if (detector_id > SPECTRAL_DETECTOR_AGILE) {
 			spectral->diag_stats.spectral_invalid_detector_id++;
 			spectral_err("Invalid detector id %u, expected is 0/2",
@@ -2051,7 +1912,6 @@
 		params.target_reset_count = spectral->timestamp_war.
 				target_reset_count;
 
->>>>>>> 4d3aee41
 		/* Take care of state transitions for 160 MHz and 80p80 */
 		if (spectral->ch_width[SPECTRAL_SCAN_MODE_NORMAL] ==
 		    CH_WIDTH_160MHZ) {
@@ -2107,25 +1967,17 @@
 		params.noise_floor       =
 			report->noisefloor[chn_idx_lowest_enabled];
 		params.datalen           = (fft_hdr_length * 4);
-<<<<<<< HEAD
-		params.pwr_count         = fft_bin_len;
-		params.tstamp            = (tsf64 & SPECTRAL_TSMASK);
-=======
 		params.pwr_count         = fft_bin_count;
 
 		target_if_spectral_verify_ts(spectral, report->data,
 					     params.tstamp);
->>>>>>> 4d3aee41
 	} else if (is_secondaryseg_expected(spectral)) {
 		/* RSSI is in 1/2 dBm steps, Covert it to dBm scale */
 		rssi = (sscan_report_fields.inband_pwr_db) >> 1;
 		params.agc_total_gain_sec80 =
 			sscan_report_fields.sscan_agc_total_gain;
 		params.gainchange_sec80 = sscan_report_fields.sscan_gainchange;
-<<<<<<< HEAD
-=======
 		params.pri80ind_sec80 = sscan_report_fields.sscan_pri80;
->>>>>>> 4d3aee41
 
 		/* Process Spectral search FFT report */
 		if (target_if_verify_sig_and_tag_gen3(
@@ -2154,7 +2006,6 @@
 				("Different detid in ssummary(%u) and sfft(%u)",
 				 detector_id, p_sfft->fft_detector_id);
 			goto fail;
-<<<<<<< HEAD
 		}
 
 		if (detector_id > SPECTRAL_DETECTOR_AGILE) {
@@ -2171,62 +2022,12 @@
 			goto fail;
 		}
 
-		if ((spectral->params[params.smode].ss_rpt_mode == 1) &&
-		    spectral->null_fftbin_adj) {
-			/*
-			 * No FFT bins are expected. Explicitly set FFT bin
-			 * length to 0.
-			 */
-			fft_bin_len = 0;
-		} else {
-			fft_bin_len = (fft_hdr_length - 16);
-
-			/*
-			 * Divide fft bin length by appropriate factor depending
-			 * on the value of fftbin_size_war.
-			 */
-			if (spectral->fftbin_size_war ==
-					SPECTRAL_FFTBIN_SIZE_WAR_4BYTE_TO_1BYTE)
-				fft_bin_len >>= 2;
-			else if (spectral->fftbin_size_war ==
-				 SPECTRAL_FFTBIN_SIZE_WAR_2BYTE_TO_1BYTE) {
-				/* Ideally we should be dividing fft bin length
-				 * by 2. Due to a HW bug, actual length is two
-				 * times the expected length.
-				 */
-				fft_bin_len >>= 2;
-			}
-
-			if ((spectral->params[params.smode].ss_rpt_mode == 2) &&
-			    spectral->inband_fftbin_size_adj) {
-				fft_bin_len >>= 1;
-			}
-		}
-
-=======
-		}
-
-		if (detector_id > SPECTRAL_DETECTOR_AGILE) {
-			spectral->diag_stats.spectral_invalid_detector_id++;
-			spectral_err("Invalid detector id %u, expected is 1",
-				     detector_id);
-			goto fail;
-		}
-
-		ret = target_if_get_spectral_mode(detector_id, &params.smode);
-		if (QDF_IS_STATUS_ERROR(ret)) {
-			spectral_err("Failed to get mode from detid= %u",
-				     detector_id);
-			goto fail;
-		}
-
 		fft_bin_count = target_if_spectral_get_bin_count_after_len_adj(
 			fft_hdr_length - spectral->rparams.fft_report_hdr_len,
 			spectral->params[params.smode].ss_rpt_mode,
 			&spectral->len_adj_swar);
 		params.raw_timestamp_sec80 = p_sfft->timestamp;
 
->>>>>>> 4d3aee41
 		/* Take care of state transitions for 160 MHz and 80p80 */
 		if (spectral->ch_width[SPECTRAL_SCAN_MODE_NORMAL] ==
 		    CH_WIDTH_160MHZ) {
