/*
 * Copyright (c) 2013-2020 The Linux Foundation. All rights reserved.
 *
 * Permission to use, copy, modify, and/or distribute this software for
 * any purpose with or without fee is hereby granted, provided that the
 * above copyright notice and this permission notice appear in all
 * copies.
 *
 * THE SOFTWARE IS PROVIDED "AS IS" AND THE AUTHOR DISCLAIMS ALL
 * WARRANTIES WITH REGARD TO THIS SOFTWARE INCLUDING ALL IMPLIED
 * WARRANTIES OF MERCHANTABILITY AND FITNESS. IN NO EVENT SHALL THE
 * AUTHOR BE LIABLE FOR ANY SPECIAL, DIRECT, INDIRECT, OR CONSEQUENTIAL
 * DAMAGES OR ANY DAMAGES WHATSOEVER RESULTING FROM LOSS OF USE, DATA OR
 * PROFITS, WHETHER IN AN ACTION OF CONTRACT, NEGLIGENCE OR OTHER
 * TORTIOUS ACTION, ARISING OUT OF OR IN CONNECTION WITH THE USE OR
 * PERFORMANCE OF THIS SOFTWARE.
 */

/* Include Files */
#include "wlan_ipa_core.h"
#include "wlan_ipa_main.h"
#include <ol_txrx.h>
#include "cdp_txrx_ipa.h"
#include "wal_rx_desc.h"
#include "qdf_str.h"
#include "sir_api.h"
#include "host_diag_core_event.h"
#include "wlan_objmgr_vdev_obj.h"
<<<<<<< HEAD
#include "osif_psoc_sync.h"
#include <wlan_cfg80211.h>
=======
#include "qdf_platform.h"
>>>>>>> 5d8474a2

static struct wlan_ipa_priv *gp_ipa;
static void wlan_ipa_set_pending_tx_timer(struct wlan_ipa_priv *ipa_ctx);
static void wlan_ipa_reset_pending_tx_timer(struct wlan_ipa_priv *ipa_ctx);


static struct wlan_ipa_iface_2_client {
	qdf_ipa_client_type_t cons_client;
	qdf_ipa_client_type_t prod_client;
} wlan_ipa_iface_2_client[WLAN_IPA_CLIENT_MAX_IFACE] = {
	{
		QDF_IPA_CLIENT_WLAN2_CONS, QDF_IPA_CLIENT_WLAN1_PROD
	}, {
		QDF_IPA_CLIENT_WLAN3_CONS, QDF_IPA_CLIENT_WLAN1_PROD
	}, {
		QDF_IPA_CLIENT_WLAN4_CONS, QDF_IPA_CLIENT_WLAN1_PROD
	}
};

/* Local Function Prototypes */
static void wlan_ipa_i2w_cb(void *priv, qdf_ipa_dp_evt_type_t evt,
			    unsigned long data);
static void wlan_ipa_w2i_cb(void *priv, qdf_ipa_dp_evt_type_t evt,
			    unsigned long data);

/**
 * wlan_ipa_uc_sta_is_enabled() - Is STA mode IPA uC offload enabled?
 * @ipa_cfg: IPA config
 *
 * Return: true if STA mode IPA uC offload is enabled, false otherwise
 */
static inline bool wlan_ipa_uc_sta_is_enabled(struct wlan_ipa_config *ipa_cfg)
{
	return WLAN_IPA_IS_CONFIG_ENABLED(ipa_cfg, WLAN_IPA_UC_STA_ENABLE_MASK);
}

/**
 * wlan_ipa_is_pre_filter_enabled() - Is IPA pre-filter enabled?
 * @ipa_cfg: IPA config
 *
 * Return: true if pre-filter is enabled, otherwise false
 */
static inline
bool wlan_ipa_is_pre_filter_enabled(struct wlan_ipa_config *ipa_cfg)
{
	return WLAN_IPA_IS_CONFIG_ENABLED(ipa_cfg,
					 WLAN_IPA_PRE_FILTER_ENABLE_MASK);
}

/**
 * wlan_ipa_is_ipv6_enabled() - Is IPA IPv6 enabled?
 * @ipa_cfg: IPA config
 *
 * Return: true if IPv6 is enabled, otherwise false
 */
static inline bool wlan_ipa_is_ipv6_enabled(struct wlan_ipa_config *ipa_cfg)
{
	return WLAN_IPA_IS_CONFIG_ENABLED(ipa_cfg, WLAN_IPA_IPV6_ENABLE_MASK);
}

/**
 * wlan_ipa_is_sta_only_offload_enabled() - Is IPA STA only offload enabled
 *
 * STA only IPA offload is needed on MDM platforms to support
 * tethering scenarios in STA-SAP configurations when SAP is idle.
 *
 * Currently in STA-SAP configurations, IPA pipes are enabled only
 * when a wifi client is connected to SAP.
 *
 * Impact of this API is only limited to when IPA pipes are enabled
 * and disabled. To take effect, WLAN_IPA_UC_STA_ENABLE_MASK needs to
 * set to 1.
 *
 * Return: true if MDM_PLATFORM is defined, false otherwise
 */
#ifdef MDM_PLATFORM
static inline bool wlan_ipa_is_sta_only_offload_enabled(void)
{
	return true;
}
#else
static inline bool wlan_ipa_is_sta_only_offload_enabled(void)
{
	return false;
}
#endif

/**
 * wlan_ipa_msg_free_fn() - Free an IPA message
 * @buff: pointer to the IPA message
 * @len: length of the IPA message
 * @type: type of IPA message
 *
 * Return: None
 */
static void wlan_ipa_msg_free_fn(void *buff, uint32_t len, uint32_t type)
{
	ipa_debug("msg type:%d, len:%d", type, len);
	qdf_mem_free(buff);
}

/**
 * wlan_ipa_uc_loaded_uc_cb() - IPA UC loaded event callback
 * @priv_ctxt: IPA context
 *
 * Will be called by IPA context.
 * It's atomic context, then should be scheduled to kworker thread
 *
 * Return: None
 */
static void wlan_ipa_uc_loaded_uc_cb(void *priv_ctxt)
{
	struct wlan_ipa_priv *ipa_ctx;
	struct op_msg_type *msg;
	struct uc_op_work_struct *uc_op_work;

	if (!priv_ctxt) {
		ipa_err("Invalid IPA context");
		return;
	}

	ipa_ctx = priv_ctxt;

	uc_op_work = &ipa_ctx->uc_op_work[WLAN_IPA_UC_OPCODE_UC_READY];
	if (!list_empty(&uc_op_work->work.work.entry)) {
		/* uc_op_work is not initialized yet */
		ipa_ctx->uc_loaded = true;
		return;
	}

	msg = qdf_mem_malloc(sizeof(*msg));
	if (!msg) {
		ipa_err("op_msg allocation fails");
		return;
	}

	msg->op_code = WLAN_IPA_UC_OPCODE_UC_READY;

	/* When the same uC OPCODE is already pended, just return */
	if (uc_op_work->msg)
		goto done;

	uc_op_work->msg = msg;
	qdf_sched_work(0, &uc_op_work->work);

	/* work handler will free the msg buffer */
	return;

done:
	qdf_mem_free(msg);
}

struct wlan_ipa_priv *wlan_ipa_get_obj_context(void)
{
	return gp_ipa;
}

/**
 * wlan_ipa_send_pkt_to_tl() - Send an IPA packet to TL
 * @iface_context: interface-specific IPA context
 * @ipa_tx_desc: packet data descriptor
 *
 * Return: None
 */
static void wlan_ipa_send_pkt_to_tl(
		struct wlan_ipa_iface_context *iface_context,
		qdf_ipa_rx_data_t *ipa_tx_desc)
{
	struct wlan_ipa_priv *ipa_ctx = iface_context->ipa_ctx;
	struct wlan_objmgr_pdev *pdev;
	struct wlan_objmgr_psoc *psoc;
	qdf_device_t osdev;
	qdf_nbuf_t skb;
	struct wlan_ipa_tx_desc *tx_desc;
	qdf_dma_addr_t paddr;
	QDF_STATUS status;

	if (!ipa_ctx)
		return;
	pdev = ipa_ctx->pdev;
	psoc = wlan_pdev_get_psoc(pdev);
	osdev = wlan_psoc_get_qdf_dev(psoc);

	qdf_spin_lock_bh(&iface_context->interface_lock);
	/*
	 * During CAC period, data packets shouldn't be sent over the air so
	 * drop all the packets here
	 */
	if (iface_context->device_mode == QDF_SAP_MODE ||
	    iface_context->device_mode == QDF_P2P_GO_MODE) {
		if (ipa_ctx->dfs_cac_block_tx) {
			ipa_free_skb(ipa_tx_desc);
			qdf_spin_unlock_bh(&iface_context->interface_lock);
			iface_context->stats.num_tx_cac_drop++;
			wlan_ipa_wdi_rm_try_release(ipa_ctx);
			return;
		}
	}

	if (!osdev) {
		ipa_free_skb(ipa_tx_desc);
		iface_context->stats.num_tx_drop++;
		qdf_spin_unlock_bh(&iface_context->interface_lock);
		wlan_ipa_wdi_rm_try_release(ipa_ctx);
		return;
	}
	qdf_spin_unlock_bh(&iface_context->interface_lock);

	skb = QDF_IPA_RX_DATA_SKB(ipa_tx_desc);

	qdf_mem_zero(skb->cb, sizeof(skb->cb));

	/* Store IPA Tx buffer ownership into SKB CB */
	qdf_nbuf_ipa_owned_set(skb);

	if (qdf_mem_smmu_s1_enabled(osdev)) {
		status = qdf_nbuf_map(osdev, skb, QDF_DMA_TO_DEVICE);
		if (QDF_IS_STATUS_SUCCESS(status)) {
			paddr = qdf_nbuf_get_frag_paddr(skb, 0);
		} else {
			ipa_free_skb(ipa_tx_desc);
			qdf_spin_lock_bh(&iface_context->interface_lock);
			iface_context->stats.num_tx_drop++;
			qdf_spin_unlock_bh(&iface_context->interface_lock);
			wlan_ipa_wdi_rm_try_release(ipa_ctx);
			return;
		}
	} else {
		paddr = QDF_IPA_RX_DATA_DMA_ADDR(ipa_tx_desc);
	}

	if (wlan_ipa_uc_sta_is_enabled(ipa_ctx->config)) {
		qdf_nbuf_mapped_paddr_set(skb,
					  paddr +
					  WLAN_IPA_WLAN_FRAG_HEADER +
					  WLAN_IPA_WLAN_IPA_HEADER);
		QDF_IPA_RX_DATA_SKB_LEN(ipa_tx_desc) -=
			WLAN_IPA_WLAN_FRAG_HEADER + WLAN_IPA_WLAN_IPA_HEADER;
	} else {
		qdf_nbuf_mapped_paddr_set(skb, paddr);
	}

	qdf_spin_lock_bh(&ipa_ctx->q_lock);
	/* get free Tx desc and assign ipa_tx_desc pointer */
	if (ipa_ctx->tx_desc_free_list.count &&
	    qdf_list_remove_front(&ipa_ctx->tx_desc_free_list,
				  (qdf_list_node_t **)&tx_desc) ==
							QDF_STATUS_SUCCESS) {
		tx_desc->ipa_tx_desc_ptr = ipa_tx_desc;
		ipa_ctx->stats.num_tx_desc_q_cnt++;
		qdf_spin_unlock_bh(&ipa_ctx->q_lock);
		/* Store Tx Desc index into SKB CB */
		QDF_NBUF_CB_TX_IPA_PRIV(skb) = tx_desc->id;
	} else {
		ipa_ctx->stats.num_tx_desc_error++;
		qdf_spin_unlock_bh(&ipa_ctx->q_lock);

		if (qdf_mem_smmu_s1_enabled(osdev)) {
			if (wlan_ipa_uc_sta_is_enabled(ipa_ctx->config))
				qdf_nbuf_mapped_paddr_set(skb, paddr);

			qdf_nbuf_unmap(osdev, skb, QDF_DMA_TO_DEVICE);
		}

		qdf_ipa_free_skb(ipa_tx_desc);
		wlan_ipa_wdi_rm_try_release(ipa_ctx);
		return;
	}

	skb = cdp_ipa_tx_send_data_frame(cds_get_context(QDF_MODULE_ID_SOC),
					 iface_context->session_id,
					 QDF_IPA_RX_DATA_SKB(ipa_tx_desc));
	if (skb) {
		qdf_nbuf_free(skb);
		iface_context->stats.num_tx_err++;
		return;
	}

	atomic_inc(&ipa_ctx->tx_ref_cnt);

	iface_context->stats.num_tx++;
}

/**
 * wlan_ipa_forward() - handle packet forwarding to wlan tx
 * @ipa_ctx: pointer to ipa ipa context
 * @iface_ctx: interface context
 * @skb: data pointer
 *
 * if exception packet has set forward bit, copied new packet should be
 * forwarded to wlan tx. if wlan subsystem is in suspend state, packet should
 * put into pm queue and tx procedure will be differed
 *
 * Return: None
 */
static void wlan_ipa_forward(struct wlan_ipa_priv *ipa_ctx,
			     struct wlan_ipa_iface_context *iface_ctx,
			     qdf_nbuf_t skb)
{
	struct wlan_ipa_pm_tx_cb *pm_tx_cb;

	qdf_spin_lock_bh(&ipa_ctx->pm_lock);

	/* Set IPA ownership for intra-BSS Tx packets to avoid skb_orphan */
	qdf_nbuf_ipa_owned_set(skb);

	/* WLAN subsystem is in suspend, put in queue */
	if (ipa_ctx->suspended) {
		qdf_spin_unlock_bh(&ipa_ctx->pm_lock);
		ipa_info_rl("Tx in suspend, put in queue");
		qdf_mem_zero(skb->cb, sizeof(skb->cb));
		pm_tx_cb = (struct wlan_ipa_pm_tx_cb *)skb->cb;
		pm_tx_cb->exception = true;
		pm_tx_cb->iface_context = iface_ctx;
		qdf_spin_lock_bh(&ipa_ctx->pm_lock);
		qdf_nbuf_queue_add(&ipa_ctx->pm_queue_head, skb);
		qdf_spin_unlock_bh(&ipa_ctx->pm_lock);
		ipa_ctx->stats.num_tx_queued++;
	} else {
		/* Resume, put packet into WLAN TX */
		qdf_spin_unlock_bh(&ipa_ctx->pm_lock);

		if (ipa_ctx->softap_xmit) {
			if (ipa_ctx->softap_xmit(skb, iface_ctx->dev)) {
				ipa_err_rl("packet Tx fail");
				ipa_ctx->stats.num_tx_fwd_err++;
			} else {
				ipa_ctx->stats.num_tx_fwd_ok++;
			}
		} else {
			dev_kfree_skb_any(skb);
		}
	}
}

/**
 * wlan_ipa_intrabss_forward() - Forward intra bss packets.
 * @ipa_ctx: pointer to IPA IPA struct
 * @iface_ctx: ipa interface context
 * @desc: Firmware descriptor
 * @skb: Data buffer
 *
 * Return:
 *      WLAN_IPA_FORWARD_PKT_NONE
 *      WLAN_IPA_FORWARD_PKT_DISCARD
 *      WLAN_IPA_FORWARD_PKT_LOCAL_STACK
 *
 */

static enum wlan_ipa_forward_type wlan_ipa_intrabss_forward(
		struct wlan_ipa_priv *ipa_ctx,
		struct wlan_ipa_iface_context *iface_ctx,
		uint8_t desc,
		qdf_nbuf_t skb)
{
	int ret = WLAN_IPA_FORWARD_PKT_NONE;
	void *soc = cds_get_context(QDF_MODULE_ID_SOC);

	if ((desc & FW_RX_DESC_FORWARD_M)) {
		if (cdp_tx_desc_thresh_reached(soc, iface_ctx->session_id)) {
			/* Drop the packet*/
			ipa_ctx->stats.num_tx_fwd_err++;
			goto drop_pkt;
		}

		ipa_debug_rl("Forward packet to Tx (fw_desc=%d)", desc);
		ipa_ctx->ipa_tx_forward++;

		if ((desc & FW_RX_DESC_DISCARD_M)) {
			wlan_ipa_forward(ipa_ctx, iface_ctx, skb);
			ipa_ctx->ipa_rx_internal_drop_count++;
			ipa_ctx->ipa_rx_discard++;
			ret = WLAN_IPA_FORWARD_PKT_DISCARD;
		} else {
			struct sk_buff *cloned_skb = skb_clone(skb, GFP_ATOMIC);

			if (cloned_skb)
				wlan_ipa_forward(ipa_ctx, iface_ctx,
						 cloned_skb);
			else
				ipa_err_rl("tx skb alloc failed");
			ret = WLAN_IPA_FORWARD_PKT_LOCAL_STACK;
		}
	}
	return ret;

drop_pkt:
	dev_kfree_skb_any(skb);
	ret = WLAN_IPA_FORWARD_PKT_DISCARD;
	return ret;
}

#ifdef CONFIG_IPA_WDI_UNIFIED_API
/*
 * TODO: Get WDI version through FW capabilities
 */
#if defined(QCA_WIFI_QCA6290) || defined(QCA_WIFI_QCA6390) || \
    defined(QCA_WIFI_QCA6490) || defined(QCA_WIFI_QCA6750)
static inline void wlan_ipa_wdi_get_wdi_version(struct wlan_ipa_priv *ipa_ctx)
{
	ipa_ctx->wdi_version = IPA_WDI_3;
}
#elif defined(QCA_WIFI_3_0)
static inline void wlan_ipa_wdi_get_wdi_version(struct wlan_ipa_priv *ipa_ctx)
{
	ipa_ctx->wdi_version = IPA_WDI_2;
}
#else
static inline void wlan_ipa_wdi_get_wdi_version(struct wlan_ipa_priv *ipa_ctx)
{
	ipa_ctx->wdi_version = IPA_WDI_1;
}
#endif

static inline bool wlan_ipa_wdi_is_smmu_enabled(struct wlan_ipa_priv *ipa_ctx,
					       qdf_device_t osdev)
{
	return ipa_ctx->is_smmu_enabled && qdf_mem_smmu_s1_enabled(osdev);
}

static inline QDF_STATUS
wlan_ipa_wdi_setup(struct wlan_ipa_priv *ipa_ctx,
		   qdf_device_t osdev)
{
	qdf_ipa_sys_connect_params_t *sys_in = NULL;
	int i;
	QDF_STATUS qdf_status = QDF_STATUS_SUCCESS;

	sys_in = qdf_mem_malloc(sizeof(*sys_in) * WLAN_IPA_MAX_IFACE);
	if (!sys_in) {
		ipa_err("sys_in allocation failed");
		return QDF_STATUS_E_NOMEM;
	}

	for (i = 0; i < WLAN_IPA_MAX_IFACE; i++)
		qdf_mem_copy(sys_in + i,
			     &ipa_ctx->sys_pipe[i].ipa_sys_params,
			     sizeof(qdf_ipa_sys_connect_params_t));

<<<<<<< HEAD
	qdf_status = cdp_ipa_setup(ipa_ctx->dp_soc, ipa_ctx->dp_pdev,
=======
	qdf_status = cdp_ipa_setup(ipa_ctx->dp_soc, ipa_ctx->dp_pdev_id,
>>>>>>> 5d8474a2
				   wlan_ipa_i2w_cb, wlan_ipa_w2i_cb,
				   wlan_ipa_wdi_meter_notifier_cb,
				   ipa_ctx->config->desc_size,
				   ipa_ctx,
				   wlan_ipa_is_rm_enabled(ipa_ctx->config),
				   &ipa_ctx->tx_pipe_handle,
				   &ipa_ctx->rx_pipe_handle,
				   wlan_ipa_wdi_is_smmu_enabled(ipa_ctx, osdev),
				   sys_in, ipa_ctx->over_gsi);

	qdf_mem_free(sys_in);

	return qdf_status;
}

#ifdef FEATURE_METERING
/**
 * wlan_ipa_wdi_init_metering() - IPA WDI metering init
 * @ipa_ctx: IPA context
 * @in: IPA WDI in param
 *
 * Return: QDF_STATUS
 */
static inline void wlan_ipa_wdi_init_metering(struct wlan_ipa_priv *ipa_ctxt,
					      qdf_ipa_wdi_init_in_params_t *in)
{
	QDF_IPA_WDI_INIT_IN_PARAMS_WDI_NOTIFY(in) =
				wlan_ipa_wdi_meter_notifier_cb;
}
#else
static inline void wlan_ipa_wdi_init_metering(struct wlan_ipa_priv *ipa_ctxt,
					      qdf_ipa_wdi_init_in_params_t *in)
{
}
#endif

/**
 * wlan_ipa_wdi_init() - IPA WDI init
 * @ipa_ctx: IPA context
 *
 * Return: QDF_STATUS
 */
static inline QDF_STATUS wlan_ipa_wdi_init(struct wlan_ipa_priv *ipa_ctx)
{
	qdf_ipa_wdi_init_in_params_t in;
	qdf_ipa_wdi_init_out_params_t out;
	int ret;

	ipa_ctx->uc_loaded = false;

	qdf_mem_zero(&in, sizeof(in));
	qdf_mem_zero(&out, sizeof(out));

	QDF_IPA_WDI_INIT_IN_PARAMS_WDI_VERSION(&in) = ipa_ctx->wdi_version;
	QDF_IPA_WDI_INIT_IN_PARAMS_NOTIFY(&in) = wlan_ipa_uc_loaded_uc_cb;
	QDF_IPA_WDI_INIT_IN_PARAMS_PRIV(&in) = ipa_ctx;
	wlan_ipa_wdi_init_metering(ipa_ctx, &in);

	ret = qdf_ipa_wdi_init(&in, &out);
	if (ret) {
		ipa_err("ipa_wdi_init failed with ret=%d", ret);
		return QDF_STATUS_E_FAILURE;
	}

	ipa_ctx->over_gsi =
		QDF_IPA_WDI_INIT_OUT_PARAMS_IS_OVER_GSI(&out);
	ipa_ctx->is_smmu_enabled =
		QDF_IPA_WDI_INIT_OUT_PARAMS_IS_SMMU_ENABLED(&out);
	ipa_info("ipa_over_gsi: %d, is_smmu_enabled: %d",
		 ipa_ctx->over_gsi, ipa_ctx->is_smmu_enabled);

	if (QDF_IPA_WDI_INIT_OUT_PARAMS_IS_UC_READY(&out)) {
		ipa_debug("IPA uC READY");
		ipa_ctx->uc_loaded = true;
	} else {
		ipa_info("IPA uc not ready");
		return QDF_STATUS_E_BUSY;
	}

	return QDF_STATUS_SUCCESS;
}

static inline int wlan_ipa_wdi_cleanup(void)
{
	int ret;

	ret = qdf_ipa_wdi_cleanup();
	if (ret)
		ipa_info("ipa_wdi_cleanup failed ret=%d", ret);
	return ret;
}

static inline int wlan_ipa_wdi_setup_sys_pipe(struct wlan_ipa_priv *ipa_ctx,
					     struct ipa_sys_connect_params *sys,
					     uint32_t *handle)
{
	return 0;
}

static inline int wlan_ipa_wdi_teardown_sys_pipe(struct wlan_ipa_priv *ipa_ctx,
						uint32_t handle)
{
	return 0;
}

/**
 * wlan_ipa_pm_flush() - flush queued packets
 * @work: pointer to the scheduled work
 *
 * Called during PM resume to send packets to TL which were queued
 * while host was in the process of suspending.
 *
 * Return: None
 */
static void wlan_ipa_pm_flush(void *data)
{
	struct wlan_ipa_priv *ipa_ctx = (struct wlan_ipa_priv *)data;
	struct wlan_ipa_pm_tx_cb *pm_tx_cb = NULL;
	qdf_nbuf_t skb;
	uint32_t dequeued = 0;

	qdf_spin_lock_bh(&ipa_ctx->pm_lock);
	while (((skb = qdf_nbuf_queue_remove(&ipa_ctx->pm_queue_head)) !=
	       NULL)) {
		qdf_spin_unlock_bh(&ipa_ctx->pm_lock);

		pm_tx_cb = (struct wlan_ipa_pm_tx_cb *)skb->cb;
		dequeued++;

		if (pm_tx_cb->exception) {
			if (ipa_ctx->softap_xmit &&
			    pm_tx_cb->iface_context->dev) {
				ipa_ctx->softap_xmit(skb,
						pm_tx_cb->iface_context->dev);
				ipa_ctx->stats.num_tx_fwd_ok++;
			} else {
				dev_kfree_skb_any(skb);
			}
		} else {
			wlan_ipa_send_pkt_to_tl(pm_tx_cb->iface_context,
						pm_tx_cb->ipa_tx_desc);
		}

		qdf_spin_lock_bh(&ipa_ctx->pm_lock);
	}
	qdf_spin_unlock_bh(&ipa_ctx->pm_lock);

	ipa_ctx->stats.num_tx_dequeued += dequeued;
	if (dequeued > ipa_ctx->stats.num_max_pm_queue)
		ipa_ctx->stats.num_max_pm_queue = dequeued;
}

int wlan_ipa_uc_smmu_map(bool map, uint32_t num_buf, qdf_mem_info_t *buf_arr)
{
	if (!num_buf) {
		ipa_info("No buffers to map/unmap");
		return 0;
	}

	if (map)
		return qdf_ipa_wdi_create_smmu_mapping(num_buf, buf_arr);
	else
		return qdf_ipa_wdi_release_smmu_mapping(num_buf, buf_arr);
}

#ifdef MDM_PLATFORM
/**
 * is_rx_dest_bridge_dev() - is RX skb bridge device terminated
 * @iface_ctx: pointer to WLAN IPA interface context
 * @nbuf: skb buffer
 *
 * Check if skb is destined for bridge device, where SAP is a bridge
 * port of it.
 *
 * FIXME: If there's a BH lockless API to check if destination MAC
 * address is a valid peer, this check can be deleted. Currently
 * dp_find_peer_by_addr() is used to check if destination MAC
 * is a valid peer. Since WLAN IPA RX is in process context,
 * qdf_spin_lock_bh in dp_find_peer_by_addr() turns to spin_lock_bh
 * and this BH lock hurts netif_rx.
 *
 * Return: true/false
 */
static bool is_rx_dest_bridge_dev(struct wlan_ipa_iface_context *iface_ctx,
				  qdf_nbuf_t nbuf)
{
	qdf_netdev_t master_ndev;
	qdf_netdev_t ndev;
	struct ethhdr *eh;
	uint8_t da_is_bcmc;
	bool ret;

	if (iface_ctx->device_mode != QDF_SAP_MODE)
		return false;

	/*
	 * WDI 3.0 skb->cb[] info from IPA driver
	 * skb->cb[0] = vdev_id
	 * skb->cb[1].bit#1 = da_is_bcmc
	 */
	da_is_bcmc = ((uint8_t)nbuf->cb[1]) & 0x2;
	if (da_is_bcmc)
		return false;

	ndev = iface_ctx->dev;
	if (!ndev)
		return false;

	if (!netif_is_bridge_port(ndev))
		return false;

	rcu_read_lock();

	master_ndev = netdev_master_upper_dev_get_rcu(ndev);
	if (!master_ndev) {
		ret = false;
		goto out;
	}

	eh = (struct ethhdr *)qdf_nbuf_data(nbuf);
	if (qdf_mem_cmp(eh->h_dest, master_ndev->dev_addr, QDF_MAC_ADDR_SIZE)) {
		ret = false;
		goto out;
	}

	ret = true;

out:
	rcu_read_unlock();
	return ret;
}
#else /* !MDM_PLATFORM */
static bool is_rx_dest_bridge_dev(struct wlan_ipa_iface_context *iface_ctx,
				  qdf_nbuf_t nbuf)
{
	return false;
}
#endif /* MDM_PLATFORM */

static enum wlan_ipa_forward_type
wlan_ipa_rx_intrabss_fwd(struct wlan_ipa_priv *ipa_ctx,
			 struct wlan_ipa_iface_context *iface_ctx,
			 qdf_nbuf_t nbuf)
{
	uint8_t fw_desc = 0;
	bool fwd_success;
	int ret;

	/* legacy intra-bss fowarding for WDI 1.0 and 2.0 */
	if (ipa_ctx->wdi_version != IPA_WDI_3) {
		fw_desc = (uint8_t)nbuf->cb[1];
		return wlan_ipa_intrabss_forward(ipa_ctx, iface_ctx, fw_desc,
						 nbuf);
	}

	if (is_rx_dest_bridge_dev(iface_ctx, nbuf)) {
		fwd_success = 0;
		ret = WLAN_IPA_FORWARD_PKT_LOCAL_STACK;
		goto exit;
	}

<<<<<<< HEAD
	if (cdp_ipa_rx_intrabss_fwd(ipa_ctx->dp_soc, iface_ctx->tl_context,
=======
	if (cdp_ipa_rx_intrabss_fwd(ipa_ctx->dp_soc, iface_ctx->session_id,
>>>>>>> 5d8474a2
				    nbuf, &fwd_success)) {
		ipa_ctx->ipa_rx_internal_drop_count++;
		ipa_ctx->ipa_rx_discard++;

		ret = WLAN_IPA_FORWARD_PKT_DISCARD;
	} else {
		ret = WLAN_IPA_FORWARD_PKT_LOCAL_STACK;
	}

exit:
	if (fwd_success)
		ipa_ctx->stats.num_tx_fwd_ok++;
	else
		ipa_ctx->stats.num_tx_fwd_err++;

	return ret;
}

#else /* CONFIG_IPA_WDI_UNIFIED_API */

static inline void wlan_ipa_wdi_get_wdi_version(struct wlan_ipa_priv *ipa_ctx)
{
}

static inline int wlan_ipa_wdi_is_smmu_enabled(struct wlan_ipa_priv *ipa_ctx,
					       qdf_device_t osdev)
{
	return qdf_mem_smmu_s1_enabled(osdev);
}

static inline QDF_STATUS wlan_ipa_wdi_setup(struct wlan_ipa_priv *ipa_ctx,
					    qdf_device_t osdev)
{
	return cdp_ipa_setup(ipa_ctx->dp_soc, ipa_ctx->dp_pdev_id,
			     wlan_ipa_i2w_cb, wlan_ipa_w2i_cb,
			     wlan_ipa_wdi_meter_notifier_cb,
			     ipa_ctx->config->desc_size,
			     ipa_ctx, wlan_ipa_is_rm_enabled(ipa_ctx->config),
			     &ipa_ctx->tx_pipe_handle,
			     &ipa_ctx->rx_pipe_handle);
}

static inline QDF_STATUS wlan_ipa_wdi_init(struct wlan_ipa_priv *ipa_ctx)
{
	struct ipa_wdi_uc_ready_params uc_ready_param;

	ipa_ctx->uc_loaded = false;
	uc_ready_param.priv = (void *)ipa_ctx;
	uc_ready_param.notify = wlan_ipa_uc_loaded_uc_cb;
	if (qdf_ipa_uc_reg_rdyCB(&uc_ready_param)) {
		ipa_info("UC Ready CB register fail");
		return QDF_STATUS_E_FAILURE;
	}

	if (true == uc_ready_param.is_uC_ready) {
		ipa_info("UC Ready");
		ipa_ctx->uc_loaded = true;
	} else {
		return QDF_STATUS_E_BUSY;
	}

	return QDF_STATUS_SUCCESS;
}

static inline int wlan_ipa_wdi_cleanup(void)
{
	int ret;

	ret = qdf_ipa_uc_dereg_rdyCB();
	if (ret)
		ipa_info("UC Ready CB deregister fail");
	return ret;
}

static inline int wlan_ipa_wdi_setup_sys_pipe(
		struct wlan_ipa_priv *ipa_ctx,
		struct ipa_sys_connect_params *sys, uint32_t *handle)
{
	return qdf_ipa_setup_sys_pipe(sys, handle);
}

static inline int wlan_ipa_wdi_teardown_sys_pipe(
		struct wlan_ipa_priv *ipa_ctx,
		uint32_t handle)
{
	return qdf_ipa_teardown_sys_pipe(handle);
}

/**
 * wlan_ipa_pm_flush() - flush queued packets
 * @work: pointer to the scheduled work
 *
 * Called during PM resume to send packets to TL which were queued
 * while host was in the process of suspending.
 *
 * Return: None
 */
static void wlan_ipa_pm_flush(void *data)
{
	struct wlan_ipa_priv *ipa_ctx = (struct wlan_ipa_priv *)data;
	struct wlan_ipa_pm_tx_cb *pm_tx_cb = NULL;
	qdf_nbuf_t skb;
	uint32_t dequeued = 0;

	qdf_wake_lock_acquire(&ipa_ctx->wake_lock,
			      WIFI_POWER_EVENT_WAKELOCK_IPA);
	qdf_spin_lock_bh(&ipa_ctx->pm_lock);
	while (((skb = qdf_nbuf_queue_remove(&ipa_ctx->pm_queue_head)) !=
	       NULL)) {
		qdf_spin_unlock_bh(&ipa_ctx->pm_lock);

		pm_tx_cb = (struct wlan_ipa_pm_tx_cb *)skb->cb;
		dequeued++;

		if (pm_tx_cb->exception) {
			if (ipa_ctx->softap_xmit &&
			    pm_tx_cb->iface_context->dev) {
				ipa_ctx->softap_xmit(skb,
						pm_tx_cb->iface_context->dev);
				ipa_ctx->stats.num_tx_fwd_ok++;
			} else {
				dev_kfree_skb_any(skb);
			}
		} else {
			wlan_ipa_send_pkt_to_tl(pm_tx_cb->iface_context,
						pm_tx_cb->ipa_tx_desc);
		}

		qdf_spin_lock_bh(&ipa_ctx->pm_lock);
	}
	qdf_spin_unlock_bh(&ipa_ctx->pm_lock);
	qdf_wake_lock_release(&ipa_ctx->wake_lock,
			      WIFI_POWER_EVENT_WAKELOCK_IPA);

	ipa_ctx->stats.num_tx_dequeued += dequeued;
	if (dequeued > ipa_ctx->stats.num_max_pm_queue)
		ipa_ctx->stats.num_max_pm_queue = dequeued;
}

int wlan_ipa_uc_smmu_map(bool map, uint32_t num_buf, qdf_mem_info_t *buf_arr)
{
	if (!num_buf) {
		ipa_info("No buffers to map/unmap");
		return 0;
	}

	if (map)
		return qdf_ipa_create_wdi_mapping(num_buf, buf_arr);
	else
		return qdf_ipa_release_wdi_mapping(num_buf, buf_arr);
}

static enum wlan_ipa_forward_type
wlan_ipa_rx_intrabss_fwd(struct wlan_ipa_priv *ipa_ctx,
			 struct wlan_ipa_iface_context *iface_ctx,
			 qdf_nbuf_t nbuf)
{
	uint8_t fw_desc;

	fw_desc = (uint8_t)nbuf->cb[1];

	return wlan_ipa_intrabss_forward(ipa_ctx, iface_ctx, fw_desc, nbuf);
}

#endif /* CONFIG_IPA_WDI_UNIFIED_API */

/**
 * wlan_ipa_send_skb_to_network() - Send skb to kernel
 * @skb: network buffer
 * @iface_ctx: IPA interface context
 *
 * Called when a network buffer is received which should not be routed
 * to the IPA module.
 *
 * Return: None
 */
static void
wlan_ipa_send_skb_to_network(qdf_nbuf_t skb,
			     struct wlan_ipa_iface_context *iface_ctx)
{
	struct wlan_ipa_priv *ipa_ctx = gp_ipa;

	if (!iface_ctx->dev) {
		ipa_debug_rl("Invalid interface");
		ipa_ctx->ipa_rx_internal_drop_count++;
		dev_kfree_skb_any(skb);
		return;
	}

	skb->destructor = wlan_ipa_uc_rt_debug_destructor;

	if (ipa_ctx->send_to_nw)
		ipa_ctx->send_to_nw(skb, iface_ctx->dev);

	ipa_ctx->ipa_rx_net_send_count++;
}

/**
 * __wlan_ipa_w2i_cb() - WLAN to IPA callback handler
 * @priv: pointer to private data registered with IPA (we register a
 *	pointer to the global IPA context)
 * @evt: the IPA event which triggered the callback
 * @data: data associated with the event
 *
 * Return: None
 */
static void __wlan_ipa_w2i_cb(void *priv, qdf_ipa_dp_evt_type_t evt,
			      unsigned long data)
{
	struct wlan_ipa_priv *ipa_ctx = NULL;
	qdf_nbuf_t skb;
	uint8_t iface_id;
	uint8_t session_id = 0xff;
	struct wlan_ipa_iface_context *iface_context;

	ipa_ctx = (struct wlan_ipa_priv *)priv;
	if (!ipa_ctx) {
		if (evt == IPA_RECEIVE) {
			skb = (qdf_nbuf_t)data;
			dev_kfree_skb_any(skb);
		}
		return;
	}

	switch (evt) {
	case IPA_RECEIVE:
		skb = (qdf_nbuf_t) data;
		if (wlan_ipa_uc_is_enabled(ipa_ctx->config)) {
			session_id = (uint8_t)skb->cb[0];
			iface_id = ipa_ctx->vdev_to_iface[session_id];
		} else {
			iface_id = WLAN_IPA_GET_IFACE_ID(skb->data);
		}
		if (iface_id >= WLAN_IPA_MAX_IFACE) {
			ipa_err_rl("Invalid iface_id: %u,session id: %x %x %x %x. Dropped!",
				   iface_id, session_id, (uint8_t)skb->cb[1],
				   (uint8_t)skb->cb[2], (uint8_t)skb->cb[3]);
			ipa_ctx->ipa_rx_internal_drop_count++;
			dev_kfree_skb_any(skb);
			return;
		}

		iface_context = &ipa_ctx->iface_context[iface_id];
		if (iface_context->session_id == WLAN_IPA_MAX_SESSION) {
			ipa_err_rl("session_id of iface_id %u is invalid:%d",
				   iface_id, iface_context->session_id);
			ipa_ctx->ipa_rx_internal_drop_count++;
			dev_kfree_skb_any(skb);
			return;
		}

		if (wlan_ipa_uc_is_enabled(ipa_ctx->config)) {
			ipa_ctx->stats.num_rx_excep++;
			qdf_nbuf_pull_head(skb, WLAN_IPA_UC_WLAN_CLD_HDR_LEN);
		} else {
			qdf_nbuf_pull_head(skb, WLAN_IPA_WLAN_CLD_HDR_LEN);
		}
		iface_context->stats.num_rx_ipa_excep++;

		/* Disable to forward Intra-BSS Rx packets when
		 * ap_isolate=1 in hostapd.conf
		 */
		if (!ipa_ctx->ap_intrabss_fwd) {
			/*
			 * When INTRA_BSS_FWD_OFFLOAD is enabled, FW will send
			 * all Rx packets to IPA uC, which need to be forwarded
			 * to other interface.
			 * And, IPA driver will send back to WLAN host driver
			 * through exception pipe with fw_desc field set by FW.
			 * Here we are checking fw_desc field for FORWARD bit
			 * set, and forward to Tx. Then copy to kernel stack
			 * only when DISCARD bit is not set.
			 */
			if (WLAN_IPA_FORWARD_PKT_DISCARD ==
			    wlan_ipa_rx_intrabss_fwd(ipa_ctx, iface_context,
						     skb))
				break;
		} else {
			ipa_debug_rl("Intra-BSS forwarding is disabled");
		}

		wlan_ipa_send_skb_to_network(skb, iface_context);
		break;

	default:
		ipa_err_rl("w2i cb wrong event: 0x%x", evt);
		return;
	}
}

#ifndef MDM_PLATFORM
/**
 * wlan_ipa_w2i_cb() - SSR wrapper for __wlan_ipa_w2i_cb
 * @priv: pointer to private data registered with IPA (we register a
 *	pointer to the global IPA context)
 * @evt: the IPA event which triggered the callback
 * @data: data associated with the event
 *
 * Return: None
 */
static void wlan_ipa_w2i_cb(void *priv, qdf_ipa_dp_evt_type_t evt,
			    unsigned long data)
{
	struct qdf_op_sync *op_sync;

	if (qdf_op_protect(&op_sync)) {
		if (evt == IPA_RECEIVE) {
			struct wlan_ipa_priv *ipa_ctx = priv;
			qdf_nbuf_t skb = (qdf_nbuf_t)data;

			ipa_ctx->ipa_rx_internal_drop_count++;
			dev_kfree_skb_any(skb);
		}

		return;
	}

	__wlan_ipa_w2i_cb(priv, evt, data);

	qdf_op_unprotect(op_sync);
}
#else /* MDM_PLATFORM */
static void wlan_ipa_w2i_cb(void *priv, qdf_ipa_dp_evt_type_t evt,
			    unsigned long data)
{
	__wlan_ipa_w2i_cb(priv, evt, data);
}
#endif /* MDM_PLATFORM */

/**
 * __wlan_ipa_i2w_cb() - IPA to WLAN callback
 * @priv: pointer to private data registered with IPA (we register a
 *	pointer to the interface-specific IPA context)
 * @evt: the IPA event which triggered the callback
 * @data: data associated with the event
 *
 * Return: None
 */
static void __wlan_ipa_i2w_cb(void *priv, qdf_ipa_dp_evt_type_t evt,
			      unsigned long data)
{
	struct wlan_ipa_priv *ipa_ctx = NULL;
	qdf_ipa_rx_data_t *ipa_tx_desc;
	struct wlan_ipa_iface_context *iface_context;
	qdf_nbuf_t skb;
	struct wlan_ipa_pm_tx_cb *pm_tx_cb = NULL;

	iface_context = (struct wlan_ipa_iface_context *)priv;
	ipa_tx_desc = (qdf_ipa_rx_data_t *)data;
	ipa_ctx = iface_context->ipa_ctx;

	if (evt != IPA_RECEIVE) {
		ipa_err_rl("Event is not IPA_RECEIVE");
		ipa_free_skb(ipa_tx_desc);
		iface_context->stats.num_tx_drop++;
		return;
	}

	skb = QDF_IPA_RX_DATA_SKB(ipa_tx_desc);

	/*
	 * If PROD resource is not requested here then there may be cases where
	 * IPA hardware may be clocked down because of not having proper
	 * dependency graph between WLAN CONS and modem PROD pipes. Adding the
	 * workaround to request PROD resource while data is going over CONS
	 * pipe to prevent the IPA hardware clockdown.
	 */
	wlan_ipa_wdi_rm_request(ipa_ctx);

	qdf_spin_lock_bh(&ipa_ctx->pm_lock);
	/*
	 * If host is still suspended then queue the packets and these will be
	 * drained later when resume completes. When packet is arrived here and
	 * host is suspended, this means that there is already resume is in
	 * progress.
	 */
	if (ipa_ctx->suspended) {
		qdf_mem_zero(skb->cb, sizeof(skb->cb));
		pm_tx_cb = (struct wlan_ipa_pm_tx_cb *)skb->cb;
		pm_tx_cb->iface_context = iface_context;
		pm_tx_cb->ipa_tx_desc = ipa_tx_desc;
		qdf_nbuf_queue_add(&ipa_ctx->pm_queue_head, skb);
		ipa_ctx->stats.num_tx_queued++;

		qdf_spin_unlock_bh(&ipa_ctx->pm_lock);
		return;
	}

	qdf_spin_unlock_bh(&ipa_ctx->pm_lock);

	/*
	 * If we are here means, host is not suspended, wait for the work queue
	 * to finish.
	 */
	qdf_flush_work(&ipa_ctx->pm_work);

	return wlan_ipa_send_pkt_to_tl(iface_context, ipa_tx_desc);
}

/**
 * wlan_ipa_i2w_cb() - IPA to WLAN callback
 * @priv: pointer to private data registered with IPA (we register a
 *	pointer to the interface-specific IPA context)
 * @evt: the IPA event which triggered the callback
 * @data: data associated with the event
 *
 * Return: None
 */
static void wlan_ipa_i2w_cb(void *priv, qdf_ipa_dp_evt_type_t evt,
			    unsigned long data)
{
	struct qdf_op_sync *op_sync;

	if (qdf_op_protect(&op_sync)) {
		qdf_ipa_rx_data_t *ipa_tx_desc = (qdf_ipa_rx_data_t *)data;
		struct wlan_ipa_iface_context *iface_context = priv;

		ipa_free_skb(ipa_tx_desc);
		iface_context->stats.num_tx_drop++;

		return;
	}

	__wlan_ipa_i2w_cb(priv, evt, data);

	qdf_op_unprotect(op_sync);
}

QDF_STATUS wlan_ipa_suspend(struct wlan_ipa_priv *ipa_ctx)
{
	/*
	 * Check if IPA is ready for suspend, If we are here means, there is
	 * high chance that suspend would go through but just to avoid any race
	 * condition after suspend started, these checks are conducted before
	 * allowing to suspend.
	 */
	if (atomic_read(&ipa_ctx->tx_ref_cnt))
		return QDF_STATUS_E_AGAIN;

	if (!wlan_ipa_is_rm_released(ipa_ctx))
		return QDF_STATUS_E_AGAIN;

	qdf_spin_lock_bh(&ipa_ctx->pm_lock);
	ipa_ctx->suspended = true;
	qdf_spin_unlock_bh(&ipa_ctx->pm_lock);

	if (ipa_ctx->config->ipa_force_voting &&
	    !ipa_ctx->ipa_pipes_down)
		wlan_ipa_set_perf_level(ipa_ctx,
					ipa_ctx->config->bus_bw_high,
					ipa_ctx->config->bus_bw_high);

	return QDF_STATUS_SUCCESS;
}

QDF_STATUS wlan_ipa_resume(struct wlan_ipa_priv *ipa_ctx)
{
	qdf_sched_work(0, &ipa_ctx->pm_work);

	qdf_spin_lock_bh(&ipa_ctx->pm_lock);
	ipa_ctx->suspended = false;
	qdf_spin_unlock_bh(&ipa_ctx->pm_lock);

	return QDF_STATUS_SUCCESS;
}

QDF_STATUS wlan_ipa_uc_enable_pipes(struct wlan_ipa_priv *ipa_ctx)
{
	int result;
	QDF_STATUS qdf_status = QDF_STATUS_SUCCESS;

	ipa_debug("enter");

	qdf_spin_lock_bh(&ipa_ctx->enable_disable_lock);
	if (ipa_ctx->pipes_enable_in_progress) {
		ipa_warn("IPA Pipes Enable in progress");
		qdf_spin_unlock_bh(&ipa_ctx->enable_disable_lock);
		return QDF_STATUS_E_ALREADY;
	}
	ipa_ctx->pipes_enable_in_progress = true;
	qdf_spin_unlock_bh(&ipa_ctx->enable_disable_lock);

	if (qdf_atomic_read(&ipa_ctx->waiting_on_pending_tx))
		wlan_ipa_reset_pending_tx_timer(ipa_ctx);

	if (qdf_atomic_read(&ipa_ctx->pipes_disabled)) {
		result = cdp_ipa_enable_pipes(ipa_ctx->dp_soc,
<<<<<<< HEAD
					      ipa_ctx->dp_pdev);
=======
					      ipa_ctx->dp_pdev_id);
>>>>>>> 5d8474a2
		if (result) {
			ipa_err("Enable IPA WDI PIPE failed: ret=%d", result);
			qdf_status = QDF_STATUS_E_FAILURE;
			goto end;
		}
		qdf_atomic_set(&ipa_ctx->pipes_disabled, 0);
	}

	qdf_event_reset(&ipa_ctx->ipa_resource_comp);

	if (qdf_atomic_read(&ipa_ctx->autonomy_disabled)) {
		cdp_ipa_enable_autonomy(ipa_ctx->dp_soc,
<<<<<<< HEAD
					ipa_ctx->dp_pdev);
=======
					ipa_ctx->dp_pdev_id);
>>>>>>> 5d8474a2
		qdf_atomic_set(&ipa_ctx->autonomy_disabled, 0);
	}
end:
	qdf_spin_lock_bh(&ipa_ctx->enable_disable_lock);
	if (!qdf_atomic_read(&ipa_ctx->autonomy_disabled) &&
	    !qdf_atomic_read(&ipa_ctx->pipes_disabled))
		ipa_ctx->ipa_pipes_down = false;

	ipa_ctx->pipes_enable_in_progress = false;
	qdf_spin_unlock_bh(&ipa_ctx->enable_disable_lock);

	ipa_debug("exit: ipa_pipes_down=%d", ipa_ctx->ipa_pipes_down);
	return qdf_status;
}

QDF_STATUS
wlan_ipa_uc_disable_pipes(struct wlan_ipa_priv *ipa_ctx, bool force_disable)
{
	QDF_STATUS qdf_status = QDF_STATUS_SUCCESS;

	ipa_debug("enter: force_disable %u autonomy_disabled %u pipes_disabled %u",
		  force_disable,
		  qdf_atomic_read(&ipa_ctx->autonomy_disabled),
		  qdf_atomic_read(&ipa_ctx->pipes_disabled));

	qdf_spin_lock_bh(&ipa_ctx->enable_disable_lock);
	if (ipa_ctx->ipa_pipes_down || ipa_ctx->pipes_down_in_progress) {
		ipa_info("IPA WDI Pipes are already deactivated");
		qdf_spin_unlock_bh(&ipa_ctx->enable_disable_lock);
		return QDF_STATUS_E_ALREADY;
	}
	ipa_ctx->pipes_down_in_progress = true;
	qdf_spin_unlock_bh(&ipa_ctx->enable_disable_lock);


	if (!qdf_atomic_read(&ipa_ctx->autonomy_disabled)) {
		cdp_ipa_disable_autonomy(ipa_ctx->dp_soc,
<<<<<<< HEAD
					 ipa_ctx->dp_pdev);
=======
					 ipa_ctx->dp_pdev_id);
>>>>>>> 5d8474a2
		qdf_atomic_set(&ipa_ctx->autonomy_disabled, 1);
	}

	if (!qdf_atomic_read(&ipa_ctx->pipes_disabled)) {
		if (!force_disable) {
			wlan_ipa_set_pending_tx_timer(ipa_ctx);
		} else {
			qdf_status = cdp_ipa_disable_pipes(ipa_ctx->dp_soc,
<<<<<<< HEAD
							   ipa_ctx->dp_pdev);
=======
							   ipa_ctx->dp_pdev_id);
>>>>>>> 5d8474a2
			if (QDF_IS_STATUS_ERROR(qdf_status)) {
				ipa_err("Disable IPA WDI PIPE failed: ret=%u",
					qdf_status);
				qdf_status = QDF_STATUS_E_FAILURE;
				goto end;
			}
			qdf_atomic_set(&ipa_ctx->pipes_disabled, 1);
			wlan_ipa_reset_pending_tx_timer(ipa_ctx);
		}
	}

end:
	qdf_spin_lock_bh(&ipa_ctx->enable_disable_lock);
	if (qdf_atomic_read(&ipa_ctx->pipes_disabled) &&
	    qdf_atomic_read(&ipa_ctx->autonomy_disabled)) {
		ipa_ctx->ipa_pipes_down = true;
	}
	ipa_ctx->pipes_down_in_progress = false;
	qdf_spin_unlock_bh(&ipa_ctx->enable_disable_lock);

	ipa_debug("exit: ipa_pipes_down %u autonomy_disabled %u pipes_disabled %u",
		  ipa_ctx->ipa_pipes_down,
		  qdf_atomic_read(&ipa_ctx->autonomy_disabled),
		  qdf_atomic_read(&ipa_ctx->pipes_disabled));
	return qdf_status;
}

/**
 * wlan_ipa_uc_find_add_assoc_sta() - Find associated station
 * @ipa_ctx: Global IPA IPA context
 * @sta_add: Should station be added
 * @mac_addr: mac address of station being queried
 *
 * Return: true if the station was found
 */
static bool wlan_ipa_uc_find_add_assoc_sta(struct wlan_ipa_priv *ipa_ctx,
					   bool sta_add,
					   uint8_t *mac_addr)
{
	bool sta_found = false;
	uint8_t idx;

	for (idx = 0; idx < WLAN_IPA_MAX_STA_COUNT; idx++) {
		if ((ipa_ctx->assoc_stas_map[idx].is_reserved) &&
		    (qdf_is_macaddr_equal(
			&ipa_ctx->assoc_stas_map[idx].mac_addr,
			(struct qdf_mac_addr *)mac_addr))) {
			sta_found = true;
			break;
		}
	}
	if (sta_add && sta_found) {
		ipa_err("STA already exist, cannot add: " QDF_MAC_ADDR_STR,
			QDF_MAC_ADDR_ARRAY(mac_addr));
		return sta_found;
	}
	if (sta_add) {
		for (idx = 0; idx < WLAN_IPA_MAX_STA_COUNT; idx++) {
			if (!ipa_ctx->assoc_stas_map[idx].is_reserved) {
				ipa_ctx->assoc_stas_map[idx].is_reserved = true;
				qdf_mem_copy(&ipa_ctx->assoc_stas_map[idx].
					     mac_addr, mac_addr,
					     QDF_NET_ETH_LEN);
				return sta_found;
			}
		}
	}
	if (!sta_add && !sta_found) {
		ipa_info("STA does not exist, cannot delete: "
			 QDF_MAC_ADDR_STR, QDF_MAC_ADDR_ARRAY(mac_addr));
		return sta_found;
	}
	if (!sta_add) {
		for (idx = 0; idx < WLAN_IPA_MAX_STA_COUNT; idx++) {
			if ((ipa_ctx->assoc_stas_map[idx].is_reserved) &&
			    (qdf_is_macaddr_equal(
				&ipa_ctx->assoc_stas_map[idx].mac_addr,
				(struct qdf_mac_addr *)mac_addr))) {
				ipa_ctx->assoc_stas_map[idx].is_reserved =
					false;
				qdf_mem_zero(
					&ipa_ctx->assoc_stas_map[idx].mac_addr,
					QDF_NET_ETH_LEN);
				return sta_found;
			}
		}
	}

	return sta_found;
}

/**
 * wlan_ipa_get_ifaceid() - Get IPA context interface ID
 * @ipa_ctx: IPA context
 * @session_id: Session ID
 *
 * Return: None
 */
static int wlan_ipa_get_ifaceid(struct wlan_ipa_priv *ipa_ctx,
				uint8_t session_id)
{
	struct wlan_ipa_iface_context *iface_ctx;
	int i;

	for (i = 0; i < WLAN_IPA_MAX_IFACE; i++) {
		iface_ctx = &ipa_ctx->iface_context[i];
		if (iface_ctx->session_id == session_id)
			break;
	}

	return i;
}

/**
 * wlan_ipa_cleanup_iface() - Cleanup IPA on a given interface
 * @iface_context: interface-specific IPA context
 *
 * Return: None
 */
static void wlan_ipa_cleanup_iface(struct wlan_ipa_iface_context *iface_context)
{
	struct wlan_ipa_priv *ipa_ctx = iface_context->ipa_ctx;

	ipa_debug("enter");

	if (iface_context->session_id == WLAN_IPA_MAX_SESSION)
		return;

	cdp_ipa_cleanup_iface(ipa_ctx->dp_soc,
			      iface_context->dev->name,
			      wlan_ipa_is_ipv6_enabled(ipa_ctx->config));

	qdf_spin_lock_bh(&iface_context->interface_lock);
	iface_context->dev = NULL;
	iface_context->device_mode = QDF_MAX_NO_OF_MODE;
	iface_context->session_id = WLAN_IPA_MAX_SESSION;
	qdf_spin_unlock_bh(&iface_context->interface_lock);
	iface_context->ifa_address = 0;
	if (!iface_context->ipa_ctx->num_iface) {
		ipa_err("NUM INTF 0, Invalid");
		QDF_ASSERT(0);
	}
	iface_context->ipa_ctx->num_iface--;
	ipa_debug("exit: num_iface=%d", iface_context->ipa_ctx->num_iface);
}

/**
 * wlan_ipa_nbuf_cb() - IPA TX complete callback
 * @skb: packet buffer which was transmitted
 *
 * Return: None
 */
static void wlan_ipa_nbuf_cb(qdf_nbuf_t skb)
{
	struct wlan_ipa_priv *ipa_ctx = gp_ipa;
	qdf_ipa_rx_data_t *ipa_tx_desc;
	struct wlan_ipa_tx_desc *tx_desc;
	uint16_t id;
	struct wlan_objmgr_pdev *pdev;
	struct wlan_objmgr_psoc *psoc;
	qdf_device_t osdev;

	if (!qdf_nbuf_ipa_owned_get(skb)) {
		dev_kfree_skb_any(skb);
		return;
	}

	if (!ipa_ctx)
		return;
	pdev = ipa_ctx->pdev;
	psoc = wlan_pdev_get_psoc(pdev);
	osdev = wlan_psoc_get_qdf_dev(psoc);

	if (osdev && qdf_mem_smmu_s1_enabled(osdev)) {
		if (wlan_ipa_uc_sta_is_enabled(ipa_ctx->config)) {
			qdf_dma_addr_t paddr = QDF_NBUF_CB_PADDR(skb);

			qdf_nbuf_mapped_paddr_set(skb,
						  paddr -
						  WLAN_IPA_WLAN_FRAG_HEADER -
						  WLAN_IPA_WLAN_IPA_HEADER);
		}

		qdf_nbuf_unmap(osdev, skb, QDF_DMA_TO_DEVICE);
	}

	/* Get Tx desc pointer from SKB CB */
	id = QDF_NBUF_CB_TX_IPA_PRIV(skb);
	tx_desc = &ipa_ctx->tx_desc_pool[id];
	ipa_tx_desc = tx_desc->ipa_tx_desc_ptr;

	/* Return Tx Desc to IPA */
	qdf_ipa_free_skb(ipa_tx_desc);

	/* Return to free tx desc list */
	qdf_spin_lock_bh(&ipa_ctx->q_lock);
	tx_desc->ipa_tx_desc_ptr = NULL;
	qdf_list_insert_back(&ipa_ctx->tx_desc_free_list, &tx_desc->node);
	ipa_ctx->stats.num_tx_desc_q_cnt--;
	qdf_spin_unlock_bh(&ipa_ctx->q_lock);

	ipa_ctx->stats.num_tx_comp_cnt++;

	qdf_atomic_dec(&ipa_ctx->tx_ref_cnt);

	wlan_ipa_wdi_rm_try_release(ipa_ctx);
}

/**
 * wlan_ipa_setup_iface() - Setup IPA on a given interface
 * @ipa_ctx: IPA IPA global context
 * @net_dev: Interface net device
 * @device_mode: Net interface device mode
 * @adapter: Interface upon which IPA is being setup
 * @session_id: Station ID of the API instance
 *
 * Return: QDF STATUS
 */
static QDF_STATUS wlan_ipa_setup_iface(struct wlan_ipa_priv *ipa_ctx,
				       qdf_netdev_t net_dev,
				       uint8_t device_mode,
				       uint8_t session_id)
{
	struct wlan_ipa_iface_context *iface_context = NULL;
	int i;
	QDF_STATUS status;

	/* Lower layer may send multiple START_BSS_EVENT in DFS mode or during
	 * channel change indication. Since these indications are sent by lower
	 * layer as SAP updates and IPA doesn't have to do anything for these
	 * updates so ignoring!
	 */
	if (device_mode == QDF_SAP_MODE) {
		for (i = 0; i < WLAN_IPA_MAX_IFACE; i++) {
			iface_context = &(ipa_ctx->iface_context[i]);
			if (iface_context->dev == net_dev) {
				if (iface_context->device_mode ==
				    device_mode) {
					ipa_debug("found iface %u device_mode %u",
						  i, device_mode);
					return QDF_STATUS_SUCCESS;
				}

				ipa_err("Obsolete iface %u found, device_mode %u, will remove it.",
					i,
					iface_context->device_mode);
				wlan_ipa_cleanup_iface(iface_context);
			}
		}
	}

	if (WLAN_IPA_MAX_IFACE == ipa_ctx->num_iface) {
		ipa_err("Max interface reached %d", WLAN_IPA_MAX_IFACE);
		status = QDF_STATUS_E_NOMEM;
		QDF_ASSERT(0);
		goto end;
	}

	for (i = 0; i < WLAN_IPA_MAX_IFACE; i++) {
		if (ipa_ctx->iface_context[i].session_id ==
						WLAN_IPA_MAX_SESSION) {
			iface_context = &(ipa_ctx->iface_context[i]);
			break;
		}
	}

	if (!iface_context) {
		ipa_err("All the IPA interfaces are in use");
		status = QDF_STATUS_E_NOMEM;
		QDF_ASSERT(0);
		goto end;
	}

	iface_context->dev = net_dev;
	iface_context->device_mode = device_mode;
	iface_context->session_id = session_id;

	status = cdp_ipa_setup_iface(ipa_ctx->dp_soc, net_dev->name,
				     net_dev->dev_addr,
				     iface_context->prod_client,
				     iface_context->cons_client,
				     session_id,
				     wlan_ipa_is_ipv6_enabled(ipa_ctx->config));
	if (status != QDF_STATUS_SUCCESS)
		goto end;

	/* Register IPA Tx desc free callback */
	qdf_nbuf_reg_free_cb(wlan_ipa_nbuf_cb);

	ipa_ctx->num_iface++;

	ipa_debug("exit: num_iface=%d", ipa_ctx->num_iface);

	return status;

end:
	if (iface_context)
		wlan_ipa_cleanup_iface(iface_context);

	return status;
}

#if defined(QCA_WIFI_QCA6290) || defined(QCA_WIFI_QCA6390) || \
    defined(QCA_WIFI_QCA6490) || defined(QCA_WIFI_QCA6750)
/**
 * wlan_ipa_uc_handle_first_con() - Handle first uC IPA connection
 * @ipa_ctx: IPA context
 *
 * Return: QDF STATUS
 */
static QDF_STATUS wlan_ipa_uc_handle_first_con(struct wlan_ipa_priv *ipa_ctx)
{
	ipa_debug("enter");

	if (wlan_ipa_uc_enable_pipes(ipa_ctx) != QDF_STATUS_SUCCESS) {
		ipa_err("IPA WDI Pipe activation failed");
		return QDF_STATUS_E_BUSY;
	}

	ipa_debug("exit");

	return QDF_STATUS_SUCCESS;
}

static
void wlan_ipa_uc_handle_last_discon(struct wlan_ipa_priv *ipa_ctx,
				    bool force_disable)
{
	ipa_debug("enter");

	wlan_ipa_uc_disable_pipes(ipa_ctx, force_disable);

	ipa_debug("exit: IPA WDI Pipes deactivated");
}

bool wlan_ipa_is_fw_wdi_activated(struct wlan_ipa_priv *ipa_ctx)
{
	return !ipa_ctx->ipa_pipes_down;
}

/* Time(ms) to wait for pending TX comps after last SAP client disconnects */
#define WLAN_IPA_TX_PENDING_TIMEOUT_MS 15000

static void wlan_ipa_set_pending_tx_timer(struct wlan_ipa_priv *ipa_ctx)
{
	ipa_ctx->pending_tx_start_ticks = qdf_system_ticks();
	qdf_atomic_set(&ipa_ctx->waiting_on_pending_tx, 1);
	ipa_info("done. pending_tx_start_ticks %llu wait_on_pending %u",
		 ipa_ctx->pending_tx_start_ticks,
		 qdf_atomic_read(&ipa_ctx->waiting_on_pending_tx));
}

bool wlan_ipa_is_tx_pending(struct wlan_ipa_priv *ipa_ctx)
{
	bool ret = false;
	uint64_t diff_ms = 0;
	uint64_t current_ticks = 0;

	if (!qdf_atomic_read(&ipa_ctx->waiting_on_pending_tx)) {
		ipa_debug("nothing pending");
		return false;
	}

	current_ticks = qdf_system_ticks();

	diff_ms = qdf_system_ticks_to_msecs(current_ticks -
					    ipa_ctx->pending_tx_start_ticks);

	if (diff_ms < WLAN_IPA_TX_PENDING_TIMEOUT_MS) {
		ret = true;
	} else {
		ipa_debug("disabling pipes");
		wlan_ipa_uc_disable_pipes(ipa_ctx, true);
	}

	ipa_debug("diff_ms %llu pending_tx_start_ticks %llu current_ticks %llu wait_on_pending %u",
		  diff_ms, ipa_ctx->pending_tx_start_ticks, current_ticks,
		  qdf_atomic_read(&ipa_ctx->waiting_on_pending_tx));

	return ret;
}

static void wlan_ipa_reset_pending_tx_timer(struct wlan_ipa_priv *ipa_ctx)
{
	ipa_ctx->pending_tx_start_ticks = 0;
	qdf_atomic_set(&ipa_ctx->waiting_on_pending_tx, 0);
	ipa_info("done");
}

#else

/**
 * wlan_ipa_uc_handle_first_con() - Handle first uC IPA connection
 * @ipa_ctx: IPA context
 *
 * Return: QDF STATUS
 */
static QDF_STATUS wlan_ipa_uc_handle_first_con(struct wlan_ipa_priv *ipa_ctx)
{
	ipa_debug("enter");

	ipa_ctx->activated_fw_pipe = 0;
	ipa_ctx->resource_loading = true;

	/* If RM feature enabled
	 * Request PROD Resource first
	 * PROD resource may return sync or async manners
	 */
	if (wlan_ipa_is_rm_enabled(ipa_ctx->config)) {
		if (!wlan_ipa_wdi_rm_request_resource(ipa_ctx,
						IPA_RM_RESOURCE_WLAN_PROD)) {
			/* RM PROD request sync return
			 * enable pipe immediately
			 */
			if (wlan_ipa_uc_enable_pipes(ipa_ctx)) {
				ipa_err("IPA WDI Pipe activation failed");
				ipa_ctx->resource_loading = false;
				return QDF_STATUS_E_BUSY;
			}
		} else {
			ipa_err("IPA WDI Pipe activation deferred");
		}
	} else {
		/* RM Disabled
		 * Just enabled all the PIPEs
		 */
		if (wlan_ipa_uc_enable_pipes(ipa_ctx)) {
			ipa_err("IPA WDI Pipe activation failed");
			ipa_ctx->resource_loading = false;
			return QDF_STATUS_E_BUSY;
		}
		ipa_ctx->resource_loading = false;
	}

	ipa_debug("exit");

	return QDF_STATUS_SUCCESS;
}

/**
 * wlan_ipa_uc_handle_last_discon() - Handle last uC IPA disconnection
 * @ipa_ctx: IPA context
 * @force_disable: force IPA pipes disablement
 *
 * Return: None
 */
static
void wlan_ipa_uc_handle_last_discon(struct wlan_ipa_priv *ipa_ctx,
				    bool force_disable)
{
	ipa_debug("enter");

	ipa_ctx->resource_unloading = true;
	qdf_event_reset(&ipa_ctx->ipa_resource_comp);
	ipa_info("Disable FW RX PIPE");
	cdp_ipa_set_active(ipa_ctx->dp_soc, ipa_ctx->dp_pdev_id, false, false);

	ipa_debug("exit: IPA WDI Pipes deactivated");
}

bool wlan_ipa_is_fw_wdi_activated(struct wlan_ipa_priv *ipa_ctx)
{
	return (WLAN_IPA_UC_NUM_WDI_PIPE == ipa_ctx->activated_fw_pipe);
}

static inline
void wlan_ipa_set_pending_tx_timer(struct wlan_ipa_priv *ipa_ctx)
{
}

bool wlan_ipa_is_tx_pending(struct wlan_ipa_priv *ipa_ctx)
{
	return false;
}

static inline
void wlan_ipa_reset_pending_tx_timer(struct wlan_ipa_priv *ipa_ctx)
{
}

#endif

static inline
bool wlan_sap_no_client_connected(struct wlan_ipa_priv *ipa_ctx)
{
	return !(ipa_ctx->sap_num_connected_sta);
}

static inline
bool wlan_sta_is_connected(struct wlan_ipa_priv *ipa_ctx)
{
	return ipa_ctx->sta_connected;
}

static inline
bool wlan_ipa_uc_is_loaded(struct wlan_ipa_priv *ipa_ctx)
{
	return ipa_ctx->uc_loaded;
}

/**
 * wlan_ipa_uc_offload_enable_disable() - wdi enable/disable notify to fw
 * @ipa_ctx: global IPA context
 * @offload_type: MCC or SCC
 * @session_id: Session Id
 * @enable: TX offload enable or disable
 *
 * Return: none
 */
static void wlan_ipa_uc_offload_enable_disable(struct wlan_ipa_priv *ipa_ctx,
					       uint32_t offload_type,
					       uint8_t session_id,
					       bool enable)
{

	struct ipa_uc_offload_control_params req = {0};

	if (session_id >= WLAN_IPA_MAX_SESSION) {
		ipa_err("invalid session id: %d", session_id);
		return;
	}

	if (enable == ipa_ctx->vdev_offload_enabled[session_id]) {
		ipa_info("IPA offload status is already set");
		ipa_info("offload_type=%d, vdev_id=%d, enable=%d",
			 offload_type, session_id, enable);
		return;
	}

	ipa_info("offload_type=%d, session_id=%d, enable=%d",
		 offload_type, session_id, enable);

	req.offload_type = offload_type;
	req.vdev_id = session_id;
	req.enable = enable;

	if (QDF_STATUS_SUCCESS !=
	    ipa_send_uc_offload_enable_disable(ipa_ctx->pdev, &req)) {
		ipa_err("Fail to enable IPA offload");
		ipa_err("offload type=%d, vdev_id=%d, enable=%d",
			offload_type, session_id, enable);
	} else {
		ipa_ctx->vdev_offload_enabled[session_id] = enable;
	}
}

#ifdef WDI3_STATS_UPDATE
static void wlan_ipa_uc_bw_monitor(struct wlan_ipa_priv *ipa_ctx, bool stop)
{
	qdf_ipa_wdi_bw_info_t bw_info;
<<<<<<< HEAD
=======
	uint32_t bw_low = ipa_ctx->config->ipa_bw_low;
	uint32_t bw_medium = ipa_ctx->config->ipa_bw_medium;
	uint32_t bw_high = ipa_ctx->config->ipa_bw_high;
>>>>>>> 5d8474a2
	int ret;

	bw_info.num = WLAN_IPA_UC_BW_MONITOR_LEVEL;
	/* IPA uc will mobitor three bw levels for wlan client */
<<<<<<< HEAD
	bw_info.threshold[0] = ipa_ctx->config->ipa_bw_low;
	bw_info.threshold[1] = ipa_ctx->config->ipa_bw_medium;
	bw_info.threshold[2] = ipa_ctx->config->ipa_bw_high;
	bw_info.stop = stop;
=======
	QDF_IPA_WDI_BW_INFO_THRESHOLD_LEVEL_1(&bw_info) = bw_low;
	QDF_IPA_WDI_BW_INFO_THRESHOLD_LEVEL_2(&bw_info) = bw_medium;
	QDF_IPA_WDI_BW_INFO_THRESHOLD_LEVEL_3(&bw_info) = bw_high;
	QDF_IPA_WDI_BW_INFO_START_STOP(&bw_info) = stop;
>>>>>>> 5d8474a2

	ret = qdf_ipa_uc_bw_monitor(&bw_info);
	if (ret)
		ipa_err("ipa uc bw monitor fails");

	if (!stop) {
		cdp_ipa_set_perf_level(ipa_ctx->dp_soc,
				       QDF_IPA_CLIENT_WLAN2_CONS,
				       ipa_ctx->config->ipa_bw_low);
		ipa_ctx->curr_bw_level = WLAN_IPA_BW_LEVEL_LOW;
	}

	ipa_debug("ipa uc bw monitor %s", stop ? "stop" : "start");
}
#else
static inline
void wlan_ipa_uc_bw_monitor(struct wlan_ipa_priv *ipa_ctx, bool stop)
{
}
#endif

/**
 * __wlan_ipa_wlan_evt() - IPA event handler
 * @net_dev: Interface net device
 * @device_mode: Net interface device mode
 * @session_id: session id for the event
 * @type: event enum of type ipa_wlan_event
 * @mac_address: MAC address associated with the event
 *
 * This function is meant to be called from within wlan_ipa_ctx.c
 *
 * Return: QDF STATUS
 */
static QDF_STATUS __wlan_ipa_wlan_evt(qdf_netdev_t net_dev, uint8_t device_mode,
				      uint8_t session_id,
				      qdf_ipa_wlan_event type,
				      uint8_t *mac_addr)
{
	struct wlan_ipa_priv *ipa_ctx = gp_ipa;
	struct wlan_ipa_iface_context *iface_ctx = NULL;
	qdf_ipa_msg_meta_t meta;
	qdf_ipa_wlan_msg_t *msg;
	qdf_ipa_wlan_msg_ex_t *msg_ex = NULL;
	int i;
	QDF_STATUS status;
	uint8_t sta_session_id = WLAN_IPA_MAX_SESSION;
	struct wlan_objmgr_pdev *pdev;
	struct wlan_objmgr_psoc *psoc;
	struct wlan_objmgr_vdev *vdev;

	ipa_debug("%s: EVT: %d, MAC: %pM, session_id: %u",
		  net_dev->name, type, mac_addr, session_id);

	if (type >= QDF_IPA_WLAN_EVENT_MAX)
		return QDF_STATUS_E_INVAL;

	if (wlan_ipa_uc_is_enabled(ipa_ctx->config) &&
	    !wlan_ipa_uc_sta_is_enabled(ipa_ctx->config) &&
	    (device_mode != QDF_SAP_MODE)) {
		return QDF_STATUS_SUCCESS;
	}

	pdev = ipa_ctx->pdev;
	psoc = wlan_pdev_get_psoc(pdev);
	vdev = wlan_objmgr_get_vdev_by_id_from_psoc(psoc, session_id,
						    WLAN_IPA_ID);
	QDF_BUG(session_id < WLAN_IPA_MAX_SESSION);

	if (vdev)
		wlan_objmgr_vdev_release_ref(vdev, WLAN_IPA_ID);
	else
		ipa_err("vdev is NULL, session_id: %u", session_id);

	if (ipa_ctx->sta_connected) {
		iface_ctx = wlan_ipa_get_iface(ipa_ctx, QDF_STA_MODE);
		if (iface_ctx)
			sta_session_id = iface_ctx->session_id;
		else
			ipa_err("sta iface_ctx is NULL");
	}

	/*
	 * During IPA UC resource loading/unloading new events can be issued.
	 */
	if (wlan_ipa_uc_is_enabled(ipa_ctx->config) &&
	    (ipa_ctx->resource_loading || ipa_ctx->resource_unloading)) {
		unsigned int pending_event_count;
		struct wlan_ipa_uc_pending_event *pending_event = NULL;

		ipa_info("Event:%d IPA resource %s inprogress", type,
			 ipa_ctx->resource_loading ?
			 "load" : "unload");

		/* Wait until completion of the long/unloading */
		status = qdf_wait_for_event_completion(
				&ipa_ctx->ipa_resource_comp,
				IPA_RESOURCE_COMP_WAIT_TIME);
		if (status != QDF_STATUS_SUCCESS) {
			/*
			 * If timed out, store the events separately and
			 * handle them later.
			 */
			ipa_info("IPA resource %s timed out",
				  ipa_ctx->resource_loading ?
				  "load" : "unload");

			if (type == QDF_IPA_AP_DISCONNECT) {
				wlan_ipa_uc_offload_enable_disable(ipa_ctx,
						SIR_AP_RX_DATA_OFFLOAD,
						session_id, false);
			} else if (type == QDF_IPA_CLIENT_CONNECT_EX &&
				   wlan_sap_no_client_connected(ipa_ctx)) {
				if (wlan_sta_is_connected(ipa_ctx) &&
				    wlan_ipa_uc_is_loaded(ipa_ctx) &&
				    wlan_ipa_uc_sta_is_enabled(ipa_ctx->
							       config) &&
				    !wlan_ipa_is_sta_only_offload_enabled()) {
					wlan_ipa_uc_offload_enable_disable(
							ipa_ctx,
							SIR_STA_RX_DATA_OFFLOAD,
							sta_session_id, true);
				}
			}

			qdf_mutex_acquire(&ipa_ctx->ipa_lock);

			pending_event_count =
				qdf_list_size(&ipa_ctx->pending_event);
			if (pending_event_count >=
			    WLAN_IPA_MAX_PENDING_EVENT_COUNT) {
				ipa_info("Reached max pending evt count");
				qdf_list_remove_front(
					&ipa_ctx->pending_event,
					(qdf_list_node_t **)&pending_event);
			} else {
				pending_event =
					(struct wlan_ipa_uc_pending_event *)
					qdf_mem_malloc(sizeof(
					struct wlan_ipa_uc_pending_event));
			}

			if (!pending_event) {
				ipa_err("Pending event memory alloc fail");
				qdf_mutex_release(&ipa_ctx->ipa_lock);
				return QDF_STATUS_E_NOMEM;
			}

			pending_event->net_dev = net_dev;
			pending_event->device_mode = device_mode;
			pending_event->session_id = session_id;
			pending_event->type = type;
			pending_event->is_loading = ipa_ctx->resource_loading;
			qdf_mem_copy(pending_event->mac_addr,
				     mac_addr, QDF_MAC_ADDR_SIZE);
			qdf_list_insert_back(&ipa_ctx->pending_event,
					     &pending_event->node);

			qdf_mutex_release(&ipa_ctx->ipa_lock);

			/* Cleanup interface */
			if (type == QDF_IPA_STA_DISCONNECT ||
			    type == QDF_IPA_AP_DISCONNECT) {
				for (i = 0; i < WLAN_IPA_MAX_IFACE; i++) {
					iface_ctx = &ipa_ctx->iface_context[i];
					if (iface_ctx->dev == net_dev) {
						wlan_ipa_cleanup_iface(
								iface_ctx);
						break;
					}
				}
			}

			return QDF_STATUS_SUCCESS;
		}
		ipa_info("IPA resource %s completed",
			 ipa_ctx->resource_loading ?
			 "load" : "unload");
	}

	ipa_ctx->stats.event[type]++;

	QDF_IPA_SET_META_MSG_TYPE(&meta, type);
	switch (type) {
	case QDF_IPA_STA_CONNECT:
		qdf_mutex_acquire(&ipa_ctx->event_lock);

		/* STA already connected and without disconnect, connect again
		 * This is Roaming scenario
		 */
		if (ipa_ctx->sta_connected) {
			iface_ctx = wlan_ipa_get_iface_by_mode_netdev(
					ipa_ctx, net_dev, QDF_STA_MODE);
			if (iface_ctx)
				wlan_ipa_cleanup_iface(iface_ctx);
		}

		status = wlan_ipa_setup_iface(ipa_ctx, net_dev, device_mode,
					   session_id);
		if (status != QDF_STATUS_SUCCESS) {
			ipa_err("wlan_ipa_setup_iface failed %u", status);
			qdf_mutex_release(&ipa_ctx->event_lock);
			goto end;
		}

		ipa_ctx->vdev_to_iface[session_id] =
				wlan_ipa_get_ifaceid(ipa_ctx, session_id);

		if (wlan_ipa_uc_sta_is_enabled(ipa_ctx->config) &&
		    (ipa_ctx->sap_num_connected_sta > 0 ||
		     wlan_ipa_is_sta_only_offload_enabled()) &&
		    !ipa_ctx->sta_connected) {
			qdf_mutex_release(&ipa_ctx->event_lock);
			wlan_ipa_uc_offload_enable_disable(ipa_ctx,
				SIR_STA_RX_DATA_OFFLOAD, session_id,
				true);
			qdf_mutex_acquire(&ipa_ctx->event_lock);
			qdf_atomic_set(&ipa_ctx->stats_quota, 1);
		}

		if (!wlan_ipa_is_sta_only_offload_enabled()) {
			ipa_debug("IPA STA only offload not enabled");
		} else if (ipa_ctx->uc_loaded &&
			   !ipa_ctx->sap_num_connected_sta &&
			   !ipa_ctx->sta_connected) {
			status = wlan_ipa_uc_handle_first_con(ipa_ctx);
			if (status) {
				qdf_mutex_release(&ipa_ctx->event_lock);
				ipa_info("handle 1st conn failed %d", status);
				wlan_ipa_uc_offload_enable_disable(
						ipa_ctx,
						SIR_STA_RX_DATA_OFFLOAD,
						session_id,
						false);
				ipa_ctx->vdev_to_iface[session_id] =
				    WLAN_IPA_MAX_SESSION;
				goto end;
			}
		}

		ipa_ctx->sta_connected++;

		qdf_mutex_release(&ipa_ctx->event_lock);

		ipa_debug("sta_connected=%d vdev_to_iface[%u] %u",
			 ipa_ctx->sta_connected,
			 session_id,
			 ipa_ctx->vdev_to_iface[session_id]);
		break;

	case QDF_IPA_AP_CONNECT:
		qdf_mutex_acquire(&ipa_ctx->event_lock);

		/* For DFS channel we get two start_bss event (before and after
		 * CAC). Also when ACS range includes both DFS and non DFS
		 * channels, we could possibly change channel many times due to
		 * RADAR detection and chosen channel may not be a DFS channels.
		 * So dont return error here. Just discard the event.
		 */
		if (ipa_ctx->vdev_to_iface[session_id] !=
				WLAN_IPA_MAX_SESSION) {
			qdf_mutex_release(&ipa_ctx->event_lock);
			return 0;
		}

		status = wlan_ipa_setup_iface(ipa_ctx, net_dev, device_mode,
					   session_id);
		if (status != QDF_STATUS_SUCCESS) {
			qdf_mutex_release(&ipa_ctx->event_lock);
			ipa_err("%s: Evt: %d, Interface setup failed",
				msg_ex->name, QDF_IPA_MSG_META_MSG_TYPE(&meta));
			goto end;
		}

		if (wlan_ipa_uc_is_enabled(ipa_ctx->config)) {
			qdf_mutex_release(&ipa_ctx->event_lock);
			wlan_ipa_uc_offload_enable_disable(ipa_ctx,
				SIR_AP_RX_DATA_OFFLOAD, session_id, true);
			qdf_mutex_acquire(&ipa_ctx->event_lock);
		}

		ipa_ctx->vdev_to_iface[session_id] =
				wlan_ipa_get_ifaceid(ipa_ctx, session_id);
		ipa_debug("vdev_to_iface[%u]=%u",
			 session_id,
			 ipa_ctx->vdev_to_iface[session_id]);
		qdf_mutex_release(&ipa_ctx->event_lock);
		break;

	case QDF_IPA_STA_DISCONNECT:
		qdf_mutex_acquire(&ipa_ctx->event_lock);

		if (!ipa_ctx->sta_connected) {
			struct wlan_ipa_iface_context *iface;

			qdf_mutex_release(&ipa_ctx->event_lock);
			ipa_info("%s: Evt: %d, STA already disconnected",
				 msg_ex->name,
				 QDF_IPA_MSG_META_MSG_TYPE(&meta));

			iface = wlan_ipa_get_iface_by_mode_netdev(ipa_ctx,
								  net_dev,
								  QDF_STA_MODE);
			if (iface)
				wlan_ipa_cleanup_iface(iface);

			return QDF_STATUS_E_INVAL;
		}

		ipa_ctx->sta_connected--;

		if (!wlan_ipa_uc_is_enabled(ipa_ctx->config)) {
			ipa_debug("%s: IPA UC OFFLOAD NOT ENABLED",
				  msg_ex->name);
		} else {
			/*
			 * Disable IPA pipes when
			 * 1. STA is the last interface or
			 * 2. STA only offload enabled and no clients connected
			 * to SAP
			 */
			if ((ipa_ctx->num_iface == 1 ||
			     (wlan_ipa_is_sta_only_offload_enabled() &&
			      !ipa_ctx->sap_num_connected_sta)) &&
			    wlan_ipa_is_fw_wdi_activated(ipa_ctx) &&
			    !ipa_ctx->ipa_pipes_down &&
			    (ipa_ctx->resource_unloading == false)) {
				if (cds_is_driver_unloading()) {
					/*
					 * We disable WDI pipes directly here
					 * since IPA_OPCODE_TX/RX_SUSPEND
					 * message will not be processed when
					 * unloading WLAN driver is in progress
					 */
					wlan_ipa_uc_disable_pipes(ipa_ctx,
								  true);
				} else {
					wlan_ipa_uc_handle_last_discon(ipa_ctx,
								       true);
				}
			}
		}

		if (wlan_ipa_uc_sta_is_enabled(ipa_ctx->config) &&
		    (ipa_ctx->sap_num_connected_sta > 0 ||
		     wlan_ipa_is_sta_only_offload_enabled())) {
			qdf_atomic_set(&ipa_ctx->stats_quota, 0);
			qdf_mutex_release(&ipa_ctx->event_lock);
			wlan_ipa_uc_offload_enable_disable(ipa_ctx,
				SIR_STA_RX_DATA_OFFLOAD, session_id, false);
			qdf_mutex_acquire(&ipa_ctx->event_lock);
		}

		ipa_ctx->vdev_to_iface[session_id] = WLAN_IPA_MAX_SESSION;
		ipa_debug("vdev_to_iface[%u]=%u", session_id,
			  ipa_ctx->vdev_to_iface[session_id]);

		iface_ctx = wlan_ipa_get_iface_by_mode_netdev(ipa_ctx,
							      net_dev,
							      QDF_STA_MODE);
		if (iface_ctx)
			wlan_ipa_cleanup_iface(iface_ctx);

		qdf_mutex_release(&ipa_ctx->event_lock);

		ipa_debug("sta_connected=%d", ipa_ctx->sta_connected);
		break;

	case QDF_IPA_AP_DISCONNECT:
		qdf_mutex_acquire(&ipa_ctx->event_lock);

		if ((ipa_ctx->num_iface == 1) &&
		    wlan_ipa_is_fw_wdi_activated(ipa_ctx) &&
		    !ipa_ctx->ipa_pipes_down &&
		    (ipa_ctx->resource_unloading == false)) {
			if (cds_is_driver_unloading()) {
				/*
				 * We disable WDI pipes directly here since
				 * IPA_OPCODE_TX/RX_SUSPEND message will not be
				 * processed when unloading WLAN driver is in
				 * progress
				 */
				wlan_ipa_uc_disable_pipes(ipa_ctx, true);
			} else {
				/*
				 * This shouldn't happen :
				 * No interface left but WDI pipes are still
				 * active - force close WDI pipes
				 */
				ipa_err("No interface left but WDI pipes are still active");
				wlan_ipa_uc_handle_last_discon(ipa_ctx, true);
			}
		}

		if (wlan_ipa_uc_is_enabled(ipa_ctx->config)) {
			qdf_mutex_release(&ipa_ctx->event_lock);
			wlan_ipa_uc_offload_enable_disable(ipa_ctx,
				SIR_AP_RX_DATA_OFFLOAD, session_id, false);
			qdf_mutex_acquire(&ipa_ctx->event_lock);
			ipa_ctx->vdev_to_iface[session_id] =
				WLAN_IPA_MAX_SESSION;
			ipa_debug("vdev_to_iface[%u]=%u",
				 session_id,
				 ipa_ctx->vdev_to_iface[session_id]);
		}

		for (i = 0; i < WLAN_IPA_MAX_IFACE; i++) {
			iface_ctx = &ipa_ctx->iface_context[i];
			if (iface_ctx->dev == net_dev) {
				wlan_ipa_cleanup_iface(iface_ctx);
				break;
			}
		}

		qdf_mutex_release(&ipa_ctx->event_lock);
		break;

	case QDF_IPA_CLIENT_CONNECT_EX:
		if (!wlan_ipa_uc_is_enabled(ipa_ctx->config)) {
			ipa_debug("%s: Evt: %d, IPA UC OFFLOAD NOT ENABLED",
				  net_dev->name, type);
			return QDF_STATUS_SUCCESS;
		}

		qdf_mutex_acquire(&ipa_ctx->event_lock);
		if (wlan_ipa_uc_find_add_assoc_sta(ipa_ctx, true,
						   mac_addr)) {
			qdf_mutex_release(&ipa_ctx->event_lock);
			ipa_err("%s: STA found, addr: " QDF_MAC_ADDR_STR,
				net_dev->name,
				QDF_MAC_ADDR_ARRAY(mac_addr));
			return QDF_STATUS_SUCCESS;
		}

		/* Enable IPA UC Data PIPEs when first STA connected */
		if (ipa_ctx->sap_num_connected_sta == 0 &&
				ipa_ctx->uc_loaded == true) {

			if (wlan_ipa_uc_sta_is_enabled(ipa_ctx->config) &&
			    ipa_ctx->sta_connected &&
			    !wlan_ipa_is_sta_only_offload_enabled()) {
				qdf_mutex_release(&ipa_ctx->event_lock);
				wlan_ipa_uc_offload_enable_disable(ipa_ctx,
							SIR_STA_RX_DATA_OFFLOAD,
							sta_session_id, true);
				qdf_mutex_acquire(&ipa_ctx->event_lock);
				qdf_atomic_set(&ipa_ctx->stats_quota, 1);
			}

			/*
			 * IPA pipes already enabled if STA only offload
			 * is enabled and STA is connected to remote AP.
			 */
			if (wlan_ipa_is_sta_only_offload_enabled() &&
			    ipa_ctx->sta_connected) {
				ipa_debug("IPA pipes already enabled");
			} else if (wlan_ipa_uc_handle_first_con(ipa_ctx)) {
				ipa_info("%s: handle 1st con fail",
					 net_dev->name);

				if (wlan_ipa_uc_sta_is_enabled(
					ipa_ctx->config) &&
				    ipa_ctx->sta_connected &&
				    !wlan_ipa_is_sta_only_offload_enabled()) {
					qdf_atomic_set(&ipa_ctx->stats_quota,
						       0);
					qdf_mutex_release(&ipa_ctx->event_lock);
					wlan_ipa_uc_offload_enable_disable(
							ipa_ctx,
							SIR_STA_RX_DATA_OFFLOAD,
							sta_session_id, false);
				} else {
					qdf_mutex_release(&ipa_ctx->event_lock);
				}

				return QDF_STATUS_E_BUSY;
			}
			wlan_ipa_uc_bw_monitor(ipa_ctx, false);
			ipa_info("first sap client connected");
		}

		ipa_ctx->sap_num_connected_sta++;

		qdf_mutex_release(&ipa_ctx->event_lock);

		QDF_IPA_SET_META_MSG_TYPE(&meta, type);
		QDF_IPA_MSG_META_MSG_LEN(&meta) =
			(sizeof(qdf_ipa_wlan_msg_ex_t) +
				sizeof(qdf_ipa_wlan_hdr_attrib_val_t));
		msg_ex = qdf_mem_malloc(QDF_IPA_MSG_META_MSG_LEN(&meta));

		if (!msg_ex) {
			ipa_err("msg_ex allocation failed");
			return QDF_STATUS_E_NOMEM;
		}
		strlcpy(msg_ex->name, net_dev->name,
			IPA_RESOURCE_NAME_MAX);
		msg_ex->num_of_attribs = 1;
		msg_ex->attribs[0].attrib_type = WLAN_HDR_ATTRIB_MAC_ADDR;
		if (wlan_ipa_uc_is_enabled(ipa_ctx->config)) {
			msg_ex->attribs[0].offset =
				WLAN_IPA_UC_WLAN_HDR_DES_MAC_OFFSET;
		} else {
			msg_ex->attribs[0].offset =
				WLAN_IPA_WLAN_HDR_DES_MAC_OFFSET;
		}
		memcpy(msg_ex->attribs[0].u.mac_addr, mac_addr,
		       IPA_MAC_ADDR_SIZE);

		if (qdf_ipa_send_msg(&meta, msg_ex, wlan_ipa_msg_free_fn)) {
			ipa_info("%s: Evt: %d send ipa msg fail",
				 net_dev->name, type);
			qdf_mem_free(msg_ex);
			return QDF_STATUS_E_FAILURE;
		}
		ipa_ctx->stats.num_send_msg++;

		ipa_debug("sap_num_connected_sta=%d",
			  ipa_ctx->sap_num_connected_sta);

		return QDF_STATUS_SUCCESS;

	case WLAN_CLIENT_DISCONNECT:
		if (!wlan_ipa_uc_is_enabled(ipa_ctx->config)) {
			ipa_debug("%s: IPA UC OFFLOAD NOT ENABLED",
				  msg_ex->name);
			return QDF_STATUS_SUCCESS;
		}

		qdf_mutex_acquire(&ipa_ctx->event_lock);
		if (!ipa_ctx->sap_num_connected_sta) {
			qdf_mutex_release(&ipa_ctx->event_lock);
			ipa_debug("%s: Evt: %d, Client already disconnected",
				  msg_ex->name,
				  QDF_IPA_MSG_META_MSG_TYPE(&meta));

			return QDF_STATUS_SUCCESS;
		}
		if (!wlan_ipa_uc_find_add_assoc_sta(ipa_ctx, false,
						    mac_addr)) {
			qdf_mutex_release(&ipa_ctx->event_lock);
<<<<<<< HEAD
			ipa_debug("%s: STA ID %d NOT found, not valid",
				  msg_ex->name, sta_id);
=======
			ipa_debug("%s: STA NOT found, not valid: "
				QDF_MAC_ADDR_STR,
				msg_ex->name, QDF_MAC_ADDR_ARRAY(mac_addr));

>>>>>>> 5d8474a2
			return QDF_STATUS_SUCCESS;
		}
		ipa_ctx->sap_num_connected_sta--;

		/*
		 * Disable IPA pipes when
		 * 1. last client disconnected and
		 * 2. STA is not connected if STA only offload is enabled
		 */
		if (!ipa_ctx->sap_num_connected_sta &&
		    ipa_ctx->uc_loaded &&
		    !(wlan_ipa_is_sta_only_offload_enabled() &&
		      ipa_ctx->sta_connected)) {
			if ((false == ipa_ctx->resource_unloading) &&
			    wlan_ipa_is_fw_wdi_activated(ipa_ctx) &&
			    !ipa_ctx->ipa_pipes_down) {
				if (cds_is_driver_unloading()) {
					/*
					 * We disable WDI pipes directly here
					 * since IPA_OPCODE_TX/RX_SUSPEND
					 * message will not be processed when
					 * unloading WLAN driver is in progress
					 */

					wlan_ipa_uc_disable_pipes(ipa_ctx,
								  true);
				} else {
					/*
					 * If STA is connected, wait for IPA TX
					 * completions before disabling
					 * IPA pipes
					 */
					wlan_ipa_uc_handle_last_discon(ipa_ctx,
								       !ipa_ctx->sta_connected);
					wlan_ipa_uc_bw_monitor(ipa_ctx, true);
				}
				ipa_info("last sap client disconnected");
			}

			if (wlan_ipa_uc_sta_is_enabled(ipa_ctx->config) &&
			    ipa_ctx->sta_connected &&
			    !wlan_ipa_is_sta_only_offload_enabled()) {
				qdf_atomic_set(&ipa_ctx->stats_quota, 0);
				qdf_mutex_release(&ipa_ctx->event_lock);
				wlan_ipa_uc_offload_enable_disable(ipa_ctx,
							SIR_STA_RX_DATA_OFFLOAD,
							sta_session_id, false);
			} else {
				qdf_mutex_release(&ipa_ctx->event_lock);
			}
		} else {
			qdf_mutex_release(&ipa_ctx->event_lock);
		}

		ipa_debug("sap_num_connected_sta=%d",
			  ipa_ctx->sap_num_connected_sta);
		break;

	default:
		return QDF_STATUS_SUCCESS;
	}

	QDF_IPA_MSG_META_MSG_LEN(&meta) = sizeof(qdf_ipa_wlan_msg_t);
	msg = qdf_mem_malloc(QDF_IPA_MSG_META_MSG_LEN(&meta));
	if (!msg) {
		ipa_err("msg allocation failed");
		return QDF_STATUS_E_NOMEM;
	}

	QDF_IPA_SET_META_MSG_TYPE(&meta, type);
	strlcpy(QDF_IPA_WLAN_MSG_NAME(msg), net_dev->name,
		IPA_RESOURCE_NAME_MAX);
	qdf_mem_copy(QDF_IPA_WLAN_MSG_MAC_ADDR(msg), mac_addr, QDF_NET_ETH_LEN);

	ipa_debug("%s: Evt: %d", QDF_IPA_WLAN_MSG_NAME(msg),
		  QDF_IPA_MSG_META_MSG_TYPE(&meta));

	if (qdf_ipa_send_msg(&meta, msg, wlan_ipa_msg_free_fn)) {

		ipa_err("%s: Evt: %d fail",
			QDF_IPA_WLAN_MSG_NAME(msg),
			QDF_IPA_MSG_META_MSG_TYPE(&meta));
		qdf_mem_free(msg);

		return QDF_STATUS_E_FAILURE;
	}

	ipa_ctx->stats.num_send_msg++;

end:
	return QDF_STATUS_SUCCESS;
}

/**
 * wlan_host_to_ipa_wlan_event() - convert wlan_ipa_wlan_event to ipa_wlan_event
 * @wlan_ipa_event_type: event to be converted to an ipa_wlan_event
 *
 * Return: qdf_ipa_wlan_event representing the wlan_ipa_wlan_event
 */
static qdf_ipa_wlan_event
wlan_host_to_ipa_wlan_event(enum wlan_ipa_wlan_event wlan_ipa_event_type)
{
	qdf_ipa_wlan_event ipa_event;

	switch (wlan_ipa_event_type) {
	case WLAN_IPA_CLIENT_CONNECT:
		ipa_event = QDF_IPA_CLIENT_CONNECT;
		break;
	case WLAN_IPA_CLIENT_DISCONNECT:
		ipa_event = QDF_IPA_CLIENT_DISCONNECT;
		break;
	case WLAN_IPA_AP_CONNECT:
		ipa_event = QDF_IPA_AP_CONNECT;
		break;
	case WLAN_IPA_AP_DISCONNECT:
		ipa_event = QDF_IPA_AP_DISCONNECT;
		break;
	case WLAN_IPA_STA_CONNECT:
		ipa_event = QDF_IPA_STA_CONNECT;
		break;
	case WLAN_IPA_STA_DISCONNECT:
		ipa_event = QDF_IPA_STA_DISCONNECT;
		break;
	case WLAN_IPA_CLIENT_CONNECT_EX:
		ipa_event = QDF_IPA_CLIENT_CONNECT_EX;
		break;
	case WLAN_IPA_WLAN_EVENT_MAX:
	default:
		ipa_event =  QDF_IPA_WLAN_EVENT_MAX;
		break;
	}

	return ipa_event;
}

/**
 * wlan_ipa_wlan_evt() - SSR wrapper for __wlan_ipa_wlan_evt
 * @net_dev: Interface net device
 * @device_mode: Net interface device mode
 * @session_id: session id for the event
 * @ipa_event_type: event enum of type wlan_ipa_wlan_event
 * @mac_address: MAC address associated with the event
 *
 * Return: QDF_STATUS
 */
QDF_STATUS wlan_ipa_wlan_evt(qdf_netdev_t net_dev, uint8_t device_mode,
		      uint8_t session_id,
		      enum wlan_ipa_wlan_event ipa_event_type,
		      uint8_t *mac_addr)
{
	qdf_ipa_wlan_event type = wlan_host_to_ipa_wlan_event(ipa_event_type);
	QDF_STATUS status = QDF_STATUS_SUCCESS;

	/* Data path offload only support for STA and SAP mode */
	if ((device_mode == QDF_STA_MODE) ||
	    (device_mode == QDF_SAP_MODE))
		status  = __wlan_ipa_wlan_evt(net_dev, device_mode,
					      session_id, type, mac_addr);

	return status;
}

/**
 * wlan_ipa_uc_proc_pending_event() - Process IPA uC pending events
 * @ipa_ctx: Global IPA IPA context
 * @is_loading: Indicate if invoked during loading
 *
 * Return: None
 */
static void
wlan_ipa_uc_proc_pending_event(struct wlan_ipa_priv *ipa_ctx, bool is_loading)
{
	unsigned int pending_event_count;
	struct wlan_ipa_uc_pending_event *pending_event = NULL;

	pending_event_count = qdf_list_size(&ipa_ctx->pending_event);
	ipa_debug("Pending Event Count %d",  pending_event_count);
	if (!pending_event_count) {
		ipa_debug("No Pending Event");
		return;
	}

	qdf_list_remove_front(&ipa_ctx->pending_event,
			(qdf_list_node_t **)&pending_event);
	while (pending_event) {
		struct wlan_objmgr_pdev *pdev = ipa_ctx->pdev;
		struct wlan_objmgr_psoc *psoc = wlan_pdev_get_psoc(pdev);
		struct wlan_objmgr_vdev *vdev =
				wlan_objmgr_get_vdev_by_id_from_psoc(psoc,
					pending_event->session_id,
					WLAN_IPA_ID);
		if (pending_event->is_loading == is_loading && vdev) {
			__wlan_ipa_wlan_evt(pending_event->net_dev,
					   pending_event->device_mode,
					   pending_event->session_id,
					   pending_event->type,
					   pending_event->mac_addr);
		}

		if (vdev)
			wlan_objmgr_vdev_release_ref(vdev, WLAN_IPA_ID);
		qdf_mem_free(pending_event);
		pending_event = NULL;
		qdf_list_remove_front(&ipa_ctx->pending_event,
				      (qdf_list_node_t **)&pending_event);
	}
}

/**
 * wlan_ipa_free_tx_desc_list() - Free IPA Tx desc list
 * @ipa_ctx: IPA context
 *
 * Return: None
 */
static inline void wlan_ipa_free_tx_desc_list(struct wlan_ipa_priv *ipa_ctx)
{
	int i;
	qdf_ipa_rx_data_t *ipa_tx_desc;
	uint32_t pool_size;

	if (!ipa_ctx->tx_desc_pool)
		return;

	qdf_spin_lock_bh(&ipa_ctx->q_lock);
	pool_size = ipa_ctx->tx_desc_free_list.max_size;
	for (i = 0; i < pool_size; i++) {
		ipa_tx_desc = ipa_ctx->tx_desc_pool[i].ipa_tx_desc_ptr;
		if (ipa_tx_desc)
			qdf_ipa_free_skb(ipa_tx_desc);

		if (ipa_ctx->tx_desc_free_list.count &&
		    qdf_list_remove_node(&ipa_ctx->tx_desc_free_list,
					 &ipa_ctx->tx_desc_pool[i].node) !=
							QDF_STATUS_SUCCESS)
			ipa_err("Failed to remove node from tx desc freelist");
	}
	qdf_spin_unlock_bh(&ipa_ctx->q_lock);

	qdf_list_destroy(&ipa_ctx->tx_desc_free_list);
	qdf_mem_free(ipa_ctx->tx_desc_pool);
	ipa_ctx->tx_desc_pool = NULL;

	ipa_ctx->stats.num_tx_desc_q_cnt = 0;
	ipa_ctx->stats.num_tx_desc_error = 0;
}

/**
 * wlan_ipa_alloc_tx_desc_free_list() - Allocate IPA Tx desc list
 * @ipa_ctx: IPA context
 *
 * Return: QDF_STATUS
 */
static QDF_STATUS
wlan_ipa_alloc_tx_desc_free_list(struct wlan_ipa_priv *ipa_ctx)
{
	int i;
	uint32_t max_desc_cnt;

	max_desc_cnt = ipa_ctx->config->txbuf_count;

	ipa_ctx->tx_desc_pool = qdf_mem_malloc(sizeof(struct wlan_ipa_tx_desc) *
					       max_desc_cnt);

	if (!ipa_ctx->tx_desc_pool) {
		ipa_err("Free Tx descriptor allocation failed");
		return QDF_STATUS_E_NOMEM;
	}

	qdf_list_create(&ipa_ctx->tx_desc_free_list, max_desc_cnt);

	qdf_spin_lock_bh(&ipa_ctx->q_lock);
	for (i = 0; i < max_desc_cnt; i++) {
		ipa_ctx->tx_desc_pool[i].id = i;
		ipa_ctx->tx_desc_pool[i].ipa_tx_desc_ptr = NULL;
		qdf_list_insert_back(&ipa_ctx->tx_desc_free_list,
				     &ipa_ctx->tx_desc_pool[i].node);
	}

	ipa_ctx->stats.num_tx_desc_q_cnt = 0;
	ipa_ctx->stats.num_tx_desc_error = 0;

	qdf_spin_unlock_bh(&ipa_ctx->q_lock);

	return QDF_STATUS_SUCCESS;
}

#ifndef QCA_LL_TX_FLOW_CONTROL_V2
/**
 * wlan_ipa_setup_tx_sys_pipe() - Setup IPA Tx system pipes
 * @ipa_ctx: Global IPA IPA context
 * @desc_fifo_sz: Number of descriptors
 *
 * Return: 0 on success, negative errno on error
 */
static int wlan_ipa_setup_tx_sys_pipe(struct wlan_ipa_priv *ipa_ctx,
				     int32_t desc_fifo_sz)
{
	int i, ret = 0;
	qdf_ipa_sys_connect_params_t *ipa;

	/*setup TX pipes */
	for (i = 0; i < WLAN_IPA_MAX_IFACE; i++) {
		ipa = &ipa_ctx->sys_pipe[i].ipa_sys_params;

		ipa->client = wlan_ipa_iface_2_client[i].cons_client;
		ipa->desc_fifo_sz = desc_fifo_sz;
		ipa->priv = &ipa_ctx->iface_context[i];
		ipa->notify = wlan_ipa_i2w_cb;

		if (wlan_ipa_uc_sta_is_enabled(ipa_ctx->config)) {
			ipa->ipa_ep_cfg.hdr.hdr_len =
				WLAN_IPA_UC_WLAN_TX_HDR_LEN;
			ipa->ipa_ep_cfg.nat.nat_en = IPA_BYPASS_NAT;
			ipa->ipa_ep_cfg.hdr.hdr_ofst_pkt_size_valid = 1;
			ipa->ipa_ep_cfg.hdr.hdr_ofst_pkt_size = 0;
			ipa->ipa_ep_cfg.hdr.hdr_additional_const_len =
				WLAN_IPA_UC_WLAN_8023_HDR_SIZE;
			ipa->ipa_ep_cfg.hdr_ext.hdr_little_endian = true;
		} else {
			ipa->ipa_ep_cfg.hdr.hdr_len = WLAN_IPA_WLAN_TX_HDR_LEN;
		}
		ipa->ipa_ep_cfg.mode.mode = IPA_BASIC;

		ret = wlan_ipa_wdi_setup_sys_pipe(ipa_ctx, ipa,
				&ipa_ctx->sys_pipe[i].conn_hdl);
		if (ret) {
			ipa_err("Failed for pipe %d ret: %d", i, ret);
			return ret;
		}
		ipa_ctx->sys_pipe[i].conn_hdl_valid = 1;
	}

	return ret;
}
#else
/**
 * wlan_ipa_setup_tx_sys_pipe() - Setup IPA Tx system pipes
 * @ipa_ctx: IPA context
 * @desc_fifo_sz: Number of descriptors
 *
 * Return: 0 on success, negative errno on error
 */
static int wlan_ipa_setup_tx_sys_pipe(struct wlan_ipa_priv *ipa_ctx,
				     int32_t desc_fifo_sz)
{
	/*
	 * The Tx system pipes are not needed for MCC when TX_FLOW_CONTROL_V2
	 * is enabled, where per vdev descriptors are supported in firmware.
	 */
	return 0;
}
#endif

#if defined(CONFIG_IPA_WDI_UNIFIED_API) && defined(IPA_WDI3_GSI)
/**
 * wlan_ipa_get_rx_ipa_client() - Get IPA RX ipa client
 * @ipa_ctx: IPA context
 *
 * Return: rx ipa sys client
 */
static inline uint8_t wlan_ipa_get_rx_ipa_client(struct wlan_ipa_priv *ipa_ctx)
{
	if (ipa_ctx->over_gsi)
		return IPA_CLIENT_WLAN2_PROD;
	else
		return IPA_CLIENT_WLAN1_PROD;
}

/**
 * wlan_ipa_uc_send_wdi_control_msg() - Set WDI control message
 * @ctrl: WDI control value
 *
 * Send WLAN_WDI_ENABLE for ctrl = true and WLAN_WDI_DISABLE otherwise.
 *
 * Return: QDF_STATUS
 */
static QDF_STATUS wlan_ipa_uc_send_wdi_control_msg(bool ctrl)
{
	return QDF_STATUS_SUCCESS;
}

#else
static inline uint8_t wlan_ipa_get_rx_ipa_client(struct wlan_ipa_priv *ipa_ctx)
{
	return IPA_CLIENT_WLAN1_PROD;
}

static QDF_STATUS wlan_ipa_uc_send_wdi_control_msg(bool ctrl)
{
	struct wlan_ipa_priv *ipa_ctx = gp_ipa;
	qdf_ipa_msg_meta_t meta;
	qdf_ipa_wlan_msg_t *ipa_msg;
	int ret = 0;

	/* WDI enable message to IPA */
	QDF_IPA_MSG_META_MSG_LEN(&meta) = sizeof(*ipa_msg);
	ipa_msg = qdf_mem_malloc(QDF_IPA_MSG_META_MSG_LEN(&meta));
	if (!ipa_msg) {
		ipa_err("msg allocation failed");
		return QDF_STATUS_E_NOMEM;
	}

	if (ctrl) {
		QDF_IPA_SET_META_MSG_TYPE(&meta, QDF_WDI_ENABLE);
		ipa_ctx->stats.event[QDF_WDI_ENABLE]++;
	} else {
		QDF_IPA_SET_META_MSG_TYPE(&meta, QDF_WDI_DISABLE);
		ipa_ctx->stats.event[QDF_WDI_DISABLE]++;
	}

	ipa_debug("ipa_send_msg(Evt:%d)", QDF_IPA_MSG_META_MSG_TYPE(&meta));
	ret = qdf_ipa_send_msg(&meta, ipa_msg, wlan_ipa_msg_free_fn);
	if (ret) {
		ipa_err("ipa_send_msg(Evt:%d)-fail=%d",
			QDF_IPA_MSG_META_MSG_TYPE(&meta), ret);
		qdf_mem_free(ipa_msg);
		return QDF_STATUS_E_FAILURE;
	}

	return QDF_STATUS_SUCCESS;
}
#endif

/**
 * wlan_ipa_setup_rx_sys_pipe() - Setup IPA Rx system pipes
 * @ipa_ctx: Global IPA IPA context
 * @desc_fifo_sz: Number of descriptors
 *
 * Return: 0 on success, negative errno on error
 */
static int wlan_ipa_setup_rx_sys_pipe(struct wlan_ipa_priv *ipa_ctx,
				     int32_t desc_fifo_sz)
{
	int ret = 0;
	qdf_ipa_sys_connect_params_t *ipa;

	/*
	 * Hard code it here, this can be extended if in case
	 * PROD pipe is also per interface.
	 * Right now there is no advantage of doing this.
	 */
	ipa = &ipa_ctx->sys_pipe[WLAN_IPA_RX_PIPE].ipa_sys_params;

	ipa->client = wlan_ipa_get_rx_ipa_client(ipa_ctx);
	ipa->desc_fifo_sz = desc_fifo_sz;
	ipa->priv = ipa_ctx;
	ipa->notify = wlan_ipa_w2i_cb;

	ipa->ipa_ep_cfg.nat.nat_en = IPA_BYPASS_NAT;
	ipa->ipa_ep_cfg.hdr.hdr_len = WLAN_IPA_WLAN_RX_HDR_LEN;
	ipa->ipa_ep_cfg.hdr.hdr_ofst_metadata_valid = 1;
	ipa->ipa_ep_cfg.mode.mode = IPA_BASIC;

	ret = qdf_ipa_setup_sys_pipe(ipa,
			&ipa_ctx->sys_pipe[WLAN_IPA_RX_PIPE].conn_hdl);
	if (ret) {
		ipa_err("Failed for RX pipe: %d", ret);
		return ret;
	}
	ipa_ctx->sys_pipe[WLAN_IPA_RX_PIPE].conn_hdl_valid = 1;

	return ret;
}

/**
 * wlan_ipa_teardown_sys_pipe() - Tear down all IPA Sys pipes
 * @ipa_ctx: Global IPA IPA context
 *
 * Return: None
 */
static void wlan_ipa_teardown_sys_pipe(struct wlan_ipa_priv *ipa_ctx)
{
	int ret, i;

	if (!ipa_ctx)
		return;

	for (i = 0; i < WLAN_IPA_MAX_SYSBAM_PIPE; i++) {
		if (ipa_ctx->sys_pipe[i].conn_hdl_valid) {
			ret = wlan_ipa_wdi_teardown_sys_pipe(ipa_ctx,
							     ipa_ctx->sys_pipe[i].conn_hdl);
			if (ret)
				ipa_err("Failed:%d", ret);

			ipa_ctx->sys_pipe[i].conn_hdl_valid = 0;
		}
	}

	wlan_ipa_free_tx_desc_list(ipa_ctx);
}

/**
 * wlan_ipa_setup_sys_pipe() - Setup all IPA system pipes
 * @ipa_ctx: Global IPA IPA context
 *
 * Return: 0 on success, negative errno on error
 */
static int wlan_ipa_setup_sys_pipe(struct wlan_ipa_priv *ipa_ctx)
{
	int ret = 0;
	uint32_t desc_fifo_sz;

	/* The maximum number of descriptors that can be provided to a BAM at
	 * once is one less than the total number of descriptors that the buffer
	 * can contain.
	 * If max_num_of_descriptors = (BAM_PIPE_DESCRIPTOR_FIFO_SIZE / sizeof
	 * (SPS_DESCRIPTOR)), then (max_num_of_descriptors - 1) descriptors can
	 * be provided at once.
	 * Because of above requirement, one extra descriptor will be added to
	 * make sure hardware always has one descriptor.
	 */
	desc_fifo_sz = ipa_ctx->config->desc_size
		       + SPS_DESC_SIZE;

	ret = wlan_ipa_setup_tx_sys_pipe(ipa_ctx, desc_fifo_sz);
	if (ret) {
		ipa_err("Failed for TX pipe: %d", ret);
		goto setup_sys_pipe_fail;
	}

	if (!wlan_ipa_uc_sta_is_enabled(ipa_ctx->config)) {
		ret = wlan_ipa_setup_rx_sys_pipe(ipa_ctx, desc_fifo_sz);
		if (ret) {
			ipa_err("Failed for RX pipe: %d", ret);
			goto setup_sys_pipe_fail;
		}
	}

       /* Allocate free Tx desc list */
	ret = wlan_ipa_alloc_tx_desc_free_list(ipa_ctx);
	if (ret)
		goto setup_sys_pipe_fail;

	return ret;

setup_sys_pipe_fail:
	wlan_ipa_teardown_sys_pipe(ipa_ctx);

	return ret;
}

#ifndef QCA_LL_TX_FLOW_CONTROL_V2
QDF_STATUS wlan_ipa_send_mcc_scc_msg(struct wlan_ipa_priv *ipa_ctx,
				     bool mcc_mode)
{
	qdf_ipa_msg_meta_t meta;
	qdf_ipa_wlan_msg_t *msg;
	int ret;

	if (!wlan_ipa_uc_sta_is_enabled(ipa_ctx->config))
		return QDF_STATUS_SUCCESS;

	/* Send SCC/MCC Switching event to IPA */
	QDF_IPA_MSG_META_MSG_LEN(&meta) = sizeof(*msg);
	msg = qdf_mem_malloc(QDF_IPA_MSG_META_MSG_LEN(&meta));
	if (!msg) {
		ipa_err("msg allocation failed");
		return QDF_STATUS_E_NOMEM;
	}

	if (mcc_mode) {
		QDF_IPA_SET_META_MSG_TYPE(&meta, QDF_SWITCH_TO_MCC);
		ipa_ctx->stats.event[QDF_SWITCH_TO_MCC]++;
	} else {
		QDF_IPA_SET_META_MSG_TYPE(&meta, QDF_SWITCH_TO_SCC);
		ipa_ctx->stats.event[QDF_SWITCH_TO_SCC]++;
	}

	WLAN_IPA_LOG(QDF_TRACE_LEVEL_DEBUG,
		    "ipa_send_msg(Evt:%d)",
		    QDF_IPA_MSG_META_MSG_TYPE(&meta));

	ret = qdf_ipa_send_msg(&meta, msg, wlan_ipa_msg_free_fn);

	if (ret) {
		ipa_err("ipa_send_msg(Evt:%d) - fail=%d",
			QDF_IPA_MSG_META_MSG_TYPE(&meta), ret);
		qdf_mem_free(msg);
		return QDF_STATUS_E_FAILURE;
	}

	return QDF_STATUS_SUCCESS;
}

static void wlan_ipa_mcc_work_handler(void *data)
{
	struct wlan_ipa_priv *ipa_ctx = (struct wlan_ipa_priv *)data;

	wlan_ipa_send_mcc_scc_msg(ipa_ctx, ipa_ctx->mcc_mode);
}
#endif

/**
 * wlan_ipa_setup() - IPA initialization function
 * @ipa_ctx: IPA context
 * @ipa_cfg: IPA config
 *
 * Allocate ipa_ctx resources, ipa pipe resource and register
 * wlan interface with IPA module.
 *
 * Return: QDF_STATUS enumeration
 */
QDF_STATUS wlan_ipa_setup(struct wlan_ipa_priv *ipa_ctx,
			  struct wlan_ipa_config *ipa_cfg)
{
	int ret, i;
	struct wlan_ipa_iface_context *iface_context = NULL;
	QDF_STATUS status;

	ipa_debug("enter");

	gp_ipa = ipa_ctx;
	ipa_ctx->num_iface = 0;
	ipa_ctx->config = ipa_cfg;

	wlan_ipa_wdi_get_wdi_version(ipa_ctx);

	/* Create the interface context */
	for (i = 0; i < WLAN_IPA_MAX_IFACE; i++) {
		iface_context = &ipa_ctx->iface_context[i];
		iface_context->ipa_ctx = ipa_ctx;
		iface_context->cons_client =
			wlan_ipa_iface_2_client[i].cons_client;
		iface_context->prod_client =
			wlan_ipa_iface_2_client[i].prod_client;
		iface_context->iface_id = i;
		iface_context->dev = NULL;
		iface_context->device_mode = QDF_MAX_NO_OF_MODE;
		iface_context->session_id = WLAN_IPA_MAX_SESSION;
		qdf_spinlock_create(&iface_context->interface_lock);
	}

	qdf_create_work(0, &ipa_ctx->pm_work, wlan_ipa_pm_flush, ipa_ctx);
	qdf_spinlock_create(&ipa_ctx->pm_lock);
	qdf_spinlock_create(&ipa_ctx->q_lock);
	qdf_spinlock_create(&ipa_ctx->enable_disable_lock);
	ipa_ctx->pipes_down_in_progress = false;
	ipa_ctx->pipes_enable_in_progress = false;
	qdf_nbuf_queue_init(&ipa_ctx->pm_queue_head);
	qdf_list_create(&ipa_ctx->pending_event, 1000);
	qdf_mutex_create(&ipa_ctx->event_lock);
	qdf_mutex_create(&ipa_ctx->ipa_lock);

	status = wlan_ipa_wdi_setup_rm(ipa_ctx);
	if (status != QDF_STATUS_SUCCESS)
		goto fail_setup_rm;

	for (i = 0; i < WLAN_IPA_MAX_SYSBAM_PIPE; i++)
		qdf_mem_zero(&ipa_ctx->sys_pipe[i],
			     sizeof(struct wlan_ipa_sys_pipe));

	if (wlan_ipa_uc_is_enabled(ipa_ctx->config)) {
		qdf_mem_zero(&ipa_ctx->stats, sizeof(ipa_ctx->stats));
		ipa_ctx->sap_num_connected_sta = 0;
		ipa_ctx->ipa_tx_packets_diff = 0;
		ipa_ctx->ipa_rx_packets_diff = 0;
		ipa_ctx->ipa_p_tx_packets = 0;
		ipa_ctx->ipa_p_rx_packets = 0;
		ipa_ctx->resource_loading = false;
		ipa_ctx->resource_unloading = false;
		ipa_ctx->sta_connected = 0;
		ipa_ctx->ipa_pipes_down = true;
		qdf_atomic_set(&ipa_ctx->pipes_disabled, 1);
		qdf_atomic_set(&ipa_ctx->autonomy_disabled, 1);
		ipa_ctx->wdi_enabled = false;

		status = wlan_ipa_wdi_init(ipa_ctx);
		if (status == QDF_STATUS_SUCCESS) {
			/* Setup IPA system pipes */
			if (wlan_ipa_uc_sta_is_enabled(ipa_ctx->config)) {
				ret = wlan_ipa_setup_sys_pipe(ipa_ctx);
				if (ret)
					goto ipa_wdi_destroy;

				qdf_create_work(0, &ipa_ctx->mcc_work,
						wlan_ipa_mcc_work_handler,
						ipa_ctx);
			}
		} else if (status == QDF_STATUS_E_BUSY) {
			ret = wlan_ipa_uc_send_wdi_control_msg(false);
			if (ret) {
				ipa_err("IPA WDI msg send failed: ret=%d", ret);
				goto ipa_wdi_destroy;
			}
		} else {
			ipa_err("IPA WDI init failed: ret=%d", status);
			goto ipa_wdi_destroy;
		}
	} else {
		ret = wlan_ipa_setup_sys_pipe(ipa_ctx);
		if (ret)
			goto ipa_wdi_destroy;
	}

	qdf_event_create(&ipa_ctx->ipa_resource_comp);

	ipa_debug("exit: success");

	return QDF_STATUS_SUCCESS;

ipa_wdi_destroy:
	wlan_ipa_wdi_destroy_rm(ipa_ctx);

fail_setup_rm:
	qdf_spinlock_destroy(&ipa_ctx->pm_lock);
	qdf_spinlock_destroy(&ipa_ctx->q_lock);
	qdf_spinlock_destroy(&ipa_ctx->enable_disable_lock);
	for (i = 0; i < WLAN_IPA_MAX_IFACE; i++) {
		iface_context = &ipa_ctx->iface_context[i];
		qdf_spinlock_destroy(&iface_context->interface_lock);
	}
	qdf_mutex_destroy(&ipa_ctx->event_lock);
	qdf_mutex_destroy(&ipa_ctx->ipa_lock);
	qdf_list_destroy(&ipa_ctx->pending_event);
	gp_ipa = NULL;
	ipa_debug("exit: fail");

	return QDF_STATUS_E_FAILURE;
}

void wlan_ipa_flush(struct wlan_ipa_priv *ipa_ctx)
{
	qdf_nbuf_t skb;
	struct wlan_ipa_pm_tx_cb *pm_tx_cb;

	if (!wlan_ipa_is_enabled(ipa_ctx->config))
		return;

	qdf_cancel_work(&ipa_ctx->pm_work);

	qdf_spin_lock_bh(&ipa_ctx->pm_lock);

	while (((skb = qdf_nbuf_queue_remove(&ipa_ctx->pm_queue_head))
	       != NULL)) {
		qdf_spin_unlock_bh(&ipa_ctx->pm_lock);

		pm_tx_cb = (struct wlan_ipa_pm_tx_cb *)skb->cb;

		if (pm_tx_cb->exception) {
			dev_kfree_skb_any(skb);
		} else {
			if (pm_tx_cb->ipa_tx_desc)
				ipa_free_skb(pm_tx_cb->ipa_tx_desc);
		}

		qdf_spin_lock_bh(&ipa_ctx->pm_lock);
	}
	qdf_spin_unlock_bh(&ipa_ctx->pm_lock);
}

QDF_STATUS wlan_ipa_cleanup(struct wlan_ipa_priv *ipa_ctx)
{
	struct wlan_ipa_iface_context *iface_context;
	int i;

	if (!wlan_ipa_uc_is_enabled(ipa_ctx->config))
		wlan_ipa_teardown_sys_pipe(ipa_ctx);

	/* Teardown IPA sys_pipe for MCC */
	if (wlan_ipa_uc_sta_is_enabled(ipa_ctx->config)) {
		wlan_ipa_teardown_sys_pipe(ipa_ctx);
		qdf_cancel_work(&ipa_ctx->mcc_work);
	}

	wlan_ipa_wdi_destroy_rm(ipa_ctx);

	wlan_ipa_flush(ipa_ctx);

	qdf_spinlock_destroy(&ipa_ctx->pm_lock);
	qdf_spinlock_destroy(&ipa_ctx->q_lock);
	qdf_spinlock_destroy(&ipa_ctx->enable_disable_lock);

	/* destroy the interface lock */
	for (i = 0; i < WLAN_IPA_MAX_IFACE; i++) {
		iface_context = &ipa_ctx->iface_context[i];
		qdf_spinlock_destroy(&iface_context->interface_lock);
	}

	if (wlan_ipa_uc_is_enabled(ipa_ctx->config)) {
		wlan_ipa_wdi_cleanup();
		qdf_mutex_destroy(&ipa_ctx->event_lock);
		qdf_mutex_destroy(&ipa_ctx->ipa_lock);
		qdf_list_destroy(&ipa_ctx->pending_event);

	}

	gp_ipa = NULL;

	return QDF_STATUS_SUCCESS;
}

struct wlan_ipa_iface_context
*wlan_ipa_get_iface(struct wlan_ipa_priv *ipa_ctx, uint8_t mode)
{
	struct wlan_ipa_iface_context *iface_ctx = NULL;
	int i;

	for (i = 0; i < WLAN_IPA_MAX_IFACE; i++) {
		iface_ctx = &ipa_ctx->iface_context[i];

		if (iface_ctx->device_mode == mode)
			return iface_ctx;
	}

	return NULL;
}

struct wlan_ipa_iface_context *
wlan_ipa_get_iface_by_mode_netdev(struct wlan_ipa_priv *ipa_ctx,
				  qdf_netdev_t ndev, uint8_t mode)
{
	struct wlan_ipa_iface_context *iface_ctx = NULL;
	int i;

	for (i = 0; i < WLAN_IPA_MAX_IFACE; i++) {
		iface_ctx = &ipa_ctx->iface_context[i];

		if (iface_ctx->device_mode == mode && iface_ctx->dev == ndev)
			return iface_ctx;
	}

	return NULL;
}

void wlan_ipa_set_mcc_mode(struct wlan_ipa_priv *ipa_ctx, bool mcc_mode)
{
	if (!wlan_ipa_uc_sta_is_enabled(ipa_ctx->config))
		return;

	if (ipa_ctx->mcc_mode == mcc_mode)
		return;

	ipa_ctx->mcc_mode = mcc_mode;
	qdf_sched_work(0, &ipa_ctx->mcc_work);
}

/**
 * wlan_ipa_uc_loaded_handler() - Process IPA uC loaded indication
 * @ipa_ctx: ipa ipa local context
 *
 * Will handle IPA UC image loaded indication comes from IPA kernel
 *
 * Return: None
 */
static void wlan_ipa_uc_loaded_handler(struct wlan_ipa_priv *ipa_ctx)
{
	struct wlan_objmgr_pdev *pdev = ipa_ctx->pdev;
	struct wlan_objmgr_psoc *psoc = wlan_pdev_get_psoc(pdev);
	qdf_device_t qdf_dev = wlan_psoc_get_qdf_dev(psoc);
	QDF_STATUS status;

	ipa_info("UC READY");

	if (true == ipa_ctx->uc_loaded) {
		ipa_info("UC already loaded");
		return;
	}
	ipa_ctx->uc_loaded = true;

	if (!qdf_dev) {
		ipa_err("qdf_dev is null");
		return;
	}

	if (wlan_ipa_uc_sta_is_enabled(ipa_ctx->config)) {
		/* Setup IPA system pipes */
		status = wlan_ipa_setup_sys_pipe(ipa_ctx);
		if (status) {
			ipa_err("Fail to setup sys pipes (status=%d)", status);
			return;
		}
		qdf_create_work(0, &ipa_ctx->mcc_work,
				wlan_ipa_mcc_work_handler, ipa_ctx);
	}

	/* Connect pipe */
	status = wlan_ipa_wdi_setup(ipa_ctx, qdf_dev);
	if (status) {
		ipa_err("Failure to setup IPA pipes (status=%d)",
			status);
		return;
	}

	cdp_ipa_set_doorbell_paddr(ipa_ctx->dp_soc, ipa_ctx->dp_pdev_id);
	wlan_ipa_init_metering(ipa_ctx);

	if (QDF_IS_STATUS_ERROR(wlan_ipa_init_perf_level(ipa_ctx)))
		ipa_err("Failed to init perf level");

	/*
	 * Enable IPA/FW PIPEs if
	 * 1. any clients connected to SAP or
	 * 2. STA connected to remote AP if STA only offload is enabled
	 */
	if (ipa_ctx->sap_num_connected_sta ||
	    (wlan_ipa_is_sta_only_offload_enabled() &&
	     ipa_ctx->sta_connected)) {
		ipa_debug("Client already connected, enable IPA/FW PIPEs");
		wlan_ipa_uc_handle_first_con(ipa_ctx);
	}
}

/**
 * wlan_ipa_uc_op_cb() - IPA uC operation callback
 * @op_msg: operation message received from firmware
 * @usr_ctxt: user context registered with TL (we register the IPA Global
 *	context)
 *
 * Return: None
 */
static void wlan_ipa_uc_op_cb(struct op_msg_type *op_msg,
			      struct wlan_ipa_priv *ipa_ctx)
{
	struct op_msg_type *msg = op_msg;
	struct ipa_uc_fw_stats *uc_fw_stat;

	if (!op_msg) {
		ipa_err("INVALID ARG");
		return;
	}

	if (msg->op_code >= WLAN_IPA_UC_OPCODE_MAX) {
		ipa_err("INVALID OPCODE %d",  msg->op_code);
		qdf_mem_free(op_msg);
		return;
	}

	ipa_debug("OPCODE=%d", msg->op_code);

	if ((msg->op_code == WLAN_IPA_UC_OPCODE_TX_RESUME) ||
	    (msg->op_code == WLAN_IPA_UC_OPCODE_RX_RESUME)) {
		qdf_mutex_acquire(&ipa_ctx->ipa_lock);
		ipa_ctx->activated_fw_pipe++;
		if (wlan_ipa_is_fw_wdi_activated(ipa_ctx)) {
			ipa_ctx->resource_loading = false;
			qdf_event_set(&ipa_ctx->ipa_resource_comp);
			if (ipa_ctx->wdi_enabled == false) {
				ipa_ctx->wdi_enabled = true;
				if (wlan_ipa_uc_send_wdi_control_msg(true) == 0)
					wlan_ipa_send_mcc_scc_msg(ipa_ctx,
							ipa_ctx->mcc_mode);
			}
			wlan_ipa_uc_proc_pending_event(ipa_ctx, true);
			if (ipa_ctx->pending_cons_req)
				wlan_ipa_wdi_rm_notify_completion(
						QDF_IPA_RM_RESOURCE_GRANTED,
						QDF_IPA_RM_RESOURCE_WLAN_CONS);
			ipa_ctx->pending_cons_req = false;
		}
		qdf_mutex_release(&ipa_ctx->ipa_lock);
	} else if ((msg->op_code == WLAN_IPA_UC_OPCODE_TX_SUSPEND) ||
	    (msg->op_code == WLAN_IPA_UC_OPCODE_RX_SUSPEND)) {
		qdf_mutex_acquire(&ipa_ctx->ipa_lock);

		if (msg->op_code == WLAN_IPA_UC_OPCODE_RX_SUSPEND) {
			wlan_ipa_uc_disable_pipes(ipa_ctx, true);
			ipa_info("Disable FW TX PIPE");
			cdp_ipa_set_active(ipa_ctx->dp_soc, ipa_ctx->dp_pdev_id,
					   false, true);
		}

		ipa_ctx->activated_fw_pipe--;
		if (!ipa_ctx->activated_fw_pipe) {
			/*
			 * Async return success from FW
			 * Disable/suspend all the PIPEs
			 */
			ipa_ctx->resource_unloading = false;
			qdf_event_set(&ipa_ctx->ipa_resource_comp);
			if (wlan_ipa_is_rm_enabled(ipa_ctx->config))
				wlan_ipa_wdi_rm_release_resource(ipa_ctx,
						QDF_IPA_RM_RESOURCE_WLAN_PROD);
			wlan_ipa_uc_proc_pending_event(ipa_ctx, false);
			ipa_ctx->pending_cons_req = false;
		}
		qdf_mutex_release(&ipa_ctx->ipa_lock);
	} else if ((msg->op_code == WLAN_IPA_UC_OPCODE_STATS) &&
		(ipa_ctx->stat_req_reason == WLAN_IPA_UC_STAT_REASON_DEBUG)) {
		uc_fw_stat = (struct ipa_uc_fw_stats *)
			((uint8_t *)op_msg + sizeof(struct op_msg_type));

		/* WLAN FW WDI stats */
		wlan_ipa_print_fw_wdi_stats(ipa_ctx, uc_fw_stat);
	} else if ((msg->op_code == WLAN_IPA_UC_OPCODE_STATS) &&
		(ipa_ctx->stat_req_reason == WLAN_IPA_UC_STAT_REASON_BW_CAL)) {
		/* STATs from FW */
		uc_fw_stat = (struct ipa_uc_fw_stats *)
			((uint8_t *)op_msg + sizeof(struct op_msg_type));
		qdf_mutex_acquire(&ipa_ctx->ipa_lock);
		ipa_ctx->ipa_tx_packets_diff = BW_GET_DIFF(
			uc_fw_stat->tx_pkts_completed,
			ipa_ctx->ipa_p_tx_packets);
		ipa_ctx->ipa_rx_packets_diff = BW_GET_DIFF(
			(uc_fw_stat->rx_num_ind_drop_no_space +
			uc_fw_stat->rx_num_ind_drop_no_buf +
			uc_fw_stat->rx_num_pkts_indicated),
			ipa_ctx->ipa_p_rx_packets);

		ipa_ctx->ipa_p_tx_packets = uc_fw_stat->tx_pkts_completed;
		ipa_ctx->ipa_p_rx_packets =
			(uc_fw_stat->rx_num_ind_drop_no_space +
			uc_fw_stat->rx_num_ind_drop_no_buf +
			uc_fw_stat->rx_num_pkts_indicated);
		qdf_mutex_release(&ipa_ctx->ipa_lock);
	} else if (msg->op_code == WLAN_IPA_UC_OPCODE_UC_READY) {
		qdf_mutex_acquire(&ipa_ctx->ipa_lock);
		wlan_ipa_uc_loaded_handler(ipa_ctx);
		qdf_mutex_release(&ipa_ctx->ipa_lock);
	} else if (wlan_ipa_uc_op_metering(ipa_ctx, op_msg)) {
		ipa_err("Invalid message: op_code=%d, reason=%d",
			msg->op_code, ipa_ctx->stat_req_reason);
	}

	qdf_mem_free(op_msg);
}

/**
 * __wlan_ipa_uc_fw_op_event_handler - IPA uC FW OPvent handler
 * @data: uC OP work
 *
 * Return: None
 */
static void __wlan_ipa_uc_fw_op_event_handler(void *data)
{
	struct op_msg_type *msg;
	struct uc_op_work_struct *uc_op_work =
				(struct uc_op_work_struct *)data;
	struct wlan_ipa_priv *ipa_ctx = gp_ipa;

	msg = uc_op_work->msg;
	uc_op_work->msg = NULL;
	ipa_debug("posted msg %d", msg->op_code);

	wlan_ipa_uc_op_cb(msg, ipa_ctx);
}

/**
 * wlan_ipa_uc_fw_op_event_handler - SSR wrapper for
 * __wlan_ipa_uc_fw_op_event_handler
 * @data: uC OP work
 *
 * Return: None
 */
static void wlan_ipa_uc_fw_op_event_handler(void *data)
{
<<<<<<< HEAD
	int ret;
	struct osif_psoc_sync *psoc_sync;
	struct uc_op_work_struct *uc_op_work =
		(struct uc_op_work_struct *)data;

	if (!uc_op_work || !uc_op_work->osdev) {
		ipa_err("Invalid op work");
		return;
	}

	/* This event handler needs to wait for psoc transition */
	ret = osif_psoc_sync_trans_start_wait(uc_op_work->osdev->dev,
					      &psoc_sync);
	if (ret) {
		ipa_err("op start ret: %d", ret);
=======
	if (qdf_is_recovering()) {
		ipa_err("in recovering");
>>>>>>> 5d8474a2
		return;
	}

	__wlan_ipa_uc_fw_op_event_handler(data);
<<<<<<< HEAD

	osif_psoc_sync_trans_stop(psoc_sync);
=======
>>>>>>> 5d8474a2
}

/**
 * wlan_ipa_uc_op_event_handler() - IPA UC OP event handler
 * @op_msg: operation message received from firmware
 * @ipa_ctx: Global IPA context
 *
 * Return: None
 */
static void wlan_ipa_uc_op_event_handler(uint8_t *op_msg, void *ctx)
{
	struct wlan_ipa_priv *ipa_ctx = (struct wlan_ipa_priv *)ctx;
	struct op_msg_type *msg;
	struct uc_op_work_struct *uc_op_work;

	if (!ipa_ctx)
		goto end;

	msg = (struct op_msg_type *)op_msg;

	if (msg->op_code >= WLAN_IPA_UC_OPCODE_MAX) {
		ipa_err("Invalid OP Code (%d)", msg->op_code);
		goto end;
	}

	uc_op_work = &ipa_ctx->uc_op_work[msg->op_code];
	if (uc_op_work->msg) {
		/* When the same uC OPCODE is already pended, just return */
		goto end;
	}

	uc_op_work->msg = msg;
	qdf_sched_work(0, &uc_op_work->work);
	return;

end:
	qdf_mem_free(op_msg);
}

QDF_STATUS wlan_ipa_uc_ol_init(struct wlan_ipa_priv *ipa_ctx,
			       qdf_device_t osdev)
{
	uint8_t i;
	QDF_STATUS status = QDF_STATUS_SUCCESS;

	if (!wlan_ipa_uc_is_enabled(ipa_ctx->config))
		return QDF_STATUS_SUCCESS;

	ipa_debug("enter");

	if (!osdev) {
		ipa_err("osdev null");
		status = QDF_STATUS_E_FAILURE;
		goto fail_return;
	}

	for (i = 0; i < WLAN_IPA_MAX_SESSION; i++) {
		ipa_ctx->vdev_to_iface[i] = WLAN_IPA_MAX_SESSION;
		ipa_ctx->vdev_offload_enabled[i] = false;
	}

	if (cdp_ipa_get_resource(ipa_ctx->dp_soc, ipa_ctx->dp_pdev_id)) {
		ipa_err("IPA UC resource alloc fail");
		status = QDF_STATUS_E_FAILURE;
		goto fail_return;
	}

	if (true == ipa_ctx->uc_loaded) {
		status = wlan_ipa_wdi_setup(ipa_ctx, osdev);
		if (status) {
			ipa_err("Failure to setup IPA pipes (status=%d)",
				status);
			status = QDF_STATUS_E_FAILURE;
			goto fail_return;
		}

		cdp_ipa_set_doorbell_paddr(ipa_ctx->dp_soc,
					   ipa_ctx->dp_pdev_id);
		wlan_ipa_init_metering(ipa_ctx);

		if (wlan_ipa_init_perf_level(ipa_ctx) != QDF_STATUS_SUCCESS)
			ipa_err("Failed to init perf level");
	}

	cdp_ipa_register_op_cb(ipa_ctx->dp_soc, ipa_ctx->dp_pdev_id,
			       wlan_ipa_uc_op_event_handler, (void *)ipa_ctx);

	for (i = 0; i < WLAN_IPA_UC_OPCODE_MAX; i++) {
		ipa_ctx->uc_op_work[i].osdev = osdev;
		qdf_create_work(0, &ipa_ctx->uc_op_work[i].work,
				wlan_ipa_uc_fw_op_event_handler,
				&ipa_ctx->uc_op_work[i]);
		ipa_ctx->uc_op_work[i].msg = NULL;
	}

fail_return:
	ipa_debug("exit: status=%d", status);
	return status;
}

/**
 * wlan_ipa_cleanup_pending_event() - Cleanup IPA pending event list
 * @ipa_ctx: pointer to IPA IPA struct
 *
 * Return: none
 */
static void wlan_ipa_cleanup_pending_event(struct wlan_ipa_priv *ipa_ctx)
{
	struct wlan_ipa_uc_pending_event *pending_event = NULL;

	while (qdf_list_remove_front(&ipa_ctx->pending_event,
		(qdf_list_node_t **)&pending_event) == QDF_STATUS_SUCCESS)
		qdf_mem_free(pending_event);
}

QDF_STATUS wlan_ipa_uc_ol_deinit(struct wlan_ipa_priv *ipa_ctx)
{
	QDF_STATUS status = QDF_STATUS_SUCCESS;
	int i;

	ipa_debug("enter");

	if (!wlan_ipa_uc_is_enabled(ipa_ctx->config))
		return status;

	wlan_ipa_uc_disable_pipes(ipa_ctx, true);

	if (true == ipa_ctx->uc_loaded) {
		status = cdp_ipa_cleanup(ipa_ctx->dp_soc,
					 ipa_ctx->tx_pipe_handle,
					 ipa_ctx->rx_pipe_handle);
		if (status)
			ipa_err("Failure to cleanup IPA pipes (status=%d)",
				status);
	}

	qdf_mutex_acquire(&ipa_ctx->ipa_lock);
	wlan_ipa_cleanup_pending_event(ipa_ctx);
	qdf_mutex_release(&ipa_ctx->ipa_lock);

	for (i = 0; i < WLAN_IPA_UC_OPCODE_MAX; i++) {
		qdf_cancel_work(&ipa_ctx->uc_op_work[i].work);
		qdf_mem_free(ipa_ctx->uc_op_work[i].msg);
		ipa_ctx->uc_op_work[i].msg = NULL;
	}

	ipa_debug("exit: ret=%d", status);
	return status;
}

/**
 * wlan_ipa_uc_send_evt() - send event to ipa
 * @net_dev: Interface net device
 * @type: event type
 * @mac_addr: pointer to mac address
 *
 * Send event to IPA driver
 *
 * Return: QDF_STATUS
 */
static QDF_STATUS wlan_ipa_uc_send_evt(qdf_netdev_t net_dev,
				       qdf_ipa_wlan_event type,
				       uint8_t *mac_addr)
{
	struct wlan_ipa_priv *ipa_ctx = gp_ipa;
	qdf_ipa_msg_meta_t meta;
	qdf_ipa_wlan_msg_t *msg;

	QDF_IPA_MSG_META_MSG_LEN(&meta) = sizeof(qdf_ipa_wlan_msg_t);
	msg = qdf_mem_malloc(QDF_IPA_MSG_META_MSG_LEN(&meta));
	if (!msg) {
		ipa_err("msg allocation failed");
		return QDF_STATUS_E_NOMEM;
	}

	QDF_IPA_SET_META_MSG_TYPE(&meta, type);
	qdf_str_lcopy(QDF_IPA_WLAN_MSG_NAME(msg), net_dev->name,
		      IPA_RESOURCE_NAME_MAX);
	qdf_mem_copy(QDF_IPA_WLAN_MSG_MAC_ADDR(msg), mac_addr, QDF_NET_ETH_LEN);

	if (qdf_ipa_send_msg(&meta, msg, wlan_ipa_msg_free_fn)) {
		ipa_err("%s: Evt: %d fail",
			QDF_IPA_WLAN_MSG_NAME(msg),
			QDF_IPA_MSG_META_MSG_TYPE(&meta));
		qdf_mem_free(msg);

		return QDF_STATUS_E_FAILURE;
	}

	ipa_ctx->stats.num_send_msg++;

	return QDF_STATUS_SUCCESS;
}

void wlan_ipa_uc_cleanup_sta(struct wlan_ipa_priv *ipa_ctx,
			     qdf_netdev_t net_dev)
{
	struct wlan_ipa_iface_context *iface_ctx;
	int i;

	ipa_debug("enter");

	for (i = 0; i < WLAN_IPA_MAX_IFACE; i++) {
		iface_ctx = &ipa_ctx->iface_context[i];
		if (iface_ctx && iface_ctx->device_mode == QDF_STA_MODE &&
<<<<<<< HEAD
		    iface_ctx->dev == net_dev && iface_ctx->tl_context) {
=======
		    iface_ctx->dev && iface_ctx->dev == net_dev) {
>>>>>>> 5d8474a2
			wlan_ipa_uc_send_evt(net_dev, QDF_IPA_STA_DISCONNECT,
					     net_dev->dev_addr);
			wlan_ipa_cleanup_iface(iface_ctx);
		}
	}

	ipa_debug("exit");
}

QDF_STATUS wlan_ipa_uc_disconnect_ap(struct wlan_ipa_priv *ipa_ctx,
				     qdf_netdev_t net_dev)
{
	struct wlan_ipa_iface_context *iface_ctx;
	QDF_STATUS status;

	ipa_debug("enter");

	iface_ctx = wlan_ipa_get_iface(ipa_ctx, QDF_SAP_MODE);
	if (iface_ctx)
		status = wlan_ipa_uc_send_evt(net_dev, QDF_IPA_AP_DISCONNECT,
					      net_dev->dev_addr);
	else
		return QDF_STATUS_E_INVAL;

	ipa_debug("exit :%d", status);

	return status;
}

void wlan_ipa_cleanup_dev_iface(struct wlan_ipa_priv *ipa_ctx,
				qdf_netdev_t net_dev)
{
	struct wlan_ipa_iface_context *iface_ctx;
	int i;

	for (i = 0; i < WLAN_IPA_MAX_IFACE; i++) {
		iface_ctx = &ipa_ctx->iface_context[i];
		if (iface_ctx->dev == net_dev) {
			wlan_ipa_cleanup_iface(iface_ctx);
			break;
		}
	}
}

void wlan_ipa_uc_ssr_cleanup(struct wlan_ipa_priv *ipa_ctx)
{
	struct wlan_ipa_iface_context *iface;
	int i;

	ipa_info("enter");

	for (i = 0; i < WLAN_IPA_MAX_IFACE; i++) {
		iface = &ipa_ctx->iface_context[i];
		if (iface->dev) {
			if (iface->device_mode == QDF_SAP_MODE)
				wlan_ipa_uc_send_evt(iface->dev,
						     QDF_IPA_AP_DISCONNECT,
						     iface->dev->dev_addr);
			else if (iface->device_mode == QDF_STA_MODE)
				wlan_ipa_uc_send_evt(iface->dev,
						     QDF_IPA_STA_DISCONNECT,
						     iface->dev->dev_addr);
			wlan_ipa_cleanup_iface(iface);
		}
	}
}

void wlan_ipa_fw_rejuvenate_send_msg(struct wlan_ipa_priv *ipa_ctx)
{
	qdf_ipa_msg_meta_t meta;
	qdf_ipa_wlan_msg_t *msg;
	int ret;

	meta.msg_len = sizeof(*msg);
	msg = qdf_mem_malloc(meta.msg_len);
	if (!msg) {
		ipa_debug("msg allocation failed");
		return;
	}

	QDF_IPA_SET_META_MSG_TYPE(&meta, QDF_FWR_SSR_BEFORE_SHUTDOWN);
	ipa_debug("ipa_send_msg(Evt:%d)",
		  meta.msg_type);
	ret = qdf_ipa_send_msg(&meta, msg, wlan_ipa_msg_free_fn);

	if (ret) {
		ipa_err("ipa_send_msg(Evt:%d)-fail=%d",
			meta.msg_type, ret);
		qdf_mem_free(msg);
	}
	ipa_ctx->stats.num_send_msg++;
}

void wlan_ipa_flush_pending_vdev_events(struct wlan_ipa_priv *ipa_ctx,
					uint8_t vdev_id)
{
	struct wlan_ipa_uc_pending_event *event;
	struct wlan_ipa_uc_pending_event *next_event;

	qdf_mutex_acquire(&ipa_ctx->ipa_lock);

	qdf_list_for_each_del(&ipa_ctx->pending_event, event, next_event,
			      node) {
		if (event->session_id == vdev_id) {
			qdf_list_remove_node(&ipa_ctx->pending_event,
					     &event->node);
			qdf_mem_free(event);
		}
	}

	qdf_mutex_release(&ipa_ctx->ipa_lock);
}<|MERGE_RESOLUTION|>--- conflicted
+++ resolved
@@ -26,12 +26,7 @@
 #include "sir_api.h"
 #include "host_diag_core_event.h"
 #include "wlan_objmgr_vdev_obj.h"
-<<<<<<< HEAD
-#include "osif_psoc_sync.h"
-#include <wlan_cfg80211.h>
-=======
 #include "qdf_platform.h"
->>>>>>> 5d8474a2
 
 static struct wlan_ipa_priv *gp_ipa;
 static void wlan_ipa_set_pending_tx_timer(struct wlan_ipa_priv *ipa_ctx);
@@ -471,11 +466,7 @@
 			     &ipa_ctx->sys_pipe[i].ipa_sys_params,
 			     sizeof(qdf_ipa_sys_connect_params_t));
 
-<<<<<<< HEAD
-	qdf_status = cdp_ipa_setup(ipa_ctx->dp_soc, ipa_ctx->dp_pdev,
-=======
 	qdf_status = cdp_ipa_setup(ipa_ctx->dp_soc, ipa_ctx->dp_pdev_id,
->>>>>>> 5d8474a2
 				   wlan_ipa_i2w_cb, wlan_ipa_w2i_cb,
 				   wlan_ipa_wdi_meter_notifier_cb,
 				   ipa_ctx->config->desc_size,
@@ -737,11 +728,7 @@
 		goto exit;
 	}
 
-<<<<<<< HEAD
-	if (cdp_ipa_rx_intrabss_fwd(ipa_ctx->dp_soc, iface_ctx->tl_context,
-=======
 	if (cdp_ipa_rx_intrabss_fwd(ipa_ctx->dp_soc, iface_ctx->session_id,
->>>>>>> 5d8474a2
 				    nbuf, &fwd_success)) {
 		ipa_ctx->ipa_rx_internal_drop_count++;
 		ipa_ctx->ipa_rx_discard++;
@@ -1229,11 +1216,7 @@
 
 	if (qdf_atomic_read(&ipa_ctx->pipes_disabled)) {
 		result = cdp_ipa_enable_pipes(ipa_ctx->dp_soc,
-<<<<<<< HEAD
-					      ipa_ctx->dp_pdev);
-=======
 					      ipa_ctx->dp_pdev_id);
->>>>>>> 5d8474a2
 		if (result) {
 			ipa_err("Enable IPA WDI PIPE failed: ret=%d", result);
 			qdf_status = QDF_STATUS_E_FAILURE;
@@ -1246,11 +1229,7 @@
 
 	if (qdf_atomic_read(&ipa_ctx->autonomy_disabled)) {
 		cdp_ipa_enable_autonomy(ipa_ctx->dp_soc,
-<<<<<<< HEAD
-					ipa_ctx->dp_pdev);
-=======
 					ipa_ctx->dp_pdev_id);
->>>>>>> 5d8474a2
 		qdf_atomic_set(&ipa_ctx->autonomy_disabled, 0);
 	}
 end:
@@ -1288,11 +1267,7 @@
 
 	if (!qdf_atomic_read(&ipa_ctx->autonomy_disabled)) {
 		cdp_ipa_disable_autonomy(ipa_ctx->dp_soc,
-<<<<<<< HEAD
-					 ipa_ctx->dp_pdev);
-=======
 					 ipa_ctx->dp_pdev_id);
->>>>>>> 5d8474a2
 		qdf_atomic_set(&ipa_ctx->autonomy_disabled, 1);
 	}
 
@@ -1301,11 +1276,7 @@
 			wlan_ipa_set_pending_tx_timer(ipa_ctx);
 		} else {
 			qdf_status = cdp_ipa_disable_pipes(ipa_ctx->dp_soc,
-<<<<<<< HEAD
-							   ipa_ctx->dp_pdev);
-=======
 							   ipa_ctx->dp_pdev_id);
->>>>>>> 5d8474a2
 			if (QDF_IS_STATUS_ERROR(qdf_status)) {
 				ipa_err("Disable IPA WDI PIPE failed: ret=%u",
 					qdf_status);
@@ -1856,27 +1827,17 @@
 static void wlan_ipa_uc_bw_monitor(struct wlan_ipa_priv *ipa_ctx, bool stop)
 {
 	qdf_ipa_wdi_bw_info_t bw_info;
-<<<<<<< HEAD
-=======
 	uint32_t bw_low = ipa_ctx->config->ipa_bw_low;
 	uint32_t bw_medium = ipa_ctx->config->ipa_bw_medium;
 	uint32_t bw_high = ipa_ctx->config->ipa_bw_high;
->>>>>>> 5d8474a2
 	int ret;
 
 	bw_info.num = WLAN_IPA_UC_BW_MONITOR_LEVEL;
 	/* IPA uc will mobitor three bw levels for wlan client */
-<<<<<<< HEAD
-	bw_info.threshold[0] = ipa_ctx->config->ipa_bw_low;
-	bw_info.threshold[1] = ipa_ctx->config->ipa_bw_medium;
-	bw_info.threshold[2] = ipa_ctx->config->ipa_bw_high;
-	bw_info.stop = stop;
-=======
 	QDF_IPA_WDI_BW_INFO_THRESHOLD_LEVEL_1(&bw_info) = bw_low;
 	QDF_IPA_WDI_BW_INFO_THRESHOLD_LEVEL_2(&bw_info) = bw_medium;
 	QDF_IPA_WDI_BW_INFO_THRESHOLD_LEVEL_3(&bw_info) = bw_high;
 	QDF_IPA_WDI_BW_INFO_START_STOP(&bw_info) = stop;
->>>>>>> 5d8474a2
 
 	ret = qdf_ipa_uc_bw_monitor(&bw_info);
 	if (ret)
@@ -2417,15 +2378,10 @@
 		if (!wlan_ipa_uc_find_add_assoc_sta(ipa_ctx, false,
 						    mac_addr)) {
 			qdf_mutex_release(&ipa_ctx->event_lock);
-<<<<<<< HEAD
-			ipa_debug("%s: STA ID %d NOT found, not valid",
-				  msg_ex->name, sta_id);
-=======
 			ipa_debug("%s: STA NOT found, not valid: "
 				QDF_MAC_ADDR_STR,
 				msg_ex->name, QDF_MAC_ADDR_ARRAY(mac_addr));
 
->>>>>>> 5d8474a2
 			return QDF_STATUS_SUCCESS;
 		}
 		ipa_ctx->sap_num_connected_sta--;
@@ -3471,35 +3427,12 @@
  */
 static void wlan_ipa_uc_fw_op_event_handler(void *data)
 {
-<<<<<<< HEAD
-	int ret;
-	struct osif_psoc_sync *psoc_sync;
-	struct uc_op_work_struct *uc_op_work =
-		(struct uc_op_work_struct *)data;
-
-	if (!uc_op_work || !uc_op_work->osdev) {
-		ipa_err("Invalid op work");
-		return;
-	}
-
-	/* This event handler needs to wait for psoc transition */
-	ret = osif_psoc_sync_trans_start_wait(uc_op_work->osdev->dev,
-					      &psoc_sync);
-	if (ret) {
-		ipa_err("op start ret: %d", ret);
-=======
 	if (qdf_is_recovering()) {
 		ipa_err("in recovering");
->>>>>>> 5d8474a2
 		return;
 	}
 
 	__wlan_ipa_uc_fw_op_event_handler(data);
-<<<<<<< HEAD
-
-	osif_psoc_sync_trans_stop(psoc_sync);
-=======
->>>>>>> 5d8474a2
 }
 
 /**
@@ -3705,11 +3638,7 @@
 	for (i = 0; i < WLAN_IPA_MAX_IFACE; i++) {
 		iface_ctx = &ipa_ctx->iface_context[i];
 		if (iface_ctx && iface_ctx->device_mode == QDF_STA_MODE &&
-<<<<<<< HEAD
-		    iface_ctx->dev == net_dev && iface_ctx->tl_context) {
-=======
 		    iface_ctx->dev && iface_ctx->dev == net_dev) {
->>>>>>> 5d8474a2
 			wlan_ipa_uc_send_evt(net_dev, QDF_IPA_STA_DISCONNECT,
 					     net_dev->dev_addr);
 			wlan_ipa_cleanup_iface(iface_ctx);
