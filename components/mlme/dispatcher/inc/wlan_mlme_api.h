--- conflicted
+++ resolved
@@ -2237,8 +2237,6 @@
 			       uint32_t *value);
 
 /**
-<<<<<<< HEAD
-=======
  * wlan_mlme_get_4way_hs_offload() - get 4-way hs offload to fw cfg
  * @psoc: pointer to psoc object
  * @val:  Pointer to the value which will be filled for the caller
@@ -2249,7 +2247,6 @@
 wlan_mlme_get_4way_hs_offload(struct wlan_objmgr_psoc *psoc, bool *value);
 
 /**
->>>>>>> 5d8474a2
  * wlan_mlme_get_bmiss_skip_full_scan_value() - To get value of
  * bmiss_skip_full_scan ini
  * @psoc: pointer to psoc object
@@ -2296,42 +2293,6 @@
 					bool *disabled);
 
 /**
-<<<<<<< HEAD
- * wlan_mlme_get_mgmt_max_retry() - Get the
- * max mgmt retry
- * @psoc: pointer to psoc object
- * @max_retry: output pointer to hold user config
- *
- * Return: QDF Status
- */
-QDF_STATUS
-wlan_mlme_get_mgmt_max_retry(struct wlan_objmgr_psoc *psoc,
-			     uint8_t *max_retry);
-/**
- * wlan_mlme_get_status_ring_buffer() - Get the
- * status of ring buffer
- * @psoc: pointer to psoc object
- * @enable_ring_buffer: output pointer to point the configured value of
- * ring buffer
- *
- * Return: QDF_STATUS
- */
-QDF_STATUS
-wlan_mlme_get_status_ring_buffer(struct wlan_objmgr_psoc *psoc,
-				 bool *enable_ring_buffer);
-
-/**
- * wlan_mlme_get_peer_unmap_conf() - Indicate if peer unmap confirmation
- * support is enabled or disabled
- * @psoc: pointer to psoc object
- *
- * Return: true if peer unmap confirmation support is enabled, else false
- */
-bool wlan_mlme_get_peer_unmap_conf(struct wlan_objmgr_psoc *psoc);
-
-/**
-=======
->>>>>>> 5d8474a2
  * mlme_get_roam_trigger_str() - Get the string for enum
  * WMI_ROAM_TRIGGER_REASON_ID reason.
  * @roam_scan_trigger: roam scan trigger ID
@@ -2437,26 +2398,14 @@
 char *mlme_get_sub_reason_str(uint32_t sub_reason);
 
 /**
-<<<<<<< HEAD
- * wlan_mlme_get_4way_hs_offload() - get 4-way hs offload to fw cfg
- * @psoc: pointer to psoc object
- * @val:  Pointer to the value which will be filled for the caller
-=======
  * wlan_mlme_get_mgmt_max_retry() - Get the
  * max mgmt retry
  * @psoc: pointer to psoc object
  * @max_retry: output pointer to hold user config
->>>>>>> 5d8474a2
- *
- * Return: QDF Status
- */
-QDF_STATUS
-<<<<<<< HEAD
-wlan_mlme_get_4way_hs_offload(struct wlan_objmgr_psoc *psoc, bool *value);
-
-#ifdef WLAN_FEATURE_ROAM_OFFLOAD
-/**
-=======
+ *
+ * Return: QDF Status
+ */
+QDF_STATUS
 wlan_mlme_get_mgmt_max_retry(struct wlan_objmgr_psoc *psoc,
 			     uint8_t *max_retry);
 
@@ -2508,7 +2457,6 @@
 				      uint8_t roam_reason_vsie_enabled);
 
 /**
->>>>>>> 5d8474a2
  * wlan_mlme_get_roaming_triggers  - Get the roaming triggers bitmap
  * @psoc: Pointer to PSOC object
  *
@@ -2516,8 +2464,6 @@
  */
 uint32_t wlan_mlme_get_roaming_triggers(struct wlan_objmgr_psoc *psoc);
 #else
-<<<<<<< HEAD
-=======
 static inline QDF_STATUS
 wlan_mlme_get_roam_reason_vsie_status(struct wlan_objmgr_psoc *psoc,
 				      uint8_t *roam_reason_vsie_enable)
@@ -2532,7 +2478,6 @@
 	return QDF_STATUS_E_FAILURE;
 }
 
->>>>>>> 5d8474a2
 static inline
 uint32_t wlan_mlme_get_roaming_triggers(struct wlan_objmgr_psoc *psoc)
 {
@@ -2540,18 +2485,4 @@
 }
 #endif
 
-<<<<<<< HEAD
-/**
- * wlan_mlme_get_dfs_chan_ageout_time() - Get the DFS Channel ageout time
- * @psoc: pointer to psoc object
- * @dfs_chan_ageout_time: output pointer to hold configured value of DFS
- * Channel ageout time
- *
- * Return: QDF Status
- */
-QDF_STATUS
-wlan_mlme_get_dfs_chan_ageout_time(struct wlan_objmgr_psoc *psoc,
-				   uint8_t *dfs_chan_ageout_time);
-=======
->>>>>>> 5d8474a2
 #endif /* _WLAN_MLME_API_H_ */