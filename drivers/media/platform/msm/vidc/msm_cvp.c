--- conflicted
+++ resolved
@@ -527,21 +527,9 @@
 	dprintk(VIDC_DBG, "%s: inst %pK (%#x)\n", __func__,
 		inst, hash32_ptr(inst->session));
 
-<<<<<<< HEAD
-	do {
-		mutex_lock(&inst->cvpbufs.lock);
-		if (list_empty(&inst->cvpbufs.list)) {
-			mutex_unlock(&inst->cvpbufs.lock);
-			break;
-		}
-		cbuf = list_first_entry(&inst->cvpbufs.list,
-			struct msm_vidc_cvp_buffer, list);
-		mutex_unlock(&inst->cvpbufs.lock);
-=======
 	rc = msm_comm_try_state(inst, MSM_VIDC_CLOSE_DONE);
 	if (rc)
 		dprintk(VIDC_ERR, "%s: close failed\n", __func__);
->>>>>>> 452becbf
 
 	mutex_lock(&inst->cvpbufs.lock);
 	list_for_each_entry_safe(cbuf, temp, &inst->cvpbufs.list, list) {
@@ -549,14 +537,7 @@
 		rc = msm_smem_unmap_dma_buf(inst, &cbuf->smem);
 		if (rc)
 			dprintk(VIDC_ERR, "%s: unmap failed\n", __func__);
-<<<<<<< HEAD
-
-		mutex_lock(&inst->cvpbufs.lock);
 		list_del(&cbuf->list);
-		mutex_unlock(&inst->cvpbufs.lock);
-=======
-		list_del(&cbuf->list);
->>>>>>> 452becbf
 		kfree(cbuf);
 	}
 	mutex_unlock(&inst->cvpbufs.lock);
