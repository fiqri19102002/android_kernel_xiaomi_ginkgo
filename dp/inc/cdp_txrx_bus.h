/*
<<<<<<< HEAD
 * Copyright (c) 2016-2017, 2020 The Linux Foundation. All rights reserved.
=======
 * Copyright (c) 2016-2017, 2019-2020 The Linux Foundation. All rights reserved.
>>>>>>> 4d3aee41
 *
 * Permission to use, copy, modify, and/or distribute this software for
 * any purpose with or without fee is hereby granted, provided that the
 * above copyright notice and this permission notice appear in all
 * copies.
 *
 * THE SOFTWARE IS PROVIDED "AS IS" AND THE AUTHOR DISCLAIMS ALL
 * WARRANTIES WITH REGARD TO THIS SOFTWARE INCLUDING ALL IMPLIED
 * WARRANTIES OF MERCHANTABILITY AND FITNESS. IN NO EVENT SHALL THE
 * AUTHOR BE LIABLE FOR ANY SPECIAL, DIRECT, INDIRECT, OR CONSEQUENTIAL
 * DAMAGES OR ANY DAMAGES WHATSOEVER RESULTING FROM LOSS OF USE, DATA OR
 * PROFITS, WHETHER IN AN ACTION OF CONTRACT, NEGLIGENCE OR OTHER
 * TORTIOUS ACTION, ARISING OUT OF OR IN CONNECTION WITH THE USE OR
 * PERFORMANCE OF THIS SOFTWARE.
 */

/**
 * @file cdp_txrx_bus.h
 * @brief Define the host data path bus related functions
 */
#ifndef _CDP_TXRX_BUS_H_
#define _CDP_TXRX_BUS_H_

/**
 * cdp_bus_suspend() - suspend bus
 * @soc: data path soc handle
 * @pdev_id: id of dp pdev handle
 *
 * suspend bus
 *
 * return QDF_STATUS_SUCCESS suspend is not implemented or suspend done
 */
static inline QDF_STATUS cdp_bus_suspend(ol_txrx_soc_handle soc,
					 uint8_t pdev_id)
{
	if (!soc || !soc->ops || !soc->ops->bus_ops) {
		QDF_TRACE(QDF_MODULE_ID_DP, QDF_TRACE_LEVEL_FATAL,
			"%s invalid instance", __func__);
		return QDF_STATUS_E_INVAL;
	}

	if (soc->ops->bus_ops->bus_suspend)
		return soc->ops->bus_ops->bus_suspend(soc, pdev_id);
	return QDF_STATUS_E_NOSUPPORT;
}

/**
 * cdp_bus_resume() - resume bus
 * @soc: data path soc handle
 * @pdev_id: id of dp pdev handle
 *
 * resume bus
 *
 * return QDF_STATUS_SUCCESS resume is not implemented or suspend done
 */
static inline QDF_STATUS cdp_bus_resume(ol_txrx_soc_handle soc,
					uint8_t pdev_id)
{
	if (!soc || !soc->ops || !soc->ops->bus_ops) {
		QDF_TRACE(QDF_MODULE_ID_DP, QDF_TRACE_LEVEL_FATAL,
			"%s invalid instance", __func__);
		return QDF_STATUS_E_INVAL;
	}

	if (soc->ops->bus_ops->bus_resume)
		return soc->ops->bus_ops->bus_resume(soc, pdev_id);
	return QDF_STATUS_E_NOSUPPORT;
}

/**
 * cdp_process_wow_ack() - Process wow ack response
 * @soc: data path soc handle
<<<<<<< HEAD
 * @ppdev: data path pdev handle
=======
 * @pdev_id: id of dp pdev handle
>>>>>>> 4d3aee41
 *
 * Do any required data path operations for target wow ack
 * suspend response.
 *
 * Return: None
 */
static inline void cdp_process_wow_ack_rsp(ol_txrx_soc_handle soc,
<<<<<<< HEAD
					   struct cdp_pdev *ppdev)
=======
					   uint8_t pdev_id)
>>>>>>> 4d3aee41
{
	if (!soc || !soc->ops || !soc->ops->bus_ops) {
		QDF_TRACE(QDF_MODULE_ID_DP, QDF_TRACE_LEVEL_FATAL,
			  "%s invalid instance", __func__);
		return;
	}

	if (soc->ops->bus_ops->process_wow_ack_rsp)
<<<<<<< HEAD
		return soc->ops->bus_ops->process_wow_ack_rsp(soc, ppdev);
}

=======
		return soc->ops->bus_ops->process_wow_ack_rsp(soc, pdev_id);
}

/**
 * cdp_process_target_suspend_req() - Process target suspend request
 * @soc: data path soc handle
 * @pdev_id: id of dp pdev handle
 *
 * Complete the datapath specific work before target suspend
 *
 * Return: None
 */
static inline void cdp_process_target_suspend_req(ol_txrx_soc_handle soc,
						  uint8_t pdev_id)
{
	if (!soc || !soc->ops || !soc->ops->bus_ops) {
		QDF_TRACE(QDF_MODULE_ID_DP, QDF_TRACE_LEVEL_FATAL,
			  "%s invalid instance", __func__);
		return;
	}

	if (soc->ops->bus_ops->process_target_suspend_req)
		return soc->ops->bus_ops->process_target_suspend_req(soc,
								     pdev_id);
}
>>>>>>> 4d3aee41
#endif /* _CDP_TXRX_BUS_H_ */<|MERGE_RESOLUTION|>--- conflicted
+++ resolved
@@ -1,9 +1,5 @@
 /*
-<<<<<<< HEAD
- * Copyright (c) 2016-2017, 2020 The Linux Foundation. All rights reserved.
-=======
  * Copyright (c) 2016-2017, 2019-2020 The Linux Foundation. All rights reserved.
->>>>>>> 4d3aee41
  *
  * Permission to use, copy, modify, and/or distribute this software for
  * any purpose with or without fee is hereby granted, provided that the
@@ -76,11 +72,7 @@
 /**
  * cdp_process_wow_ack() - Process wow ack response
  * @soc: data path soc handle
-<<<<<<< HEAD
- * @ppdev: data path pdev handle
-=======
  * @pdev_id: id of dp pdev handle
->>>>>>> 4d3aee41
  *
  * Do any required data path operations for target wow ack
  * suspend response.
@@ -88,11 +80,7 @@
  * Return: None
  */
 static inline void cdp_process_wow_ack_rsp(ol_txrx_soc_handle soc,
-<<<<<<< HEAD
-					   struct cdp_pdev *ppdev)
-=======
 					   uint8_t pdev_id)
->>>>>>> 4d3aee41
 {
 	if (!soc || !soc->ops || !soc->ops->bus_ops) {
 		QDF_TRACE(QDF_MODULE_ID_DP, QDF_TRACE_LEVEL_FATAL,
@@ -101,11 +89,6 @@
 	}
 
 	if (soc->ops->bus_ops->process_wow_ack_rsp)
-<<<<<<< HEAD
-		return soc->ops->bus_ops->process_wow_ack_rsp(soc, ppdev);
-}
-
-=======
 		return soc->ops->bus_ops->process_wow_ack_rsp(soc, pdev_id);
 }
 
@@ -131,5 +114,4 @@
 		return soc->ops->bus_ops->process_target_suspend_req(soc,
 								     pdev_id);
 }
->>>>>>> 4d3aee41
 #endif /* _CDP_TXRX_BUS_H_ */