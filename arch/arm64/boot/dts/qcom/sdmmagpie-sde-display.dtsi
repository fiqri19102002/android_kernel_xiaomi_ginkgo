--- conflicted
+++ resolved
@@ -35,11 +35,7 @@
 		qcom,panel-supply-entry@0 {
 			reg = <0>;
 			qcom,supply-name = "vddio";
-<<<<<<< HEAD
-			qcom,supply-min-voltage = <1904000>;
-=======
 			qcom,supply-min-voltage = <1696000>;
->>>>>>> 2d0bbcbf
 			qcom,supply-max-voltage = <1904000>;
 			qcom,supply-enable-load = <32000>;
 			qcom,supply-disable-load = <80>;
@@ -72,11 +68,7 @@
 		qcom,panel-supply-entry@0 {
 			reg = <0>;
 			qcom,supply-name = "vddio";
-<<<<<<< HEAD
-			qcom,supply-min-voltage = <1904000>;
-=======
 			qcom,supply-min-voltage = <1696000>;
->>>>>>> 2d0bbcbf
 			qcom,supply-max-voltage = <1904000>;
 			qcom,supply-enable-load = <32000>;
 			qcom,supply-disable-load = <80>;
@@ -255,11 +247,7 @@
 
 		qcom,dsi-ctrl-num = <1>;
 		qcom,dsi-phy-num = <1>;
-<<<<<<< HEAD
 		qcom,dsi-select-clocks = "mux_byte_clk1", "mux_pixel_clk1";
-=======
-		qcom,dsi-select-clocks = "src_byte_clk1", "src_pixel_clk1";
->>>>>>> 2d0bbcbf
 
 		qcom,dsi-panel = <&dsi_nt35695b_truly_fhd_video>;
 	};
@@ -270,11 +258,7 @@
 
 		qcom,dsi-ctrl-num = <1>;
 		qcom,dsi-phy-num = <1>;
-<<<<<<< HEAD
 		qcom,dsi-select-clocks = "mux_byte_clk1", "mux_pixel_clk1";
-=======
-		qcom,dsi-select-clocks = "src_byte_clk1", "src_pixel_clk1";
->>>>>>> 2d0bbcbf
 
 		qcom,dsi-panel = <&dsi_nt35695b_truly_fhd_cmd>;
 	};
@@ -285,11 +269,7 @@
 
 		qcom,dsi-ctrl-num = <1>;
 		qcom,dsi-phy-num = <1>;
-<<<<<<< HEAD
 		qcom,dsi-select-clocks = "mux_byte_clk1", "mux_pixel_clk1";
-=======
-		qcom,dsi-select-clocks = "src_byte_clk1", "src_pixel_clk1";
->>>>>>> 2d0bbcbf
 
 		qcom,dsi-panel = <&dsi_nt35695b_truly_fhd_video>;
 	};
@@ -300,11 +280,7 @@
 
 		qcom,dsi-ctrl-num = <1>;
 		qcom,dsi-phy-num = <1>;
-<<<<<<< HEAD
 		qcom,dsi-select-clocks = "mux_byte_clk1", "mux_pixel_clk1";
-=======
-		qcom,dsi-select-clocks = "src_byte_clk1", "src_pixel_clk1";
->>>>>>> 2d0bbcbf
 
 		qcom,dsi-panel = <&dsi_nt35695b_truly_fhd_cmd>;
 	};
@@ -365,13 +341,8 @@
 			<&mdss_dsi0_pll PCLK_MUX_0_CLK>,
 			<&mdss_dsi1_pll BYTECLK_MUX_1_CLK>,
 			<&mdss_dsi1_pll PCLK_MUX_1_CLK>;
-<<<<<<< HEAD
 		clock-names = "mux_byte_clk0", "mux_pixel_clk0",
 			"mux_byte_clk1", "mux_pixel_clk1";
-=======
-		clock-names = "src_byte_clk0", "src_pixel_clk0",
-			"src_byte_clk1", "src_pixel_clk1";
->>>>>>> 2d0bbcbf
 
 		pinctrl-names = "panel_active", "panel_suspend";
 		pinctrl-0 = <&sde_te1_active>;
@@ -695,13 +666,7 @@
 	qcom,mdss-dsi-panel-status-value = <0x9c>;
 	qcom,mdss-dsi-panel-on-check-value = <0x9c>;
 	qcom,mdss-dsi-panel-status-read-length = <1>;
-<<<<<<< HEAD
 	qcom,dsi-supported-dfps-list = <60 55 48>;
-=======
-
-	qcom,mdss-dsi-min-refresh-rate = <48>;
-	qcom,mdss-dsi-max-refresh-rate = <60>;
->>>>>>> 2d0bbcbf
 	qcom,mdss-dsi-pan-enable-dynamic-fps;
 	qcom,mdss-dsi-pan-fps-update = "dfps_immediate_porch_mode_vfp";
 
