--- conflicted
+++ resolved
@@ -67,11 +67,8 @@
  * @TX_RATE_HE20: HE 20 rates
  * @TX_RATE_HE40: HE 40 rates
  * @TX_RATE_HE80: HE 80 rates
-<<<<<<< HEAD
-=======
  * @TX_RATE_HE160: HE 160 rates
  * @TX_RATE_VHT160: VHT 160 rates
->>>>>>> 4d3aee41
  */
 enum tx_rate_info {
 	TX_RATE_LEGACY = 0x1,
@@ -85,11 +82,8 @@
 	TX_RATE_HE20 = 0x100,
 	TX_RATE_HE40 = 0x200,
 	TX_RATE_HE80 = 0x400,
-<<<<<<< HEAD
-=======
 	TX_RATE_HE160 = 0x800,
 	TX_RATE_VHT160 = 0x1000,
->>>>>>> 4d3aee41
 };
 
 /**
