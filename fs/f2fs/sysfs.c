--- conflicted
+++ resolved
@@ -90,17 +90,10 @@
 	if (!sb->s_bdev->bd_part)
 		return snprintf(buf, PAGE_SIZE, "0\n");
 
-<<<<<<< HEAD
-	if (f2fs_sb_has_encrypt(sb))
-		len += snprintf(buf, PAGE_SIZE - len, "%s",
-						"encryption");
-	if (f2fs_sb_has_blkzoned(sb))
-=======
 	if (f2fs_sb_has_encrypt(sbi))
 		len += snprintf(buf, PAGE_SIZE - len, "%s",
 						"encryption");
 	if (f2fs_sb_has_blkzoned(sbi))
->>>>>>> fab7352c
 		len += snprintf(buf + len, PAGE_SIZE - len, "%s%s",
 				len ? ", " : "", "blkzoned");
 	if (f2fs_sb_has_extra_attr(sbi))
@@ -112,21 +105,6 @@
 	if (f2fs_sb_has_inode_chksum(sbi))
 		len += snprintf(buf + len, PAGE_SIZE - len, "%s%s",
 				len ? ", " : "", "inode_checksum");
-<<<<<<< HEAD
-	if (f2fs_sb_has_flexible_inline_xattr(sb))
-		len += snprintf(buf + len, PAGE_SIZE - len, "%s%s",
-				len ? ", " : "", "flexible_inline_xattr");
-	if (f2fs_sb_has_quota_ino(sb))
-		len += snprintf(buf + len, PAGE_SIZE - len, "%s%s",
-				len ? ", " : "", "quota_ino");
-	if (f2fs_sb_has_inode_crtime(sb))
-		len += snprintf(buf + len, PAGE_SIZE - len, "%s%s",
-				len ? ", " : "", "inode_crtime");
-	if (f2fs_sb_has_lost_found(sb))
-		len += snprintf(buf + len, PAGE_SIZE - len, "%s%s",
-				len ? ", " : "", "lost_found");
-	if (f2fs_sb_has_sb_chksum(sb))
-=======
 	if (f2fs_sb_has_flexible_inline_xattr(sbi))
 		len += snprintf(buf + len, PAGE_SIZE - len, "%s%s",
 				len ? ", " : "", "flexible_inline_xattr");
@@ -140,7 +118,6 @@
 		len += snprintf(buf + len, PAGE_SIZE - len, "%s%s",
 				len ? ", " : "", "lost_found");
 	if (f2fs_sb_has_sb_chksum(sbi))
->>>>>>> fab7352c
 		len += snprintf(buf + len, PAGE_SIZE - len, "%s%s",
 				len ? ", " : "", "sb_checksum");
 	len += snprintf(buf + len, PAGE_SIZE - len, "\n");
@@ -269,11 +246,6 @@
 		return count;
 	}
 
-<<<<<<< HEAD
-	if (!strcmp(a->attr.name, "trim_sections"))
-		return -EINVAL;
-
-=======
 	if (!strcmp(a->attr.name, "migration_granularity")) {
 		if (t == 0 || t > sbi->segs_per_sec)
 			return -EINVAL;
@@ -282,7 +254,6 @@
 	if (!strcmp(a->attr.name, "trim_sections"))
 		return -EINVAL;
 
->>>>>>> fab7352c
 	if (!strcmp(a->attr.name, "gc_urgent")) {
 		if (t >= 1) {
 			sbi->gc_mode = GC_URGENT;
