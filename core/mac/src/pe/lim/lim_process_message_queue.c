/*
 * Copyright (c) 2011-2020 The Linux Foundation. All rights reserved.
 *
 * Permission to use, copy, modify, and/or distribute this software for
 * any purpose with or without fee is hereby granted, provided that the
 * above copyright notice and this permission notice appear in all
 * copies.
 *
 * THE SOFTWARE IS PROVIDED "AS IS" AND THE AUTHOR DISCLAIMS ALL
 * WARRANTIES WITH REGARD TO THIS SOFTWARE INCLUDING ALL IMPLIED
 * WARRANTIES OF MERCHANTABILITY AND FITNESS. IN NO EVENT SHALL THE
 * AUTHOR BE LIABLE FOR ANY SPECIAL, DIRECT, INDIRECT, OR CONSEQUENTIAL
 * DAMAGES OR ANY DAMAGES WHATSOEVER RESULTING FROM LOSS OF USE, DATA OR
 * PROFITS, WHETHER IN AN ACTION OF CONTRACT, NEGLIGENCE OR OTHER
 * TORTIOUS ACTION, ARISING OUT OF OR IN CONNECTION WITH THE USE OR
 * PERFORMANCE OF THIS SOFTWARE.
 */

/*
 * This file lim ProcessMessageQueue.cc contains the code
 * for processing LIM message Queue.
 * Author:        Chandra Modumudi
 * Date:          02/11/02
 * History:-
 * Date           Modified by    Modification Information
 * --------------------------------------------------------------------
 *
 */
#include "cds_api.h"
#include "wni_api.h"
#include "wma_types.h"

#include "wni_cfg.h"
#include "sir_common.h"
#include "utils_api.h"
#include "lim_types.h"
#include "lim_utils.h"
#include "lim_assoc_utils.h"
#include "lim_prop_exts_utils.h"

#include "lim_admit_control.h"
#include "lim_ibss_peer_mgmt.h"
#include "sch_api.h"
#include "lim_ft_defs.h"
#include "lim_session.h"
#include "lim_send_messages.h"

#include "rrm_api.h"

#include "lim_ft.h"

#include "qdf_types.h"
#include "cds_packet.h"
#include "qdf_mem.h"
#include "wlan_policy_mgr_api.h"
#include "nan_datapath.h"
#include "wlan_reg_services_api.h"
#include "lim_security_utils.h"
#include "cds_ieee80211_common.h"
#include <wlan_scan_ucfg_api.h>
#include "wlan_mlme_public_struct.h"
<<<<<<< HEAD
=======
#include "wma.h"
#include "wma_internal.h"
#include "../../core/src/vdev_mgr_ops.h"
>>>>>>> 5d8474a2
#include "wlan_p2p_cfg_api.h"

void lim_log_session_states(struct mac_context *mac);
static void lim_process_normal_hdd_msg(struct mac_context *mac_ctx,
	struct scheduler_msg *msg, uint8_t rsp_reqd);

#ifdef WLAN_FEATURE_SAE

/**
 * lim_process_sae_msg_sta() - Process SAE message for STA
 * @mac: Global MAC pointer
 * @session: Pointer to the PE session entry
 * @sae_msg: SAE message buffer pointer
 *
 * Return: None
 */
static void lim_process_sae_msg_sta(struct mac_context *mac,
				    struct pe_session *session,
				    struct sir_sae_msg *sae_msg)
{
	switch (session->limMlmState) {
	case eLIM_MLM_WT_SAE_AUTH_STATE:
		/* SAE authentication is completed.
		 * Restore from auth state
		 */
		if (tx_timer_running(&mac->lim.lim_timers.sae_auth_timer))
			lim_deactivate_and_change_timer(mac,
							eLIM_AUTH_SAE_TIMER);
		/* success */
		if (sae_msg->sae_status == IEEE80211_STATUS_SUCCESS)
			lim_restore_from_auth_state(mac,
						    eSIR_SME_SUCCESS,
						    eSIR_MAC_SUCCESS_STATUS,
						    session);
		else
			lim_restore_from_auth_state(mac, eSIR_SME_AUTH_REFUSED,
				eSIR_MAC_UNSPEC_FAILURE_STATUS, session);
		break;
	default:
		/* SAE msg is received in unexpected state */
		pe_err("received SAE msg in state %X", session->limMlmState);
		lim_print_mlm_state(mac, LOGE, session->limMlmState);
		break;
	}
}

/**
 * lim_process_sae_msg_ap() - Process SAE message
 * @mac: Global MAC pointer
 * @session: Pointer to the PE session entry
 * @sae_msg: SAE message buffer pointer
 *
 * Return: None
 */
static void lim_process_sae_msg_ap(struct mac_context *mac,
				   struct pe_session *session,
				   struct sir_sae_msg *sae_msg)
{
	struct tLimPreAuthNode *sta_pre_auth_ctx;
	struct lim_assoc_data *assoc_req;
	bool assoc_ind_sent;

	/* Extract pre-auth context for the STA and move limMlmState
	 * of preauth node to eLIM_MLM_AUTHENTICATED_STATE
	 */
	sta_pre_auth_ctx = lim_search_pre_auth_list(mac,
						    sae_msg->peer_mac_addr);

	if (!sta_pre_auth_ctx) {
		pe_debug("No preauth node created for "
			 QDF_MAC_ADDR_STR,
			 QDF_MAC_ADDR_ARRAY(sae_msg->peer_mac_addr));
		return;
	}

	assoc_req = &sta_pre_auth_ctx->assoc_req;

	if (sae_msg->sae_status != IEEE80211_STATUS_SUCCESS) {
		pe_debug("SAE authentication failed for "
			 QDF_MAC_ADDR_STR " status: %u",
			 QDF_MAC_ADDR_ARRAY(sae_msg->peer_mac_addr),
			 sae_msg->sae_status);
		if (assoc_req->present) {
			pe_debug("Assoc req cached; clean it up");
			lim_process_assoc_cleanup(mac, session,
						  assoc_req->assoc_req,
						  assoc_req->sta_ds,
						  assoc_req->assoc_req_copied);
			assoc_req->present = false;
		}
		lim_delete_pre_auth_node(mac, sae_msg->peer_mac_addr);
		return;
	}
	sta_pre_auth_ctx->mlmState = eLIM_MLM_AUTHENTICATED_STATE;
	/* Send assoc indication to SME if any assoc request is cached*/
	if (assoc_req->present) {
		/* Assoc request is present in preauth context. Get the assoc
		 * request and make it invalid in preauth context. It'll be
		 * freed later in the legacy path.
		 */
		bool assoc_req_copied;

		assoc_req->present = false;
		pe_debug("Assoc req cached; handle it");
		assoc_ind_sent =
			lim_send_assoc_ind_to_sme(mac, session,
						  assoc_req->sub_type,
						  &assoc_req->hdr,
						  assoc_req->assoc_req,
						  ANI_AKM_TYPE_SAE,
						  assoc_req->pmf_connection,
						  &assoc_req_copied,
						  assoc_req->dup_entry, false);
		if (!assoc_ind_sent)
			lim_process_assoc_cleanup(mac, session,
						  assoc_req->assoc_req,
						  assoc_req->sta_ds,
						  assoc_req_copied);
	}
}

/**
 * lim_process_sae_msg() - Process SAE message
 * @mac: Global MAC pointer
 * @body: Buffer pointer
 *
 * Return: None
 */
static void lim_process_sae_msg(struct mac_context *mac, struct sir_sae_msg *body)
{
	struct sir_sae_msg *sae_msg = body;
	struct pe_session *session;

	if (!sae_msg) {
		pe_err("SAE msg is NULL");
		return;
	}

	session = pe_find_session_by_vdev_id(mac, sae_msg->vdev_id);
	if (!session) {
		pe_err("SAE:Unable to find session");
		return;
	}

	if (session->opmode != QDF_STA_MODE &&
	    session->opmode != QDF_SAP_MODE) {
		pe_err("SAE:Not supported in this mode %d",
				session->opmode);
		return;
	}

	pe_debug("SAE:status %d limMlmState %d opmode %d peer: "
		 QDF_MAC_ADDR_STR, sae_msg->sae_status,
		 session->limMlmState, session->opmode,
		 QDF_MAC_ADDR_ARRAY(sae_msg->peer_mac_addr));
	if (LIM_IS_STA_ROLE(session))
		lim_process_sae_msg_sta(mac, session, sae_msg);
	else if (LIM_IS_AP_ROLE(session))
		lim_process_sae_msg_ap(mac, session, sae_msg);
	else
		pe_debug("SAE message on unsupported interface");
}
#else
static inline void lim_process_sae_msg(struct mac_context *mac, void *body)
{}
#endif

/**
 * lim_process_dual_mac_cfg_resp() - Process set dual mac config response
 * @mac: Global MAC pointer
 * @body: Set dual mac config response in sir_dual_mac_config_resp format
 *
 * Process the set dual mac config response and post the message
 * to SME to process this further and release the active
 * command list
 *
 * Return: None
 */
static void lim_process_dual_mac_cfg_resp(struct mac_context *mac, void *body)
{
	struct sir_dual_mac_config_resp *resp, *param;
	uint32_t len, fail_resp = 0;
	struct scheduler_msg msg = {0};

	resp = (struct sir_dual_mac_config_resp *)body;
	if (!resp) {
		pe_err("Set dual mac cfg param is NULL");
		fail_resp = 1;
		/* Not returning here. If possible, let us proceed
		 * and send fail response to SME
		 */
	}

	len = sizeof(*param);

	param = qdf_mem_malloc(len);
	if (!param)
		return;

	if (fail_resp) {
		pe_err("Send fail status to SME");
		param->status = SET_HW_MODE_STATUS_ECANCELED;
	} else {
		param->status = resp->status;
		/*
		 * TODO: Update this HW mode info in any UMAC params, if needed
		 */
	}

	msg.type = eWNI_SME_SET_DUAL_MAC_CFG_RESP;
	msg.bodyptr = param;
	msg.bodyval = 0;
	pe_debug("Send eWNI_SME_SET_DUAL_MAC_CFG_RESP to SME");
	lim_sys_process_mmh_msg_api(mac, &msg);
	return;
}

/**
 * lim_process_set_hw_mode_resp() - Process set HW mode response
 * @mac: Global MAC pointer
 * @body: Set HW mode response in sir_set_hw_mode_resp format
 *
 * Process the set HW mode response and post the message
 * to SME to process this further and release the active
 * command list
 *
 * Return: None
 */
static void lim_process_set_hw_mode_resp(struct mac_context *mac, void *body)
{
	struct sir_set_hw_mode_resp *resp, *param;
	uint32_t len, i, fail_resp = 0;
	struct scheduler_msg msg = {0};

	resp = (struct sir_set_hw_mode_resp *)body;
	if (!resp) {
		pe_err("Set HW mode param is NULL");
		fail_resp = 1;
		/* Not returning here. If possible, let us proceed
		 * and send fail response to SME */
	}

	len = sizeof(*param);

	param = qdf_mem_malloc(len);
	if (!param)
		return;

	if (fail_resp) {
		pe_err("Send fail status to SME");
		param->status = SET_HW_MODE_STATUS_ECANCELED;
		param->cfgd_hw_mode_index = 0;
		param->num_vdev_mac_entries = 0;
	} else {
		param->status = resp->status;
		param->cfgd_hw_mode_index = resp->cfgd_hw_mode_index;
		param->num_vdev_mac_entries = resp->num_vdev_mac_entries;

		for (i = 0; i < resp->num_vdev_mac_entries; i++) {
			param->vdev_mac_map[i].vdev_id =
				resp->vdev_mac_map[i].vdev_id;
			param->vdev_mac_map[i].mac_id =
				resp->vdev_mac_map[i].mac_id;
		}
		/*
		 * TODO: Update this HW mode info in any UMAC params, if needed
		 */
	}

	msg.type = eWNI_SME_SET_HW_MODE_RESP;
	msg.bodyptr = param;
	msg.bodyval = 0;
	pe_debug("Send eWNI_SME_SET_HW_MODE_RESP to SME");
	lim_sys_process_mmh_msg_api(mac, &msg);
	return;
}

/**
 * lim_process_antenna_mode_resp() - Process set antenna mode
 * response
 * @mac: Global MAC pointer
 * @body: Set antenna mode response in sir_antenna_mode_resp
 * format
 *
 * Process the set antenna mode response and post the message
 * to SME to process this further and release the active
 * command list
 *
 * Return: None
 */
static void lim_process_set_antenna_resp(struct mac_context *mac, void *body)
{
	struct sir_antenna_mode_resp *resp, *param;
	bool fail_resp = false;
	struct scheduler_msg msg = {0};

	resp = (struct sir_antenna_mode_resp *)body;
	if (!resp) {
		pe_err("Set antenna mode resp is NULL");
		fail_resp = true;
		/* Not returning here. If possible, let us proceed
		 * and send fail response to SME
		 */
	}

	param = qdf_mem_malloc(sizeof(*param));
	if (!param)
		return;

	if (fail_resp) {
		pe_err("Send fail status to SME");
		param->status = SET_ANTENNA_MODE_STATUS_ECANCELED;
	} else {
		param->status = resp->status;
	}

	msg.type = eWNI_SME_SET_ANTENNA_MODE_RESP;
	msg.bodyptr = param;
	msg.bodyval = 0;
	pe_debug("Send eWNI_SME_SET_ANTENNA_MODE_RESP to SME");
	lim_sys_process_mmh_msg_api(mac, &msg);
	return;
}

/**
 * lim_process_set_default_scan_ie_request() - Process the Set default
 * Scan IE request from HDD.
 * @mac_ctx: Pointer to Global MAC structure
 * @msg_buf: Pointer to incoming data
 *
 * This function receives the default scan IEs and updates the ext cap IE
 * (if present) with FTM capabilities and pass the Scan IEs to WMA.
 *
 * Return: None
 */
static void lim_process_set_default_scan_ie_request(struct mac_context *mac_ctx,
							uint32_t *msg_buf)
{
	struct hdd_default_scan_ie *set_ie_params;
	struct vdev_ie_info *wma_ie_params;
	uint8_t *local_ie_buf;
	uint16_t local_ie_len;
	struct scheduler_msg msg_q = {0};
	QDF_STATUS ret_code;
	struct pe_session *pe_session;

	if (!msg_buf) {
		pe_err("msg_buf is NULL");
		return;
	}

	set_ie_params = (struct hdd_default_scan_ie *) msg_buf;
	local_ie_len = set_ie_params->ie_len;

	local_ie_buf = qdf_mem_malloc(MAX_DEFAULT_SCAN_IE_LEN);
	if (!local_ie_buf)
		return;

<<<<<<< HEAD
	pe_session = pe_find_session_by_sme_session_id(mac_ctx,

			set_ie_params->session_id);
=======
	pe_session = pe_find_session_by_vdev_id(mac_ctx,
						set_ie_params->vdev_id);
>>>>>>> 5d8474a2
	if (lim_update_ext_cap_ie(mac_ctx,
			(uint8_t *)set_ie_params->ie_data,
			local_ie_buf, &local_ie_len, pe_session)) {
		pe_err("Update ext cap IEs fails");
		goto scan_ie_send_fail;
	}

	wma_ie_params = qdf_mem_malloc(sizeof(*wma_ie_params) + local_ie_len);
	if (!wma_ie_params)
		goto scan_ie_send_fail;

	wma_ie_params->vdev_id = set_ie_params->vdev_id;
	wma_ie_params->ie_id = DEFAULT_SCAN_IE_ID;
	wma_ie_params->length = local_ie_len;
	wma_ie_params->data = (uint8_t *)(wma_ie_params)
					+ sizeof(*wma_ie_params);
	qdf_mem_copy(wma_ie_params->data, local_ie_buf, local_ie_len);

	msg_q.type = WMA_SET_IE_INFO;
	msg_q.bodyptr = wma_ie_params;
	msg_q.bodyval = 0;
	ret_code = wma_post_ctrl_msg(mac_ctx, &msg_q);
	if (QDF_STATUS_SUCCESS != ret_code) {
		pe_err("fail to send WMA_SET_IE_INFO");
		qdf_mem_free(wma_ie_params);
	}
scan_ie_send_fail:
	qdf_mem_free(local_ie_buf);
}

/**
 * lim_process_hw_mode_trans_ind() - Process set HW mode transition indication
 * @mac: Global MAC pointer
 * @body: Set HW mode response in sir_hw_mode_trans_ind format
 *
 * Process the set HW mode transition indication and post the message
 * to SME to invoke the HDD callback
 * command list
 *
 * Return: None
 */
static void lim_process_hw_mode_trans_ind(struct mac_context *mac, void *body)
{
	struct sir_hw_mode_trans_ind *ind, *param;
	uint32_t len, i;
	struct scheduler_msg msg = {0};

	ind = (struct sir_hw_mode_trans_ind *)body;
	if (!ind) {
		pe_err("Set HW mode trans ind param is NULL");
		return;
	}

	len = sizeof(*param);

	param = qdf_mem_malloc(len);
	if (!param)
		return;

	param->old_hw_mode_index = ind->old_hw_mode_index;
	param->new_hw_mode_index = ind->new_hw_mode_index;
	param->num_vdev_mac_entries = ind->num_vdev_mac_entries;

	for (i = 0; i < ind->num_vdev_mac_entries; i++) {
		param->vdev_mac_map[i].vdev_id =
			ind->vdev_mac_map[i].vdev_id;
		param->vdev_mac_map[i].mac_id =
			ind->vdev_mac_map[i].mac_id;
	}

	/* TODO: Update this HW mode info in any UMAC params, if needed */

	msg.type = eWNI_SME_HW_MODE_TRANS_IND;
	msg.bodyptr = param;
	msg.bodyval = 0;
	pe_err("Send eWNI_SME_HW_MODE_TRANS_IND to SME");
	lim_sys_process_mmh_msg_api(mac, &msg);
	return;
}

/**
 * def_msg_decision() - Should a message be deferred?
 * @mac_ctx: The global MAC context
 * @lim_msg: The message to check for potential deferral
 *
 * This function decides whether to defer a message or not in
 * lim_message_processor() function
 *
 * Return: true if the message can be deferred, false otherwise
 */
static bool def_msg_decision(struct mac_context *mac_ctx,
			     struct scheduler_msg *lim_msg)
{
	uint8_t type, subtype;
	QDF_STATUS status;
	bool mgmt_pkt_defer = true;

	/* this function should not changed */
	if (mac_ctx->lim.gLimSmeState == eLIM_SME_OFFLINE_STATE) {
		/* Defer processing this message */
		if (lim_defer_msg(mac_ctx, lim_msg) != TX_SUCCESS) {
			QDF_TRACE(QDF_MODULE_ID_PE, LOGE,
					FL("Unable to Defer Msg"));
			lim_log_session_states(mac_ctx);
			lim_handle_defer_msg_error(mac_ctx, lim_msg);
		}

		return true;
	}

	/*
	 * When defer is requested then defer all the messages except
	 * HAL responses.
	 */
	if (!GET_LIM_PROCESS_DEFD_MESGS(mac_ctx)) {
		if (lim_msg->type == SIR_BB_XPORT_MGMT_MSG) {
			/*
			 * Dont defer beacon and probe response
			 * because it will fill the differ queue quickly
			 */
			status = lim_util_get_type_subtype(lim_msg->bodyptr,
							   &type, &subtype);
			if (QDF_IS_STATUS_SUCCESS(status) &&
				(type == SIR_MAC_MGMT_FRAME) &&
				((subtype == SIR_MAC_MGMT_BEACON) ||
				 (subtype == SIR_MAC_MGMT_PROBE_RSP)))
				mgmt_pkt_defer = false;
		}

		if ((lim_msg->type != WMA_DELETE_BSS_RSP) &&
		    (lim_msg->type != WMA_DELETE_BSS_HO_FAIL_RSP) &&
		    (lim_msg->type != WMA_ADD_STA_RSP) &&
		    (lim_msg->type != WMA_DELETE_STA_RSP) &&
		    (lim_msg->type != WMA_SET_BSSKEY_RSP) &&
		    (lim_msg->type != WMA_SET_STAKEY_RSP) &&
		    (lim_msg->type != WMA_SET_STA_BCASTKEY_RSP) &&
		    (lim_msg->type != WMA_AGGR_QOS_RSP) &&
		    (lim_msg->type != WMA_SET_MIMOPS_RSP) &&
		    (lim_msg->type != WMA_SWITCH_CHANNEL_RSP) &&
		    (lim_msg->type != WMA_P2P_NOA_ATTR_IND) &&
		    (lim_msg->type != WMA_ADD_TS_RSP) &&
		    /*
		     * LIM won't process any defer queue commands if gLimAddtsSent is
		     * set to TRUE. gLimAddtsSent will be set TRUE to while sending
		     * ADDTS REQ. Say, when deferring is enabled, if
		     * SIR_LIM_ADDTS_RSP_TIMEOUT is posted (because of not receiving ADDTS
		     * RSP) then this command will be added to defer queue and as
		     * gLimAddtsSent is set TRUE LIM will never process any commands from
		     * defer queue, including SIR_LIM_ADDTS_RSP_TIMEOUT. Hence allowing
		     * SIR_LIM_ADDTS_RSP_TIMEOUT command to be processed with deferring
		     * enabled, so that this will be processed immediately and sets
		     * gLimAddtsSent to FALSE.
		     */
		    (lim_msg->type != SIR_LIM_ADDTS_RSP_TIMEOUT) &&
		    /* Allow processing of RX frames while awaiting reception
		     * of ADD TS response over the air. This logic particularly
		     * handles the case when host sends ADD BA request to FW
		     * after ADD TS request is sent over the air and
		     * ADD TS response received over the air */
		    !(lim_msg->type == SIR_BB_XPORT_MGMT_MSG &&
		    mac_ctx->lim.gLimAddtsSent) &&
		    (mgmt_pkt_defer)) {
			pe_debug("Defer the current message %s , gLimProcessDefdMsgs is false and system is not in scan/learn mode",
				 lim_msg_str(lim_msg->type));
			/* Defer processing this message */
			if (lim_defer_msg(mac_ctx, lim_msg) != TX_SUCCESS) {
				QDF_TRACE(QDF_MODULE_ID_PE, LOGE,
					  FL("Unable to Defer Msg"));
				lim_log_session_states(mac_ctx);
				lim_handle_defer_msg_error(mac_ctx, lim_msg);
			}
			return true;
		}
	}
	return false;
}

#ifdef FEATURE_WLAN_EXTSCAN
static void
__lim_pno_match_fwd_bcn_probepsp(struct mac_context *pmac, uint8_t *rx_pkt_info,
				tSirProbeRespBeacon *frame, uint32_t ie_len,
				uint32_t msg_type)
{
	struct pno_match_found  *result;
	uint8_t                 *body;
	struct scheduler_msg    mmh_msg = {0};
	tpSirMacMgmtHdr         hdr;
	uint32_t num_results = 1, len, i;

	/* Upon receiving every matched beacon, bss info is forwarded to the
	 * the upper layer, hence num_results is set to 1 */
	len = sizeof(*result) + (num_results * sizeof(tSirWifiScanResult)) +
		ie_len;

	result = qdf_mem_malloc(len);
	if (!result)
		return;

	hdr = WMA_GET_RX_MAC_HEADER(rx_pkt_info);
	body = WMA_GET_RX_MPDU_DATA(rx_pkt_info);

	/* Received frame does not have request id, hence set 0 */
	result->request_id = 0;
	result->more_data = 0;
	result->num_results = num_results;

	for (i = 0; i < result->num_results; i++) {
		result->ap[i].ts = qdf_mc_timer_get_system_time();
		result->ap[i].beaconPeriod = frame->beaconInterval;
		result->ap[i].capability =
			lim_get_u16((uint8_t *) &frame->capabilityInfo);
		result->ap[i].channel = wlan_reg_freq_to_chan(
						pmac->pdev,
						WMA_GET_RX_FREQ(rx_pkt_info));
		result->ap[i].rssi = WMA_GET_RX_RSSI_NORMALIZED(rx_pkt_info);
		result->ap[i].rtt = 0;
		result->ap[i].rtt_sd = 0;
		result->ap[i].ieLength = ie_len;
		qdf_mem_copy((uint8_t *) &result->ap[i].ssid[0],
			(uint8_t *) frame->ssId.ssId, frame->ssId.length);
		result->ap[i].ssid[frame->ssId.length] = '\0';
		qdf_mem_copy((uint8_t *) &result->ap[i].bssid,
				(uint8_t *) hdr->bssId,
				sizeof(tSirMacAddr));
		/* Copy IE fields */
		qdf_mem_copy((uint8_t *) &result->ap[i].ieData,
				body + SIR_MAC_B_PR_SSID_OFFSET, ie_len);
	}

	mmh_msg.type = msg_type;
	mmh_msg.bodyptr = result;
	mmh_msg.bodyval = 0;
	lim_sys_process_mmh_msg_api(pmac, &mmh_msg);
}


static void
__lim_ext_scan_forward_bcn_probe_rsp(struct mac_context *pmac, uint8_t *rx_pkt_info,
					tSirProbeRespBeacon *frame,
					uint32_t ie_len,
					uint32_t msg_type)
{
	tpSirWifiFullScanResultEvent result;
	uint8_t                     *body;
	struct scheduler_msg         mmh_msg = {0};
	tpSirMacMgmtHdr              hdr;
	uint32_t frame_len;
	struct bss_description *bssdescr;

	result = qdf_mem_malloc(sizeof(*result) + ie_len);
	if (!result)
		return;

	hdr = WMA_GET_RX_MAC_HEADER(rx_pkt_info);
	body = WMA_GET_RX_MPDU_DATA(rx_pkt_info);

	/* Received frame does not have request id, hence set 0 */
	result->requestId = 0;

	result->moreData = 0;
	result->ap.ts = qdf_mc_timer_get_system_time();
	result->ap.beaconPeriod = frame->beaconInterval;
	result->ap.capability =
			lim_get_u16((uint8_t *) &frame->capabilityInfo);
	result->ap.channel = wlan_reg_freq_to_chan(
						pmac->pdev,
						WMA_GET_RX_FREQ(rx_pkt_info));
	result->ap.rssi = WMA_GET_RX_RSSI_NORMALIZED(rx_pkt_info);
	result->ap.rtt = 0;
	result->ap.rtt_sd = 0;
	result->ap.ieLength = ie_len;

	qdf_mem_copy((uint8_t *) &result->ap.ssid[0],
			(uint8_t *) frame->ssId.ssId, frame->ssId.length);
	result->ap.ssid[frame->ssId.length] = '\0';
	qdf_mem_copy((uint8_t *) &result->ap.bssid.bytes,
			(uint8_t *) hdr->bssId,
			QDF_MAC_ADDR_SIZE);
	/* Copy IE fields */
	qdf_mem_copy((uint8_t *) &result->ap.ieData,
			body + SIR_MAC_B_PR_SSID_OFFSET, ie_len);

	frame_len = sizeof(*bssdescr) + ie_len - sizeof(bssdescr->ieFields[1]);
	bssdescr = qdf_mem_malloc(frame_len);
	if (!bssdescr) {
		qdf_mem_free(result);
		return;
	}

	qdf_mem_zero(bssdescr, frame_len);

	lim_collect_bss_description(pmac, bssdescr, frame, rx_pkt_info, false);

	qdf_mem_free(bssdescr);

	mmh_msg.type = msg_type;
	mmh_msg.bodyptr = result;
	mmh_msg.bodyval = 0;
	lim_sys_process_mmh_msg_api(pmac, &mmh_msg);
}

static void
__lim_process_ext_scan_beacon_probe_rsp(struct mac_context *pmac,
					uint8_t *rx_pkt_info,
					uint8_t sub_type)
{
	tSirProbeRespBeacon  *frame;
	uint8_t              *body;
	uint32_t             frm_len;
	QDF_STATUS        status;

	frm_len = WMA_GET_RX_PAYLOAD_LEN(rx_pkt_info);
	if (frm_len <= SIR_MAC_B_PR_SSID_OFFSET) {
		pe_err("RX packet has invalid length %d", frm_len);
		return;
	}

	frame = qdf_mem_malloc(sizeof(*frame));
	if (!frame)
		return;

	if (sub_type == SIR_MAC_MGMT_BEACON) {
		pe_debug("Beacon due to ExtScan/epno");
		status = sir_convert_beacon_frame2_struct(pmac,
						(uint8_t *)rx_pkt_info,
						frame);
	} else if (sub_type == SIR_MAC_MGMT_PROBE_RSP) {
		pe_debug("Probe Rsp due to ExtScan/epno");
		body = WMA_GET_RX_MPDU_DATA(rx_pkt_info);
		status = sir_convert_probe_frame2_struct(pmac, body,
							frm_len, frame);
	} else {
		qdf_mem_free(frame);
		return;
	}

	if (status != QDF_STATUS_SUCCESS) {
		pe_err("Frame parsing failed");
		qdf_mem_free(frame);
		return;
	}

	if (WMA_IS_EXTSCAN_SCAN_SRC(rx_pkt_info))
		__lim_ext_scan_forward_bcn_probe_rsp(pmac, rx_pkt_info, frame,
					(frm_len - SIR_MAC_B_PR_SSID_OFFSET),
					eWNI_SME_EXTSCAN_FULL_SCAN_RESULT_IND);

	if (WMA_IS_EPNO_SCAN_SRC(rx_pkt_info))
		__lim_pno_match_fwd_bcn_probepsp(pmac, rx_pkt_info, frame,
					(frm_len - SIR_MAC_B_PR_SSID_OFFSET),
					eWNI_SME_EPNO_NETWORK_FOUND_IND);

	qdf_mem_free(frame);
}
#endif

/*
 * Beacon Handling Cases:
 * during scanning, when no session is active:
 *    handled by lim_handle_frames_in_scan_state before __lim_handle_beacon call is invoked.
 * during scanning, when any session is active, but beacon/Pr does not belong to that session, pe_session will be null.
 *    handled by lim_handle_frames_in_scan_state before __lim_handle_beacon call is invoked.
 * during scanning, when any session is active, and beacon/Pr belongs to one of the session, pe_session will not be null.
 *    handled by lim_handle_frames_in_scan_state before __lim_handle_beacon call is invoked.
 * Not scanning, no session:
 *    there should not be any beacon coming, if coming, should be dropped.
 * Not Scanning,
 */
static void
__lim_handle_beacon(struct mac_context *mac, struct scheduler_msg *pMsg,
		    struct pe_session *pe_session)
{
	uint8_t *pRxPacketInfo;

	lim_get_b_dfrom_rx_packet(mac, pMsg->bodyptr,
				  (uint32_t **) &pRxPacketInfo);

	/* This function should not be called if beacon is received in scan state. */
	/* So not doing any checks for the global state. */

	if (!pe_session) {
		sch_beacon_process(mac, pRxPacketInfo, NULL);
	} else if ((pe_session->limSmeState == eLIM_SME_LINK_EST_STATE) ||
		   (pe_session->limSmeState == eLIM_SME_NORMAL_STATE)) {
		sch_beacon_process(mac, pRxPacketInfo, pe_session);
	} else
		lim_process_beacon_frame(mac, pRxPacketInfo, pe_session);

	return;
}

/*
 * lim_fill_sap_bcn_pkt_meta(): Fills essential fields in Rx Pkt Meta
 * @scan_entry: pointer to the scan cache entry of the beacon
 * @rx_pkt: pointer to the cds pkt allocated
 *
 * This API fills only the essential parameters in the Rx Pkt Meta which are
 * required while converting the beacon frame to struct and while handling
 * the beacon for implementation of SAP protection mechanisms.
 *
 * Return: None
 */
static void lim_fill_sap_bcn_pkt_meta(struct scan_cache_entry *scan_entry,
					cds_pkt_t *rx_pkt)
{
	rx_pkt->pkt_meta.frequency = scan_entry->channel.chan_freq;
	rx_pkt->pkt_meta.mpdu_hdr_len = sizeof(struct ieee80211_frame);
	rx_pkt->pkt_meta.mpdu_len = scan_entry->raw_frame.len;
	rx_pkt->pkt_meta.mpdu_data_len = rx_pkt->pkt_meta.mpdu_len -
					rx_pkt->pkt_meta.mpdu_hdr_len;

	rx_pkt->pkt_meta.mpdu_hdr_ptr = scan_entry->raw_frame.ptr;
	rx_pkt->pkt_meta.mpdu_data_ptr = rx_pkt->pkt_meta.mpdu_hdr_ptr +
					rx_pkt->pkt_meta.mpdu_hdr_len;

	/*
	 * The scan_entry->raw_frame contains the qdf_nbuf->data from the SKB
	 * of the beacon. We set the rx_pkt->pkt_meta.mpdu_hdr_ptr to point
	 * to this memory directly. However we do not have the pointer to
	 * the SKB itself here which is usually is pointed by rx_pkt->pkt_buf.
	 * Also, we always get the pkt data using WMA_GET_RX_MPDU_DATA and
	 * dont actually use the pkt_buf. So setting this to NULL.
	 */
	rx_pkt->pkt_buf = NULL;
}

/*
 * lim_allocate_and_get_bcn() - Allocate and get the bcn frame pkt and structure
 * @mac_ctx: pointer to global mac_ctx
 * @pkt: pointer to the pkt to be allocated
 * @rx_pkt_info: pointer to the allocated pkt meta
 * @bcn: pointer to the beacon struct
 * @scan_entry: pointer to the scan cache entry from scan module
 *
 * Allocates a cds_pkt for beacon frame in scan cache entry,
 * fills the essential pkt_meta elements and converts the
 * pkt to beacon strcut.
 *
 * Return: QDF_STATUS
 */
static QDF_STATUS lim_allocate_and_get_bcn(
				struct mac_context *mac_ctx,
				cds_pkt_t **pkt,
				uint8_t **rx_pkt_info,
				tSchBeaconStruct **bcn,
				struct scan_cache_entry *scan_entry)
{
	QDF_STATUS status;
	uint8_t *rx_pkt_info_l = NULL;
	tSchBeaconStruct *bcn_l = NULL;
	cds_pkt_t *pkt_l = NULL;

	pkt_l = qdf_mem_malloc(sizeof(cds_pkt_t));
	if (!pkt_l)
		return QDF_STATUS_E_FAILURE;

	status = wma_ds_peek_rx_packet_info(
		pkt_l, (void *)&rx_pkt_info_l, false);
	if (!QDF_IS_STATUS_SUCCESS(status)) {
		pe_err("Failed to get Rx Pkt meta");
		goto free;
	}

	bcn_l = qdf_mem_malloc(sizeof(tSchBeaconStruct));
	if (!bcn_l)
		goto free;

	lim_fill_sap_bcn_pkt_meta(scan_entry, pkt_l);

	/* Convert the beacon frame into a structure */
	if (sir_convert_beacon_frame2_struct(mac_ctx,
	    (uint8_t *)rx_pkt_info_l,
	    bcn_l) != QDF_STATUS_SUCCESS) {
		pe_err("beacon parsing failed");
		goto free;
	}

	*pkt = pkt_l;
	*bcn = bcn_l;
	*rx_pkt_info = rx_pkt_info_l;

	return QDF_STATUS_SUCCESS;

free:
	if (pkt_l) {
		qdf_mem_free(pkt_l);
		pkt_l = NULL;
	}

	if (bcn_l) {
		qdf_mem_free(bcn_l);
		bcn_l = NULL;
	}

	return QDF_STATUS_E_FAILURE;
}

void lim_handle_sap_beacon(struct wlan_objmgr_pdev *pdev,
				struct scan_cache_entry *scan_entry)
{
	struct mac_context *mac_ctx;
	cds_pkt_t *pkt = NULL;
	tSchBeaconStruct *bcn = NULL;
	struct mgmt_beacon_probe_filter *filter;
	QDF_STATUS status;
	uint8_t *rx_pkt_info = NULL;
	int session_id;

	if (!scan_entry) {
		pe_err("scan_entry is NULL");
		return;
	}

	if (scan_entry->frm_subtype != MGMT_SUBTYPE_BEACON)
		return;

	mac_ctx = cds_get_context(QDF_MODULE_ID_PE);
	if (!mac_ctx) {
		pe_err("Failed to get mac_ctx");
		return;
	}

	filter = &mac_ctx->bcn_filter;

	if (!filter->num_sap_sessions) {
		return;
	}
	for (session_id = 0; session_id < mac_ctx->lim.maxBssId; session_id++) {
		if (filter->sap_channel[session_id] &&
		    (filter->sap_channel[session_id] ==
		    wlan_reg_freq_to_chan(pdev,
					  scan_entry->channel.chan_freq))) {
			if (!pkt) {
				status = lim_allocate_and_get_bcn(
					mac_ctx, &pkt, &rx_pkt_info,
					&bcn, scan_entry);
				if (!QDF_IS_STATUS_SUCCESS(status)) {
					pe_debug("lim_allocate_and_get_bcn fail!");
					return;
				}
			}
			sch_beacon_process_for_ap(mac_ctx, session_id,
						  rx_pkt_info, bcn);
		}
	}

	/*
	 * Free only the pkt memory we allocated and not the pkt->pkt_buf.
	 * The actual SKB buffer is freed in the scan module from where
	 * this API is invoked via callback
	 */
	if (bcn)
		qdf_mem_free(bcn);
	if (pkt)
		qdf_mem_free(pkt);
}

/**
 * lim_defer_msg()
 *
 ***FUNCTION:
 * This function is called to defer the messages received
 * during Learn mode
 *
 ***LOGIC:
 * NA
 *
 ***ASSUMPTIONS:
 * NA
 *
 ***NOTE:
 * NA
 *
 * @param  mac - Pointer to Global MAC structure
 * @param  pMsg of type struct scheduler_msg - Pointer to the message structure
 * @return None
 */

uint32_t lim_defer_msg(struct mac_context *mac, struct scheduler_msg *pMsg)
{
	uint32_t retCode = TX_SUCCESS;

	retCode = lim_write_deferred_msg_q(mac, pMsg);

	if (retCode == TX_SUCCESS) {
		MTRACE(mac_trace_msg_rx
			(mac, NO_SESSION,
			LIM_TRACE_MAKE_RXMSG(pMsg->type, LIM_MSG_DEFERRED)));
	} else {
		pe_err("Dropped lim message (0x%X) Message %s", pMsg->type, lim_msg_str(pMsg->type));
		MTRACE(mac_trace_msg_rx
			(mac, NO_SESSION,
			LIM_TRACE_MAKE_RXMSG(pMsg->type, LIM_MSG_DROPPED)));
	}

	return retCode;
} /*** end lim_defer_msg() ***/

/**
 * lim_handle_unknown_a2_index_frames() - This function handles Unknown Unicast
 *                                        (A2 Index) packets
 * @mac_ctx:          Pointer to the Global Mac Context.
 * @rx_pkt_buffer:    Pointer to the packet Buffer descriptor.
 * @session_entry:    Pointer to the PE Session Entry.
 *
 * This routine will handle public action frames.
 *
 * Return:      None.
 */
static void lim_handle_unknown_a2_index_frames(struct mac_context *mac_ctx,
	void *rx_pkt_buffer, struct pe_session *session_entry)
{
#ifdef FEATURE_WLAN_TDLS
	tpSirMacDataHdr3a mac_hdr;
#endif
	if (LIM_IS_P2P_DEVICE_ROLE(session_entry))
		lim_process_action_frame_no_session(mac_ctx,
			(uint8_t *) rx_pkt_buffer);
#ifdef FEATURE_WLAN_TDLS
	mac_hdr = WMA_GET_RX_MPDUHEADER3A(rx_pkt_buffer);

	if (IEEE80211_IS_MULTICAST(mac_hdr->addr2)) {
		QDF_TRACE(QDF_MODULE_ID_PE, QDF_TRACE_LEVEL_DEBUG,
			FL("Ignoring A2 Invalid Packet received for MC/BC:"));
		lim_print_mac_addr(mac_ctx, mac_hdr->addr2, LOGD);
		return;
	}
	QDF_TRACE(QDF_MODULE_ID_PE, QDF_TRACE_LEVEL_DEBUG,
			FL("type=0x%x, subtype=0x%x"),
		mac_hdr->fc.type, mac_hdr->fc.subType);
	/* Currently only following type and subtype are handled.
	 * If there are more combinations, then add switch-case
	 * statements.
	 */
	if (LIM_IS_STA_ROLE(session_entry) &&
		(mac_hdr->fc.type == SIR_MAC_MGMT_FRAME) &&
		(mac_hdr->fc.subType == SIR_MAC_MGMT_ACTION))
		lim_process_action_frame(mac_ctx, rx_pkt_buffer, session_entry);
#endif
	return;
}

/**
 * lim_check_mgmt_registered_frames() - This function handles registered
 *                                      management frames.
 *
 * @mac_ctx:          Pointer to the Global Mac Context.
 * @buff_desc:        Pointer to the packet Buffer descriptor.
 * @session_entry:    Pointer to the PE Session Entry.
 *
 * This function is called to process to check if received frame match with
 * any of the registered frame from HDD. If yes pass this frame to SME.
 *
 * Return:      True or False for Match or Mismatch respectively.
 */
static bool
lim_check_mgmt_registered_frames(struct mac_context *mac_ctx, uint8_t *buff_desc,
				 struct pe_session *session_entry)
{
	tSirMacFrameCtl fc;
	tpSirMacMgmtHdr hdr;
	uint8_t *body;
	struct mgmt_frm_reg_info *mgmt_frame = NULL;
	struct mgmt_frm_reg_info *next_frm = NULL;
	uint16_t frm_type;
	uint16_t frm_len;
	uint8_t type, sub_type;
	bool match = false;
	tpSirMacActionFrameHdr action_hdr;
	uint8_t actionID, category;
	QDF_STATUS qdf_status;

	hdr = WMA_GET_RX_MAC_HEADER(buff_desc);
	fc = hdr->fc;
	frm_type = (fc.type << 2) | (fc.subType << 4);
	body = WMA_GET_RX_MPDU_DATA(buff_desc);
	action_hdr = (tpSirMacActionFrameHdr)body;
	frm_len = WMA_GET_RX_PAYLOAD_LEN(buff_desc);

	qdf_mutex_acquire(&mac_ctx->lim.lim_frame_register_lock);
	qdf_list_peek_front(&mac_ctx->lim.gLimMgmtFrameRegistratinQueue,
			    (qdf_list_node_t **) &mgmt_frame);
	qdf_mutex_release(&mac_ctx->lim.lim_frame_register_lock);

	while (mgmt_frame) {
		type = (mgmt_frame->frameType >> 2) & 0x03;
		sub_type = (mgmt_frame->frameType >> 4) & 0x0f;
		if ((type == SIR_MAC_MGMT_FRAME)
		    && (fc.type == SIR_MAC_MGMT_FRAME)
		    && (sub_type == SIR_MAC_MGMT_RESERVED15)) {
			QDF_TRACE(QDF_MODULE_ID_PE, QDF_TRACE_LEVEL_DEBUG,
				FL
				("rcvd frm match for SIR_MAC_MGMT_RESERVED15"));
			match = true;
			break;
		}
		if (mgmt_frame->frameType == frm_type) {
			if (mgmt_frame->matchLen <= 0) {
				match = true;
				break;
			}
			if (mgmt_frame->matchLen <= frm_len &&
				(!qdf_mem_cmp(mgmt_frame->matchData, body,
				mgmt_frame->matchLen))) {
				/* found match! */
				match = true;
				break;
			}
		}

		qdf_mutex_acquire(&mac_ctx->lim.lim_frame_register_lock);
		qdf_status =
			qdf_list_peek_next(
			&mac_ctx->lim.gLimMgmtFrameRegistratinQueue,
			(qdf_list_node_t *) mgmt_frame,
			(qdf_list_node_t **) &next_frm);
		qdf_mutex_release(&mac_ctx->lim.lim_frame_register_lock);
		mgmt_frame = next_frm;
		next_frm = NULL;
	}
	if (match) {
		pe_debug("rcvd frame match with registered frame params");

		/*
		 * Drop BTM frame received on STA interface if concurrent
		 * P2P connection is active and p2p_disable_roam ini is
		 * enabled. This will help to avoid scan triggered by
		 * userspace after processing the BTM frame from AP so the
		 * audio glitches are not seen in P2P connection.
		 */
		if (cfg_p2p_is_roam_config_disabled(mac_ctx->psoc) &&
		    session_entry && LIM_IS_STA_ROLE(session_entry) &&
		    (policy_mgr_mode_specific_connection_count(mac_ctx->psoc,
						PM_P2P_CLIENT_MODE, NULL) ||
		     policy_mgr_mode_specific_connection_count(mac_ctx->psoc,
						PM_P2P_GO_MODE, NULL))) {
			if (frm_len >= sizeof(*action_hdr) && action_hdr &&
			    fc.type == SIR_MAC_MGMT_FRAME &&
			    fc.subType == SIR_MAC_MGMT_ACTION) {
				actionID = action_hdr->actionID;
				category = action_hdr->category;
				if (category == ACTION_CATEGORY_WNM &&
				    (actionID == WNM_BSS_TM_QUERY ||
				     actionID == WNM_BSS_TM_REQUEST ||
				     actionID == WNM_BSS_TM_RESPONSE)) {
					pe_debug("p2p session active drop BTM frame");
					return match;
				}
			}
		}
		/* Indicate this to SME */
		lim_send_sme_mgmt_frame_ind(mac_ctx, hdr->fc.subType,
			(uint8_t *) hdr,
			WMA_GET_RX_PAYLOAD_LEN(buff_desc) +
			sizeof(tSirMacMgmtHdr), mgmt_frame->sessionId,
			WMA_GET_RX_FREQ(buff_desc), session_entry,
			WMA_GET_RX_RSSI_NORMALIZED(buff_desc),
			RXMGMT_FLAG_NONE);

		if ((type == SIR_MAC_MGMT_FRAME)
		    && (fc.type == SIR_MAC_MGMT_FRAME)
		    && (sub_type == SIR_MAC_MGMT_RESERVED15))
			/* These packets needs to be processed by PE/SME
			 * as well as HDD.If it returns true here,
			 * the packet is forwarded to HDD only.
			 */
			match = false;
	}

	return match;
}

#ifdef FEATURE_WLAN_DIAG_SUPPORT
/**
 * lim_is_mgmt_frame_loggable() - to log non-excessive mgmt frames
 * @type: type of frames i.e. mgmt, control, data
 * @subtype: subtype of frames i.e. beacon, probe rsp, probe req and etc
 *
 * This API tells if given mgmt frame is expected to come excessive in
 * amount or not.
 *
 * Return: true if mgmt is expected to come not that often, so makes it
 *         loggable. false if mgmt is expected to come too often, so makes
 *         it not loggable
 */
static bool
lim_is_mgmt_frame_loggable(uint8_t type, uint8_t subtype)
{
	if (type != SIR_MAC_MGMT_FRAME)
		return false;

	switch (subtype) {
	case SIR_MAC_MGMT_BEACON:
	case SIR_MAC_MGMT_PROBE_REQ:
	case SIR_MAC_MGMT_PROBE_RSP:
		return false;
	default:
		return true;
	}
}
#else
static bool
lim_is_mgmt_frame_loggable(uint8_t type, uint8_t subtype)
{
	return false;
}
#endif

/**
 * lim_handle80211_frames()
 *
 ***FUNCTION:
 * This function is called to process 802.11 frames
 * received by LIM.
 *
 ***LOGIC:
 * NA
 *
 ***ASSUMPTIONS:
 * NA
 *
 ***NOTE:
 * NA
 *
 * @param  mac - Pointer to Global MAC structure
 * @param  pMsg of type struct scheduler_msg - Pointer to the message structure
 * @return None
 */

static void
lim_handle80211_frames(struct mac_context *mac, struct scheduler_msg *limMsg,
		       uint8_t *pDeferMsg)
{
	uint8_t *pRxPacketInfo = NULL;
	tSirMacFrameCtl fc;
	tpSirMacMgmtHdr pHdr = NULL;
	struct pe_session *pe_session = NULL;
	uint8_t sessionId;
	bool isFrmFt = false;
	uint32_t frequency;
	bool is_hw_sbs_capable = false;

	*pDeferMsg = false;
	lim_get_b_dfrom_rx_packet(mac, limMsg->bodyptr,
				  (uint32_t **) &pRxPacketInfo);

	pHdr = WMA_GET_RX_MAC_HEADER(pRxPacketInfo);
	isFrmFt = WMA_GET_RX_FT_DONE(pRxPacketInfo);
	frequency = WMA_GET_RX_FREQ(pRxPacketInfo);
	fc = pHdr->fc;

	is_hw_sbs_capable =
		policy_mgr_is_hw_sbs_capable(mac->psoc);
	if (WLAN_REG_IS_5GHZ_CH_FREQ(frequency) &&
	    (!is_hw_sbs_capable ||
	    (is_hw_sbs_capable &&
	    wlan_reg_is_dfs_for_freq(mac->pdev, frequency))) &&
	    mac->sap.SapDfsInfo.is_dfs_cac_timer_running) {
		pe_session = pe_find_session_by_bssid(mac,
					pHdr->bssId, &sessionId);
		if (pe_session &&
		    (QDF_SAP_MODE == pe_session->opmode)) {
			pe_debug("CAC timer running - drop the frame");
			goto end;
		}
	}

#ifdef WLAN_DUMP_MGMTFRAMES
	pe_debug("ProtVersion %d, Type %d, Subtype %d rateIndex=%d",
		fc.protVer, fc.type, fc.subType,
		WMA_GET_RX_MAC_RATE_IDX(pRxPacketInfo));
	QDF_TRACE_HEX_DUMP(QDF_MODULE_ID_PE, QDF_TRACE_LEVEL_ERROR, pHdr,
			   WMA_GET_RX_MPDU_HEADER_LEN(pRxPacketInfo));
#endif
	if (mac->mlme_cfg->gen.debug_packet_log & 0x1) {
		if ((fc.type == SIR_MAC_MGMT_FRAME) &&
		    (fc.subType != SIR_MAC_MGMT_PROBE_REQ) &&
		    (fc.subType != SIR_MAC_MGMT_PROBE_RSP) &&
		    (fc.subType != SIR_MAC_MGMT_BEACON)) {
			pe_debug("RX MGMT - Type %hu, SubType %hu, seq num[%d]",
				   fc.type,
				   fc.subType,
				   ((pHdr->seqControl.seqNumHi <<
				   HIGH_SEQ_NUM_OFFSET) |
				   pHdr->seqControl.seqNumLo));
		}
	}
#ifdef FEATURE_WLAN_EXTSCAN
	if (WMA_IS_EXTSCAN_SCAN_SRC(pRxPacketInfo) ||
		WMA_IS_EPNO_SCAN_SRC(pRxPacketInfo)) {
		if (fc.subType == SIR_MAC_MGMT_BEACON ||
		    fc.subType == SIR_MAC_MGMT_PROBE_RSP) {
			__lim_process_ext_scan_beacon_probe_rsp(mac,
								pRxPacketInfo,
								fc.subType);
		} else {
			pe_err("Wrong frameType %d, Subtype %d for %d",
				fc.type, fc.subType,
				WMA_GET_SCAN_SRC(pRxPacketInfo));
		}
		goto end;
	}
#endif
	/* Added For BT-AMP Support */
	pe_session = pe_find_session_by_bssid(mac, pHdr->bssId,
						 &sessionId);
	if (!pe_session) {
		if (fc.subType == SIR_MAC_MGMT_AUTH) {
			pe_debug("ProtVersion %d, Type %d, Subtype %d rateIndex=%d",
				fc.protVer, fc.type, fc.subType,
				WMA_GET_RX_MAC_RATE_IDX(pRxPacketInfo));
			lim_print_mac_addr(mac, pHdr->bssId, LOGD);
			if (lim_process_auth_frame_no_session
				    (mac, pRxPacketInfo,
				    limMsg->bodyptr) == QDF_STATUS_SUCCESS) {
				goto end;
			}
		}
		/* Public action frame can be received from non-assoc stations*/
		if ((fc.subType != SIR_MAC_MGMT_PROBE_RSP) &&
		    (fc.subType != SIR_MAC_MGMT_BEACON) &&
		    (fc.subType != SIR_MAC_MGMT_PROBE_REQ)
		    && (fc.subType != SIR_MAC_MGMT_ACTION)) {

			pe_session = pe_find_session_by_peer_sta(mac,
						pHdr->sa, &sessionId);
			if (!pe_session) {
				pe_debug("session does not exist for bssId");
				lim_print_mac_addr(mac, pHdr->sa, LOGD);
				goto end;
			} else {
				pe_debug("SessionId:%d exists for given Bssid",
					pe_session->peSessionId);
			}
		}
		/*  For p2p resp frames search for valid session with DA as */
		/*  BSSID will be SA and session will be present with DA only */
		if (fc.subType == SIR_MAC_MGMT_ACTION) {
			pe_session =
				pe_find_session_by_bssid(mac, pHdr->da, &sessionId);
		}
	}

	/* Check if frame is registered by HDD */
	if (lim_check_mgmt_registered_frames(mac, pRxPacketInfo, pe_session)) {
		pe_debug("Received frame is passed to SME");
		goto end;
	}

	if (fc.protVer != SIR_MAC_PROTOCOL_VERSION) {   /* Received Frame with non-zero Protocol Version */
		pe_err("Unexpected frame with protVersion %d received",
			fc.protVer);
		lim_pkt_free(mac, TXRX_FRM_802_11_MGMT, pRxPacketInfo,
			     (void *)limMsg->bodyptr);
#ifdef WLAN_DEBUG
		mac->lim.numProtErr++;
#endif
		goto end;
	}

/* Chance of crashing : to be done BT-AMP ........happens when broadcast probe req is received */

#ifdef WLAN_DEBUG
	mac->lim.numMAC[fc.type][fc.subType]++;
#endif

	switch (fc.type) {
	case SIR_MAC_MGMT_FRAME:
	{
		/* Received Management frame */
		switch (fc.subType) {
		case SIR_MAC_MGMT_ASSOC_REQ:
			/* Make sure the role supports Association */
			if (LIM_IS_AP_ROLE(pe_session))
				lim_process_assoc_req_frame(mac,
							    pRxPacketInfo,
							    LIM_ASSOC,
							    pe_session);
			else {
				pe_err("unexpected message received %X",
					limMsg->type);
				lim_print_msg_name(mac, LOGE,
						   limMsg->type);
			}
			break;

		case SIR_MAC_MGMT_ASSOC_RSP:
			lim_process_assoc_rsp_frame(mac, pRxPacketInfo,
						    LIM_ASSOC,
						    pe_session);
			break;

		case SIR_MAC_MGMT_REASSOC_REQ:
			/* Make sure the role supports Reassociation */
			if (LIM_IS_AP_ROLE(pe_session)) {
				lim_process_assoc_req_frame(mac,
							    pRxPacketInfo,
							    LIM_REASSOC,
							    pe_session);
			} else {
				pe_err("unexpected message received %X",
					limMsg->type);
				lim_print_msg_name(mac, LOGE,
					limMsg->type);
			}
			break;

		case SIR_MAC_MGMT_REASSOC_RSP:
			lim_process_assoc_rsp_frame(mac, pRxPacketInfo,
						    LIM_REASSOC,
						    pe_session);
			break;

		case SIR_MAC_MGMT_PROBE_REQ:
			lim_process_probe_req_frame_multiple_bss(mac,
								 pRxPacketInfo,
								 pe_session);
			break;

		case SIR_MAC_MGMT_PROBE_RSP:
			if (pe_session)
				lim_process_probe_rsp_frame(mac,
							    pRxPacketInfo,
							    pe_session);
			break;

		case SIR_MAC_MGMT_BEACON:
			__lim_handle_beacon(mac, limMsg, pe_session);
			break;

		case SIR_MAC_MGMT_DISASSOC:
			lim_process_disassoc_frame(mac, pRxPacketInfo,
						   pe_session);
			break;

		case SIR_MAC_MGMT_AUTH:
			lim_process_auth_frame(mac, pRxPacketInfo,
					       pe_session);
			break;

		case SIR_MAC_MGMT_DEAUTH:
			lim_process_deauth_frame(mac, pRxPacketInfo,
						 pe_session);
			break;

		case SIR_MAC_MGMT_ACTION:
			if (!pe_session)
				lim_process_action_frame_no_session(mac,
								    pRxPacketInfo);
			else {
				if (WMA_GET_RX_UNKNOWN_UCAST
					    (pRxPacketInfo))
					lim_handle_unknown_a2_index_frames
						(mac, pRxPacketInfo,
						pe_session);
				else
					lim_process_action_frame(mac,
								 pRxPacketInfo,
								 pe_session);
			}
			break;
		default:
			/* Received Management frame of 'reserved' subtype */
			break;
		} /* switch (fc.subType) */

	}
	break;
	case SIR_MAC_DATA_FRAME:
	{
	}
	break;
	default:
		/* Received frame of type 'reserved' */
		break;

	} /* switch (fc.type) */
	if (lim_is_mgmt_frame_loggable(fc.type, fc.subType))
		lim_diag_mgmt_rx_event_report(mac, pHdr,
					      pe_session,
					      QDF_STATUS_SUCCESS, QDF_STATUS_SUCCESS);
end:
	lim_pkt_free(mac, TXRX_FRM_802_11_MGMT, pRxPacketInfo,
		     (void *)limMsg->bodyptr);
	return;
} /*** end lim_handle80211_frames() ***/

void lim_process_abort_scan_ind(struct mac_context *mac_ctx,
	uint8_t vdev_id, uint32_t scan_id, uint32_t scan_requestor_id)
{
	QDF_STATUS status;
	struct scan_cancel_request *req;
	struct wlan_objmgr_vdev *vdev;

	pe_debug("scan_id %d, scan_requestor_id 0x%x",
			scan_id, scan_requestor_id);

	vdev = wlan_objmgr_get_vdev_by_id_from_psoc(
			mac_ctx->psoc, vdev_id,
			WLAN_LEGACY_MAC_ID);
	if (!vdev) {
		pe_debug("vdev is NULL");
		return;
	}

	req = qdf_mem_malloc(sizeof(*req));
	if (!req)
		goto fail;

	req->vdev = vdev;
	req->cancel_req.requester = scan_requestor_id;
	req->cancel_req.scan_id = scan_id;
	req->cancel_req.vdev_id = vdev_id;
	req->cancel_req.req_type = WLAN_SCAN_CANCEL_SINGLE;

	status = ucfg_scan_cancel(req);
	if (QDF_IS_STATUS_ERROR(status))
		pe_err("Cancel scan request failed");

fail:
	wlan_objmgr_vdev_release_ref(vdev, WLAN_LEGACY_MAC_ID);
}

static void lim_process_sme_obss_scan_ind(struct mac_context *mac_ctx,
					  struct scheduler_msg *msg)
{
	struct pe_session *session;
	uint8_t session_id;
	struct sme_obss_ht40_scanind_msg *ht40_scanind;

	ht40_scanind = (struct sme_obss_ht40_scanind_msg *)msg->bodyptr;
	session = pe_find_session_by_bssid(mac_ctx,
			ht40_scanind->mac_addr.bytes, &session_id);
	if (!session) {
		QDF_TRACE(QDF_MODULE_ID_PE, QDF_TRACE_LEVEL_DEBUG,
			"OBSS Scan not started: session id is NULL");
		return;
	}
	if (session->htSupportedChannelWidthSet ==
			WNI_CFG_CHANNEL_BONDING_MODE_ENABLE) {
		QDF_TRACE(QDF_MODULE_ID_PE, QDF_TRACE_LEVEL_DEBUG,
			"OBSS Scan Start Req: session id %d"
			"htSupportedChannelWidthSet %d",
			session->peSessionId,
			session->htSupportedChannelWidthSet);
		lim_send_ht40_obss_scanind(mac_ctx, session);
	} else {
		QDF_TRACE(QDF_MODULE_ID_PE, QDF_TRACE_LEVEL_DEBUG,
			"OBSS Scan not started: channel width - %d session %d",
			session->htSupportedChannelWidthSet,
			session->peSessionId);
	}
	return;
}

static void
lim_process_vdev_delete(struct mac_context *mac_ctx,
			struct del_vdev_params *vdev_param)
{
	tp_wma_handle wma_handle;

	wma_handle = cds_get_context(QDF_MODULE_ID_WMA);
	if (!wma_handle) {
		WMA_LOGE("%s: WMA context is invalid", __func__);
		return;
	}
	wma_vdev_detach(wma_handle, vdev_param);
}

/**
 * lim_process_messages() - Process messages from upper layers.
 *
 * @mac_ctx: Pointer to the Global Mac Context.
 * @msg: Received message.
 *
 * Return:  None.
 */
static void lim_process_messages(struct mac_context *mac_ctx,
				 struct scheduler_msg *msg)
{
#ifdef FEATURE_AP_MCC_CH_AVOIDANCE
	uint8_t vdev_id = 0;
	tUpdateBeaconParams beacon_params;
#endif /* FEATURE_AP_MCC_CH_AVOIDANCE */
	uint8_t i;
	struct pe_session *session_entry = NULL;
	uint8_t defer_msg = false;
	uint16_t pkt_len = 0;
	cds_pkt_t *body_ptr = NULL;
	QDF_STATUS qdf_status;
	struct scheduler_msg new_msg = {0};

	if (!msg) {
		pe_err("Message pointer is Null");
		QDF_ASSERT(0);
		return;
	}

	if (ANI_DRIVER_TYPE(mac_ctx) == QDF_DRIVER_TYPE_MFG) {
		qdf_mem_free(msg->bodyptr);
		msg->bodyptr = NULL;
		return;
	}

#ifdef WLAN_DEBUG
	mac_ctx->lim.numTot++;
#endif
	/*
	 * MTRACE logs not captured for events received from SME
	 * SME enums (eWNI_SME_START_REQ) starts with 0x16xx.
	 * Compare received SME events with SIR_SME_MODULE_ID
	 */
	if ((SIR_SME_MODULE_ID ==
	    (uint8_t)MAC_TRACE_GET_MODULE_ID(msg->type)) &&
	    (msg->type != eWNI_SME_REGISTER_MGMT_FRAME_REQ)) {
		MTRACE(mac_trace(mac_ctx, TRACE_CODE_RX_SME_MSG,
				 NO_SESSION, msg->type));
	} else {
		/*
		 * Omitting below message types as these are too frequent
		 * and when crash happens we loose critical trace logs
		 * if these are also logged
		 */
		if (msg->type != SIR_BB_XPORT_MGMT_MSG &&
		    msg->type != WMA_RX_SCAN_EVENT)
			MTRACE(mac_trace_msg_rx(mac_ctx, NO_SESSION,
				LIM_TRACE_MAKE_RXMSG(msg->type,
				LIM_MSG_PROCESSED)));
	}

	switch (msg->type) {

	case SIR_LIM_UPDATE_BEACON:
		lim_update_beacon(mac_ctx);
		break;
#ifdef ANI_SIR_IBSS_PEER_CACHING
	case WMA_IBSS_STA_ADD:
		lim_ibss_sta_add(mac_ctx, msg->bodyptr);
		break;
#endif
	case SIR_BB_XPORT_MGMT_MSG:
		/* These messages are from Peer MAC entity. */
#ifdef WLAN_DEBUG
		mac_ctx->lim.numBbt++;
#endif
		/* The original msg which we were deferring have the
		 * bodyPointer point to 'BD' instead of 'cds pkt'. If we
		 * don't make a copy of msg, then overwrite the
		 * msg->bodyPointer and next time when we try to
		 * process the msg, we will try to use 'BD' as
		 * 'cds Pkt' which will cause a crash
		 */
		if (!msg->bodyptr) {
			pe_err("Message bodyptr is Null");
			QDF_ASSERT(0);
			break;
		}
		qdf_mem_copy((uint8_t *) &new_msg,
			(uint8_t *) msg, sizeof(struct scheduler_msg));
		body_ptr = (cds_pkt_t *) new_msg.bodyptr;
		cds_pkt_get_packet_length(body_ptr, &pkt_len);

		qdf_status = wma_ds_peek_rx_packet_info(body_ptr,
			(void **) &new_msg.bodyptr, false);

		if (!QDF_IS_STATUS_SUCCESS(qdf_status)) {
			lim_decrement_pending_mgmt_count(mac_ctx);
			cds_pkt_return_packet(body_ptr);
			break;
		}
		if (WMA_GET_ROAMCANDIDATEIND(new_msg.bodyptr))
			pe_debug("roamCandidateInd: %d",
				 WMA_GET_ROAMCANDIDATEIND(new_msg.bodyptr));
		if (WMA_GET_OFFLOADSCANLEARN(new_msg.bodyptr))
			pe_debug("offloadScanLearn: %d",
				 WMA_GET_OFFLOADSCANLEARN(new_msg.bodyptr));

		lim_handle80211_frames(mac_ctx, &new_msg, &defer_msg);

		if (defer_msg == true) {
			QDF_TRACE(QDF_MODULE_ID_PE, LOGD,
					FL("Defer Msg type=%x"), msg->type);
			if (lim_defer_msg(mac_ctx, msg) != TX_SUCCESS) {
				QDF_TRACE(QDF_MODULE_ID_PE, LOGE,
						FL("Unable to Defer Msg"));
				lim_log_session_states(mac_ctx);
				lim_decrement_pending_mgmt_count(mac_ctx);
				cds_pkt_return_packet(body_ptr);
			}
		} else {
			/* PE is not deferring this 802.11 frame so we need to
			 * call cds_pkt_return. Asumption here is when Rx mgmt
			 * frame processing is done, cds packet could be
			 * freed here.
			 */
			lim_decrement_pending_mgmt_count(mac_ctx);
			cds_pkt_return_packet(body_ptr);
		}
		break;
	case eWNI_SME_DISASSOC_REQ:
	case eWNI_SME_DEAUTH_REQ:
#ifdef FEATURE_WLAN_TDLS
	case eWNI_SME_TDLS_SEND_MGMT_REQ:
	case eWNI_SME_TDLS_ADD_STA_REQ:
	case eWNI_SME_TDLS_DEL_STA_REQ:
	case eWNI_SME_TDLS_LINK_ESTABLISH_REQ:
#endif
	case eWNI_SME_RESET_AP_CAPS_CHANGED:
	case eWNI_SME_SET_HW_MODE_REQ:
	case eWNI_SME_SET_DUAL_MAC_CFG_REQ:
	case eWNI_SME_SET_ANTENNA_MODE_REQ:
	case eWNI_SME_UPDATE_ACCESS_POLICY_VENDOR_IE:
	case eWNI_SME_UPDATE_CONFIG:
		/* These messages are from HDD. Need to respond to HDD */
		lim_process_normal_hdd_msg(mac_ctx, msg, true);
		break;
	case eWNI_SME_SEND_DISASSOC_FRAME:
		/* Need to response to hdd */
		lim_process_normal_hdd_msg(mac_ctx, msg, true);
		break;
	case eWNI_SME_PDEV_SET_HT_VHT_IE:
	case eWNI_SME_SET_VDEV_IES_PER_BAND:
	case eWNI_SME_SYS_READY_IND:
	case eWNI_SME_JOIN_REQ:
	case eWNI_SME_REASSOC_REQ:
	case eWNI_SME_START_BSS_REQ:
	case eWNI_SME_STOP_BSS_REQ:
	case eWNI_SME_SWITCH_CHL_IND:
	case eWNI_SME_DISASSOC_CNF:
	case eWNI_SME_DEAUTH_CNF:
	case eWNI_SME_ASSOC_CNF:
	case eWNI_SME_ADDTS_REQ:
	case eWNI_SME_DELTS_REQ:
	case eWNI_SME_SESSION_UPDATE_PARAM:
	case eWNI_SME_CHNG_MCC_BEACON_INTERVAL:
	case eWNI_SME_NEIGHBOR_REPORT_REQ_IND:
	case eWNI_SME_BEACON_REPORT_RESP_XMIT_IND:
#if defined FEATURE_WLAN_ESE
	case eWNI_SME_ESE_ADJACENT_AP_REPORT:
#endif
	case eWNI_SME_FT_PRE_AUTH_REQ:
	case eWNI_SME_FT_AGGR_QOS_REQ:
	case eWNI_SME_REGISTER_MGMT_FRAME_REQ:
#ifdef FEATURE_WLAN_ESE
	case eWNI_SME_GET_TSM_STATS_REQ:
#endif  /* FEATURE_WLAN_ESE */
	case eWNI_SME_REGISTER_MGMT_FRAME_CB:
	case eWNI_SME_EXT_CHANGE_CHANNEL:
	case eWNI_SME_ROAM_INVOKE:
		/* fall through */
	case eWNI_SME_ROAM_SCAN_OFFLOAD_REQ:
	case eWNI_SME_ROAM_INIT_PARAM:
	case eWNI_SME_ROAM_SEND_PER_REQ:
	case eWNI_SME_SET_ADDBA_ACCEPT:
	case eWNI_SME_UPDATE_EDCA_PROFILE:
	case WNI_SME_UPDATE_MU_EDCA_PARAMS:
	case WNI_SME_CFG_ACTION_FRM_HE_TB_PPDU:
	case WNI_SME_REGISTER_BCN_REPORT_SEND_CB:
		/* These messages are from HDD.No need to respond to HDD */
		lim_process_normal_hdd_msg(mac_ctx, msg, false);
		break;
	case eWNI_SME_SEND_MGMT_FRAME_TX:
		lim_send_mgmt_frame_tx(mac_ctx, msg);
		qdf_mem_free(msg->bodyptr);
		msg->bodyptr = NULL;
		break;
	case eWNI_SME_MON_INIT_SESSION:
		lim_mon_init_session(mac_ctx, msg->bodyptr);
		qdf_mem_free(msg->bodyptr);
		msg->bodyptr = NULL;
		break;
	case eWNI_SME_MON_DEINIT_SESSION:
		lim_mon_deinit_session(mac_ctx, msg->bodyptr);
		qdf_mem_free(msg->bodyptr);
		msg->bodyptr = NULL;
		break;
	case SIR_HAL_P2P_NOA_ATTR_IND:
		session_entry = &mac_ctx->lim.gpSession[0];
		pe_debug("Received message Noa_ATTR %x",
			msg->type);
		for (i = 0; i < mac_ctx->lim.maxBssId; i++) {
			session_entry = &mac_ctx->lim.gpSession[i];
			if ((session_entry) && (session_entry->valid) &&
			    (session_entry->opmode == QDF_P2P_GO_MODE)) {
				/* Save P2P attr for Go */
				qdf_mem_copy(&session_entry->p2pGoPsUpdate,
					     msg->bodyptr,
					     sizeof(tSirP2PNoaAttr));
				pe_debug("bssId"
					 QDF_MAC_ADDR_STR
					 " ctWin=%d oppPsFlag=%d",
					 QDF_MAC_ADDR_ARRAY(session_entry->bssId),
					 session_entry->p2pGoPsUpdate.ctWin,
					 session_entry->p2pGoPsUpdate.oppPsFlag);
				pe_debug("uNoa1IntervalCnt=%d uNoa1Duration=%d uNoa1Interval=%d uNoa1StartTime=%d",
					 session_entry->p2pGoPsUpdate.uNoa1IntervalCnt,
					 session_entry->p2pGoPsUpdate.uNoa1Duration,
					 session_entry->p2pGoPsUpdate.uNoa1Interval,
					 session_entry->p2pGoPsUpdate.uNoa1StartTime);
				break;
			}
		}
		qdf_mem_free(msg->bodyptr);
		msg->bodyptr = NULL;
		break;
	case WMA_MISSED_BEACON_IND:
		lim_ps_offload_handle_missed_beacon_ind(mac_ctx, msg);
		qdf_mem_free(msg->bodyptr);
		msg->bodyptr = NULL;
		break;
	case SIR_LIM_ADDTS_RSP_TIMEOUT:
		lim_process_sme_req_messages(mac_ctx, msg);
		break;
#ifdef FEATURE_WLAN_ESE
	case WMA_TSM_STATS_RSP:
		lim_send_sme_pe_ese_tsm_rsp(mac_ctx,
			(tAniGetTsmStatsRsp *) msg->bodyptr);
		break;
#endif
	case WMA_ADD_TS_RSP:
		lim_process_hal_add_ts_rsp(mac_ctx, msg);
		break;
	case SIR_LIM_BEACON_GEN_IND:
		if (mac_ctx->lim.gLimSystemRole != eLIM_AP_ROLE)
			sch_process_pre_beacon_ind(mac_ctx,
						   msg, REASON_DEFAULT);
		break;
	case SIR_LIM_DELETE_STA_CONTEXT_IND:
		lim_delete_sta_context(mac_ctx, msg);
		break;
	case SIR_LIM_RX_INVALID_PEER:
		lim_rx_invalid_peer_process(mac_ctx, msg);
		break;
	case SIR_HAL_REQ_SEND_DELBA_REQ_IND:
		lim_req_send_delba_ind_process(mac_ctx, msg);
		break;
	case SIR_LIM_JOIN_FAIL_TIMEOUT:
	case SIR_LIM_PERIODIC_JOIN_PROBE_REQ_TIMEOUT:
	case SIR_LIM_AUTH_FAIL_TIMEOUT:
	case SIR_LIM_AUTH_RSP_TIMEOUT:
	case SIR_LIM_ASSOC_FAIL_TIMEOUT:
	case SIR_LIM_REASSOC_FAIL_TIMEOUT:
	case SIR_LIM_FT_PREAUTH_RSP_TIMEOUT:
	case SIR_LIM_DISASSOC_ACK_TIMEOUT:
	case SIR_LIM_DEAUTH_ACK_TIMEOUT:
	case SIR_LIM_AUTH_RETRY_TIMEOUT:
	case SIR_LIM_AUTH_SAE_TIMEOUT:
		/* These timeout messages are handled by MLM sub module */
		lim_process_mlm_req_messages(mac_ctx, msg);
		break;
	case SIR_LIM_HEART_BEAT_TIMEOUT:
		/** check if heart beat failed, even if one Beacon
		 * is rcvd within the Heart Beat interval continue
		 * normal processing
		 */
		if (!msg->bodyptr)
			pe_err("Can't Process HB TO - bodyptr is Null");
		else {
			session_entry = (struct pe_session *) msg->bodyptr;
			pe_err("SIR_LIM_HEART_BEAT_TIMEOUT, Session %d",
				((struct pe_session *) msg->bodyptr)->peSessionId);
			limResetHBPktCount(session_entry);
			lim_handle_heart_beat_timeout_for_session(mac_ctx,
							session_entry);
		}
		break;
	case SIR_LIM_PROBE_HB_FAILURE_TIMEOUT:
		lim_handle_heart_beat_failure_timeout(mac_ctx);
		break;
	case SIR_LIM_CNF_WAIT_TIMEOUT:
		/* Does not receive CNF or dummy packet */
		lim_handle_cnf_wait_timeout(mac_ctx, (uint16_t) msg->bodyval);
		break;
	case SIR_LIM_CHANNEL_SWITCH_TIMEOUT:
		lim_process_channel_switch_timeout(mac_ctx);
		break;
	case SIR_LIM_UPDATE_OLBC_CACHEL_TIMEOUT:
		lim_handle_update_olbc_cache(mac_ctx);
		break;
	case WMA_ADD_STA_RSP:
		lim_process_add_sta_rsp(mac_ctx, msg);
		break;
	case WMA_DELETE_STA_RSP:
		lim_process_mlm_del_sta_rsp(mac_ctx, msg);
		break;
	case WMA_DELETE_BSS_RSP:
	case WMA_DELETE_BSS_HO_FAIL_RSP:
		lim_handle_delete_bss_rsp(mac_ctx, msg->bodyptr);
		break;
	case WMA_CSA_OFFLOAD_EVENT:
		lim_handle_csa_offload_msg(mac_ctx, msg);
		break;
	case WMA_SET_BSSKEY_RSP:
	case WMA_SET_STA_BCASTKEY_RSP:
		lim_process_mlm_set_bss_key_rsp(mac_ctx, msg);
		break;
	case WMA_SET_STAKEY_RSP:
		lim_process_mlm_set_sta_key_rsp(mac_ctx, msg);
		break;
	case WMA_SET_MIMOPS_RSP:
	case WMA_SET_TX_POWER_RSP:
		qdf_mem_free((void *)msg->bodyptr);
		msg->bodyptr = NULL;
		break;
	case WMA_SET_MAX_TX_POWER_RSP:
		rrm_set_max_tx_power_rsp(mac_ctx, msg);
		if (msg->bodyptr) {
			qdf_mem_free((void *)msg->bodyptr);
			msg->bodyptr = NULL;
		}
		break;
	case SIR_LIM_ADDR2_MISS_IND:
		pe_err(
			FL("Addr2 mismatch interrupt received %X"), msg->type);
		/* message from HAL indicating addr2 mismatch interrupt occurred
		 * msg->bodyptr contains only pointer to 48-bit addr2 field
		 */
		qdf_mem_free((void *)(msg->bodyptr));
		msg->bodyptr = NULL;
		break;
	case WMA_AGGR_QOS_RSP:
		lim_process_ft_aggr_qos_rsp(mac_ctx, msg);
		break;
	case WMA_RX_CHN_STATUS_EVENT:
		lim_process_rx_channel_status_event(mac_ctx, msg->bodyptr);
		break;
	case WMA_IBSS_PEER_INACTIVITY_IND:
		lim_process_ibss_peer_inactivity(mac_ctx, msg->bodyptr);
		qdf_mem_free((void *)(msg->bodyptr));
		msg->bodyptr = NULL;
		break;
	case WMA_DFS_BEACON_TX_SUCCESS_IND:
		lim_process_beacon_tx_success_ind(mac_ctx, msg->type,
				(void *)msg->bodyptr);
		qdf_mem_free((void *)msg->bodyptr);
		msg->bodyptr = NULL;
		break;
	case WMA_DISASSOC_TX_COMP:
		lim_disassoc_tx_complete_cnf(mac_ctx, msg->bodyval,
					     msg->bodyptr);
		break;
	case WMA_DEAUTH_TX_COMP:
		lim_deauth_tx_complete_cnf(mac_ctx, msg->bodyval,
					   msg->bodyptr);
		break;
#ifdef FEATURE_AP_MCC_CH_AVOIDANCE
	case WMA_UPDATE_Q2Q_IE_IND:
		qdf_mem_zero(&beacon_params, sizeof(tUpdateBeaconParams));
		beacon_params.paramChangeBitmap = 0;
		for (i = 0; i < mac_ctx->lim.maxBssId; i++) {
			vdev_id = ((uint8_t *)msg->bodyptr)[i];
			session_entry = pe_find_session_by_vdev_id(mac_ctx,
								   vdev_id);
			if (!session_entry)
				continue;
			session_entry->sap_advertise_avoid_ch_ie =
				(uint8_t)msg->bodyval;
			/*
			 * if message comes for DFS channel, no need to update:
			 * 1) We wont have MCC with DFS channels. so no need to
			 *    add Q2Q IE
			 * 2) We cannot end up in DFS channel SCC by channel
			 *    switch from non DFS MCC scenario, so no need to
			 *    remove Q2Q IE
			 * 3) There is however a case where device start MCC and
			 *    then user modifies hostapd.conf and does SAP
			 *    restart, in such a case, beacon params will be
			 *    reset and thus will not contain Q2Q IE, by default
			 */
			if (wlan_reg_get_channel_state(
				mac_ctx->pdev,
				wlan_reg_freq_to_chan(
				mac_ctx->pdev, session_entry->curr_op_freq))
					!= CHANNEL_STATE_DFS) {
				beacon_params.bss_idx = session_entry->vdev_id;
				beacon_params.beaconInterval =
					session_entry->beaconParams.beaconInterval;
				beacon_params.paramChangeBitmap |=
					PARAM_BCN_INTERVAL_CHANGED;
				sch_set_fixed_beacon_fields(mac_ctx,
					session_entry);
				lim_send_beacon_params(mac_ctx, &beacon_params,
					session_entry);
			}
		}
		qdf_mem_free(msg->bodyptr);
		msg->bodyptr = NULL;
		break;
#endif /* FEATURE_AP_MCC_CH_AVOIDANCE */
	case eWNI_SME_NSS_UPDATE_REQ:
	case eWNI_SME_DFS_BEACON_CHAN_SW_IE_REQ:
		lim_process_sme_req_messages(mac_ctx, msg);
		qdf_mem_free((void *)msg->bodyptr);
		msg->bodyptr = NULL;
		break;
	case eWNI_SME_CHANNEL_CHANGE_REQ:
		lim_process_sme_req_messages(mac_ctx, msg);
		qdf_mem_free((void *)msg->bodyptr);
		msg->bodyptr = NULL;
		break;
	case eWNI_SME_START_BEACON_REQ:
		lim_process_sme_req_messages(mac_ctx, msg);
		qdf_mem_free((void *)msg->bodyptr);
		msg->bodyptr = NULL;
		break;
	case eWNI_SME_UPDATE_ADDITIONAL_IES:
		lim_process_sme_req_messages(mac_ctx, msg);
		qdf_mem_free((void *)msg->bodyptr);
		msg->bodyptr = NULL;
		break;
	case eWNI_SME_MODIFY_ADDITIONAL_IES:
		lim_process_sme_req_messages(mac_ctx, msg);
		qdf_mem_free((void *)msg->bodyptr);
		msg->bodyptr = NULL;
		break;
#ifdef QCA_HT_2040_COEX
	case eWNI_SME_SET_HT_2040_MODE:
		lim_process_sme_req_messages(mac_ctx, msg);
		qdf_mem_free((void *)msg->bodyptr);
		msg->bodyptr = NULL;
		break;
#endif
	case SIR_HAL_PDEV_SET_HW_MODE_RESP:
		lim_process_set_hw_mode_resp(mac_ctx, msg->bodyptr);
		qdf_mem_free((void *)msg->bodyptr);
		msg->bodyptr = NULL;
		break;
	case SIR_HAL_PDEV_HW_MODE_TRANS_IND:
		lim_process_hw_mode_trans_ind(mac_ctx, msg->bodyptr);
		qdf_mem_free((void *)msg->bodyptr);
		msg->bodyptr = NULL;
		break;
	case SIR_HAL_PDEV_MAC_CFG_RESP:
		lim_process_dual_mac_cfg_resp(mac_ctx, msg->bodyptr);
		qdf_mem_free((void *)msg->bodyptr);
		msg->bodyptr = NULL;
		break;
	case eWNI_SME_SET_IE_REQ:
		lim_process_sme_req_messages(mac_ctx, msg);
		qdf_mem_free((void *)msg->bodyptr);
		msg->bodyptr = NULL;
		break;
	case eWNI_SME_HT40_OBSS_SCAN_IND:
		lim_process_sme_obss_scan_ind(mac_ctx, msg);
		qdf_mem_free(msg->bodyptr);
		break;
	case SIR_HAL_SOC_ANTENNA_MODE_RESP:
		lim_process_set_antenna_resp(mac_ctx, msg->bodyptr);
		qdf_mem_free((void *)msg->bodyptr);
		msg->bodyptr = NULL;
		break;
	case eWNI_SME_DEFAULT_SCAN_IE:
		lim_process_set_default_scan_ie_request(mac_ctx, msg->bodyptr);
		qdf_mem_free((void *)msg->bodyptr);
		msg->bodyptr = NULL;
		break;
	case eWNI_SME_SET_HE_BSS_COLOR:
		lim_process_set_he_bss_color(mac_ctx, msg->bodyptr);
		qdf_mem_free((void *)msg->bodyptr);
		msg->bodyptr = NULL;
		break;
	case eWNI_SME_DEL_ALL_TDLS_PEERS:
		lim_process_sme_del_all_tdls_peers(mac_ctx, msg->bodyptr);
		qdf_mem_free((void *)msg->bodyptr);
		msg->bodyptr = NULL;
		break;
	case WMA_OBSS_DETECTION_INFO:
		lim_process_obss_detection_ind(mac_ctx, msg->bodyptr);
		qdf_mem_free(msg->bodyptr);
		msg->bodyptr = NULL;
		break;
	case eWNI_SME_SEND_SAE_MSG:
		lim_process_sae_msg(mac_ctx, msg->bodyptr);
		qdf_mem_free((void *)msg->bodyptr);
		msg->bodyptr = NULL;
		break;
	case WMA_OBSS_COLOR_COLLISION_INFO:
		lim_process_obss_color_collision_info(mac_ctx, msg->bodyptr);
		qdf_mem_free((void *)msg->bodyptr);
		msg->bodyptr = NULL;
		break;
	case eWNI_SME_CSA_RESTART_REQ:
		lim_send_csa_restart_req(mac_ctx, msg->bodyval);
		break;
	case eWNI_SME_STA_CSA_CONTINUE_REQ:
		lim_continue_sta_csa_req(mac_ctx, msg->bodyval);
		break;
	case WMA_SEND_BCN_RSP:
		lim_send_bcn_rsp(mac_ctx, (tpSendbeaconParams)msg->bodyptr);
		qdf_mem_free((void *)msg->bodyptr);
		msg->bodyptr = NULL;
		break;
	case WMA_ROAM_BLACKLIST_MSG:
		lim_add_roam_blacklist_ap(mac_ctx,
					  (struct roam_blacklist_event *)
					  msg->bodyptr);
		qdf_mem_free((void *)msg->bodyptr);
		msg->bodyptr = NULL;
		break;
	case eWNI_SME_VDEV_DELETE_REQ:
		lim_process_vdev_delete(mac_ctx, msg->bodyptr);
		/* Do not free msg->bodyptr, same memory used to send resp */
		msg->bodyptr = NULL;
		break;
	default:
		qdf_mem_free((void *)msg->bodyptr);
		msg->bodyptr = NULL;
		pe_debug("Discarding unexpected message received %X",
			msg->type);
		lim_print_msg_name(mac_ctx, LOGE, msg->type);
		break;

	} /* switch (msg->type) */
} /*** end lim_process_messages() ***/

/**
 * lim_process_deferred_message_queue()
 *
 * This function is called by LIM while exiting from Learn
 * mode. This function fetches messages posted to the LIM
 * deferred message queue limDeferredMsgQ.
 *
 * @mac: Pointer to Global MAC structure
 * @return None
 */

static void lim_process_deferred_message_queue(struct mac_context *mac)
{
	struct scheduler_msg limMsg = {0};
	struct scheduler_msg *readMsg;
	uint16_t size;

	/*
	** check any deferred messages need to be processed
	**/
	size = mac->lim.gLimDeferredMsgQ.size;
	if (size > 0) {
		while ((readMsg = lim_read_deferred_msg_q(mac)) != NULL) {
			qdf_mem_copy((uint8_t *) &limMsg,
				     (uint8_t *) readMsg,
				     sizeof(struct scheduler_msg));
			size--;
			lim_process_messages(mac, &limMsg);

			if (!GET_LIM_PROCESS_DEFD_MESGS(mac) ||
			    mac->lim.gLimAddtsSent)
				break;
		}
	}
} /*** end lim_process_deferred_message_queue() ***/

/**
 * lim_message_processor() - Process messages from LIM.
 * @mac_ctx: Pointer to the Global Mac Context.
 * @msg: Received LIM message.
 *
 * Wrapper function for lim_process_messages when handling messages received by
 * LIM. Could either defer messages or process them.
 *
 * Return:  None.
 */
void lim_message_processor(struct mac_context *mac_ctx, struct scheduler_msg *msg)
{
	if (eLIM_MLM_OFFLINE_STATE == mac_ctx->lim.gLimMlmState) {
		pe_free_msg(mac_ctx, msg);
		return;
	}

	if (!def_msg_decision(mac_ctx, msg)) {
		lim_process_messages(mac_ctx, msg);
		/* process deferred message queue if allowed */
		if ((!(mac_ctx->lim.gLimAddtsSent)) &&
		    GET_LIM_PROCESS_DEFD_MESGS(mac_ctx))
			lim_process_deferred_message_queue(mac_ctx);
	}
}

/**
 * lim_process_normal_hdd_msg() - Process the message and defer if needed
 * @mac_ctx :     Pointer to Global MAC structure
 * @msg     :     The message need to be processed
 * @rsp_reqd:     whether return result to hdd
 *
 * This function checks the current lim state and decide whether the message
 * passed will be deferred or not.
 *
 * Return: None
 */
static void lim_process_normal_hdd_msg(struct mac_context *mac_ctx,
				       struct scheduler_msg *msg,
				       uint8_t rsp_reqd)
{
	bool defer_msg = true;

	/* Added For BT-AMP Support */
	if ((mac_ctx->lim.gLimSystemRole == eLIM_AP_ROLE)
		|| (mac_ctx->lim.gLimSystemRole == eLIM_UNKNOWN_ROLE)) {
		/*
		 * This check is required only for the AP and in 2 cases.
		 * 1. If we are in learn mode and we receive any of these
		 * messages, you have to come out of scan and process the
		 * message, hence dont defer the message here. In handler,
		 * these message could be defered till we actually come out of
		 * scan mode.
		 * 2. If radar is detected, you might have to defer all of
		 * these messages except Stop BSS request/ Switch channel
		 * request. This decision is also made inside its handler.
		 *
		 * Please be careful while using the flag defer_msg. Possibly
		 * you might end up in an infinite loop.
		 */
		if ((msg->type == eWNI_SME_START_BSS_REQ) ||
			(msg->type == eWNI_SME_STOP_BSS_REQ) ||
			(msg->type == eWNI_SME_SWITCH_CHL_IND))
			defer_msg = false;
	}

	if (mac_ctx->lim.gLimAddtsSent && defer_msg) {
		/*
		 * System is in DFS (Learn) mode or awaiting addts response or
		 * if radar is detected, Defer processing this message
		 */
		if (lim_defer_msg(mac_ctx, msg) != TX_SUCCESS) {
#ifdef WLAN_DEBUG
			mac_ctx->lim.numSme++;
#endif
			lim_log_session_states(mac_ctx);
			/* Release body */
			qdf_mem_free(msg->bodyptr);
			msg->bodyptr = NULL;
		}
	} else {
		/*
		 * These messages are from HDD.Since these requests may also be
		 * generated internally within LIM module, need to distinquish
		 * and send response to host
		 */
		if (rsp_reqd)
			mac_ctx->lim.gLimRspReqd = true;
#ifdef WLAN_DEBUG
		mac_ctx->lim.numSme++;
#endif
		if (lim_process_sme_req_messages(mac_ctx, msg)) {
			/*
			 * Release body. limProcessSmeReqMessage consumed the
			 * buffer. We can free it.
			 */
			qdf_mem_free(msg->bodyptr);
			msg->bodyptr = NULL;
		}
	}
}

void
handle_ht_capabilityand_ht_info(struct mac_context *mac,
				struct pe_session *pe_session)
{
	struct mlme_ht_capabilities_info *ht_cap_info;

	ht_cap_info = &mac->mlme_cfg->ht_caps.ht_cap_info;
	mac->lim.gHTLsigTXOPProtection =
		(uint8_t)ht_cap_info->l_sig_tx_op_protection;
	mac->lim.gHTMIMOPSState =
		(tSirMacHTMIMOPowerSaveState)ht_cap_info->mimo_power_save;
	mac->lim.gHTGreenfield = (uint8_t)ht_cap_info->green_field;
	mac->lim.gHTMaxAmsduLength =
		(uint8_t)ht_cap_info->maximal_amsdu_size;
	mac->lim.gHTShortGI20Mhz = (uint8_t)ht_cap_info->short_gi_20_mhz;
	mac->lim.gHTShortGI40Mhz = (uint8_t)ht_cap_info->short_gi_40_mhz;
	mac->lim.gHTPSMPSupport = (uint8_t)ht_cap_info->psmp;
	mac->lim.gHTDsssCckRate40MHzSupport =
		(uint8_t)ht_cap_info->dsss_cck_mode_40_mhz;

	mac->lim.gHTAMpduDensity =
		(uint8_t)mac->mlme_cfg->ht_caps.ampdu_params.mpdu_density;
	mac->lim.gHTMaxRxAMpduFactor =
		(uint8_t)mac->mlme_cfg->ht_caps.ampdu_params.
		max_rx_ampdu_factor;

	/* Get HT IE Info */
	mac->lim.gHTServiceIntervalGranularity =
		(uint8_t)mac->mlme_cfg->ht_caps.info_field_1.
		service_interval_granularity;
	mac->lim.gHTControlledAccessOnly =
		(uint8_t)mac->mlme_cfg->ht_caps.info_field_1.
		controlled_access_only;

	mac->lim.gHTOperMode = (tSirMacHTOperatingMode)mac->mlme_cfg->ht_caps.
		info_field_2.op_mode;

	mac->lim.gHTPCOActive = (uint8_t)mac->mlme_cfg->ht_caps.info_field_3.
								pco_active;
	mac->lim.gHTPCOPhase = (uint8_t)mac->mlme_cfg->ht_caps.info_field_3.
								pco_phase;
	mac->lim.gHTSecondaryBeacon =
		(uint8_t)mac->mlme_cfg->ht_caps.info_field_3.secondary_beacon;
	mac->lim.gHTDualCTSProtection = (uint8_t)mac->mlme_cfg->ht_caps.
					info_field_3.dual_cts_protection;
	mac->lim.gHTSTBCBasicMCS = (uint8_t)mac->mlme_cfg->ht_caps.
					info_field_3.basic_stbc_mcs;

	/* The lim globals for channelwidth and secondary chnl have been removed and should not be used during no session;
	 * instead direct cfg is read and used when no session for transmission of mgmt frames (same as old);
	 * For now, we might come here during init and join with pe_session = NULL; in that case just fill the globals which exist
	 * Sessionized entries values will be filled in join or add bss req. The ones which are missed in join are filled below
	 */
	if (pe_session) {
		pe_session->htCapability =
			IS_DOT11_MODE_HT(pe_session->dot11mode);
		pe_session->beaconParams.fLsigTXOPProtectionFullSupport =
			(uint8_t)mac->mlme_cfg->ht_caps.info_field_3.
			lsig_txop_protection_full_support;
		lim_init_obss_params(mac, pe_session);
	}
}

void lim_log_session_states(struct mac_context *mac_ctx)
{
#ifdef WLAN_DEBUG
	int i;

	for (i = 0; i < mac_ctx->lim.maxBssId; i++) {
		if (mac_ctx->lim.gpSession[i].valid) {
			QDF_TRACE(QDF_MODULE_ID_PE, LOGD,
				FL("sysRole(%d) Session (%d)"),
				mac_ctx->lim.gLimSystemRole, i);
			QDF_TRACE(QDF_MODULE_ID_PE, LOGD,
				FL("SME: Curr %s,Prev %s,MLM: Curr %s,Prev %s"),
				lim_sme_state_str(
				mac_ctx->lim.gpSession[i].limSmeState),
				lim_sme_state_str(
				mac_ctx->lim.gpSession[i].limPrevSmeState),
				lim_mlm_state_str(
				mac_ctx->lim.gpSession[i].limMlmState),
				lim_mlm_state_str(
				mac_ctx->lim.gpSession[i].limPrevMlmState));
		}
	}
#endif
}<|MERGE_RESOLUTION|>--- conflicted
+++ resolved
@@ -59,12 +59,9 @@
 #include "cds_ieee80211_common.h"
 #include <wlan_scan_ucfg_api.h>
 #include "wlan_mlme_public_struct.h"
-<<<<<<< HEAD
-=======
 #include "wma.h"
 #include "wma_internal.h"
 #include "../../core/src/vdev_mgr_ops.h"
->>>>>>> 5d8474a2
 #include "wlan_p2p_cfg_api.h"
 
 void lim_log_session_states(struct mac_context *mac);
@@ -423,14 +420,8 @@
 	if (!local_ie_buf)
 		return;
 
-<<<<<<< HEAD
-	pe_session = pe_find_session_by_sme_session_id(mac_ctx,
-
-			set_ie_params->session_id);
-=======
 	pe_session = pe_find_session_by_vdev_id(mac_ctx,
 						set_ie_params->vdev_id);
->>>>>>> 5d8474a2
 	if (lim_update_ext_cap_ie(mac_ctx,
 			(uint8_t *)set_ie_params->ie_data,
 			local_ie_buf, &local_ie_len, pe_session)) {
