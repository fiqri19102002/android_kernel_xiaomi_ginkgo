--- conflicted
+++ resolved
@@ -82,19 +82,12 @@
 			goto do_gc;
 		}
 
-<<<<<<< HEAD
-		if (!mutex_trylock(&sbi->gc_mutex))
-			goto next;
-
-		if (!is_idle(sbi)) {
-=======
 		if (!mutex_trylock(&sbi->gc_mutex)) {
 			stat_other_skip_bggc_count(sbi);
 			goto next;
 		}
 
 		if (!is_idle(sbi, GC_TIME)) {
->>>>>>> 71347a7a
 			increase_sleep_time(gc_th, &wait_ms);
 			mutex_unlock(&sbi->gc_mutex);
 			stat_io_skip_bggc_count(sbi);
@@ -381,11 +374,8 @@
 		if (unlikely(is_sbi_flag_set(sbi, SBI_CP_DISABLED) &&
 					get_ckpt_valid_blocks(sbi, segno)))
 			goto next;
-<<<<<<< HEAD
-=======
 		if (gc_type == BG_GC && test_bit(secno, dirty_i->victim_secmap))
 			goto next;
->>>>>>> 71347a7a
 
 		cost = get_gc_cost(sbi, segno, &p);
 
@@ -490,10 +480,7 @@
 	block_t start_addr;
 	int off;
 	int phase = 0;
-<<<<<<< HEAD
 	int submitted = 0;
-=======
->>>>>>> 71347a7a
 	bool fggc = (gc_type == FG_GC);
 
 	start_addr = START_BLOCK(sbi, segno);
@@ -549,13 +536,9 @@
 			continue;
 		}
 
-<<<<<<< HEAD
 		err = f2fs_move_node_page(node_page, gc_type);
 		if (!err && gc_type == FG_GC)
 			submitted++;
-=======
-		f2fs_move_node_page(node_page, gc_type);
->>>>>>> 71347a7a
 		stat_inc_node_blk_count(sbi, 1, gc_type);
 	}
 
@@ -564,10 +547,7 @@
 
 	if (fggc)
 		atomic_dec(&sbi->wb_sync_req[NODE]);
-<<<<<<< HEAD
 	return submitted;
-=======
->>>>>>> 71347a7a
 }
 
 /*
@@ -703,11 +683,7 @@
  * Move data block via META_MAPPING while keeping locked data page.
  * This can be used to move blocks, aka LBAs, directly on disk.
  */
-<<<<<<< HEAD
 static int move_data_block(struct inode *inode, block_t bidx,
-=======
-static void move_data_block(struct inode *inode, block_t bidx,
->>>>>>> 71347a7a
 				int gc_type, unsigned int segno, int off)
 {
 	struct f2fs_io_info fio = {
@@ -726,11 +702,7 @@
 	struct node_info ni;
 	struct page *page, *mpage;
 	block_t newaddr;
-<<<<<<< HEAD
 	int err = 0;
-=======
-	int err;
->>>>>>> 71347a7a
 	bool lfs_mode = test_opt(fio.sbi, LFS);
 
 	/* do not read out */
@@ -744,10 +716,7 @@
 	}
 
 	if (f2fs_is_atomic_file(inode)) {
-<<<<<<< HEAD
 		err = -EAGAIN;
-=======
->>>>>>> 71347a7a
 		F2FS_I(inode)->i_gc_failures[GC_FAILURE_ATOMIC]++;
 		F2FS_I_SB(inode)->skipped_atomic_files[gc_type]++;
 		goto out;
@@ -755,10 +724,7 @@
 
 	if (f2fs_is_pinned_file(inode)) {
 		f2fs_pin_file_control(inode, true);
-<<<<<<< HEAD
 		err = -EAGAIN;
-=======
->>>>>>> 71347a7a
 		goto out;
 	}
 
@@ -783,10 +749,7 @@
 	if (err)
 		goto put_out;
 
-<<<<<<< HEAD
-
-=======
->>>>>>> 71347a7a
+
 	set_summary(&sum, dn.nid, dn.ofs_in_node, ni.version);
 
 	/* read page */
@@ -856,6 +819,7 @@
 	fio.new_blkaddr = newaddr;
 	f2fs_submit_page_write(&fio);
 	if (fio.retry) {
+		err = -EAGAIN;
 		if (PageWriteback(fio.encrypted_page))
 			end_page_writeback(fio.encrypted_page);
 		goto put_page_out;
@@ -898,10 +862,7 @@
 	}
 
 	if (f2fs_is_atomic_file(inode)) {
-<<<<<<< HEAD
 		err = -EAGAIN;
-=======
->>>>>>> 71347a7a
 		F2FS_I(inode)->i_gc_failures[GC_FAILURE_ATOMIC]++;
 		F2FS_I_SB(inode)->skipped_atomic_files[gc_type]++;
 		goto out;
@@ -909,10 +870,7 @@
 	if (f2fs_is_pinned_file(inode)) {
 		if (gc_type == FG_GC)
 			f2fs_pin_file_control(inode, true);
-<<<<<<< HEAD
 		err = -EAGAIN;
-=======
->>>>>>> 71347a7a
 		goto out;
 	}
 
@@ -1089,11 +1047,7 @@
 			start_bidx = f2fs_start_bidx_of_node(nofs, inode)
 								+ ofs_in_node;
 			if (f2fs_post_read_required(inode))
-<<<<<<< HEAD
 				err = move_data_block(inode, start_bidx, gc_type,
-=======
-				move_data_block(inode, start_bidx, gc_type,
->>>>>>> 71347a7a
 								segno, off);
 			else
 				err = move_data_page(inode, start_bidx, gc_type,
@@ -1153,7 +1107,6 @@
 	/* reference all summary page */
 	while (segno < end_segno) {
 		sum_page = f2fs_get_sum_page(sbi, segno++);
-<<<<<<< HEAD
 		if (IS_ERR(sum_page)) {
 			int err = PTR_ERR(sum_page);
 
@@ -1166,8 +1119,6 @@
 			}
 			return err;
 		}
-=======
->>>>>>> 71347a7a
 		unlock_page(sum_page);
 	}
 
@@ -1272,12 +1223,8 @@
 		 * threshold, we can make them free by checkpoint. Then, we
 		 * secure free segments which doesn't need fggc any more.
 		 */
-<<<<<<< HEAD
-		if (prefree_segments(sbi)) {
-=======
 		if (prefree_segments(sbi) &&
 				!is_sbi_flag_set(sbi, SBI_CP_DISABLED)) {
->>>>>>> 71347a7a
 			ret = f2fs_write_checkpoint(sbi, &cpc);
 			if (ret)
 				goto stop;
@@ -1329,11 +1276,7 @@
 			segno = NULL_SEGNO;
 			goto gc_more;
 		}
-<<<<<<< HEAD
-		if (gc_type == FG_GC)
-=======
 		if (gc_type == FG_GC && !is_sbi_flag_set(sbi, SBI_CP_DISABLED))
->>>>>>> 71347a7a
 			ret = f2fs_write_checkpoint(sbi, &cpc);
 	}
 stop:
