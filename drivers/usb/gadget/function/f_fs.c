/*
 * f_fs.c -- user mode file system API for USB composite function controllers
 *
 * Copyright (C) 2010 Samsung Electronics
 * Author: Michal Nazarewicz <mina86@mina86.com>
 *
 * Based on inode.c (GadgetFS) which was:
 * Copyright (C) 2003-2004 David Brownell
 * Copyright (C) 2003 Agilent Technologies
 *
 * This program is free software; you can redistribute it and/or modify
 * it under the terms of the GNU General Public License as published by
 * the Free Software Foundation; either version 2 of the License, or
 * (at your option) any later version.
 */


/* #define DEBUG */
/* #define VERBOSE_DEBUG */

#include <linux/blkdev.h>
#include <linux/pagemap.h>
#include <linux/export.h>
#include <linux/hid.h>
#include <linux/module.h>
#include <linux/sched/signal.h>
#include <linux/uio.h>
#include <asm/unaligned.h>

#include <linux/usb/composite.h>
#include <linux/usb/functionfs.h>

#include <linux/aio.h>
#include <linux/mmu_context.h>
#include <linux/poll.h>
#include <linux/eventfd.h>

#include "u_fs.h"
#include "u_f.h"
#include "u_os_desc.h"
#include "configfs.h"

#define FUNCTIONFS_MAGIC	0xa647361 /* Chosen by a honest dice roll ;) */

/* Reference counter handling */
static void ffs_data_get(struct ffs_data *ffs);
static void ffs_data_put(struct ffs_data *ffs);
/* Creates new ffs_data object. */
static struct ffs_data *__must_check ffs_data_new(const char *dev_name)
	__attribute__((malloc));

/* Opened counter handling. */
static void ffs_data_opened(struct ffs_data *ffs);
static void ffs_data_closed(struct ffs_data *ffs);

/* Called with ffs->mutex held; take over ownership of data. */
static int __must_check
__ffs_data_got_descs(struct ffs_data *ffs, char *data, size_t len);
static int __must_check
__ffs_data_got_strings(struct ffs_data *ffs, char *data, size_t len);


/* The function structure ***************************************************/

struct ffs_ep;

struct ffs_function {
	struct usb_configuration	*conf;
	struct usb_gadget		*gadget;
	struct ffs_data			*ffs;

	struct ffs_ep			*eps;
	u8				eps_revmap[16];
	short				*interfaces_nums;

	struct usb_function		function;
};


static struct ffs_function *ffs_func_from_usb(struct usb_function *f)
{
	return container_of(f, struct ffs_function, function);
}


static inline enum ffs_setup_state
ffs_setup_state_clear_cancelled(struct ffs_data *ffs)
{
	return (enum ffs_setup_state)
		cmpxchg(&ffs->setup_state, FFS_SETUP_CANCELLED, FFS_NO_SETUP);
}


static void ffs_func_eps_disable(struct ffs_function *func);
static int __must_check ffs_func_eps_enable(struct ffs_function *func);

static int ffs_func_bind(struct usb_configuration *,
			 struct usb_function *);
static int ffs_func_set_alt(struct usb_function *, unsigned, unsigned);
static void ffs_func_disable(struct usb_function *);
static int ffs_func_setup(struct usb_function *,
			  const struct usb_ctrlrequest *);
static bool ffs_func_req_match(struct usb_function *,
			       const struct usb_ctrlrequest *,
			       bool config0);
static void ffs_func_suspend(struct usb_function *);
static void ffs_func_resume(struct usb_function *);


static int ffs_func_revmap_ep(struct ffs_function *func, u8 num);
static int ffs_func_revmap_intf(struct ffs_function *func, u8 intf);


/* The endpoints structures *************************************************/

struct ffs_ep {
	struct usb_ep			*ep;	/* P: ffs->eps_lock */
	struct usb_request		*req;	/* P: epfile->mutex */

	/* [0]: full speed, [1]: high speed, [2]: super speed */
	struct usb_endpoint_descriptor	*descs[3];

	u8				num;

	int				status;	/* P: epfile->mutex */
};

struct ffs_epfile {
	/* Protects ep->ep and ep->req. */
	struct mutex			mutex;

	struct ffs_data			*ffs;
	struct ffs_ep			*ep;	/* P: ffs->eps_lock */

	struct dentry			*dentry;

	/*
	 * Buffer for holding data from partial reads which may happen since
	 * we’re rounding user read requests to a multiple of a max packet size.
	 *
	 * The pointer is initialised with NULL value and may be set by
	 * __ffs_epfile_read_data function to point to a temporary buffer.
	 *
	 * In normal operation, calls to __ffs_epfile_read_buffered will consume
	 * data from said buffer and eventually free it.  Importantly, while the
	 * function is using the buffer, it sets the pointer to NULL.  This is
	 * all right since __ffs_epfile_read_data and __ffs_epfile_read_buffered
	 * can never run concurrently (they are synchronised by epfile->mutex)
	 * so the latter will not assign a new value to the pointer.
	 *
	 * Meanwhile ffs_func_eps_disable frees the buffer (if the pointer is
	 * valid) and sets the pointer to READ_BUFFER_DROP value.  This special
	 * value is crux of the synchronisation between ffs_func_eps_disable and
	 * __ffs_epfile_read_data.
	 *
	 * Once __ffs_epfile_read_data is about to finish it will try to set the
	 * pointer back to its old value (as described above), but seeing as the
	 * pointer is not-NULL (namely READ_BUFFER_DROP) it will instead free
	 * the buffer.
	 *
	 * == State transitions ==
	 *
	 * • ptr == NULL:  (initial state)
	 *   ◦ __ffs_epfile_read_buffer_free: go to ptr == DROP
	 *   ◦ __ffs_epfile_read_buffered:    nop
	 *   ◦ __ffs_epfile_read_data allocates temp buffer: go to ptr == buf
	 *   ◦ reading finishes:              n/a, not in ‘and reading’ state
	 * • ptr == DROP:
	 *   ◦ __ffs_epfile_read_buffer_free: nop
	 *   ◦ __ffs_epfile_read_buffered:    go to ptr == NULL
	 *   ◦ __ffs_epfile_read_data allocates temp buffer: free buf, nop
	 *   ◦ reading finishes:              n/a, not in ‘and reading’ state
	 * • ptr == buf:
	 *   ◦ __ffs_epfile_read_buffer_free: free buf, go to ptr == DROP
	 *   ◦ __ffs_epfile_read_buffered:    go to ptr == NULL and reading
	 *   ◦ __ffs_epfile_read_data:        n/a, __ffs_epfile_read_buffered
	 *                                    is always called first
	 *   ◦ reading finishes:              n/a, not in ‘and reading’ state
	 * • ptr == NULL and reading:
	 *   ◦ __ffs_epfile_read_buffer_free: go to ptr == DROP and reading
	 *   ◦ __ffs_epfile_read_buffered:    n/a, mutex is held
	 *   ◦ __ffs_epfile_read_data:        n/a, mutex is held
	 *   ◦ reading finishes and …
	 *     … all data read:               free buf, go to ptr == NULL
	 *     … otherwise:                   go to ptr == buf and reading
	 * • ptr == DROP and reading:
	 *   ◦ __ffs_epfile_read_buffer_free: nop
	 *   ◦ __ffs_epfile_read_buffered:    n/a, mutex is held
	 *   ◦ __ffs_epfile_read_data:        n/a, mutex is held
	 *   ◦ reading finishes:              free buf, go to ptr == DROP
	 */
	struct ffs_buffer		*read_buffer;
#define READ_BUFFER_DROP ((struct ffs_buffer *)ERR_PTR(-ESHUTDOWN))

	char				name[5];

	unsigned char			in;	/* P: ffs->eps_lock */
	unsigned char			isoc;	/* P: ffs->eps_lock */

	unsigned char			_pad;
};

struct ffs_buffer {
	size_t length;
	char *data;
	char storage[];
};

/*  ffs_io_data structure ***************************************************/

struct ffs_io_data {
	bool aio;
	bool read;

	struct kiocb *kiocb;
	struct iov_iter data;
	const void *to_free;
	char *buf;

	struct mm_struct *mm;
	struct work_struct work;

	struct usb_ep *ep;
	struct usb_request *req;

	struct ffs_data *ffs;
};

struct ffs_desc_helper {
	struct ffs_data *ffs;
	unsigned interfaces_count;
	unsigned eps_count;
};

static int  __must_check ffs_epfiles_create(struct ffs_data *ffs);
static void ffs_epfiles_destroy(struct ffs_epfile *epfiles, unsigned count);

static struct dentry *
ffs_sb_create_file(struct super_block *sb, const char *name, void *data,
		   const struct file_operations *fops);

/* Devices management *******************************************************/

DEFINE_MUTEX(ffs_lock);
EXPORT_SYMBOL_GPL(ffs_lock);

static struct ffs_dev *_ffs_find_dev(const char *name);
static struct ffs_dev *_ffs_alloc_dev(void);
static void _ffs_free_dev(struct ffs_dev *dev);
static void *ffs_acquire_dev(const char *dev_name);
static void ffs_release_dev(struct ffs_data *ffs_data);
static int ffs_ready(struct ffs_data *ffs);
static void ffs_closed(struct ffs_data *ffs);

/* Misc helper functions ****************************************************/

static int ffs_mutex_lock(struct mutex *mutex, unsigned nonblock)
	__attribute__((warn_unused_result, nonnull));
static char *ffs_prepare_buffer(const char __user *buf, size_t len)
	__attribute__((warn_unused_result, nonnull));


/* Control file aka ep0 *****************************************************/

static void ffs_ep0_complete(struct usb_ep *ep, struct usb_request *req)
{
	struct ffs_data *ffs = req->context;

	complete(&ffs->ep0req_completion);
}

static int __ffs_ep0_queue_wait(struct ffs_data *ffs, char *data, size_t len)
{
	struct usb_request *req = ffs->ep0req;
	int ret;

	req->zero     = len < le16_to_cpu(ffs->ev.setup.wLength);

	spin_unlock_irq(&ffs->ev.waitq.lock);

	req->buf      = data;
	req->length   = len;

	/*
	 * UDC layer requires to provide a buffer even for ZLP, but should
	 * not use it at all. Let's provide some poisoned pointer to catch
	 * possible bug in the driver.
	 */
	if (req->buf == NULL)
		req->buf = (void *)0xDEADBABE;

	reinit_completion(&ffs->ep0req_completion);

	ret = usb_ep_queue(ffs->gadget->ep0, req, GFP_ATOMIC);
	if (unlikely(ret < 0))
		return ret;

	ret = wait_for_completion_interruptible(&ffs->ep0req_completion);
	if (unlikely(ret)) {
		usb_ep_dequeue(ffs->gadget->ep0, req);
		return -EINTR;
	}

	ffs->setup_state = FFS_NO_SETUP;
	return req->status ? req->status : req->actual;
}

static int __ffs_ep0_stall(struct ffs_data *ffs)
{
	if (ffs->ev.can_stall) {
		pr_vdebug("ep0 stall\n");
		usb_ep_set_halt(ffs->gadget->ep0);
		ffs->setup_state = FFS_NO_SETUP;
		return -EL2HLT;
	} else {
		pr_debug("bogus ep0 stall!\n");
		return -ESRCH;
	}
}

static ssize_t ffs_ep0_write(struct file *file, const char __user *buf,
			     size_t len, loff_t *ptr)
{
	struct ffs_data *ffs = file->private_data;
	ssize_t ret;
	char *data;

	ENTER();

	/* Fast check if setup was canceled */
	if (ffs_setup_state_clear_cancelled(ffs) == FFS_SETUP_CANCELLED)
		return -EIDRM;

	/* Acquire mutex */
	ret = ffs_mutex_lock(&ffs->mutex, file->f_flags & O_NONBLOCK);
	if (unlikely(ret < 0))
		return ret;

	/* Check state */
	switch (ffs->state) {
	case FFS_READ_DESCRIPTORS:
	case FFS_READ_STRINGS:
		/* Copy data */
		if (unlikely(len < 16)) {
			ret = -EINVAL;
			break;
		}

		data = ffs_prepare_buffer(buf, len);
		if (IS_ERR(data)) {
			ret = PTR_ERR(data);
			break;
		}

		/* Handle data */
		if (ffs->state == FFS_READ_DESCRIPTORS) {
			pr_info("read descriptors\n");
			ret = __ffs_data_got_descs(ffs, data, len);
			if (unlikely(ret < 0))
				break;

			ffs->state = FFS_READ_STRINGS;
			ret = len;
		} else {
			pr_info("read strings\n");
			ret = __ffs_data_got_strings(ffs, data, len);
			if (unlikely(ret < 0))
				break;

			ret = ffs_epfiles_create(ffs);
			if (unlikely(ret)) {
				ffs->state = FFS_CLOSING;
				break;
			}

			ffs->state = FFS_ACTIVE;
			mutex_unlock(&ffs->mutex);

			ret = ffs_ready(ffs);
			if (unlikely(ret < 0)) {
				ffs->state = FFS_CLOSING;
				return ret;
			}

			return len;
		}
		break;

	case FFS_ACTIVE:
		data = NULL;
		/*
		 * We're called from user space, we can use _irq
		 * rather then _irqsave
		 */
		spin_lock_irq(&ffs->ev.waitq.lock);
		switch (ffs_setup_state_clear_cancelled(ffs)) {
		case FFS_SETUP_CANCELLED:
			ret = -EIDRM;
			goto done_spin;

		case FFS_NO_SETUP:
			ret = -ESRCH;
			goto done_spin;

		case FFS_SETUP_PENDING:
			break;
		}

		/* FFS_SETUP_PENDING */
		if (!(ffs->ev.setup.bRequestType & USB_DIR_IN)) {
			spin_unlock_irq(&ffs->ev.waitq.lock);
			ret = __ffs_ep0_stall(ffs);
			break;
		}

		/* FFS_SETUP_PENDING and not stall */
		len = min(len, (size_t)le16_to_cpu(ffs->ev.setup.wLength));

		spin_unlock_irq(&ffs->ev.waitq.lock);

		data = ffs_prepare_buffer(buf, len);
		if (IS_ERR(data)) {
			ret = PTR_ERR(data);
			break;
		}

		spin_lock_irq(&ffs->ev.waitq.lock);

		/*
		 * We are guaranteed to be still in FFS_ACTIVE state
		 * but the state of setup could have changed from
		 * FFS_SETUP_PENDING to FFS_SETUP_CANCELLED so we need
		 * to check for that.  If that happened we copied data
		 * from user space in vain but it's unlikely.
		 *
		 * For sure we are not in FFS_NO_SETUP since this is
		 * the only place FFS_SETUP_PENDING -> FFS_NO_SETUP
		 * transition can be performed and it's protected by
		 * mutex.
		 */
		if (ffs_setup_state_clear_cancelled(ffs) ==
		    FFS_SETUP_CANCELLED) {
			ret = -EIDRM;
done_spin:
			spin_unlock_irq(&ffs->ev.waitq.lock);
		} else {
			/* unlocks spinlock */
			ret = __ffs_ep0_queue_wait(ffs, data, len);
		}
		kfree(data);
		break;

	default:
		ret = -EBADFD;
		break;
	}

	mutex_unlock(&ffs->mutex);
	return ret;
}

/* Called with ffs->ev.waitq.lock and ffs->mutex held, both released on exit. */
static ssize_t __ffs_ep0_read_events(struct ffs_data *ffs, char __user *buf,
				     size_t n)
{
	/*
	 * n cannot be bigger than ffs->ev.count, which cannot be bigger than
	 * size of ffs->ev.types array (which is four) so that's how much space
	 * we reserve.
	 */
	struct usb_functionfs_event events[ARRAY_SIZE(ffs->ev.types)];
	const size_t size = n * sizeof *events;
	unsigned i = 0;

	memset(events, 0, size);

	do {
		events[i].type = ffs->ev.types[i];
		if (events[i].type == FUNCTIONFS_SETUP) {
			events[i].u.setup = ffs->ev.setup;
			ffs->setup_state = FFS_SETUP_PENDING;
		}
	} while (++i < n);

	ffs->ev.count -= n;
	if (ffs->ev.count)
		memmove(ffs->ev.types, ffs->ev.types + n,
			ffs->ev.count * sizeof *ffs->ev.types);

	spin_unlock_irq(&ffs->ev.waitq.lock);
	mutex_unlock(&ffs->mutex);

	return unlikely(copy_to_user(buf, events, size)) ? -EFAULT : size;
}

static ssize_t ffs_ep0_read(struct file *file, char __user *buf,
			    size_t len, loff_t *ptr)
{
	struct ffs_data *ffs = file->private_data;
	char *data = NULL;
	size_t n;
	int ret;

	ENTER();

	/* Fast check if setup was canceled */
	if (ffs_setup_state_clear_cancelled(ffs) == FFS_SETUP_CANCELLED)
		return -EIDRM;

	/* Acquire mutex */
	ret = ffs_mutex_lock(&ffs->mutex, file->f_flags & O_NONBLOCK);
	if (unlikely(ret < 0))
		return ret;

	/* Check state */
	if (ffs->state != FFS_ACTIVE) {
		ret = -EBADFD;
		goto done_mutex;
	}

	/*
	 * We're called from user space, we can use _irq rather then
	 * _irqsave
	 */
	spin_lock_irq(&ffs->ev.waitq.lock);

	switch (ffs_setup_state_clear_cancelled(ffs)) {
	case FFS_SETUP_CANCELLED:
		ret = -EIDRM;
		break;

	case FFS_NO_SETUP:
		n = len / sizeof(struct usb_functionfs_event);
		if (unlikely(!n)) {
			ret = -EINVAL;
			break;
		}

		if ((file->f_flags & O_NONBLOCK) && !ffs->ev.count) {
			ret = -EAGAIN;
			break;
		}

		if (wait_event_interruptible_exclusive_locked_irq(ffs->ev.waitq,
							ffs->ev.count)) {
			ret = -EINTR;
			break;
		}

		return __ffs_ep0_read_events(ffs, buf,
					     min(n, (size_t)ffs->ev.count));

	case FFS_SETUP_PENDING:
		if (ffs->ev.setup.bRequestType & USB_DIR_IN) {
			spin_unlock_irq(&ffs->ev.waitq.lock);
			ret = __ffs_ep0_stall(ffs);
			goto done_mutex;
		}

		len = min(len, (size_t)le16_to_cpu(ffs->ev.setup.wLength));

		spin_unlock_irq(&ffs->ev.waitq.lock);

		if (likely(len)) {
			data = kmalloc(len, GFP_KERNEL);
			if (unlikely(!data)) {
				ret = -ENOMEM;
				goto done_mutex;
			}
		}

		spin_lock_irq(&ffs->ev.waitq.lock);

		/* See ffs_ep0_write() */
		if (ffs_setup_state_clear_cancelled(ffs) ==
		    FFS_SETUP_CANCELLED) {
			ret = -EIDRM;
			break;
		}

		/* unlocks spinlock */
		ret = __ffs_ep0_queue_wait(ffs, data, len);
		if (likely(ret > 0) && unlikely(copy_to_user(buf, data, len)))
			ret = -EFAULT;
		goto done_mutex;

	default:
		ret = -EBADFD;
		break;
	}

	spin_unlock_irq(&ffs->ev.waitq.lock);
done_mutex:
	mutex_unlock(&ffs->mutex);
	kfree(data);
	return ret;
}

static int ffs_ep0_open(struct inode *inode, struct file *file)
{
	struct ffs_data *ffs = inode->i_private;

	ENTER();

	if (unlikely(ffs->state == FFS_CLOSING))
		return -EBUSY;

	file->private_data = ffs;
	ffs_data_opened(ffs);

	return 0;
}

static int ffs_ep0_release(struct inode *inode, struct file *file)
{
	struct ffs_data *ffs = file->private_data;

	ENTER();

	ffs_data_closed(ffs);

	return 0;
}

static long ffs_ep0_ioctl(struct file *file, unsigned code, unsigned long value)
{
	struct ffs_data *ffs = file->private_data;
	struct usb_gadget *gadget = ffs->gadget;
	long ret;

	ENTER();

	if (code == FUNCTIONFS_INTERFACE_REVMAP) {
		struct ffs_function *func = ffs->func;
		ret = func ? ffs_func_revmap_intf(func, value) : -ENODEV;
	} else if (gadget && gadget->ops->ioctl) {
		ret = gadget->ops->ioctl(gadget, code, value);
	} else {
		ret = -ENOTTY;
	}

	return ret;
}

static unsigned int ffs_ep0_poll(struct file *file, poll_table *wait)
{
	struct ffs_data *ffs = file->private_data;
	unsigned int mask = POLLWRNORM;
	int ret;

	poll_wait(file, &ffs->ev.waitq, wait);

	ret = ffs_mutex_lock(&ffs->mutex, file->f_flags & O_NONBLOCK);
	if (unlikely(ret < 0))
		return mask;

	switch (ffs->state) {
	case FFS_READ_DESCRIPTORS:
	case FFS_READ_STRINGS:
		mask |= POLLOUT;
		break;

	case FFS_ACTIVE:
		switch (ffs->setup_state) {
		case FFS_NO_SETUP:
			if (ffs->ev.count)
				mask |= POLLIN;
			break;

		case FFS_SETUP_PENDING:
		case FFS_SETUP_CANCELLED:
			mask |= (POLLIN | POLLOUT);
			break;
		}
	case FFS_CLOSING:
		break;
	case FFS_DEACTIVATED:
		break;
	}

	mutex_unlock(&ffs->mutex);

	return mask;
}

static const struct file_operations ffs_ep0_operations = {
	.llseek =	no_llseek,

	.open =		ffs_ep0_open,
	.write =	ffs_ep0_write,
	.read =		ffs_ep0_read,
	.release =	ffs_ep0_release,
	.unlocked_ioctl =	ffs_ep0_ioctl,
	.poll =		ffs_ep0_poll,
};


/* "Normal" endpoints operations ********************************************/

static void ffs_epfile_io_complete(struct usb_ep *_ep, struct usb_request *req)
{
	ENTER();
	if (likely(req->context)) {
		struct ffs_ep *ep = _ep->driver_data;
		ep->status = req->status ? req->status : req->actual;
		complete(req->context);
	}
}

static ssize_t ffs_copy_to_iter(void *data, int data_len, struct iov_iter *iter)
{
	ssize_t ret = copy_to_iter(data, data_len, iter);
	if (likely(ret == data_len))
		return ret;

	if (unlikely(iov_iter_count(iter)))
		return -EFAULT;

	/*
	 * Dear user space developer!
	 *
	 * TL;DR: To stop getting below error message in your kernel log, change
	 * user space code using functionfs to align read buffers to a max
	 * packet size.
	 *
	 * Some UDCs (e.g. dwc3) require request sizes to be a multiple of a max
	 * packet size.  When unaligned buffer is passed to functionfs, it
	 * internally uses a larger, aligned buffer so that such UDCs are happy.
	 *
	 * Unfortunately, this means that host may send more data than was
	 * requested in read(2) system call.  f_fs doesn’t know what to do with
	 * that excess data so it simply drops it.
	 *
	 * Was the buffer aligned in the first place, no such problem would
	 * happen.
	 *
	 * Data may be dropped only in AIO reads.  Synchronous reads are handled
	 * by splitting a request into multiple parts.  This splitting may still
	 * be a problem though so it’s likely best to align the buffer
	 * regardless of it being AIO or not..
	 *
	 * This only affects OUT endpoints, i.e. reading data with a read(2),
	 * aio_read(2) etc. system calls.  Writing data to an IN endpoint is not
	 * affected.
	 */
	pr_err("functionfs read size %d > requested size %zd, dropping excess data. "
	       "Align read buffer size to max packet size to avoid the problem.\n",
	       data_len, ret);

	return ret;
}

static void ffs_user_copy_worker(struct work_struct *work)
{
	struct ffs_io_data *io_data = container_of(work, struct ffs_io_data,
						   work);
	int ret = io_data->req->status ? io_data->req->status :
					 io_data->req->actual;
	bool kiocb_has_eventfd = io_data->kiocb->ki_flags & IOCB_EVENTFD;

	if (io_data->read && ret > 0) {
		use_mm(io_data->mm);
		ret = ffs_copy_to_iter(io_data->buf, ret, &io_data->data);
		unuse_mm(io_data->mm);
	}

	io_data->kiocb->ki_complete(io_data->kiocb, ret, ret);

	if (io_data->ffs->ffs_eventfd && !kiocb_has_eventfd)
		eventfd_signal(io_data->ffs->ffs_eventfd, 1);

	usb_ep_free_request(io_data->ep, io_data->req);

	if (io_data->read)
		kfree(io_data->to_free);
	kfree(io_data->buf);
	kfree(io_data);
}

static void ffs_epfile_async_io_complete(struct usb_ep *_ep,
					 struct usb_request *req)
{
	struct ffs_io_data *io_data = req->context;
	struct ffs_data *ffs = io_data->ffs;

	ENTER();

	INIT_WORK(&io_data->work, ffs_user_copy_worker);
	queue_work(ffs->io_completion_wq, &io_data->work);
}

static void __ffs_epfile_read_buffer_free(struct ffs_epfile *epfile)
{
	/*
	 * See comment in struct ffs_epfile for full read_buffer pointer
	 * synchronisation story.
	 */
	struct ffs_buffer *buf = xchg(&epfile->read_buffer, READ_BUFFER_DROP);
	if (buf && buf != READ_BUFFER_DROP)
		kfree(buf);
}

/* Assumes epfile->mutex is held. */
static ssize_t __ffs_epfile_read_buffered(struct ffs_epfile *epfile,
					  struct iov_iter *iter)
{
	/*
	 * Null out epfile->read_buffer so ffs_func_eps_disable does not free
	 * the buffer while we are using it.  See comment in struct ffs_epfile
	 * for full read_buffer pointer synchronisation story.
	 */
	struct ffs_buffer *buf = xchg(&epfile->read_buffer, NULL);
	ssize_t ret;
	if (!buf || buf == READ_BUFFER_DROP)
		return 0;

	ret = copy_to_iter(buf->data, buf->length, iter);
	if (buf->length == ret) {
		kfree(buf);
		return ret;
	}

	if (unlikely(iov_iter_count(iter))) {
		ret = -EFAULT;
	} else {
		buf->length -= ret;
		buf->data += ret;
	}

	if (cmpxchg(&epfile->read_buffer, NULL, buf))
		kfree(buf);

	return ret;
}

/* Assumes epfile->mutex is held. */
static ssize_t __ffs_epfile_read_data(struct ffs_epfile *epfile,
				      void *data, int data_len,
				      struct iov_iter *iter)
{
	struct ffs_buffer *buf;

	ssize_t ret = copy_to_iter(data, data_len, iter);
	if (likely(data_len == ret))
		return ret;

	if (unlikely(iov_iter_count(iter)))
		return -EFAULT;

	/* See ffs_copy_to_iter for more context. */
	pr_warn("functionfs read size %d > requested size %zd, splitting request into multiple reads.",
		data_len, ret);

	data_len -= ret;
	buf = kmalloc(sizeof(*buf) + data_len, GFP_KERNEL);
	if (!buf)
		return -ENOMEM;
	buf->length = data_len;
	buf->data = buf->storage;
	memcpy(buf->storage, data + ret, data_len);

	/*
	 * At this point read_buffer is NULL or READ_BUFFER_DROP (if
	 * ffs_func_eps_disable has been called in the meanwhile).  See comment
	 * in struct ffs_epfile for full read_buffer pointer synchronisation
	 * story.
	 */
	if (unlikely(cmpxchg(&epfile->read_buffer, NULL, buf)))
		kfree(buf);

	return ret;
}

static ssize_t ffs_epfile_io(struct file *file, struct ffs_io_data *io_data)
{
	struct ffs_epfile *epfile = file->private_data;
	struct usb_request *req;
	struct ffs_ep *ep;
	char *data = NULL;
	ssize_t ret, data_len = -EINVAL;
	int halt;

	/* Are we still active? */
	if (WARN_ON(epfile->ffs->state != FFS_ACTIVE))
		return -ENODEV;

	/* Wait for endpoint to be enabled */
	ep = epfile->ep;
	if (!ep) {
		if (file->f_flags & O_NONBLOCK)
			return -EAGAIN;

		ret = wait_event_interruptible(
				epfile->ffs->wait, (ep = epfile->ep));
		if (ret)
			return -EINTR;
	}

	/* Do we halt? */
	halt = (!io_data->read == !epfile->in);
	if (halt && epfile->isoc)
		return -EINVAL;

	/* We will be using request and read_buffer */
	ret = ffs_mutex_lock(&epfile->mutex, file->f_flags & O_NONBLOCK);
	if (unlikely(ret))
		goto error;

	/* Allocate & copy */
	if (!halt) {
		struct usb_gadget *gadget;

		/*
		 * Do we have buffered data from previous partial read?  Check
		 * that for synchronous case only because we do not have
		 * facility to ‘wake up’ a pending asynchronous read and push
		 * buffered data to it which we would need to make things behave
		 * consistently.
		 */
		if (!io_data->aio && io_data->read) {
			ret = __ffs_epfile_read_buffered(epfile, &io_data->data);
			if (ret)
				goto error_mutex;
		}

		/*
		 * if we _do_ wait above, the epfile->ffs->gadget might be NULL
		 * before the waiting completes, so do not assign to 'gadget'
		 * earlier
		 */
		gadget = epfile->ffs->gadget;

		spin_lock_irq(&epfile->ffs->eps_lock);
		/* In the meantime, endpoint got disabled or changed. */
		if (epfile->ep != ep) {
			ret = -ESHUTDOWN;
			goto error_lock;
		}
		data_len = iov_iter_count(&io_data->data);
		/*
		 * Controller may require buffer size to be aligned to
		 * maxpacketsize of an out endpoint.
		 */
		if (io_data->read)
			data_len = usb_ep_align_maybe(gadget, ep->ep, data_len);
		spin_unlock_irq(&epfile->ffs->eps_lock);

		data = kmalloc(data_len, GFP_KERNEL);
		if (unlikely(!data)) {
			ret = -ENOMEM;
			goto error_mutex;
		}
		if (!io_data->read &&
		    !copy_from_iter_full(data, data_len, &io_data->data)) {
			ret = -EFAULT;
			goto error_mutex;
		}
	}

	spin_lock_irq(&epfile->ffs->eps_lock);

	if (epfile->ep != ep) {
		/* In the meantime, endpoint got disabled or changed. */
		ret = -ESHUTDOWN;
	} else if (halt) {
		ret = usb_ep_set_halt(ep->ep);
		if (!ret)
			ret = -EBADMSG;
	} else if (unlikely(data_len == -EINVAL)) {
		/*
		 * Sanity Check: even though data_len can't be used
		 * uninitialized at the time I write this comment, some
		 * compilers complain about this situation.
		 * In order to keep the code clean from warnings, data_len is
		 * being initialized to -EINVAL during its declaration, which
		 * means we can't rely on compiler anymore to warn no future
		 * changes won't result in data_len being used uninitialized.
		 * For such reason, we're adding this redundant sanity check
		 * here.
		 */
		WARN(1, "%s: data_len == -EINVAL\n", __func__);
		ret = -EINVAL;
	} else if (!io_data->aio) {
		DECLARE_COMPLETION_ONSTACK(done);
		bool interrupted = false;

		req = ep->req;
		req->buf      = data;
		req->length   = data_len;

		req->context  = &done;
		req->complete = ffs_epfile_io_complete;

		ret = usb_ep_queue(ep->ep, req, GFP_ATOMIC);
		if (unlikely(ret < 0))
			goto error_lock;

		spin_unlock_irq(&epfile->ffs->eps_lock);

		if (unlikely(wait_for_completion_interruptible(&done))) {
			/*
			 * To avoid race condition with ffs_epfile_io_complete,
			 * dequeue the request first then check
			 * status. usb_ep_dequeue API should guarantee no race
			 * condition with req->complete callback.
			 */
			usb_ep_dequeue(ep->ep, req);
			interrupted = ep->status < 0;
		}

		if (interrupted)
			ret = -EINTR;
		else if (io_data->read && ep->status > 0)
			ret = __ffs_epfile_read_data(epfile, data, ep->status,
						     &io_data->data);
		else
			ret = ep->status;
		goto error_mutex;
	} else if (!(req = usb_ep_alloc_request(ep->ep, GFP_ATOMIC))) {
		ret = -ENOMEM;
	} else {
		req->buf      = data;
		req->length   = data_len;

		io_data->buf = data;
		io_data->ep = ep->ep;
		io_data->req = req;
		io_data->ffs = epfile->ffs;

		req->context  = io_data;
		req->complete = ffs_epfile_async_io_complete;

		ret = usb_ep_queue(ep->ep, req, GFP_ATOMIC);
		if (unlikely(ret)) {
			usb_ep_free_request(ep->ep, req);
			goto error_lock;
		}

		ret = -EIOCBQUEUED;
		/*
		 * Do not kfree the buffer in this function.  It will be freed
		 * by ffs_user_copy_worker.
		 */
		data = NULL;
	}

error_lock:
	spin_unlock_irq(&epfile->ffs->eps_lock);
error_mutex:
	mutex_unlock(&epfile->mutex);
error:
	kfree(data);
	return ret;
}

static int
ffs_epfile_open(struct inode *inode, struct file *file)
{
	struct ffs_epfile *epfile = inode->i_private;

	ENTER();

	if (WARN_ON(epfile->ffs->state != FFS_ACTIVE))
		return -ENODEV;

	file->private_data = epfile;
	ffs_data_opened(epfile->ffs);

	return 0;
}

static int ffs_aio_cancel(struct kiocb *kiocb)
{
	struct ffs_io_data *io_data = kiocb->private;
	struct ffs_epfile *epfile = kiocb->ki_filp->private_data;
	int value;

	ENTER();

	spin_lock_irq(&epfile->ffs->eps_lock);

	if (likely(io_data && io_data->ep && io_data->req))
		value = usb_ep_dequeue(io_data->ep, io_data->req);
	else
		value = -EINVAL;

	spin_unlock_irq(&epfile->ffs->eps_lock);

	return value;
}

static ssize_t ffs_epfile_write_iter(struct kiocb *kiocb, struct iov_iter *from)
{
	struct ffs_io_data io_data, *p = &io_data;
	ssize_t res;

	ENTER();

	if (!is_sync_kiocb(kiocb)) {
		p = kmalloc(sizeof(io_data), GFP_KERNEL);
		if (unlikely(!p))
			return -ENOMEM;
		p->aio = true;
	} else {
		p->aio = false;
	}

	p->read = false;
	p->kiocb = kiocb;
	p->data = *from;
	p->mm = current->mm;

	kiocb->private = p;

	if (p->aio)
		kiocb_set_cancel_fn(kiocb, ffs_aio_cancel);

	res = ffs_epfile_io(kiocb->ki_filp, p);
	if (res == -EIOCBQUEUED)
		return res;
	if (p->aio)
		kfree(p);
	else
		*from = p->data;
	return res;
}

static ssize_t ffs_epfile_read_iter(struct kiocb *kiocb, struct iov_iter *to)
{
	struct ffs_io_data io_data, *p = &io_data;
	ssize_t res;

	ENTER();

	if (!is_sync_kiocb(kiocb)) {
		p = kmalloc(sizeof(io_data), GFP_KERNEL);
		if (unlikely(!p))
			return -ENOMEM;
		p->aio = true;
	} else {
		p->aio = false;
	}

	p->read = true;
	p->kiocb = kiocb;
	if (p->aio) {
		p->to_free = dup_iter(&p->data, to, GFP_KERNEL);
		if (!p->to_free) {
			kfree(p);
			return -ENOMEM;
		}
	} else {
		p->data = *to;
		p->to_free = NULL;
	}
	p->mm = current->mm;

	kiocb->private = p;

	if (p->aio)
		kiocb_set_cancel_fn(kiocb, ffs_aio_cancel);

	res = ffs_epfile_io(kiocb->ki_filp, p);
	if (res == -EIOCBQUEUED)
		return res;

	if (p->aio) {
		kfree(p->to_free);
		kfree(p);
	} else {
		*to = p->data;
	}
	return res;
}

static int
ffs_epfile_release(struct inode *inode, struct file *file)
{
	struct ffs_epfile *epfile = inode->i_private;

	ENTER();

	__ffs_epfile_read_buffer_free(epfile);
	ffs_data_closed(epfile->ffs);

	return 0;
}

static long ffs_epfile_ioctl(struct file *file, unsigned code,
			     unsigned long value)
{
	struct ffs_epfile *epfile = file->private_data;
	struct ffs_ep *ep;
	int ret;

	ENTER();

	if (WARN_ON(epfile->ffs->state != FFS_ACTIVE))
		return -ENODEV;

	/* Wait for endpoint to be enabled */
	ep = epfile->ep;
	if (!ep) {
		if (file->f_flags & O_NONBLOCK)
			return -EAGAIN;

		ret = wait_event_interruptible(
				epfile->ffs->wait, (ep = epfile->ep));
		if (ret)
			return -EINTR;
	}

	spin_lock_irq(&epfile->ffs->eps_lock);

	/* In the meantime, endpoint got disabled or changed. */
	if (epfile->ep != ep) {
		spin_unlock_irq(&epfile->ffs->eps_lock);
		return -ESHUTDOWN;
	}

	switch (code) {
	case FUNCTIONFS_FIFO_STATUS:
		ret = usb_ep_fifo_status(epfile->ep->ep);
		break;
	case FUNCTIONFS_FIFO_FLUSH:
		usb_ep_fifo_flush(epfile->ep->ep);
		ret = 0;
		break;
	case FUNCTIONFS_CLEAR_HALT:
		ret = usb_ep_clear_halt(epfile->ep->ep);
		break;
	case FUNCTIONFS_ENDPOINT_REVMAP:
		ret = epfile->ep->num;
		break;
	case FUNCTIONFS_ENDPOINT_DESC:
	{
		int desc_idx;
		struct usb_endpoint_descriptor *desc;

		switch (epfile->ffs->gadget->speed) {
		case USB_SPEED_SUPER:
			desc_idx = 2;
			break;
		case USB_SPEED_HIGH:
			desc_idx = 1;
			break;
		default:
			desc_idx = 0;
		}
		desc = epfile->ep->descs[desc_idx];

		spin_unlock_irq(&epfile->ffs->eps_lock);
		ret = copy_to_user((void *)value, desc, desc->bLength);
		if (ret)
			ret = -EFAULT;
		return ret;
	}
	default:
		ret = -ENOTTY;
	}
	spin_unlock_irq(&epfile->ffs->eps_lock);

	return ret;
}

static const struct file_operations ffs_epfile_operations = {
	.llseek =	no_llseek,

	.open =		ffs_epfile_open,
	.write_iter =	ffs_epfile_write_iter,
	.read_iter =	ffs_epfile_read_iter,
	.release =	ffs_epfile_release,
	.unlocked_ioctl =	ffs_epfile_ioctl,
};


/* File system and super block operations ***********************************/

/*
 * Mounting the file system creates a controller file, used first for
 * function configuration then later for event monitoring.
 */

static struct inode *__must_check
ffs_sb_make_inode(struct super_block *sb, void *data,
		  const struct file_operations *fops,
		  const struct inode_operations *iops,
		  struct ffs_file_perms *perms)
{
	struct inode *inode;

	ENTER();

	inode = new_inode(sb);

	if (likely(inode)) {
		struct timespec ts = current_time(inode);

		inode->i_ino	 = get_next_ino();
		inode->i_mode    = perms->mode;
		inode->i_uid     = perms->uid;
		inode->i_gid     = perms->gid;
		inode->i_atime   = ts;
		inode->i_mtime   = ts;
		inode->i_ctime   = ts;
		inode->i_private = data;
		if (fops)
			inode->i_fop = fops;
		if (iops)
			inode->i_op  = iops;
	}

	return inode;
}

/* Create "regular" file */
static struct dentry *ffs_sb_create_file(struct super_block *sb,
					const char *name, void *data,
					const struct file_operations *fops)
{
	struct ffs_data	*ffs = sb->s_fs_info;
	struct dentry	*dentry;
	struct inode	*inode;

	ENTER();

	dentry = d_alloc_name(sb->s_root, name);
	if (unlikely(!dentry))
		return NULL;

	inode = ffs_sb_make_inode(sb, data, fops, NULL, &ffs->file_perms);
	if (unlikely(!inode)) {
		dput(dentry);
		return NULL;
	}

	d_add(dentry, inode);
	return dentry;
}

/* Super block */
static const struct super_operations ffs_sb_operations = {
	.statfs =	simple_statfs,
	.drop_inode =	generic_delete_inode,
};

struct ffs_sb_fill_data {
	struct ffs_file_perms perms;
	umode_t root_mode;
	const char *dev_name;
	bool no_disconnect;
	struct ffs_data *ffs_data;
};

static int ffs_sb_fill(struct super_block *sb, void *_data, int silent)
{
	struct ffs_sb_fill_data *data = _data;
	struct inode	*inode;
	struct ffs_data	*ffs = data->ffs_data;

	ENTER();

	ffs->sb              = sb;
	data->ffs_data       = NULL;
	sb->s_fs_info        = ffs;
	sb->s_blocksize      = PAGE_SIZE;
	sb->s_blocksize_bits = PAGE_SHIFT;
	sb->s_magic          = FUNCTIONFS_MAGIC;
	sb->s_op             = &ffs_sb_operations;
	sb->s_time_gran      = 1;

	/* Root inode */
	data->perms.mode = data->root_mode;
	inode = ffs_sb_make_inode(sb, NULL,
				  &simple_dir_operations,
				  &simple_dir_inode_operations,
				  &data->perms);
	sb->s_root = d_make_root(inode);
	if (unlikely(!sb->s_root))
		return -ENOMEM;

	/* EP0 file */
	if (unlikely(!ffs_sb_create_file(sb, "ep0", ffs,
					 &ffs_ep0_operations)))
		return -ENOMEM;

	return 0;
}

static int ffs_fs_parse_opts(struct ffs_sb_fill_data *data, char *opts)
{
	ENTER();

	if (!opts || !*opts)
		return 0;

	for (;;) {
		unsigned long value;
		char *eq, *comma;

		/* Option limit */
		comma = strchr(opts, ',');
		if (comma)
			*comma = 0;

		/* Value limit */
		eq = strchr(opts, '=');
		if (unlikely(!eq)) {
			pr_err("'=' missing in %s\n", opts);
			return -EINVAL;
		}
		*eq = 0;

		/* Parse value */
		if (kstrtoul(eq + 1, 0, &value)) {
			pr_err("%s: invalid value: %s\n", opts, eq + 1);
			return -EINVAL;
		}

		/* Interpret option */
		switch (eq - opts) {
		case 13:
			if (!memcmp(opts, "no_disconnect", 13))
				data->no_disconnect = !!value;
			else
				goto invalid;
			break;
		case 5:
			if (!memcmp(opts, "rmode", 5))
				data->root_mode  = (value & 0555) | S_IFDIR;
			else if (!memcmp(opts, "fmode", 5))
				data->perms.mode = (value & 0666) | S_IFREG;
			else
				goto invalid;
			break;

		case 4:
			if (!memcmp(opts, "mode", 4)) {
				data->root_mode  = (value & 0555) | S_IFDIR;
				data->perms.mode = (value & 0666) | S_IFREG;
			} else {
				goto invalid;
			}
			break;

		case 3:
			if (!memcmp(opts, "uid", 3)) {
				data->perms.uid = make_kuid(current_user_ns(), value);
				if (!uid_valid(data->perms.uid)) {
					pr_err("%s: unmapped value: %lu\n", opts, value);
					return -EINVAL;
				}
			} else if (!memcmp(opts, "gid", 3)) {
				data->perms.gid = make_kgid(current_user_ns(), value);
				if (!gid_valid(data->perms.gid)) {
					pr_err("%s: unmapped value: %lu\n", opts, value);
					return -EINVAL;
				}
			} else {
				goto invalid;
			}
			break;

		default:
invalid:
			pr_err("%s: invalid option\n", opts);
			return -EINVAL;
		}

		/* Next iteration */
		if (!comma)
			break;
		opts = comma + 1;
	}

	return 0;
}

/* "mount -t functionfs dev_name /dev/function" ends up here */

static struct dentry *
ffs_fs_mount(struct file_system_type *t, int flags,
	      const char *dev_name, void *opts)
{
	struct ffs_sb_fill_data data = {
		.perms = {
			.mode = S_IFREG | 0600,
			.uid = GLOBAL_ROOT_UID,
			.gid = GLOBAL_ROOT_GID,
		},
		.root_mode = S_IFDIR | 0500,
		.no_disconnect = false,
	};
	struct dentry *rv;
	int ret;
	void *ffs_dev;
	struct ffs_data	*ffs;

	ENTER();

	ret = ffs_fs_parse_opts(&data, opts);
	if (unlikely(ret < 0))
		return ERR_PTR(ret);

	ffs = ffs_data_new(dev_name);
	if (unlikely(!ffs))
		return ERR_PTR(-ENOMEM);
	ffs->file_perms = data.perms;
	ffs->no_disconnect = data.no_disconnect;

	ffs->dev_name = kstrdup(dev_name, GFP_KERNEL);
	if (unlikely(!ffs->dev_name)) {
		ffs_data_put(ffs);
		return ERR_PTR(-ENOMEM);
	}

	ffs_dev = ffs_acquire_dev(dev_name);
	if (IS_ERR(ffs_dev)) {
		ffs_data_put(ffs);
		return ERR_CAST(ffs_dev);
	}
	ffs->private_data = ffs_dev;
	data.ffs_data = ffs;

	rv = mount_nodev(t, flags, &data, ffs_sb_fill);
	if (IS_ERR(rv) && data.ffs_data) {
		ffs_release_dev(data.ffs_data);
		ffs_data_put(data.ffs_data);
	}
	return rv;
}

static void
ffs_fs_kill_sb(struct super_block *sb)
{
	ENTER();

	kill_litter_super(sb);
	if (sb->s_fs_info) {
		ffs_release_dev(sb->s_fs_info);
		ffs_data_closed(sb->s_fs_info);
		ffs_data_put(sb->s_fs_info);
	}
}

static struct file_system_type ffs_fs_type = {
	.owner		= THIS_MODULE,
	.name		= "functionfs",
	.mount		= ffs_fs_mount,
	.kill_sb	= ffs_fs_kill_sb,
};
MODULE_ALIAS_FS("functionfs");


/* Driver's main init/cleanup functions *************************************/

static int functionfs_init(void)
{
	int ret;

	ENTER();

	ret = register_filesystem(&ffs_fs_type);
	if (likely(!ret))
		pr_info("file system registered\n");
	else
		pr_err("failed registering file system (%d)\n", ret);

	return ret;
}

static void functionfs_cleanup(void)
{
	ENTER();

	pr_info("unloading\n");
	unregister_filesystem(&ffs_fs_type);
}


/* ffs_data and ffs_function construction and destruction code **************/

static void ffs_data_clear(struct ffs_data *ffs);
static void ffs_data_reset(struct ffs_data *ffs);

static void ffs_data_get(struct ffs_data *ffs)
{
	ENTER();

	refcount_inc(&ffs->ref);
}

static void ffs_data_opened(struct ffs_data *ffs)
{
	ENTER();

	refcount_inc(&ffs->ref);
	if (atomic_add_return(1, &ffs->opened) == 1 &&
			ffs->state == FFS_DEACTIVATED) {
		ffs->state = FFS_CLOSING;
		ffs_data_reset(ffs);
	}
}

static void ffs_data_put(struct ffs_data *ffs)
{
	ENTER();

	if (unlikely(refcount_dec_and_test(&ffs->ref))) {
		pr_info("%s(): freeing\n", __func__);
		ffs_data_clear(ffs);
		BUG_ON(waitqueue_active(&ffs->ev.waitq) ||
		       waitqueue_active(&ffs->ep0req_completion.wait) ||
		       waitqueue_active(&ffs->wait));
		destroy_workqueue(ffs->io_completion_wq);
		kfree(ffs->dev_name);
		kfree(ffs);
	}
}

static void ffs_data_closed(struct ffs_data *ffs)
{
	ENTER();

	if (atomic_dec_and_test(&ffs->opened)) {
		if (ffs->no_disconnect) {
			ffs->state = FFS_DEACTIVATED;
			if (ffs->epfiles) {
				ffs_epfiles_destroy(ffs->epfiles,
						   ffs->eps_count);
				ffs->epfiles = NULL;
			}
			if (ffs->setup_state == FFS_SETUP_PENDING)
				__ffs_ep0_stall(ffs);
		} else {
			ffs->state = FFS_CLOSING;
			ffs_data_reset(ffs);
		}
	}
	if (atomic_read(&ffs->opened) < 0) {
		ffs->state = FFS_CLOSING;
		ffs_data_reset(ffs);
	}

	ffs_data_put(ffs);
}

static struct ffs_data *ffs_data_new(const char *dev_name)
{
	struct ffs_data *ffs = kzalloc(sizeof *ffs, GFP_KERNEL);
	if (unlikely(!ffs))
		return NULL;

	ENTER();

	ffs->io_completion_wq = alloc_ordered_workqueue("%s", 0, dev_name);
	if (!ffs->io_completion_wq) {
		kfree(ffs);
		return NULL;
	}

	refcount_set(&ffs->ref, 1);
	atomic_set(&ffs->opened, 0);
	ffs->state = FFS_READ_DESCRIPTORS;
	mutex_init(&ffs->mutex);
	spin_lock_init(&ffs->eps_lock);
	init_waitqueue_head(&ffs->ev.waitq);
	init_waitqueue_head(&ffs->wait);
	init_completion(&ffs->ep0req_completion);

	/* XXX REVISIT need to update it in some places, or do we? */
	ffs->ev.can_stall = 1;

	return ffs;
}

static void ffs_data_clear(struct ffs_data *ffs)
{
	ENTER();

	ffs_closed(ffs);

	BUG_ON(ffs->gadget);

	if (ffs->epfiles)
		ffs_epfiles_destroy(ffs->epfiles, ffs->eps_count);

	if (ffs->ffs_eventfd)
		eventfd_ctx_put(ffs->ffs_eventfd);

	kfree(ffs->raw_descs_data);
	kfree(ffs->raw_strings);
	kfree(ffs->stringtabs);
}

static void ffs_data_reset(struct ffs_data *ffs)
{
	ENTER();

	ffs_data_clear(ffs);

	ffs->epfiles = NULL;
	ffs->raw_descs_data = NULL;
	ffs->raw_descs = NULL;
	ffs->raw_strings = NULL;
	ffs->stringtabs = NULL;

	ffs->raw_descs_length = 0;
	ffs->fs_descs_count = 0;
	ffs->hs_descs_count = 0;
	ffs->ss_descs_count = 0;

	ffs->strings_count = 0;
	ffs->interfaces_count = 0;
	ffs->eps_count = 0;

	ffs->ev.count = 0;

	ffs->state = FFS_READ_DESCRIPTORS;
	ffs->setup_state = FFS_NO_SETUP;
	ffs->flags = 0;
}


static int functionfs_bind(struct ffs_data *ffs, struct usb_composite_dev *cdev)
{
	struct usb_gadget_strings **lang;
	int first_id;

	ENTER();

	if (WARN_ON(ffs->state != FFS_ACTIVE
		 || test_and_set_bit(FFS_FL_BOUND, &ffs->flags)))
		return -EBADFD;

	first_id = usb_string_ids_n(cdev, ffs->strings_count);
	if (unlikely(first_id < 0))
		return first_id;

	ffs->ep0req = usb_ep_alloc_request(cdev->gadget->ep0, GFP_KERNEL);
	if (unlikely(!ffs->ep0req))
		return -ENOMEM;
	ffs->ep0req->complete = ffs_ep0_complete;
	ffs->ep0req->context = ffs;

	lang = ffs->stringtabs;
	if (lang) {
		for (; *lang; ++lang) {
			struct usb_string *str = (*lang)->strings;
			int id = first_id;
			for (; str->s; ++id, ++str)
				str->id = id;
		}
	}

	ffs->gadget = cdev->gadget;
	ffs_data_get(ffs);
	return 0;
}

static void functionfs_unbind(struct ffs_data *ffs)
{
	ENTER();

	if (!WARN_ON(!ffs->gadget)) {
		usb_ep_free_request(ffs->gadget->ep0, ffs->ep0req);
		ffs->ep0req = NULL;
		ffs->gadget = NULL;
		clear_bit(FFS_FL_BOUND, &ffs->flags);
		ffs_data_put(ffs);
	}
}

static int ffs_epfiles_create(struct ffs_data *ffs)
{
	struct ffs_epfile *epfile, *epfiles;
	unsigned i, count;

	ENTER();

	count = ffs->eps_count;
	epfiles = kcalloc(count, sizeof(*epfiles), GFP_KERNEL);
	if (!epfiles)
		return -ENOMEM;

	epfile = epfiles;
	for (i = 1; i <= count; ++i, ++epfile) {
		epfile->ffs = ffs;
		mutex_init(&epfile->mutex);
		if (ffs->user_flags & FUNCTIONFS_VIRTUAL_ADDR)
			sprintf(epfile->name, "ep%02x", ffs->eps_addrmap[i]);
		else
			sprintf(epfile->name, "ep%u", i);
		epfile->dentry = ffs_sb_create_file(ffs->sb, epfile->name,
						 epfile,
						 &ffs_epfile_operations);
		if (unlikely(!epfile->dentry)) {
			ffs_epfiles_destroy(epfiles, i - 1);
			return -ENOMEM;
		}
	}

	ffs->epfiles = epfiles;
	return 0;
}

static void ffs_epfiles_destroy(struct ffs_epfile *epfiles, unsigned count)
{
	struct ffs_epfile *epfile = epfiles;

	ENTER();

	for (; count; --count, ++epfile) {
		BUG_ON(mutex_is_locked(&epfile->mutex));
		if (epfile->dentry) {
			d_delete(epfile->dentry);
			dput(epfile->dentry);
			epfile->dentry = NULL;
		}
	}

	kfree(epfiles);
}

static void ffs_func_eps_disable(struct ffs_function *func)
{
	struct ffs_ep *ep         = func->eps;
	struct ffs_epfile *epfile = func->ffs->epfiles;
	unsigned count            = func->ffs->eps_count;
	unsigned long flags;

	spin_lock_irqsave(&func->ffs->eps_lock, flags);
	while (count--) {
		/* pending requests get nuked */
		if (likely(ep->ep))
			usb_ep_disable(ep->ep);
		++ep;

		if (epfile) {
			epfile->ep = NULL;
			__ffs_epfile_read_buffer_free(epfile);
			++epfile;
		}
	}
	spin_unlock_irqrestore(&func->ffs->eps_lock, flags);
}

static int ffs_func_eps_enable(struct ffs_function *func)
{
	struct ffs_data *ffs      = func->ffs;
	struct ffs_ep *ep         = func->eps;
	struct ffs_epfile *epfile = ffs->epfiles;
	unsigned count            = ffs->eps_count;
	unsigned long flags;
	int ret = 0;

	spin_lock_irqsave(&func->ffs->eps_lock, flags);
	while(count--) {
		struct usb_endpoint_descriptor *ds;
		struct usb_ss_ep_comp_descriptor *comp_desc = NULL;
		int needs_comp_desc = false;
		int desc_idx;

		if (ffs->gadget->speed == USB_SPEED_SUPER) {
			desc_idx = 2;
			needs_comp_desc = true;
		} else if (ffs->gadget->speed == USB_SPEED_HIGH)
			desc_idx = 1;
		else
			desc_idx = 0;

		/* fall-back to lower speed if desc missing for current speed */
		do {
			ds = ep->descs[desc_idx];
		} while (!ds && --desc_idx >= 0);

		if (!ds) {
			ret = -EINVAL;
			break;
		}

		ep->ep->driver_data = ep;
		ep->ep->desc = ds;

		if (needs_comp_desc) {
			comp_desc = (struct usb_ss_ep_comp_descriptor *)(ds +
					USB_DT_ENDPOINT_SIZE);
			ep->ep->maxburst = comp_desc->bMaxBurst + 1;
			ep->ep->comp_desc = comp_desc;
		}

		ret = usb_ep_enable(ep->ep);
		if (likely(!ret)) {
			epfile->ep = ep;
			epfile->in = usb_endpoint_dir_in(ds);
			epfile->isoc = usb_endpoint_xfer_isoc(ds);
		} else {
			break;
		}

		++ep;
		++epfile;
	}

	wake_up_interruptible(&ffs->wait);
	spin_unlock_irqrestore(&func->ffs->eps_lock, flags);

	return ret;
}


/* Parsing and building descriptors and strings *****************************/

/*
 * This validates if data pointed by data is a valid USB descriptor as
 * well as record how many interfaces, endpoints and strings are
 * required by given configuration.  Returns address after the
 * descriptor or NULL if data is invalid.
 */

enum ffs_entity_type {
	FFS_DESCRIPTOR, FFS_INTERFACE, FFS_STRING, FFS_ENDPOINT
};

enum ffs_os_desc_type {
	FFS_OS_DESC, FFS_OS_DESC_EXT_COMPAT, FFS_OS_DESC_EXT_PROP
};

typedef int (*ffs_entity_callback)(enum ffs_entity_type entity,
				   u8 *valuep,
				   struct usb_descriptor_header *desc,
				   void *priv);

typedef int (*ffs_os_desc_callback)(enum ffs_os_desc_type entity,
				    struct usb_os_desc_header *h, void *data,
				    unsigned len, void *priv);

static int __must_check ffs_do_single_desc(char *data, unsigned len,
					   ffs_entity_callback entity,
					   void *priv)
{
	struct usb_descriptor_header *_ds = (void *)data;
	u8 length;
	int ret;

	ENTER();

	/* At least two bytes are required: length and type */
	if (len < 2) {
		pr_vdebug("descriptor too short\n");
		return -EINVAL;
	}

	/* If we have at least as many bytes as the descriptor takes? */
	length = _ds->bLength;
	if (len < length) {
		pr_vdebug("descriptor longer then available data\n");
		return -EINVAL;
	}

#define __entity_check_INTERFACE(val)  1
#define __entity_check_STRING(val)     (val)
#define __entity_check_ENDPOINT(val)   ((val) & USB_ENDPOINT_NUMBER_MASK)
#define __entity(type, val) do {					\
		pr_vdebug("entity " #type "(%02x)\n", (val));		\
		if (unlikely(!__entity_check_ ##type(val))) {		\
			pr_vdebug("invalid entity's value\n");		\
			return -EINVAL;					\
		}							\
		ret = entity(FFS_ ##type, &val, _ds, priv);		\
		if (unlikely(ret < 0)) {				\
			pr_debug("entity " #type "(%02x); ret = %d\n",	\
				 (val), ret);				\
			return ret;					\
		}							\
	} while (0)

	/* Parse descriptor depending on type. */
	switch (_ds->bDescriptorType) {
	case USB_DT_DEVICE:
	case USB_DT_CONFIG:
	case USB_DT_STRING:
	case USB_DT_DEVICE_QUALIFIER:
		/* function can't have any of those */
		pr_vdebug("descriptor reserved for gadget: %d\n",
		      _ds->bDescriptorType);
		return -EINVAL;

	case USB_DT_INTERFACE: {
		struct usb_interface_descriptor *ds = (void *)_ds;
		pr_vdebug("interface descriptor\n");
		if (length != sizeof *ds)
			goto inv_length;

		__entity(INTERFACE, ds->bInterfaceNumber);
		if (ds->iInterface)
			__entity(STRING, ds->iInterface);
	}
		break;

	case USB_DT_ENDPOINT: {
		struct usb_endpoint_descriptor *ds = (void *)_ds;
		pr_vdebug("endpoint descriptor\n");
		if (length != USB_DT_ENDPOINT_SIZE &&
		    length != USB_DT_ENDPOINT_AUDIO_SIZE)
			goto inv_length;
		__entity(ENDPOINT, ds->bEndpointAddress);
	}
		break;

	case HID_DT_HID:
		pr_vdebug("hid descriptor\n");
		if (length != sizeof(struct hid_descriptor))
			goto inv_length;
		break;

	case USB_DT_OTG:
		if (length != sizeof(struct usb_otg_descriptor))
			goto inv_length;
		break;

	case USB_DT_INTERFACE_ASSOCIATION: {
		struct usb_interface_assoc_descriptor *ds = (void *)_ds;
		pr_vdebug("interface association descriptor\n");
		if (length != sizeof *ds)
			goto inv_length;
		if (ds->iFunction)
			__entity(STRING, ds->iFunction);
	}
		break;

	case USB_DT_SS_ENDPOINT_COMP:
		pr_vdebug("EP SS companion descriptor\n");
		if (length != sizeof(struct usb_ss_ep_comp_descriptor))
			goto inv_length;
		break;

	case USB_DT_OTHER_SPEED_CONFIG:
	case USB_DT_INTERFACE_POWER:
	case USB_DT_DEBUG:
	case USB_DT_SECURITY:
	case USB_DT_CS_RADIO_CONTROL:
		/* TODO */
		pr_vdebug("unimplemented descriptor: %d\n", _ds->bDescriptorType);
		return -EINVAL;

	default:
		/* We should never be here */
		pr_vdebug("unknown descriptor: %d\n", _ds->bDescriptorType);
		return -EINVAL;

inv_length:
		pr_vdebug("invalid length: %d (descriptor %d)\n",
			  _ds->bLength, _ds->bDescriptorType);
		return -EINVAL;
	}

#undef __entity
#undef __entity_check_DESCRIPTOR
#undef __entity_check_INTERFACE
#undef __entity_check_STRING
#undef __entity_check_ENDPOINT

	return length;
}

static int __must_check ffs_do_descs(unsigned count, char *data, unsigned len,
				     ffs_entity_callback entity, void *priv)
{
	const unsigned _len = len;
	unsigned long num = 0;

	ENTER();

	for (;;) {
		int ret;

		if (num == count)
			data = NULL;

		/* Record "descriptor" entity */
		ret = entity(FFS_DESCRIPTOR, (u8 *)num, (void *)data, priv);
		if (unlikely(ret < 0)) {
			pr_debug("entity DESCRIPTOR(%02lx); ret = %d\n",
				 num, ret);
			return ret;
		}

		if (!data)
			return _len - len;

		ret = ffs_do_single_desc(data, len, entity, priv);
		if (unlikely(ret < 0)) {
			pr_debug("%s returns %d\n", __func__, ret);
			return ret;
		}

		len -= ret;
		data += ret;
		++num;
	}
}

static int __ffs_data_do_entity(enum ffs_entity_type type,
				u8 *valuep, struct usb_descriptor_header *desc,
				void *priv)
{
	struct ffs_desc_helper *helper = priv;
	struct usb_endpoint_descriptor *d;

	ENTER();

	switch (type) {
	case FFS_DESCRIPTOR:
		break;

	case FFS_INTERFACE:
		/*
		 * Interfaces are indexed from zero so if we
		 * encountered interface "n" then there are at least
		 * "n+1" interfaces.
		 */
		if (*valuep >= helper->interfaces_count)
			helper->interfaces_count = *valuep + 1;
		break;

	case FFS_STRING:
		/*
		 * Strings are indexed from 1 (0 is reserved
		 * for languages list)
		 */
		if (*valuep > helper->ffs->strings_count)
			helper->ffs->strings_count = *valuep;
		break;

	case FFS_ENDPOINT:
		d = (void *)desc;
		helper->eps_count++;
		if (helper->eps_count >= FFS_MAX_EPS_COUNT)
			return -EINVAL;
		/* Check if descriptors for any speed were already parsed */
		if (!helper->ffs->eps_count && !helper->ffs->interfaces_count)
			helper->ffs->eps_addrmap[helper->eps_count] =
				d->bEndpointAddress;
		else if (helper->ffs->eps_addrmap[helper->eps_count] !=
				d->bEndpointAddress)
			return -EINVAL;
		break;
	}

	return 0;
}

static int __ffs_do_os_desc_header(enum ffs_os_desc_type *next_type,
				   struct usb_os_desc_header *desc)
{
	u16 bcd_version = le16_to_cpu(desc->bcdVersion);
	u16 w_index = le16_to_cpu(desc->wIndex);

	if (bcd_version != 1) {
		pr_vdebug("unsupported os descriptors version: %d",
			  bcd_version);
		return -EINVAL;
	}
	switch (w_index) {
	case 0x4:
		*next_type = FFS_OS_DESC_EXT_COMPAT;
		break;
	case 0x5:
		*next_type = FFS_OS_DESC_EXT_PROP;
		break;
	default:
		pr_vdebug("unsupported os descriptor type: %d", w_index);
		return -EINVAL;
	}

	return sizeof(*desc);
}

/*
 * Process all extended compatibility/extended property descriptors
 * of a feature descriptor
 */
static int __must_check ffs_do_single_os_desc(char *data, unsigned len,
					      enum ffs_os_desc_type type,
					      u16 feature_count,
					      ffs_os_desc_callback entity,
					      void *priv,
					      struct usb_os_desc_header *h)
{
	int ret;
	const unsigned _len = len;

	ENTER();

	/* loop over all ext compat/ext prop descriptors */
	while (feature_count--) {
		ret = entity(type, h, data, len, priv);
		if (unlikely(ret < 0)) {
			pr_debug("bad OS descriptor, type: %d\n", type);
			return ret;
		}
		data += ret;
		len -= ret;
	}
	return _len - len;
}

/* Process a number of complete Feature Descriptors (Ext Compat or Ext Prop) */
static int __must_check ffs_do_os_descs(unsigned count,
					char *data, unsigned len,
					ffs_os_desc_callback entity, void *priv)
{
	const unsigned _len = len;
	unsigned long num = 0;

	ENTER();

	for (num = 0; num < count; ++num) {
		int ret;
		enum ffs_os_desc_type type;
		u16 feature_count;
		struct usb_os_desc_header *desc = (void *)data;

		if (len < sizeof(*desc))
			return -EINVAL;

		/*
		 * Record "descriptor" entity.
		 * Process dwLength, bcdVersion, wIndex, get b/wCount.
		 * Move the data pointer to the beginning of extended
		 * compatibilities proper or extended properties proper
		 * portions of the data
		 */
		if (le32_to_cpu(desc->dwLength) > len)
			return -EINVAL;

		ret = __ffs_do_os_desc_header(&type, desc);
		if (unlikely(ret < 0)) {
			pr_debug("entity OS_DESCRIPTOR(%02lx); ret = %d\n",
				 num, ret);
			return ret;
		}
		/*
		 * 16-bit hex "?? 00" Little Endian looks like 8-bit hex "??"
		 */
		feature_count = le16_to_cpu(desc->wCount);
		if (type == FFS_OS_DESC_EXT_COMPAT &&
		    (feature_count > 255 || desc->Reserved))
				return -EINVAL;
		len -= ret;
		data += ret;

		/*
		 * Process all function/property descriptors
		 * of this Feature Descriptor
		 */
		ret = ffs_do_single_os_desc(data, len, type,
					    feature_count, entity, priv, desc);
		if (unlikely(ret < 0)) {
			pr_debug("%s returns %d\n", __func__, ret);
			return ret;
		}

		len -= ret;
		data += ret;
	}
	return _len - len;
}

/**
 * Validate contents of the buffer from userspace related to OS descriptors.
 */
static int __ffs_data_do_os_desc(enum ffs_os_desc_type type,
				 struct usb_os_desc_header *h, void *data,
				 unsigned len, void *priv)
{
	struct ffs_data *ffs = priv;
	u8 length;

	ENTER();

	switch (type) {
	case FFS_OS_DESC_EXT_COMPAT: {
		struct usb_ext_compat_desc *d = data;
		int i;

		if (len < sizeof(*d) ||
<<<<<<< HEAD
		    d->bFirstInterfaceNumber >= ffs->interfaces_count ||
		    d->Reserved1)
=======
		    d->bFirstInterfaceNumber >= ffs->interfaces_count)
>>>>>>> 3afae843
			return -EINVAL;
		if (d->Reserved1 != 1) {
			/*
			 * According to the spec, Reserved1 must be set to 1
			 * but older kernels incorrectly rejected non-zero
			 * values.  We fix it here to avoid returning EINVAL
			 * in response to values we used to accept.
			 */
			pr_debug("usb_ext_compat_desc::Reserved1 forced to 1\n");
			d->Reserved1 = 1;
		}
		for (i = 0; i < ARRAY_SIZE(d->Reserved2); ++i)
			if (d->Reserved2[i])
				return -EINVAL;

		length = sizeof(struct usb_ext_compat_desc);
	}
		break;
	case FFS_OS_DESC_EXT_PROP: {
		struct usb_ext_prop_desc *d = data;
		u32 type, pdl;
		u16 pnl;

		if (len < sizeof(*d) || h->interface >= ffs->interfaces_count)
			return -EINVAL;
		length = le32_to_cpu(d->dwSize);
		if (len < length)
			return -EINVAL;
		type = le32_to_cpu(d->dwPropertyDataType);
		if (type < USB_EXT_PROP_UNICODE ||
		    type > USB_EXT_PROP_UNICODE_MULTI) {
			pr_vdebug("unsupported os descriptor property type: %d",
				  type);
			return -EINVAL;
		}
		pnl = le16_to_cpu(d->wPropertyNameLength);
		if (length < 14 + pnl) {
			pr_vdebug("invalid os descriptor length: %d pnl:%d (descriptor %d)\n",
				  length, pnl, type);
			return -EINVAL;
		}
		pdl = le32_to_cpu(*(u32 *)((u8 *)data + 10 + pnl));
		if (length != 14 + pnl + pdl) {
			pr_vdebug("invalid os descriptor length: %d pnl:%d pdl:%d (descriptor %d)\n",
				  length, pnl, pdl, type);
			return -EINVAL;
		}
		++ffs->ms_os_descs_ext_prop_count;
		/* property name reported to the host as "WCHAR"s */
		ffs->ms_os_descs_ext_prop_name_len += pnl * 2;
		ffs->ms_os_descs_ext_prop_data_len += pdl;
	}
		break;
	default:
		pr_vdebug("unknown descriptor: %d\n", type);
		return -EINVAL;
	}
	return length;
}

static int __ffs_data_got_descs(struct ffs_data *ffs,
				char *const _data, size_t len)
{
	char *data = _data, *raw_descs;
	unsigned os_descs_count = 0, counts[3], flags;
	int ret = -EINVAL, i;
	struct ffs_desc_helper helper;

	ENTER();

	if (get_unaligned_le32(data + 4) != len)
		goto error;

	switch (get_unaligned_le32(data)) {
	case FUNCTIONFS_DESCRIPTORS_MAGIC:
		flags = FUNCTIONFS_HAS_FS_DESC | FUNCTIONFS_HAS_HS_DESC;
		data += 8;
		len  -= 8;
		break;
	case FUNCTIONFS_DESCRIPTORS_MAGIC_V2:
		flags = get_unaligned_le32(data + 8);
		ffs->user_flags = flags;
		if (flags & ~(FUNCTIONFS_HAS_FS_DESC |
			      FUNCTIONFS_HAS_HS_DESC |
			      FUNCTIONFS_HAS_SS_DESC |
			      FUNCTIONFS_HAS_MS_OS_DESC |
			      FUNCTIONFS_VIRTUAL_ADDR |
			      FUNCTIONFS_EVENTFD |
			      FUNCTIONFS_ALL_CTRL_RECIP |
			      FUNCTIONFS_CONFIG0_SETUP)) {
			ret = -ENOSYS;
			goto error;
		}
		data += 12;
		len  -= 12;
		break;
	default:
		goto error;
	}

	if (flags & FUNCTIONFS_EVENTFD) {
		if (len < 4)
			goto error;
		ffs->ffs_eventfd =
			eventfd_ctx_fdget((int)get_unaligned_le32(data));
		if (IS_ERR(ffs->ffs_eventfd)) {
			ret = PTR_ERR(ffs->ffs_eventfd);
			ffs->ffs_eventfd = NULL;
			goto error;
		}
		data += 4;
		len  -= 4;
	}

	/* Read fs_count, hs_count and ss_count (if present) */
	for (i = 0; i < 3; ++i) {
		if (!(flags & (1 << i))) {
			counts[i] = 0;
		} else if (len < 4) {
			goto error;
		} else {
			counts[i] = get_unaligned_le32(data);
			data += 4;
			len  -= 4;
		}
	}
	if (flags & (1 << i)) {
		if (len < 4) {
			goto error;
		}
		os_descs_count = get_unaligned_le32(data);
		data += 4;
		len -= 4;
	};

	/* Read descriptors */
	raw_descs = data;
	helper.ffs = ffs;
	for (i = 0; i < 3; ++i) {
		if (!counts[i])
			continue;
		helper.interfaces_count = 0;
		helper.eps_count = 0;
		ret = ffs_do_descs(counts[i], data, len,
				   __ffs_data_do_entity, &helper);
		if (ret < 0)
			goto error;
		if (!ffs->eps_count && !ffs->interfaces_count) {
			ffs->eps_count = helper.eps_count;
			ffs->interfaces_count = helper.interfaces_count;
		} else {
			if (ffs->eps_count != helper.eps_count) {
				ret = -EINVAL;
				goto error;
			}
			if (ffs->interfaces_count != helper.interfaces_count) {
				ret = -EINVAL;
				goto error;
			}
		}
		data += ret;
		len  -= ret;
	}
	if (os_descs_count) {
		ret = ffs_do_os_descs(os_descs_count, data, len,
				      __ffs_data_do_os_desc, ffs);
		if (ret < 0)
			goto error;
		data += ret;
		len -= ret;
	}

	if (raw_descs == data || len) {
		ret = -EINVAL;
		goto error;
	}

	ffs->raw_descs_data	= _data;
	ffs->raw_descs		= raw_descs;
	ffs->raw_descs_length	= data - raw_descs;
	ffs->fs_descs_count	= counts[0];
	ffs->hs_descs_count	= counts[1];
	ffs->ss_descs_count	= counts[2];
	ffs->ms_os_descs_count	= os_descs_count;

	return 0;

error:
	kfree(_data);
	return ret;
}

static int __ffs_data_got_strings(struct ffs_data *ffs,
				  char *const _data, size_t len)
{
	u32 str_count, needed_count, lang_count;
	struct usb_gadget_strings **stringtabs, *t;
	const char *data = _data;
	struct usb_string *s;

	ENTER();

	if (unlikely(len < 16 ||
		     get_unaligned_le32(data) != FUNCTIONFS_STRINGS_MAGIC ||
		     get_unaligned_le32(data + 4) != len))
		goto error;
	str_count  = get_unaligned_le32(data + 8);
	lang_count = get_unaligned_le32(data + 12);

	/* if one is zero the other must be zero */
	if (unlikely(!str_count != !lang_count))
		goto error;

	/* Do we have at least as many strings as descriptors need? */
	needed_count = ffs->strings_count;
	if (unlikely(str_count < needed_count))
		goto error;

	/*
	 * If we don't need any strings just return and free all
	 * memory.
	 */
	if (!needed_count) {
		kfree(_data);
		return 0;
	}

	/* Allocate everything in one chunk so there's less maintenance. */
	{
		unsigned i = 0;
		vla_group(d);
		vla_item(d, struct usb_gadget_strings *, stringtabs,
			lang_count + 1);
		vla_item(d, struct usb_gadget_strings, stringtab, lang_count);
		vla_item(d, struct usb_string, strings,
			lang_count*(needed_count+1));

		char *vlabuf = kmalloc(vla_group_size(d), GFP_KERNEL);

		if (unlikely(!vlabuf)) {
			kfree(_data);
			return -ENOMEM;
		}

		/* Initialize the VLA pointers */
		stringtabs = vla_ptr(vlabuf, d, stringtabs);
		t = vla_ptr(vlabuf, d, stringtab);
		i = lang_count;
		do {
			*stringtabs++ = t++;
		} while (--i);
		*stringtabs = NULL;

		/* stringtabs = vlabuf = d_stringtabs for later kfree */
		stringtabs = vla_ptr(vlabuf, d, stringtabs);
		t = vla_ptr(vlabuf, d, stringtab);
		s = vla_ptr(vlabuf, d, strings);
	}

	/* For each language */
	data += 16;
	len -= 16;

	do { /* lang_count > 0 so we can use do-while */
		unsigned needed = needed_count;

		if (unlikely(len < 3))
			goto error_free;
		t->language = get_unaligned_le16(data);
		t->strings  = s;
		++t;

		data += 2;
		len -= 2;

		/* For each string */
		do { /* str_count > 0 so we can use do-while */
			size_t length = strnlen(data, len);

			if (unlikely(length == len))
				goto error_free;

			/*
			 * User may provide more strings then we need,
			 * if that's the case we simply ignore the
			 * rest
			 */
			if (likely(needed)) {
				/*
				 * s->id will be set while adding
				 * function to configuration so for
				 * now just leave garbage here.
				 */
				s->s = data;
				--needed;
				++s;
			}

			data += length + 1;
			len -= length + 1;
		} while (--str_count);

		s->id = 0;   /* terminator */
		s->s = NULL;
		++s;

	} while (--lang_count);

	/* Some garbage left? */
	if (unlikely(len))
		goto error_free;

	/* Done! */
	ffs->stringtabs = stringtabs;
	ffs->raw_strings = _data;

	return 0;

error_free:
	kfree(stringtabs);
error:
	kfree(_data);
	return -EINVAL;
}


/* Events handling and management *******************************************/

static void __ffs_event_add(struct ffs_data *ffs,
			    enum usb_functionfs_event_type type)
{
	enum usb_functionfs_event_type rem_type1, rem_type2 = type;
	int neg = 0;

	/*
	 * Abort any unhandled setup
	 *
	 * We do not need to worry about some cmpxchg() changing value
	 * of ffs->setup_state without holding the lock because when
	 * state is FFS_SETUP_PENDING cmpxchg() in several places in
	 * the source does nothing.
	 */
	if (ffs->setup_state == FFS_SETUP_PENDING)
		ffs->setup_state = FFS_SETUP_CANCELLED;

	/*
	 * Logic of this function guarantees that there are at most four pending
	 * evens on ffs->ev.types queue.  This is important because the queue
	 * has space for four elements only and __ffs_ep0_read_events function
	 * depends on that limit as well.  If more event types are added, those
	 * limits have to be revisited or guaranteed to still hold.
	 */
	switch (type) {
	case FUNCTIONFS_RESUME:
		rem_type2 = FUNCTIONFS_SUSPEND;
		/* FALL THROUGH */
	case FUNCTIONFS_SUSPEND:
	case FUNCTIONFS_SETUP:
		rem_type1 = type;
		/* Discard all similar events */
		break;

	case FUNCTIONFS_BIND:
	case FUNCTIONFS_UNBIND:
	case FUNCTIONFS_DISABLE:
	case FUNCTIONFS_ENABLE:
		/* Discard everything other then power management. */
		rem_type1 = FUNCTIONFS_SUSPEND;
		rem_type2 = FUNCTIONFS_RESUME;
		neg = 1;
		break;

	default:
		WARN(1, "%d: unknown event, this should not happen\n", type);
		return;
	}

	{
		u8 *ev  = ffs->ev.types, *out = ev;
		unsigned n = ffs->ev.count;
		for (; n; --n, ++ev)
			if ((*ev == rem_type1 || *ev == rem_type2) == neg)
				*out++ = *ev;
			else
				pr_vdebug("purging event %d\n", *ev);
		ffs->ev.count = out - ffs->ev.types;
	}

	pr_vdebug("adding event %d\n", type);
	ffs->ev.types[ffs->ev.count++] = type;
	wake_up_locked(&ffs->ev.waitq);
	if (ffs->ffs_eventfd)
		eventfd_signal(ffs->ffs_eventfd, 1);
}

static void ffs_event_add(struct ffs_data *ffs,
			  enum usb_functionfs_event_type type)
{
	unsigned long flags;
	spin_lock_irqsave(&ffs->ev.waitq.lock, flags);
	__ffs_event_add(ffs, type);
	spin_unlock_irqrestore(&ffs->ev.waitq.lock, flags);
}

/* Bind/unbind USB function hooks *******************************************/

static int ffs_ep_addr2idx(struct ffs_data *ffs, u8 endpoint_address)
{
	int i;

	for (i = 1; i < ARRAY_SIZE(ffs->eps_addrmap); ++i)
		if (ffs->eps_addrmap[i] == endpoint_address)
			return i;
	return -ENOENT;
}

static int __ffs_func_bind_do_descs(enum ffs_entity_type type, u8 *valuep,
				    struct usb_descriptor_header *desc,
				    void *priv)
{
	struct usb_endpoint_descriptor *ds = (void *)desc;
	struct ffs_function *func = priv;
	struct ffs_ep *ffs_ep;
	unsigned ep_desc_id;
	int idx;
	static const char *speed_names[] = { "full", "high", "super" };

	if (type != FFS_DESCRIPTOR)
		return 0;

	/*
	 * If ss_descriptors is not NULL, we are reading super speed
	 * descriptors; if hs_descriptors is not NULL, we are reading high
	 * speed descriptors; otherwise, we are reading full speed
	 * descriptors.
	 */
	if (func->function.ss_descriptors) {
		ep_desc_id = 2;
		func->function.ss_descriptors[(long)valuep] = desc;
	} else if (func->function.hs_descriptors) {
		ep_desc_id = 1;
		func->function.hs_descriptors[(long)valuep] = desc;
	} else {
		ep_desc_id = 0;
		func->function.fs_descriptors[(long)valuep]    = desc;
	}

	if (!desc || desc->bDescriptorType != USB_DT_ENDPOINT)
		return 0;

	idx = ffs_ep_addr2idx(func->ffs, ds->bEndpointAddress) - 1;
	if (idx < 0)
		return idx;

	ffs_ep = func->eps + idx;

	if (unlikely(ffs_ep->descs[ep_desc_id])) {
		pr_err("two %sspeed descriptors for EP %d\n",
			  speed_names[ep_desc_id],
			  ds->bEndpointAddress & USB_ENDPOINT_NUMBER_MASK);
		return -EINVAL;
	}
	ffs_ep->descs[ep_desc_id] = ds;

	ffs_dump_mem(": Original  ep desc", ds, ds->bLength);
	if (ffs_ep->ep) {
		ds->bEndpointAddress = ffs_ep->descs[0]->bEndpointAddress;
		if (!ds->wMaxPacketSize)
			ds->wMaxPacketSize = ffs_ep->descs[0]->wMaxPacketSize;
	} else {
		struct usb_request *req;
		struct usb_ep *ep;
		u8 bEndpointAddress;

		/*
		 * We back up bEndpointAddress because autoconfig overwrites
		 * it with physical endpoint address.
		 */
		bEndpointAddress = ds->bEndpointAddress;
		pr_vdebug("autoconfig\n");
		ep = usb_ep_autoconfig(func->gadget, ds);
		if (unlikely(!ep))
			return -ENOTSUPP;
		ep->driver_data = func->eps + idx;

		req = usb_ep_alloc_request(ep, GFP_KERNEL);
		if (unlikely(!req))
			return -ENOMEM;

		ffs_ep->ep  = ep;
		ffs_ep->req = req;
		func->eps_revmap[ds->bEndpointAddress &
				 USB_ENDPOINT_NUMBER_MASK] = idx + 1;
		/*
		 * If we use virtual address mapping, we restore
		 * original bEndpointAddress value.
		 */
		if (func->ffs->user_flags & FUNCTIONFS_VIRTUAL_ADDR)
			ds->bEndpointAddress = bEndpointAddress;
	}
	ffs_dump_mem(": Rewritten ep desc", ds, ds->bLength);

	return 0;
}

static int __ffs_func_bind_do_nums(enum ffs_entity_type type, u8 *valuep,
				   struct usb_descriptor_header *desc,
				   void *priv)
{
	struct ffs_function *func = priv;
	unsigned idx;
	u8 newValue;

	switch (type) {
	default:
	case FFS_DESCRIPTOR:
		/* Handled in previous pass by __ffs_func_bind_do_descs() */
		return 0;

	case FFS_INTERFACE:
		idx = *valuep;
		if (func->interfaces_nums[idx] < 0) {
			int id = usb_interface_id(func->conf, &func->function);
			if (unlikely(id < 0))
				return id;
			func->interfaces_nums[idx] = id;
		}
		newValue = func->interfaces_nums[idx];
		break;

	case FFS_STRING:
		/* String' IDs are allocated when fsf_data is bound to cdev */
		newValue = func->ffs->stringtabs[0]->strings[*valuep - 1].id;
		break;

	case FFS_ENDPOINT:
		/*
		 * USB_DT_ENDPOINT are handled in
		 * __ffs_func_bind_do_descs().
		 */
		if (desc->bDescriptorType == USB_DT_ENDPOINT)
			return 0;

		idx = (*valuep & USB_ENDPOINT_NUMBER_MASK) - 1;
		if (unlikely(!func->eps[idx].ep))
			return -EINVAL;

		{
			struct usb_endpoint_descriptor **descs;
			descs = func->eps[idx].descs;
			newValue = descs[descs[0] ? 0 : 1]->bEndpointAddress;
		}
		break;
	}

	pr_vdebug("%02x -> %02x\n", *valuep, newValue);
	*valuep = newValue;
	return 0;
}

static int __ffs_func_bind_do_os_desc(enum ffs_os_desc_type type,
				      struct usb_os_desc_header *h, void *data,
				      unsigned len, void *priv)
{
	struct ffs_function *func = priv;
	u8 length = 0;

	switch (type) {
	case FFS_OS_DESC_EXT_COMPAT: {
		struct usb_ext_compat_desc *desc = data;
		struct usb_os_desc_table *t;

		t = &func->function.os_desc_table[desc->bFirstInterfaceNumber];
		t->if_id = func->interfaces_nums[desc->bFirstInterfaceNumber];
		memcpy(t->os_desc->ext_compat_id, &desc->CompatibleID,
		       ARRAY_SIZE(desc->CompatibleID) +
		       ARRAY_SIZE(desc->SubCompatibleID));
		length = sizeof(*desc);
	}
		break;
	case FFS_OS_DESC_EXT_PROP: {
		struct usb_ext_prop_desc *desc = data;
		struct usb_os_desc_table *t;
		struct usb_os_desc_ext_prop *ext_prop;
		char *ext_prop_name;
		char *ext_prop_data;

		t = &func->function.os_desc_table[h->interface];
		t->if_id = func->interfaces_nums[h->interface];

		ext_prop = func->ffs->ms_os_descs_ext_prop_avail;
		func->ffs->ms_os_descs_ext_prop_avail += sizeof(*ext_prop);

		ext_prop->type = le32_to_cpu(desc->dwPropertyDataType);
		ext_prop->name_len = le16_to_cpu(desc->wPropertyNameLength);
		ext_prop->data_len = le32_to_cpu(*(u32 *)
			usb_ext_prop_data_len_ptr(data, ext_prop->name_len));
		length = ext_prop->name_len + ext_prop->data_len + 14;

		ext_prop_name = func->ffs->ms_os_descs_ext_prop_name_avail;
		func->ffs->ms_os_descs_ext_prop_name_avail +=
			ext_prop->name_len;

		ext_prop_data = func->ffs->ms_os_descs_ext_prop_data_avail;
		func->ffs->ms_os_descs_ext_prop_data_avail +=
			ext_prop->data_len;
		memcpy(ext_prop_data,
		       usb_ext_prop_data_ptr(data, ext_prop->name_len),
		       ext_prop->data_len);
		/* unicode data reported to the host as "WCHAR"s */
		switch (ext_prop->type) {
		case USB_EXT_PROP_UNICODE:
		case USB_EXT_PROP_UNICODE_ENV:
		case USB_EXT_PROP_UNICODE_LINK:
		case USB_EXT_PROP_UNICODE_MULTI:
			ext_prop->data_len *= 2;
			break;
		}
		ext_prop->data = ext_prop_data;

		memcpy(ext_prop_name, usb_ext_prop_name_ptr(data),
		       ext_prop->name_len);
		/* property name reported to the host as "WCHAR"s */
		ext_prop->name_len *= 2;
		ext_prop->name = ext_prop_name;

		t->os_desc->ext_prop_len +=
			ext_prop->name_len + ext_prop->data_len + 14;
		++t->os_desc->ext_prop_count;
		list_add_tail(&ext_prop->entry, &t->os_desc->ext_prop);
	}
		break;
	default:
		pr_vdebug("unknown descriptor: %d\n", type);
	}

	return length;
}

static inline struct f_fs_opts *ffs_do_functionfs_bind(struct usb_function *f,
						struct usb_configuration *c)
{
	struct ffs_function *func = ffs_func_from_usb(f);
	struct f_fs_opts *ffs_opts =
		container_of(f->fi, struct f_fs_opts, func_inst);
	int ret;

	ENTER();

	/*
	 * Legacy gadget triggers binding in functionfs_ready_callback,
	 * which already uses locking; taking the same lock here would
	 * cause a deadlock.
	 *
	 * Configfs-enabled gadgets however do need ffs_dev_lock.
	 */
	if (!ffs_opts->no_configfs)
		ffs_dev_lock();
	ret = ffs_opts->dev->desc_ready ? 0 : -ENODEV;
	func->ffs = ffs_opts->dev->ffs_data;
	if (!ffs_opts->no_configfs)
		ffs_dev_unlock();
	if (ret)
		return ERR_PTR(ret);

	func->conf = c;
	func->gadget = c->cdev->gadget;

	/*
	 * in drivers/usb/gadget/configfs.c:configfs_composite_bind()
	 * configurations are bound in sequence with list_for_each_entry,
	 * in each configuration its functions are bound in sequence
	 * with list_for_each_entry, so we assume no race condition
	 * with regard to ffs_opts->bound access
	 */
	if (!ffs_opts->refcnt) {
		ret = functionfs_bind(func->ffs, c->cdev);
		if (ret)
			return ERR_PTR(ret);
	}
	ffs_opts->refcnt++;
	func->function.strings = func->ffs->stringtabs;

	return ffs_opts;
}

static int _ffs_func_bind(struct usb_configuration *c,
			  struct usb_function *f)
{
	struct ffs_function *func = ffs_func_from_usb(f);
	struct ffs_data *ffs = func->ffs;

	const int full = !!func->ffs->fs_descs_count;
	const int high = gadget_is_dualspeed(func->gadget) &&
		func->ffs->hs_descs_count;
	const int super = gadget_is_superspeed(func->gadget) &&
		func->ffs->ss_descs_count;

	int fs_len, hs_len, ss_len, ret, i;
	struct ffs_ep *eps_ptr;

	/* Make it a single chunk, less management later on */
	vla_group(d);
	vla_item_with_sz(d, struct ffs_ep, eps, ffs->eps_count);
	vla_item_with_sz(d, struct usb_descriptor_header *, fs_descs,
		full ? ffs->fs_descs_count + 1 : 0);
	vla_item_with_sz(d, struct usb_descriptor_header *, hs_descs,
		high ? ffs->hs_descs_count + 1 : 0);
	vla_item_with_sz(d, struct usb_descriptor_header *, ss_descs,
		super ? ffs->ss_descs_count + 1 : 0);
	vla_item_with_sz(d, short, inums, ffs->interfaces_count);
	vla_item_with_sz(d, struct usb_os_desc_table, os_desc_table,
			 c->cdev->use_os_string ? ffs->interfaces_count : 0);
	vla_item_with_sz(d, char[16], ext_compat,
			 c->cdev->use_os_string ? ffs->interfaces_count : 0);
	vla_item_with_sz(d, struct usb_os_desc, os_desc,
			 c->cdev->use_os_string ? ffs->interfaces_count : 0);
	vla_item_with_sz(d, struct usb_os_desc_ext_prop, ext_prop,
			 ffs->ms_os_descs_ext_prop_count);
	vla_item_with_sz(d, char, ext_prop_name,
			 ffs->ms_os_descs_ext_prop_name_len);
	vla_item_with_sz(d, char, ext_prop_data,
			 ffs->ms_os_descs_ext_prop_data_len);
	vla_item_with_sz(d, char, raw_descs, ffs->raw_descs_length);
	char *vlabuf;

	ENTER();

	/* Has descriptors only for speeds gadget does not support */
	if (unlikely(!(full | high | super)))
		return -ENOTSUPP;

	/* Allocate a single chunk, less management later on */
	vlabuf = kzalloc(vla_group_size(d), GFP_KERNEL);
	if (unlikely(!vlabuf))
		return -ENOMEM;

	ffs->ms_os_descs_ext_prop_avail = vla_ptr(vlabuf, d, ext_prop);
	ffs->ms_os_descs_ext_prop_name_avail =
		vla_ptr(vlabuf, d, ext_prop_name);
	ffs->ms_os_descs_ext_prop_data_avail =
		vla_ptr(vlabuf, d, ext_prop_data);

	/* Copy descriptors  */
	memcpy(vla_ptr(vlabuf, d, raw_descs), ffs->raw_descs,
	       ffs->raw_descs_length);

	memset(vla_ptr(vlabuf, d, inums), 0xff, d_inums__sz);
	eps_ptr = vla_ptr(vlabuf, d, eps);
	for (i = 0; i < ffs->eps_count; i++)
		eps_ptr[i].num = -1;

	/* Save pointers
	 * d_eps == vlabuf, func->eps used to kfree vlabuf later
	*/
	func->eps             = vla_ptr(vlabuf, d, eps);
	func->interfaces_nums = vla_ptr(vlabuf, d, inums);

	/*
	 * Go through all the endpoint descriptors and allocate
	 * endpoints first, so that later we can rewrite the endpoint
	 * numbers without worrying that it may be described later on.
	 */
	if (likely(full)) {
		func->function.fs_descriptors = vla_ptr(vlabuf, d, fs_descs);
		fs_len = ffs_do_descs(ffs->fs_descs_count,
				      vla_ptr(vlabuf, d, raw_descs),
				      d_raw_descs__sz,
				      __ffs_func_bind_do_descs, func);
		if (unlikely(fs_len < 0)) {
			ret = fs_len;
			goto error;
		}
	} else {
		fs_len = 0;
	}

	if (likely(high)) {
		func->function.hs_descriptors = vla_ptr(vlabuf, d, hs_descs);
		hs_len = ffs_do_descs(ffs->hs_descs_count,
				      vla_ptr(vlabuf, d, raw_descs) + fs_len,
				      d_raw_descs__sz - fs_len,
				      __ffs_func_bind_do_descs, func);
		if (unlikely(hs_len < 0)) {
			ret = hs_len;
			goto error;
		}
	} else {
		hs_len = 0;
	}

	if (likely(super)) {
		func->function.ss_descriptors = vla_ptr(vlabuf, d, ss_descs);
		ss_len = ffs_do_descs(ffs->ss_descs_count,
				vla_ptr(vlabuf, d, raw_descs) + fs_len + hs_len,
				d_raw_descs__sz - fs_len - hs_len,
				__ffs_func_bind_do_descs, func);
		if (unlikely(ss_len < 0)) {
			ret = ss_len;
			goto error;
		}
	} else {
		ss_len = 0;
	}

	/*
	 * Now handle interface numbers allocation and interface and
	 * endpoint numbers rewriting.  We can do that in one go
	 * now.
	 */
	ret = ffs_do_descs(ffs->fs_descs_count +
			   (high ? ffs->hs_descs_count : 0) +
			   (super ? ffs->ss_descs_count : 0),
			   vla_ptr(vlabuf, d, raw_descs), d_raw_descs__sz,
			   __ffs_func_bind_do_nums, func);
	if (unlikely(ret < 0))
		goto error;

	func->function.os_desc_table = vla_ptr(vlabuf, d, os_desc_table);
	if (c->cdev->use_os_string) {
		for (i = 0; i < ffs->interfaces_count; ++i) {
			struct usb_os_desc *desc;

			desc = func->function.os_desc_table[i].os_desc =
				vla_ptr(vlabuf, d, os_desc) +
				i * sizeof(struct usb_os_desc);
			desc->ext_compat_id =
				vla_ptr(vlabuf, d, ext_compat) + i * 16;
			INIT_LIST_HEAD(&desc->ext_prop);
		}
		ret = ffs_do_os_descs(ffs->ms_os_descs_count,
				      vla_ptr(vlabuf, d, raw_descs) +
				      fs_len + hs_len + ss_len,
				      d_raw_descs__sz - fs_len - hs_len -
				      ss_len,
				      __ffs_func_bind_do_os_desc, func);
		if (unlikely(ret < 0))
			goto error;
	}
	func->function.os_desc_n =
		c->cdev->use_os_string ? ffs->interfaces_count : 0;

	/* And we're done */
	ffs_event_add(ffs, FUNCTIONFS_BIND);
	return 0;

error:
	/* XXX Do we need to release all claimed endpoints here? */
	return ret;
}

static int ffs_func_bind(struct usb_configuration *c,
			 struct usb_function *f)
{
	struct f_fs_opts *ffs_opts = ffs_do_functionfs_bind(f, c);
	struct ffs_function *func = ffs_func_from_usb(f);
	int ret;

	if (IS_ERR(ffs_opts))
		return PTR_ERR(ffs_opts);

	ret = _ffs_func_bind(c, f);
	if (ret && !--ffs_opts->refcnt)
		functionfs_unbind(func->ffs);

	return ret;
}


/* Other USB function hooks *************************************************/

static void ffs_reset_work(struct work_struct *work)
{
	struct ffs_data *ffs = container_of(work,
		struct ffs_data, reset_work);
	ffs_data_reset(ffs);
}

static int ffs_func_set_alt(struct usb_function *f,
			    unsigned interface, unsigned alt)
{
	struct ffs_function *func = ffs_func_from_usb(f);
	struct ffs_data *ffs = func->ffs;
	int ret = 0, intf;

	if (alt != (unsigned)-1) {
		intf = ffs_func_revmap_intf(func, interface);
		if (unlikely(intf < 0))
			return intf;
	}

	if (ffs->func)
		ffs_func_eps_disable(ffs->func);

	if (ffs->state == FFS_DEACTIVATED) {
		ffs->state = FFS_CLOSING;
		INIT_WORK(&ffs->reset_work, ffs_reset_work);
		schedule_work(&ffs->reset_work);
		return -ENODEV;
	}

	if (ffs->state != FFS_ACTIVE)
		return -ENODEV;

	if (alt == (unsigned)-1) {
		ffs->func = NULL;
		ffs_event_add(ffs, FUNCTIONFS_DISABLE);
		return 0;
	}

	ffs->func = func;
	ret = ffs_func_eps_enable(func);
	if (likely(ret >= 0))
		ffs_event_add(ffs, FUNCTIONFS_ENABLE);
	return ret;
}

static void ffs_func_disable(struct usb_function *f)
{
	ffs_func_set_alt(f, 0, (unsigned)-1);
}

static int ffs_func_setup(struct usb_function *f,
			  const struct usb_ctrlrequest *creq)
{
	struct ffs_function *func = ffs_func_from_usb(f);
	struct ffs_data *ffs = func->ffs;
	unsigned long flags;
	int ret;

	ENTER();

	pr_vdebug("creq->bRequestType = %02x\n", creq->bRequestType);
	pr_vdebug("creq->bRequest     = %02x\n", creq->bRequest);
	pr_vdebug("creq->wValue       = %04x\n", le16_to_cpu(creq->wValue));
	pr_vdebug("creq->wIndex       = %04x\n", le16_to_cpu(creq->wIndex));
	pr_vdebug("creq->wLength      = %04x\n", le16_to_cpu(creq->wLength));

	/*
	 * Most requests directed to interface go through here
	 * (notable exceptions are set/get interface) so we need to
	 * handle them.  All other either handled by composite or
	 * passed to usb_configuration->setup() (if one is set).  No
	 * matter, we will handle requests directed to endpoint here
	 * as well (as it's straightforward).  Other request recipient
	 * types are only handled when the user flag FUNCTIONFS_ALL_CTRL_RECIP
	 * is being used.
	 */
	if (ffs->state != FFS_ACTIVE)
		return -ENODEV;

	switch (creq->bRequestType & USB_RECIP_MASK) {
	case USB_RECIP_INTERFACE:
		ret = ffs_func_revmap_intf(func, le16_to_cpu(creq->wIndex));
		if (unlikely(ret < 0))
			return ret;
		break;

	case USB_RECIP_ENDPOINT:
		ret = ffs_func_revmap_ep(func, le16_to_cpu(creq->wIndex));
		if (unlikely(ret < 0))
			return ret;
		if (func->ffs->user_flags & FUNCTIONFS_VIRTUAL_ADDR)
			ret = func->ffs->eps_addrmap[ret];
		break;

	default:
		if (func->ffs->user_flags & FUNCTIONFS_ALL_CTRL_RECIP)
			ret = le16_to_cpu(creq->wIndex);
		else
			return -EOPNOTSUPP;
	}

	spin_lock_irqsave(&ffs->ev.waitq.lock, flags);
	ffs->ev.setup = *creq;
	ffs->ev.setup.wIndex = cpu_to_le16(ret);
	__ffs_event_add(ffs, FUNCTIONFS_SETUP);
	spin_unlock_irqrestore(&ffs->ev.waitq.lock, flags);

	return 0;
}

static bool ffs_func_req_match(struct usb_function *f,
			       const struct usb_ctrlrequest *creq,
			       bool config0)
{
	struct ffs_function *func = ffs_func_from_usb(f);

	if (config0 && !(func->ffs->user_flags & FUNCTIONFS_CONFIG0_SETUP))
		return false;

	switch (creq->bRequestType & USB_RECIP_MASK) {
	case USB_RECIP_INTERFACE:
		return (ffs_func_revmap_intf(func,
					     le16_to_cpu(creq->wIndex)) >= 0);
	case USB_RECIP_ENDPOINT:
		return (ffs_func_revmap_ep(func,
					   le16_to_cpu(creq->wIndex)) >= 0);
	default:
		return (bool) (func->ffs->user_flags &
			       FUNCTIONFS_ALL_CTRL_RECIP);
	}
}

static void ffs_func_suspend(struct usb_function *f)
{
	ENTER();
	ffs_event_add(ffs_func_from_usb(f)->ffs, FUNCTIONFS_SUSPEND);
}

static void ffs_func_resume(struct usb_function *f)
{
	ENTER();
	ffs_event_add(ffs_func_from_usb(f)->ffs, FUNCTIONFS_RESUME);
}


/* Endpoint and interface numbers reverse mapping ***************************/

static int ffs_func_revmap_ep(struct ffs_function *func, u8 num)
{
	num = func->eps_revmap[num & USB_ENDPOINT_NUMBER_MASK];
	return num ? num : -EDOM;
}

static int ffs_func_revmap_intf(struct ffs_function *func, u8 intf)
{
	short *nums = func->interfaces_nums;
	unsigned count = func->ffs->interfaces_count;

	for (; count; --count, ++nums) {
		if (*nums >= 0 && *nums == intf)
			return nums - func->interfaces_nums;
	}

	return -EDOM;
}


/* Devices management *******************************************************/

static LIST_HEAD(ffs_devices);

static struct ffs_dev *_ffs_do_find_dev(const char *name)
{
	struct ffs_dev *dev;

	if (!name)
		return NULL;

	list_for_each_entry(dev, &ffs_devices, entry) {
		if (strcmp(dev->name, name) == 0)
			return dev;
	}

	return NULL;
}

/*
 * ffs_lock must be taken by the caller of this function
 */
static struct ffs_dev *_ffs_get_single_dev(void)
{
	struct ffs_dev *dev;

	if (list_is_singular(&ffs_devices)) {
		dev = list_first_entry(&ffs_devices, struct ffs_dev, entry);
		if (dev->single)
			return dev;
	}

	return NULL;
}

/*
 * ffs_lock must be taken by the caller of this function
 */
static struct ffs_dev *_ffs_find_dev(const char *name)
{
	struct ffs_dev *dev;

	dev = _ffs_get_single_dev();
	if (dev)
		return dev;

	return _ffs_do_find_dev(name);
}

/* Configfs support *********************************************************/

static inline struct f_fs_opts *to_ffs_opts(struct config_item *item)
{
	return container_of(to_config_group(item), struct f_fs_opts,
			    func_inst.group);
}

static void ffs_attr_release(struct config_item *item)
{
	struct f_fs_opts *opts = to_ffs_opts(item);

	usb_put_function_instance(&opts->func_inst);
}

static struct configfs_item_operations ffs_item_ops = {
	.release	= ffs_attr_release,
};

static struct config_item_type ffs_func_type = {
	.ct_item_ops	= &ffs_item_ops,
	.ct_owner	= THIS_MODULE,
};


/* Function registration interface ******************************************/

static void ffs_free_inst(struct usb_function_instance *f)
{
	struct f_fs_opts *opts;

	opts = to_f_fs_opts(f);
	ffs_dev_lock();
	_ffs_free_dev(opts->dev);
	ffs_dev_unlock();
	kfree(opts);
}

static int ffs_set_inst_name(struct usb_function_instance *fi, const char *name)
{
	if (strlen(name) >= FIELD_SIZEOF(struct ffs_dev, name))
		return -ENAMETOOLONG;
	return ffs_name_dev(to_f_fs_opts(fi)->dev, name);
}

static struct usb_function_instance *ffs_alloc_inst(void)
{
	struct f_fs_opts *opts;
	struct ffs_dev *dev;

	opts = kzalloc(sizeof(*opts), GFP_KERNEL);
	if (!opts)
		return ERR_PTR(-ENOMEM);

	opts->func_inst.set_inst_name = ffs_set_inst_name;
	opts->func_inst.free_func_inst = ffs_free_inst;
	ffs_dev_lock();
	dev = _ffs_alloc_dev();
	ffs_dev_unlock();
	if (IS_ERR(dev)) {
		kfree(opts);
		return ERR_CAST(dev);
	}
	opts->dev = dev;
	dev->opts = opts;

	config_group_init_type_name(&opts->func_inst.group, "",
				    &ffs_func_type);
	return &opts->func_inst;
}

static void ffs_free(struct usb_function *f)
{
	kfree(ffs_func_from_usb(f));
}

static void ffs_func_unbind(struct usb_configuration *c,
			    struct usb_function *f)
{
	struct ffs_function *func = ffs_func_from_usb(f);
	struct ffs_data *ffs = func->ffs;
	struct f_fs_opts *opts =
		container_of(f->fi, struct f_fs_opts, func_inst);
	struct ffs_ep *ep = func->eps;
	unsigned count = ffs->eps_count;
	unsigned long flags;

	ENTER();
	if (ffs->func == func) {
		ffs_func_eps_disable(func);
		ffs->func = NULL;
	}

	if (!--opts->refcnt)
		functionfs_unbind(ffs);

	/* cleanup after autoconfig */
	spin_lock_irqsave(&func->ffs->eps_lock, flags);
	while (count--) {
		if (ep->ep && ep->req)
			usb_ep_free_request(ep->ep, ep->req);
		ep->req = NULL;
		++ep;
	}
	spin_unlock_irqrestore(&func->ffs->eps_lock, flags);
	kfree(func->eps);
	func->eps = NULL;
	/*
	 * eps, descriptors and interfaces_nums are allocated in the
	 * same chunk so only one free is required.
	 */
	func->function.fs_descriptors = NULL;
	func->function.hs_descriptors = NULL;
	func->function.ss_descriptors = NULL;
	func->interfaces_nums = NULL;

	ffs_event_add(ffs, FUNCTIONFS_UNBIND);
}

static struct usb_function *ffs_alloc(struct usb_function_instance *fi)
{
	struct ffs_function *func;

	ENTER();

	func = kzalloc(sizeof(*func), GFP_KERNEL);
	if (unlikely(!func))
		return ERR_PTR(-ENOMEM);

	func->function.name    = "Function FS Gadget";

	func->function.bind    = ffs_func_bind;
	func->function.unbind  = ffs_func_unbind;
	func->function.set_alt = ffs_func_set_alt;
	func->function.disable = ffs_func_disable;
	func->function.setup   = ffs_func_setup;
	func->function.req_match = ffs_func_req_match;
	func->function.suspend = ffs_func_suspend;
	func->function.resume  = ffs_func_resume;
	func->function.free_func = ffs_free;

	return &func->function;
}

/*
 * ffs_lock must be taken by the caller of this function
 */
static struct ffs_dev *_ffs_alloc_dev(void)
{
	struct ffs_dev *dev;
	int ret;

	if (_ffs_get_single_dev())
			return ERR_PTR(-EBUSY);

	dev = kzalloc(sizeof(*dev), GFP_KERNEL);
	if (!dev)
		return ERR_PTR(-ENOMEM);

	if (list_empty(&ffs_devices)) {
		ret = functionfs_init();
		if (ret) {
			kfree(dev);
			return ERR_PTR(ret);
		}
	}

	list_add(&dev->entry, &ffs_devices);

	return dev;
}

int ffs_name_dev(struct ffs_dev *dev, const char *name)
{
	struct ffs_dev *existing;
	int ret = 0;

	ffs_dev_lock();

	existing = _ffs_do_find_dev(name);
	if (!existing)
		strlcpy(dev->name, name, ARRAY_SIZE(dev->name));
	else if (existing != dev)
		ret = -EBUSY;

	ffs_dev_unlock();

	return ret;
}
EXPORT_SYMBOL_GPL(ffs_name_dev);

int ffs_single_dev(struct ffs_dev *dev)
{
	int ret;

	ret = 0;
	ffs_dev_lock();

	if (!list_is_singular(&ffs_devices))
		ret = -EBUSY;
	else
		dev->single = true;

	ffs_dev_unlock();
	return ret;
}
EXPORT_SYMBOL_GPL(ffs_single_dev);

/*
 * ffs_lock must be taken by the caller of this function
 */
static void _ffs_free_dev(struct ffs_dev *dev)
{
	list_del(&dev->entry);

	/* Clear the private_data pointer to stop incorrect dev access */
	if (dev->ffs_data)
		dev->ffs_data->private_data = NULL;

	kfree(dev);
	if (list_empty(&ffs_devices))
		functionfs_cleanup();
}

static void *ffs_acquire_dev(const char *dev_name)
{
	struct ffs_dev *ffs_dev;

	ENTER();
	ffs_dev_lock();

	ffs_dev = _ffs_find_dev(dev_name);
	if (!ffs_dev)
		ffs_dev = ERR_PTR(-ENOENT);
	else if (ffs_dev->mounted)
		ffs_dev = ERR_PTR(-EBUSY);
	else if (ffs_dev->ffs_acquire_dev_callback &&
	    ffs_dev->ffs_acquire_dev_callback(ffs_dev))
		ffs_dev = ERR_PTR(-ENOENT);
	else
		ffs_dev->mounted = true;

	ffs_dev_unlock();
	return ffs_dev;
}

static void ffs_release_dev(struct ffs_data *ffs_data)
{
	struct ffs_dev *ffs_dev;

	ENTER();
	ffs_dev_lock();

	ffs_dev = ffs_data->private_data;
	if (ffs_dev) {
		ffs_dev->mounted = false;

		if (ffs_dev->ffs_release_dev_callback)
			ffs_dev->ffs_release_dev_callback(ffs_dev);
	}

	ffs_dev_unlock();
}

static int ffs_ready(struct ffs_data *ffs)
{
	struct ffs_dev *ffs_obj;
	int ret = 0;

	ENTER();
	ffs_dev_lock();

	ffs_obj = ffs->private_data;
	if (!ffs_obj) {
		ret = -EINVAL;
		goto done;
	}
	if (WARN_ON(ffs_obj->desc_ready)) {
		ret = -EBUSY;
		goto done;
	}

	ffs_obj->desc_ready = true;
	ffs_obj->ffs_data = ffs;

	if (ffs_obj->ffs_ready_callback) {
		ret = ffs_obj->ffs_ready_callback(ffs);
		if (ret)
			goto done;
	}

	set_bit(FFS_FL_CALL_CLOSED_CALLBACK, &ffs->flags);
done:
	ffs_dev_unlock();
	return ret;
}

static void ffs_closed(struct ffs_data *ffs)
{
	struct ffs_dev *ffs_obj;
	struct f_fs_opts *opts;
	struct config_item *ci;

	ENTER();
	ffs_dev_lock();

	ffs_obj = ffs->private_data;
	if (!ffs_obj)
		goto done;

	ffs_obj->desc_ready = false;
	ffs_obj->ffs_data = NULL;

	if (test_and_clear_bit(FFS_FL_CALL_CLOSED_CALLBACK, &ffs->flags) &&
	    ffs_obj->ffs_closed_callback)
		ffs_obj->ffs_closed_callback(ffs);

	if (ffs_obj->opts)
		opts = ffs_obj->opts;
	else
		goto done;

	if (opts->no_configfs || !opts->func_inst.group.cg_item.ci_parent
	    || !kref_read(&opts->func_inst.group.cg_item.ci_kref))
		goto done;

	ci = opts->func_inst.group.cg_item.ci_parent->ci_parent;
	ffs_dev_unlock();

	unregister_gadget_item(ci);
	return;
done:
	ffs_dev_unlock();
}

/* Misc helper functions ****************************************************/

static int ffs_mutex_lock(struct mutex *mutex, unsigned nonblock)
{
	return nonblock
		? likely(mutex_trylock(mutex)) ? 0 : -EAGAIN
		: mutex_lock_interruptible(mutex);
}

static char *ffs_prepare_buffer(const char __user *buf, size_t len)
{
	char *data;

	if (unlikely(!len))
		return NULL;

	data = kmalloc(len, GFP_KERNEL);
	if (unlikely(!data))
		return ERR_PTR(-ENOMEM);

	if (unlikely(copy_from_user(data, buf, len))) {
		kfree(data);
		return ERR_PTR(-EFAULT);
	}

	pr_vdebug("Buffer from user space:\n");
	ffs_dump_mem("", data, len);

	return data;
}

DECLARE_USB_FUNCTION_INIT(ffs, ffs_alloc_inst, ffs_alloc);
MODULE_LICENSE("GPL");
MODULE_AUTHOR("Michal Nazarewicz");<|MERGE_RESOLUTION|>--- conflicted
+++ resolved
@@ -2286,12 +2286,7 @@
 		int i;
 
 		if (len < sizeof(*d) ||
-<<<<<<< HEAD
-		    d->bFirstInterfaceNumber >= ffs->interfaces_count ||
-		    d->Reserved1)
-=======
 		    d->bFirstInterfaceNumber >= ffs->interfaces_count)
->>>>>>> 3afae843
 			return -EINVAL;
 		if (d->Reserved1 != 1) {
 			/*
