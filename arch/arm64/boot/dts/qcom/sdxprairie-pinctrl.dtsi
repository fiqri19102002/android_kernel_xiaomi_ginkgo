--- conflicted
+++ resolved
@@ -373,8 +373,6 @@
 			};
 		};
 
-<<<<<<< HEAD
-=======
 		wcd9xxx_intr {
 			wcd_intr_default: wcd_intr_default{
 				mux {
@@ -728,7 +726,6 @@
 				};
 			};
 		};
->>>>>>> 2d0bbcbf
 
 		/* HS UART CONFIGURATION */
 
