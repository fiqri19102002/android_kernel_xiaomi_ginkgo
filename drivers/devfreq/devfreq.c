--- conflicted
+++ resolved
@@ -789,16 +789,10 @@
 		return 0;
 	}
 
-<<<<<<< HEAD
-	mutex_lock(&devfreq->event_lock);
-	ret = devfreq->governor->event_handler(devfreq,
-				DEVFREQ_GOV_SUSPEND, NULL);
-=======
 	ret = devfreq->governor->event_handler(devfreq,
 				DEVFREQ_GOV_SUSPEND, NULL);
 	if (!ret)
 		devfreq->dev_suspended = true;
->>>>>>> 871eac76
 	mutex_unlock(&devfreq->event_lock);
 	return ret;
 }
@@ -824,16 +818,10 @@
 		return 0;
 	}
 
-<<<<<<< HEAD
-	mutex_lock(&devfreq->event_lock);
-	ret = devfreq->governor->event_handler(devfreq,
-				DEVFREQ_GOV_RESUME, NULL);
-=======
 	ret = devfreq->governor->event_handler(devfreq,
 				DEVFREQ_GOV_RESUME, NULL);
 	if (!ret)
 		devfreq->dev_suspended = false;
->>>>>>> 871eac76
 	mutex_unlock(&devfreq->event_lock);
 	return ret;
 }
@@ -996,13 +984,10 @@
 	}
 
 	mutex_lock(&df->event_lock);
-<<<<<<< HEAD
-=======
 	if (df->dev_suspended) {
 		ret = -EINVAL;
 		goto gov_stop_out;
 	}
->>>>>>> 871eac76
 	if (df->governor) {
 		ret = df->governor->event_handler(df, DEVFREQ_GOV_STOP, NULL);
 		if (ret) {
