--- conflicted
+++ resolved
@@ -7944,7 +7944,6 @@
 		if ((apps_args[1] > (WMA_MAX_NUM_ARGS)) ||
 		    (apps_args[1] < 0)) {
 			hdd_err_rl("Too Many/Few args %d", apps_args[1]);
-<<<<<<< HEAD
 			return -EINVAL;
 		}
 
@@ -7953,16 +7952,6 @@
 			return -EINVAL;
 		}
 
-=======
-			return -EINVAL;
-		}
-
-		if (adapter->vdev_id >= WLAN_MAX_VDEVS) {
-			hdd_err_rl("Invalid vdev id");
-			return -EINVAL;
-		}
-
->>>>>>> 5d8474a2
 		status = sme_send_unit_test_cmd(adapter->vdev_id,
 						apps_args[0],
 						apps_args[1],
