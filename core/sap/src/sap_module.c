/*
 * Copyright (c) 2012-2020 The Linux Foundation. All rights reserved.
 *
 * Permission to use, copy, modify, and/or distribute this software for
 * any purpose with or without fee is hereby granted, provided that the
 * above copyright notice and this permission notice appear in all
 * copies.
 *
 * THE SOFTWARE IS PROVIDED "AS IS" AND THE AUTHOR DISCLAIMS ALL
 * WARRANTIES WITH REGARD TO THIS SOFTWARE INCLUDING ALL IMPLIED
 * WARRANTIES OF MERCHANTABILITY AND FITNESS. IN NO EVENT SHALL THE
 * AUTHOR BE LIABLE FOR ANY SPECIAL, DIRECT, INDIRECT, OR CONSEQUENTIAL
 * DAMAGES OR ANY DAMAGES WHATSOEVER RESULTING FROM LOSS OF USE, DATA OR
 * PROFITS, WHETHER IN AN ACTION OF CONTRACT, NEGLIGENCE OR OTHER
 * TORTIOUS ACTION, ARISING OUT OF OR IN CONNECTION WITH THE USE OR
 * PERFORMANCE OF THIS SOFTWARE.
 */

/**
 * ===========================================================================
 *                     sap_module.c
 *  OVERVIEW:
 *  This software unit holds the implementation of the WLAN SAP modules
 *  functions providing EXTERNAL APIs. It is also where the global SAP module
 *  context gets initialised
 *  DEPENDENCIES:
 *  Are listed for each API below.
 * ===========================================================================
 */

/* $Header$ */

/*----------------------------------------------------------------------------
 * Include Files
 * -------------------------------------------------------------------------*/
#include "qdf_trace.h"
#include "qdf_util.h"
#include "qdf_atomic.h"
/* Pick up the sme callback registration API */
#include "sme_api.h"

/* SAP API header file */

#include "sap_internal.h"
#include "sme_inside.h"
#include "cds_ieee80211_common_i.h"
#include "cds_regdomain.h"
#include "wlan_policy_mgr_api.h"
#include <wlan_scan_ucfg_api.h>
#include "wlan_reg_services_api.h"
#include <wlan_dfs_utils_api.h>
#include <wlan_reg_ucfg_api.h>
#include <wlan_cfg80211_crypto.h>
#include <wlan_crypto_global_api.h>
#include "cfg_ucfg_api.h"
#include "wlan_mlme_ucfg_api.h"
#include "wlan_mlme_vdev_mgr_interface.h"
#include "sap_ch_select.h"

#define SAP_DEBUG
static struct sap_context *gp_sap_ctx[SAP_MAX_NUM_SESSION];
static qdf_atomic_t sap_ctx_ref_count[SAP_MAX_NUM_SESSION];
static qdf_mutex_t sap_context_lock;

/**
 * wlansap_global_init() - Initialize SAP globals
 *
 * Initializes the SAP global data structures
 *
 * Return: QDF_STATUS
 */
QDF_STATUS wlansap_global_init(void)
{
	uint32_t i;

	if (QDF_IS_STATUS_ERROR(qdf_mutex_create(&sap_context_lock))) {
		sap_err("failed to init sap_context_lock");
		return QDF_STATUS_E_FAULT;
	}

	for (i = 0; i < SAP_MAX_NUM_SESSION; i++) {
		gp_sap_ctx[i] = NULL;
		qdf_atomic_init(&sap_ctx_ref_count[i]);
	}

	sap_debug("sap global context initialized");

	return QDF_STATUS_SUCCESS;
}

/**
 * wlansap_global_deinit() - De-initialize SAP globals
 *
 * De-initializes the SAP global data structures
 *
 * Return: QDF_STATUS
 */
QDF_STATUS wlansap_global_deinit(void)
{
	uint32_t i;

	for (i = 0; i < SAP_MAX_NUM_SESSION; i++) {
		if (gp_sap_ctx[i]) {
			sap_err("we could be leaking context:%d", i);
		}
		gp_sap_ctx[i] = NULL;
		qdf_atomic_init(&sap_ctx_ref_count[i]);
	}

	if (QDF_IS_STATUS_ERROR(qdf_mutex_destroy(&sap_context_lock))) {
		sap_err("failed to destroy sap_context_lock");
		return QDF_STATUS_E_FAULT;
	}

	sap_debug("sap global context deinitialized");

	return QDF_STATUS_SUCCESS;
}

/**
 * wlansap_save_context() - Save the context in global SAP context
 * @ctx: SAP context to be stored
 *
 * Stores the given SAP context in the global SAP context array
 *
 * Return: QDF_STATUS
 */
static QDF_STATUS wlansap_save_context(struct sap_context *ctx)
{
	uint32_t i;

	qdf_mutex_acquire(&sap_context_lock);
	for (i = 0; i < SAP_MAX_NUM_SESSION; i++) {
		if (!gp_sap_ctx[i]) {
			gp_sap_ctx[i] = ctx;
			qdf_atomic_inc(&sap_ctx_ref_count[i]);
			qdf_mutex_release(&sap_context_lock);
			sap_debug("sap context saved at index: %d", i);
			return QDF_STATUS_SUCCESS;
		}
	}
	qdf_mutex_release(&sap_context_lock);

	sap_err("failed to save sap context");

	return QDF_STATUS_E_FAILURE;
}

/**
 * wlansap_context_get() - Verify SAP context and increment ref count
 * @ctx: Context to be checked
 *
 * Verifies the SAP context and increments the reference count maintained for
 * the corresponding SAP context.
 *
 * Return: QDF_STATUS
 */
QDF_STATUS wlansap_context_get(struct sap_context *ctx)
{
	uint32_t i;

	qdf_mutex_acquire(&sap_context_lock);
	for (i = 0; i < SAP_MAX_NUM_SESSION; i++) {
		if (ctx && (gp_sap_ctx[i] == ctx)) {
			qdf_atomic_inc(&sap_ctx_ref_count[i]);
			qdf_mutex_release(&sap_context_lock);
			return QDF_STATUS_SUCCESS;
		}
	}
	qdf_mutex_release(&sap_context_lock);

	sap_debug("sap session is not valid");
	return QDF_STATUS_E_FAILURE;
}

/**
 * wlansap_context_put() - Check the reference count and free SAP context
 * @ctx: SAP context to be checked and freed
 *
 * Checks the reference count and frees the SAP context
 *
 * Return: None
 */
void wlansap_context_put(struct sap_context *ctx)
{
	uint32_t i;

	if (!ctx)
		return;

	qdf_mutex_acquire(&sap_context_lock);
	for (i = 0; i < SAP_MAX_NUM_SESSION; i++) {
		if (gp_sap_ctx[i] == ctx) {
			if (qdf_atomic_dec_and_test(&sap_ctx_ref_count[i])) {
				if (ctx->freq_list) {
					qdf_mem_free(ctx->freq_list);
					ctx->freq_list = NULL;
					ctx->num_of_channel = 0;
				}
				qdf_mem_free(ctx);
				gp_sap_ctx[i] = NULL;
				sap_debug("sap session freed: %d", i);
			}
			qdf_mutex_release(&sap_context_lock);
			return;
		}
	}
	qdf_mutex_release(&sap_context_lock);
}

struct sap_context *sap_create_ctx(void)
{
	struct sap_context *sap_ctx;
	QDF_STATUS status;

	/* dynamically allocate the sap_ctx */
	sap_ctx = qdf_mem_malloc(sizeof(*sap_ctx));
	if (!sap_ctx)
		return NULL;

	/* Clean up SAP control block, initialize all values */
<<<<<<< HEAD

=======
>>>>>>> 5d8474a2
	/* Save the SAP context pointer */
	status = wlansap_save_context(sap_ctx);
	if (QDF_IS_STATUS_ERROR(status)) {
		sap_err("failed to save SAP context");
		qdf_mem_free(sap_ctx);
		return NULL;
	}
	sap_debug("Exit");

	return sap_ctx;
} /* sap_create_ctx */

static QDF_STATUS wlansap_owe_init(struct sap_context *sap_ctx)
{
	qdf_list_create(&sap_ctx->owe_pending_assoc_ind_list, 0);

	return QDF_STATUS_SUCCESS;
}

static void wlansap_owe_cleanup(struct sap_context *sap_ctx)
{
	struct mac_context *mac;
	struct owe_assoc_ind *owe_assoc_ind;
	struct assoc_ind *assoc_ind = NULL;
	qdf_list_node_t *node = NULL, *next_node = NULL;
	QDF_STATUS status;

	if (!sap_ctx) {
		QDF_TRACE_ERROR(QDF_MODULE_ID_SAP, "Invalid SAP context");
		return;
	}

	mac = sap_get_mac_context();
	if (!mac) {
		QDF_TRACE_ERROR(QDF_MODULE_ID_SAP, "Invalid MAC context");
		return;
	}

	if (QDF_STATUS_SUCCESS !=
	    qdf_list_peek_front(&sap_ctx->owe_pending_assoc_ind_list,
				&node)) {
		sap_debug("Failed to find assoc ind list");
		return;
	}

	while (node) {
		qdf_list_peek_next(&sap_ctx->owe_pending_assoc_ind_list,
				   node, &next_node);
		owe_assoc_ind = qdf_container_of(node, struct owe_assoc_ind,
						 node);
		status = qdf_list_remove_node(
					   &sap_ctx->owe_pending_assoc_ind_list,
					   node);
		if (status == QDF_STATUS_SUCCESS) {
			assoc_ind = owe_assoc_ind->assoc_ind;
			qdf_mem_free(owe_assoc_ind);
			assoc_ind->owe_ie = NULL;
			assoc_ind->owe_ie_len = 0;
			assoc_ind->owe_status = eSIR_MAC_UNSPEC_FAILURE_STATUS;
			status = sme_update_owe_info(mac, assoc_ind);
			qdf_mem_free(assoc_ind);
		} else {
			QDF_TRACE_ERROR(QDF_MODULE_ID_SAP,
					"Failed to remove assoc ind");
		}
		node = next_node;
		next_node = NULL;
	}
}

static void wlansap_owe_deinit(struct sap_context *sap_ctx)
{
	qdf_list_destroy(&sap_ctx->owe_pending_assoc_ind_list);
}

QDF_STATUS sap_init_ctx(struct sap_context *sap_ctx,
			 enum QDF_OPMODE mode,
			 uint8_t *addr, uint32_t session_id, bool reinit)
{
	QDF_STATUS status;
	struct mac_context *mac;

	QDF_TRACE(QDF_MODULE_ID_SAP, QDF_TRACE_LEVEL_INFO_HIGH,
		  "wlansap_start invoked successfully");

	if (!sap_ctx) {
		sap_err("Invalid SAP pointer");
		return QDF_STATUS_E_FAULT;
	}

	/* Now configure the roaming profile links. To SSID and bssid.*/
	/* We have room for two SSIDs. */
	sap_ctx->csr_roamProfile.SSIDs.numOfSSIDs = 1;   /* This is true for now. */
	sap_ctx->csr_roamProfile.SSIDs.SSIDList = sap_ctx->SSIDList;     /* Array of two */
	sap_ctx->csr_roamProfile.SSIDs.SSIDList[0].SSID.length = 0;
	sap_ctx->csr_roamProfile.SSIDs.SSIDList[0].handoffPermitted = false;
	sap_ctx->csr_roamProfile.SSIDs.SSIDList[0].ssidHidden =
		sap_ctx->SSIDList[0].ssidHidden;

	sap_ctx->csr_roamProfile.BSSIDs.numOfBSSIDs = 1; /* This is true for now. */
	sap_ctx->csa_reason = CSA_REASON_UNKNOWN;
	sap_ctx->csr_roamProfile.BSSIDs.bssid = &sap_ctx->bssid;
	sap_ctx->csr_roamProfile.csrPersona = mode;
	qdf_mem_copy(sap_ctx->self_mac_addr, addr, QDF_MAC_ADDR_SIZE);

	/* Now configure the auth type in the roaming profile. To open. */
	sap_ctx->csr_roamProfile.negotiatedAuthType = eCSR_AUTH_TYPE_OPEN_SYSTEM;        /* open is the default */

	mac = sap_get_mac_context();
	if (!mac) {
		QDF_TRACE_ERROR(QDF_MODULE_ID_SAP, "Invalid MAC context");
		return QDF_STATUS_E_INVAL;
	}

	status = sap_set_session_param(MAC_HANDLE(mac), sap_ctx, session_id);
	if (QDF_STATUS_SUCCESS != status) {
		sap_err("Calling sap_set_session_param status = %d", status);
		return QDF_STATUS_E_FAILURE;
	}
	/* Register with scan component only during init */
	if (!reinit)
		sap_ctx->req_id =
			ucfg_scan_register_requester(mac->psoc, "SAP",
					sap_scan_event_callback, sap_ctx);

	if (!reinit) {
		status = wlansap_owe_init(sap_ctx);
		if (QDF_STATUS_SUCCESS != status) {
			QDF_TRACE_ERROR(QDF_MODULE_ID_SAP,
					"OWE init failed");
			return QDF_STATUS_E_FAILURE;
		}
	}

	return QDF_STATUS_SUCCESS;
}

QDF_STATUS sap_deinit_ctx(struct sap_context *sap_ctx)
{
	struct mac_context *mac;

	/* Sanity check - Extract SAP control block */
	sap_debug("wlansap_stop invoked successfully ");

	if (!sap_ctx) {
		sap_err("Invalid SAP pointer");
		return QDF_STATUS_E_FAULT;
	}

	wlansap_owe_cleanup(sap_ctx);
	wlansap_owe_deinit(sap_ctx);

	mac = sap_get_mac_context();
	if (!mac) {
		QDF_TRACE_ERROR(QDF_MODULE_ID_SAP, "Invalid MAC context");
		return QDF_STATUS_E_FAULT;
	}
	ucfg_scan_unregister_requester(mac->psoc, sap_ctx->req_id);

	if (sap_ctx->freq_list) {
		qdf_mem_free(sap_ctx->freq_list);
		sap_ctx->freq_list = NULL;
		sap_ctx->num_of_channel = 0;
	}
	sap_free_roam_profile(&sap_ctx->csr_roamProfile);
	if (sap_ctx->sessionId != WLAN_UMAC_VDEV_ID_MAX) {
		/* empty queues/lists/pkts if any */
		sap_clear_session_param(MAC_HANDLE(mac), sap_ctx,
					sap_ctx->sessionId);
	}

	return QDF_STATUS_SUCCESS;
}

QDF_STATUS sap_destroy_ctx(struct sap_context *sap_ctx)
{
	QDF_TRACE(QDF_MODULE_ID_SAP, QDF_TRACE_LEVEL_INFO_HIGH,
		  FL("Enter"));

	if (!sap_ctx) {
		sap_err("Invalid SAP pointer");
		return QDF_STATUS_E_FAULT;
	}
	/* Cleanup SAP control block */
	/*
	 * wlansap_context_put will release actual sap_ctx memory
	 * allocated during sap_create_ctx
	 */
	wlansap_context_put(sap_ctx);

	return QDF_STATUS_SUCCESS;
} /* sap_destroy_ctx */

bool wlansap_is_channel_in_nol_list(struct sap_context *sap_ctx,
				    uint8_t channelNumber,
				    ePhyChanBondState chanBondState)
{
	if (!sap_ctx) {
		QDF_TRACE(QDF_MODULE_ID_SAP, QDF_TRACE_LEVEL_INFO_HIGH,
			  "%s: Invalid SAP pointer from pCtx", __func__);
		return QDF_STATUS_E_FAULT;
	}

	return sap_dfs_is_channel_in_nol_list(sap_ctx, channelNumber,
					      chanBondState);
}

static QDF_STATUS wlansap_mark_leaking_channel(struct wlan_objmgr_pdev *pdev,
		uint8_t *leakage_adjusted_lst,
		uint8_t chan_bw)
{

	return utils_dfs_mark_leaking_ch(pdev, chan_bw, 1,
			leakage_adjusted_lst);
}

bool wlansap_is_channel_leaking_in_nol(struct sap_context *sap_ctx,
				       uint8_t channel,
				       uint8_t chan_bw)
{
	struct mac_context *mac_ctx;
	uint8_t leakage_adjusted_lst[1];

	leakage_adjusted_lst[0] = channel;
	mac_ctx = sap_get_mac_context();
	if (!mac_ctx) {
		QDF_TRACE_ERROR(QDF_MODULE_ID_SAP, "Invalid MAC context");
		return QDF_STATUS_E_FAULT;
	}
	if (QDF_IS_STATUS_ERROR(wlansap_mark_leaking_channel(mac_ctx->pdev,
			leakage_adjusted_lst, chan_bw)))
		return true;

	if (!leakage_adjusted_lst[0])
		return true;

	return false;
}

#ifdef FEATURE_WLAN_MCC_TO_SCC_SWITCH
uint16_t wlansap_check_cc_intf(struct sap_context *sap_ctx)
{
	struct mac_context *mac;
	uint16_t intf_ch_freq;
	eCsrPhyMode phy_mode;

	mac = sap_get_mac_context();
	if (!mac) {
		QDF_TRACE_ERROR(QDF_MODULE_ID_SAP, "Invalid MAC context");
		return 0;
	}
	phy_mode = sap_ctx->csr_roamProfile.phyMode;
	intf_ch_freq = sme_check_concurrent_channel_overlap(
						MAC_HANDLE(mac),
						sap_ctx->chan_freq,
						phy_mode,
						sap_ctx->cc_switch_mode);
	return intf_ch_freq;
}
#endif

 /**
  * wlansap_set_scan_acs_channel_params() - Config scan and channel parameters.
  * config:                                Pointer to the SAP config
  * psap_ctx:                               Pointer to the SAP Context.
  * pusr_context:                           Parameter that will be passed
  *                                         back in all the SAP callback events.
  *
  * This api function is used to copy Scan and Channel parameters from sap
  * config to sap context.
  *
  * Return:                                 The result code associated with
  *                                         performing the operation
  */
static QDF_STATUS
wlansap_set_scan_acs_channel_params(struct sap_config *config,
				    struct sap_context *psap_ctx,
				    void *pusr_context)
{
	struct mac_context *mac;
	QDF_STATUS status = QDF_STATUS_SUCCESS;
	uint32_t auto_channel_select_weight;

	if (!config) {
		sap_err("Invalid config passed ");
		return QDF_STATUS_E_FAULT;
	}

	if (!psap_ctx) {
		sap_err("Invalid config passed ");
		return QDF_STATUS_E_FAULT;
	}

	mac = sap_get_mac_context();
	if (!mac) {
		sap_err("Invalid MAC context");
		return QDF_STATUS_E_INVAL;
	}

	/* Channel selection is auto or configured */
	psap_ctx->chan_freq = config->chan_freq;
	psap_ctx->dfs_mode = config->acs_dfs_mode;
#ifdef FEATURE_WLAN_MCC_TO_SCC_SWITCH
	psap_ctx->cc_switch_mode = config->cc_switch_mode;
#endif
	status = ucfg_mlme_get_auto_channel_weight(
					mac->psoc,
					&auto_channel_select_weight);

	if (!QDF_IS_STATUS_SUCCESS(status))
		sap_err("get_auto_channel_weight failed");

	psap_ctx->auto_channel_select_weight = auto_channel_select_weight;
	sap_debug("auto_channel_select_weight %d",
		  psap_ctx->auto_channel_select_weight);

	psap_ctx->user_context = pusr_context;
	psap_ctx->enableOverLapCh = config->enOverLapCh;
	psap_ctx->acs_cfg = &config->acs_cfg;
	psap_ctx->ch_width_orig = config->acs_cfg.ch_width;
	psap_ctx->sec_ch_freq = config->sec_ch_freq;

	/*
	 * Set the BSSID to your "self MAC Addr" read
	 * the mac address from Configuation ITEM received
	 * from HDD
	 */
	psap_ctx->csr_roamProfile.BSSIDs.numOfBSSIDs = 1;

	/* Save a copy to SAP context */
	qdf_mem_copy(psap_ctx->csr_roamProfile.BSSIDs.bssid,
		config->self_macaddr.bytes, QDF_MAC_ADDR_SIZE);
	qdf_mem_copy(psap_ctx->self_mac_addr,
		config->self_macaddr.bytes, QDF_MAC_ADDR_SIZE);

	return status;
}

/**
 * wlan_sap_get_roam_profile() - Returns sap roam profile.
 * @sap_ctx:	Pointer to Sap Context.
 *
 * This function provides the SAP roam profile.
 *
 * Return: SAP RoamProfile
 */
struct csr_roam_profile *wlan_sap_get_roam_profile(struct sap_context *sap_ctx)
{
	if (!sap_ctx) {
		sap_err("Invalid SAP pointer from ctx");
		return NULL;
	}
	return &sap_ctx->csr_roamProfile;
}

eCsrPhyMode wlan_sap_get_phymode(struct sap_context *sap_ctx)
{
	if (!sap_ctx) {
		sap_err("Invalid SAP pointer from ctx");
		return 0;
	}
	return sap_ctx->csr_roamProfile.phyMode;
}

uint32_t wlan_sap_get_vht_ch_width(struct sap_context *sap_ctx)
{
	if (!sap_ctx) {
		sap_err("Invalid SAP pointer");
		return 0;
	}

	return sap_ctx->ch_params.ch_width;
}

void wlan_sap_set_vht_ch_width(struct sap_context *sap_ctx,
			       uint32_t vht_channel_width)
{
	if (!sap_ctx) {
		sap_err("Invalid SAP pointer");
		return;
	}

	sap_ctx->ch_params.ch_width = vht_channel_width;
}

bool wlan_sap_get_ch_params(struct sap_context *sap_ctx,
			    struct ch_params *ch_params)
{
	if (!sap_ctx) {
		sap_err("Invalid SAP pointer");
		return false;
	}

	*ch_params = sap_ctx->ch_params;
	return true;
}

/**
 * wlan_sap_validate_channel_switch() - validate target channel switch w.r.t
 *      concurreny rules set to avoid channel interference.
 * @mac_handle: Opaque handle to the global MAC context
 * @sap_ch: channel to switch
 * @sap_context: sap session context
 *
 * Return: true if there is no channel interference else return false
 */
#ifdef FEATURE_WLAN_MCC_TO_SCC_SWITCH
static bool wlan_sap_validate_channel_switch(mac_handle_t mac_handle,
					     uint32_t sap_ch_freq,
					     struct sap_context *sap_context)
{
	return sme_validate_sap_channel_switch(
			mac_handle,
			sap_ch_freq,
			sap_context->csr_roamProfile.phyMode,
			sap_context->cc_switch_mode,
			sap_context->sessionId);
}
#else
static bool wlan_sap_validate_channel_switch(mac_handle_t mac_handle,
					     uint32_t sap_ch_freq,
					     struct sap_context *sap_context)
{
	return true;
}
#endif

void wlan_sap_set_sap_ctx_acs_cfg(struct sap_context *sap_ctx,
				  struct sap_config *sap_config)
{
	if (!sap_ctx) {
		QDF_TRACE(QDF_MODULE_ID_SAP, QDF_TRACE_LEVEL_INFO_HIGH,
			  "%s: Invalid SAP pointer",
			  __func__);
		return;
	}

	sap_ctx->acs_cfg = &sap_config->acs_cfg;
}

#ifdef WLAN_CONV_CRYPTO_SUPPORTED
static inline QDF_STATUS
wlansap_set_vdev_crypto_prarams_from_ie(struct wlan_objmgr_vdev *vdev,
					uint8_t *ie_ptr,
					uint16_t ie_len)
{
	return wlan_set_vdev_crypto_prarams_from_ie(vdev, ie_ptr, ie_len);
}
#else
static inline QDF_STATUS
wlansap_set_vdev_crypto_prarams_from_ie(struct wlan_objmgr_vdev *vdev,
					uint8_t *ie_ptr,
					uint16_t ie_len)
{
	return QDF_STATUS_SUCCESS;
}
#endif

QDF_STATUS wlansap_start_bss(struct sap_context *sap_ctx,
			     sap_event_cb sap_event_cb,
			     struct sap_config *config, void *user_context)
{
	struct sap_sm_event sap_event;        /* State machine event */
	QDF_STATUS qdf_status = QDF_STATUS_SUCCESS;
	uint32_t auto_channel_select_weight =
			cfg_default(CFG_AUTO_CHANNEL_SELECT_WEIGHT);
	int reduced_beacon_interval;
	struct mac_context *pmac = NULL;
	int sap_chanswitch_beacon_cnt;
	bool sap_chanswitch_mode;

	if (!sap_ctx) {
		sap_info("Invalid SAP context");
		return QDF_STATUS_E_FAULT;
	}

	pmac = sap_get_mac_context();
	if (!pmac) {
		sap_err("Invalid sap MAC context");
		qdf_status = QDF_STATUS_E_INVAL;
		goto fail;
	}

	sap_ctx->fsm_state = SAP_INIT;

	qdf_status = wlansap_set_vdev_crypto_prarams_from_ie(
			sap_ctx->vdev,
			config->RSNWPAReqIE,
			config->RSNWPAReqIELength);
	if (QDF_IS_STATUS_ERROR(qdf_status))
		sap_debug("Failed to set crypto params from IE");

	/* Channel selection is auto or configured */
	sap_ctx->chan_freq = config->chan_freq;
	sap_ctx->dfs_mode = config->acs_dfs_mode;
	sap_ctx->ch_params.ch_width = config->ch_params.ch_width;
	sap_ctx->ch_params.center_freq_seg0 =
		config->ch_params.center_freq_seg0;
	sap_ctx->ch_params.center_freq_seg1 =
		config->ch_params.center_freq_seg1;
	sap_ctx->ch_params.sec_ch_offset =
		config->ch_params.sec_ch_offset;
	sap_ctx->ch_width_orig = config->ch_width_orig;
#ifdef FEATURE_WLAN_MCC_TO_SCC_SWITCH
	sap_ctx->cc_switch_mode = config->cc_switch_mode;
#endif

	qdf_status = ucfg_mlme_get_auto_channel_weight(
					pmac->psoc,
					&auto_channel_select_weight);
	if (!QDF_IS_STATUS_SUCCESS(qdf_status))
		sap_err("get_auto_channel_weight failed");

	sap_ctx->auto_channel_select_weight = auto_channel_select_weight;

	sap_ctx->user_context = user_context;
	sap_ctx->enableOverLapCh = config->enOverLapCh;
	sap_ctx->acs_cfg = &config->acs_cfg;
	sap_ctx->sec_ch_freq = config->sec_ch_freq;
	sap_ctx->dfs_cac_offload = config->dfs_cac_offload;
	sap_ctx->isCacEndNotified = false;
	sap_ctx->is_chan_change_inprogress = false;

	/* Set the BSSID to your "self MAC Addr" read the mac address
		from Configuation ITEM received from HDD */
	sap_ctx->csr_roamProfile.BSSIDs.numOfBSSIDs = 1;
	qdf_mem_copy(sap_ctx->csr_roamProfile.BSSIDs.bssid,
		     sap_ctx->self_mac_addr, sizeof(struct qdf_mac_addr));

	/* Save a copy to SAP context */
	qdf_mem_copy(sap_ctx->csr_roamProfile.BSSIDs.bssid,
		     config->self_macaddr.bytes, QDF_MAC_ADDR_SIZE);
	qdf_mem_copy(sap_ctx->self_mac_addr,
		     config->self_macaddr.bytes, QDF_MAC_ADDR_SIZE);

	/* copy the configuration items to csrProfile */
	sapconvert_to_csr_profile(config, eCSR_BSS_TYPE_INFRA_AP,
			       &sap_ctx->csr_roamProfile);

	/*
	 * Set the DFS Test Mode setting
	 * Set beacon channel count before chanel switch
	 */
	qdf_status = ucfg_mlme_get_sap_chn_switch_bcn_count(
						pmac->psoc,
						&sap_chanswitch_beacon_cnt);
	if (!QDF_IS_STATUS_SUCCESS(qdf_status))
		sap_err("ucfg_mlme_get_sap_chn_switch_bcn_count fail, set def");

	pmac->sap.SapDfsInfo.sap_ch_switch_beacon_cnt =
				sap_chanswitch_beacon_cnt;
	pmac->sap.SapDfsInfo.sap_ch_switch_mode =
				sap_chanswitch_beacon_cnt;

	qdf_status = ucfg_mlme_get_sap_channel_switch_mode(
						pmac->psoc,
						&sap_chanswitch_mode);
	if (QDF_IS_STATUS_ERROR(qdf_status))
		sap_err("ucfg_mlme_get_sap_channel_switch_mode, set def");

	pmac->sap.SapDfsInfo.sap_ch_switch_mode = sap_chanswitch_mode;
	pmac->sap.sapCtxList[sap_ctx->sessionId].sap_context = sap_ctx;
	pmac->sap.sapCtxList[sap_ctx->sessionId].sapPersona =
		sap_ctx->csr_roamProfile.csrPersona;

	qdf_status = ucfg_mlme_get_sap_reduces_beacon_interval(
						pmac->psoc,
						&reduced_beacon_interval);
	if (!QDF_IS_STATUS_SUCCESS(qdf_status))
		sap_err("ucfg_mlme_get_sap_reduces_beacon_interval fail");

	pmac->sap.SapDfsInfo.reduced_beacon_interval =
					reduced_beacon_interval;
	sap_debug("SAP: auth ch select weight:%d chswitch bcn cnt:%d chswitch mode:%d reduced bcn intv:%d",
		  sap_ctx->auto_channel_select_weight,
		  sap_chanswitch_beacon_cnt,
		  pmac->sap.SapDfsInfo.sap_ch_switch_mode,
		  pmac->sap.SapDfsInfo.reduced_beacon_interval);

	/* Copy MAC filtering settings to sap context */
	sap_ctx->eSapMacAddrAclMode = config->SapMacaddr_acl;
	qdf_mem_copy(sap_ctx->acceptMacList, config->accept_mac,
		     sizeof(config->accept_mac));
	sap_ctx->nAcceptMac = config->num_accept_mac;
	sap_sort_mac_list(sap_ctx->acceptMacList, sap_ctx->nAcceptMac);
	qdf_mem_copy(sap_ctx->denyMacList, config->deny_mac,
		     sizeof(config->deny_mac));
	sap_ctx->nDenyMac = config->num_deny_mac;
	sap_sort_mac_list(sap_ctx->denyMacList, sap_ctx->nDenyMac);
	sap_ctx->beacon_tx_rate = config->beacon_tx_rate;

	/* Fill in the event structure for FSM */
	sap_event.event = eSAP_HDD_START_INFRA_BSS;
	sap_event.params = 0;    /* pSapPhysLinkCreate */

	/* Store the HDD callback in SAP context */
	sap_ctx->sap_event_cb = sap_event_cb;

	/* Handle event */
	qdf_status = sap_fsm(sap_ctx, &sap_event);
fail:
	if (QDF_IS_STATUS_ERROR(qdf_status))
		sap_free_roam_profile(&sap_ctx->csr_roamProfile);

	return qdf_status;
} /* wlansap_start_bss */

QDF_STATUS wlansap_set_mac_acl(struct sap_context *sap_ctx,
			       struct sap_config *config)
{
	QDF_STATUS qdf_status = QDF_STATUS_SUCCESS;

	QDF_TRACE(QDF_MODULE_ID_SAP, QDF_TRACE_LEVEL_INFO_HIGH,
		  "wlansap_set_mac_acl");

	if (!sap_ctx) {
		QDF_TRACE(QDF_MODULE_ID_SAP, QDF_TRACE_LEVEL_INFO_HIGH,
			  "%s: Invalid SAP pointer", __func__);
		return QDF_STATUS_E_FAULT;
	}
	/* Copy MAC filtering settings to sap context */
	sap_ctx->eSapMacAddrAclMode = config->SapMacaddr_acl;

	if (eSAP_DENY_UNLESS_ACCEPTED == sap_ctx->eSapMacAddrAclMode) {
		qdf_mem_copy(sap_ctx->acceptMacList,
			     config->accept_mac,
			     sizeof(config->accept_mac));
		sap_ctx->nAcceptMac = config->num_accept_mac;
		sap_sort_mac_list(sap_ctx->acceptMacList,
			       sap_ctx->nAcceptMac);
	} else if (eSAP_ACCEPT_UNLESS_DENIED == sap_ctx->eSapMacAddrAclMode) {
		qdf_mem_copy(sap_ctx->denyMacList, config->deny_mac,
			     sizeof(config->deny_mac));
		sap_ctx->nDenyMac = config->num_deny_mac;
		sap_sort_mac_list(sap_ctx->denyMacList, sap_ctx->nDenyMac);
	}

	return qdf_status;
} /* wlansap_set_mac_acl */

QDF_STATUS wlansap_stop_bss(struct sap_context *sap_ctx)
{
	struct sap_sm_event sap_event;        /* State machine event */
	QDF_STATUS qdf_status;

	if (!sap_ctx) {
		sap_err("Invalid SAP pointer");
		return QDF_STATUS_E_FAULT;
	}

	/* Fill in the event structure for FSM */
	sap_event.event = eSAP_HDD_STOP_INFRA_BSS;
	sap_event.params = 0;

	/* Handle event */
	qdf_status = sap_fsm(sap_ctx, &sap_event);

	return qdf_status;
}

/* This routine will set the mode of operation for ACL dynamically*/
QDF_STATUS wlansap_set_acl_mode(struct sap_context *sap_ctx,
				eSapMacAddrACL mode)
{
	if (!sap_ctx) {
		sap_err("Invalid SAP pointer");
		return QDF_STATUS_E_FAULT;
	}

	sap_ctx->eSapMacAddrAclMode = mode;
	return QDF_STATUS_SUCCESS;
}

QDF_STATUS wlansap_get_acl_mode(struct sap_context *sap_ctx,
				eSapMacAddrACL *mode)
{
	if (!sap_ctx) {
		sap_err("Invalid SAP pointer");
		return QDF_STATUS_E_FAULT;
	}

	*mode = sap_ctx->eSapMacAddrAclMode;
	return QDF_STATUS_SUCCESS;
}

QDF_STATUS wlansap_get_acl_accept_list(struct sap_context *sap_ctx,
				       struct qdf_mac_addr *pAcceptList,
				       uint8_t *nAcceptList)
{
	if (!sap_ctx) {
		sap_err("Invalid SAP pointer");
		return QDF_STATUS_E_FAULT;
	}

	memcpy(pAcceptList, sap_ctx->acceptMacList,
	       (sap_ctx->nAcceptMac * QDF_MAC_ADDR_SIZE));
	*nAcceptList = sap_ctx->nAcceptMac;
	return QDF_STATUS_SUCCESS;
}

QDF_STATUS wlansap_get_acl_deny_list(struct sap_context *sap_ctx,
				     struct qdf_mac_addr *pDenyList,
				     uint8_t *nDenyList)
{
	if (!sap_ctx) {
		sap_err("Invalid SAP pointer from p_cds_gctx");
		return QDF_STATUS_E_FAULT;
	}

	memcpy(pDenyList, sap_ctx->denyMacList,
	       (sap_ctx->nDenyMac * QDF_MAC_ADDR_SIZE));
	*nDenyList = sap_ctx->nDenyMac;
	return QDF_STATUS_SUCCESS;
}

QDF_STATUS wlansap_clear_acl(struct sap_context *sap_ctx)
{
	uint8_t i;

	if (!sap_ctx) {
		return QDF_STATUS_E_RESOURCES;
	}

	for (i = 0; i < (sap_ctx->nDenyMac - 1); i++) {
		qdf_mem_zero((sap_ctx->denyMacList + i)->bytes,
			     QDF_MAC_ADDR_SIZE);
	}

	sap_print_acl(sap_ctx->denyMacList, sap_ctx->nDenyMac);
	sap_ctx->nDenyMac = 0;

	for (i = 0; i < (sap_ctx->nAcceptMac - 1); i++) {
		qdf_mem_zero((sap_ctx->acceptMacList + i)->bytes,
			     QDF_MAC_ADDR_SIZE);
	}

	sap_print_acl(sap_ctx->acceptMacList, sap_ctx->nAcceptMac);
	sap_ctx->nAcceptMac = 0;

	return QDF_STATUS_SUCCESS;
}

QDF_STATUS wlansap_modify_acl(struct sap_context *sap_ctx,
			      uint8_t *peer_sta_mac,
			      eSapACLType list_type, eSapACLCmdType cmd)
{
	bool sta_white_list = false, sta_black_list = false;
	uint8_t staWLIndex, staBLIndex;

	if (!sap_ctx) {
		sap_err("Invalid SAP Context");
		return QDF_STATUS_E_FAULT;
	}
	if (qdf_mem_cmp(sap_ctx->bssid.bytes, peer_sta_mac,
			QDF_MAC_ADDR_SIZE) == 0) {
		sap_err("requested peer mac is" QDF_MAC_ADDR_STR
			"our own SAP BSSID. Do not blacklist or whitelist this BSSID",
			QDF_MAC_ADDR_ARRAY(peer_sta_mac));
		return QDF_STATUS_E_FAULT;
	}
	QDF_TRACE(QDF_MODULE_ID_SAP, QDF_TRACE_LEVEL_INFO_LOW,
		  "Modify ACL entered\n" "Before modification of ACL\n"
		  "size of accept and deny lists %d %d", sap_ctx->nAcceptMac,
		  sap_ctx->nDenyMac);
	QDF_TRACE(QDF_MODULE_ID_SAP, QDF_TRACE_LEVEL_INFO_HIGH,
		  "*** WHITE LIST ***");
	sap_print_acl(sap_ctx->acceptMacList, sap_ctx->nAcceptMac);
	QDF_TRACE(QDF_MODULE_ID_SAP, QDF_TRACE_LEVEL_INFO_HIGH,
		  "*** BLACK LIST ***");
	sap_print_acl(sap_ctx->denyMacList, sap_ctx->nDenyMac);

	/* the expectation is a mac addr will not be in both the lists
	 * at the same time. It is the responsiblity of userspace to
	 * ensure this
	 */
	sta_white_list =
		sap_search_mac_list(sap_ctx->acceptMacList, sap_ctx->nAcceptMac,
				 peer_sta_mac, &staWLIndex);
	sta_black_list =
		sap_search_mac_list(sap_ctx->denyMacList, sap_ctx->nDenyMac,
				 peer_sta_mac, &staBLIndex);

	if (sta_white_list && sta_black_list) {
		sap_err("Peer mac " QDF_MAC_ADDR_STR
			" found in white and black lists."
			"Initial lists passed incorrect. Cannot execute this command.",
			QDF_MAC_ADDR_ARRAY(peer_sta_mac));
		return QDF_STATUS_E_FAILURE;

	}
	QDF_TRACE(QDF_MODULE_ID_SAP, QDF_TRACE_LEVEL_INFO_LOW,
		  "cmd %d", cmd);

	switch (list_type) {
	case eSAP_WHITE_LIST:
		if (cmd == ADD_STA_TO_ACL) {
			/* error check */
			/* if list is already at max, return failure */
			if (sap_ctx->nAcceptMac == MAX_ACL_MAC_ADDRESS) {
				sap_err("White list is already maxed out. Cannot accept "
<<<<<<< HEAD
					QDF_MAC_ADDR_STR,
					QDF_MAC_ADDR_ARRAY(peer_sta_mac));
=======
					  QDF_MAC_ADDR_STR,
					  QDF_MAC_ADDR_ARRAY(peer_sta_mac));
>>>>>>> 5d8474a2
				return QDF_STATUS_E_FAILURE;
			}
			if (sta_white_list) {
				/* Do nothing if already present in white list. Just print a warning */
				sap_warn("MAC address already present in white list "
					 QDF_MAC_ADDR_STR,
					 QDF_MAC_ADDR_ARRAY(peer_sta_mac));
				return QDF_STATUS_SUCCESS;
			}
			if (sta_black_list) {
				/* remove it from black list before adding to the white list */
				sap_warn("STA present in black list so first remove from it");
				sap_remove_mac_from_acl(sap_ctx->denyMacList,
						    &sap_ctx->nDenyMac,
						    staBLIndex);
			}
<<<<<<< HEAD
			sap_info("... Now add to the white list");
=======
			sap_debug("... Now add to the white list");
>>>>>>> 5d8474a2
			sap_add_mac_to_acl(sap_ctx->acceptMacList,
					       &sap_ctx->nAcceptMac,
			       peer_sta_mac);
				QDF_TRACE(QDF_MODULE_ID_SAP,
				  QDF_TRACE_LEVEL_INFO_LOW,
				  "size of accept and deny lists %d %d",
				  sap_ctx->nAcceptMac,
				  sap_ctx->nDenyMac);
		} else if (cmd == DELETE_STA_FROM_ACL) {
			if (sta_white_list) {

				struct csr_del_sta_params delStaParams;

				sap_info("Delete from white list");
				sap_remove_mac_from_acl(sap_ctx->acceptMacList,
						    &sap_ctx->nAcceptMac,
						    staWLIndex);
				/* If a client is deleted from white list and it is connected, send deauth */
				wlansap_populate_del_sta_params(peer_sta_mac,
					eCsrForcedDeauthSta,
					SIR_MAC_MGMT_DEAUTH,
					&delStaParams);
				wlansap_deauth_sta(sap_ctx, &delStaParams);
				QDF_TRACE(QDF_MODULE_ID_SAP,
					  QDF_TRACE_LEVEL_INFO_LOW,
					  "size of accept and deny lists %d %d",
					  sap_ctx->nAcceptMac,
					  sap_ctx->nDenyMac);
			} else {
				sap_warn("MAC address to be deleted is not present in the white list "
					 QDF_MAC_ADDR_STR,
					 QDF_MAC_ADDR_ARRAY(peer_sta_mac));
				return QDF_STATUS_E_FAILURE;
			}
		} else {
			sap_err("Invalid cmd type passed");
			return QDF_STATUS_E_FAILURE;
		}
		break;

	case eSAP_BLACK_LIST:

		if (cmd == ADD_STA_TO_ACL) {
			struct csr_del_sta_params delStaParams;
			/* error check */
			/* if list is already at max, return failure */
			if (sap_ctx->nDenyMac == MAX_ACL_MAC_ADDRESS) {
				sap_err("Black list is already maxed out. Cannot accept "
					QDF_MAC_ADDR_STR,
					QDF_MAC_ADDR_ARRAY(peer_sta_mac));
				return QDF_STATUS_E_FAILURE;
			}
			if (sta_black_list) {
				/* Do nothing if already present in white list */
				sap_warn("MAC address already present in black list "
					 QDF_MAC_ADDR_STR,
					 QDF_MAC_ADDR_ARRAY(peer_sta_mac));
				return QDF_STATUS_SUCCESS;
			}
			if (sta_white_list) {
				/* remove it from white list before adding to the black list */
				sap_warn("Present in white list so first remove from it");
				sap_remove_mac_from_acl(sap_ctx->acceptMacList,
						    &sap_ctx->nAcceptMac,
						    staWLIndex);
			}
			/* If we are adding a client to the black list; if its connected, send deauth */
			wlansap_populate_del_sta_params(peer_sta_mac,
				eCsrForcedDeauthSta,
				SIR_MAC_MGMT_DEAUTH,
				&delStaParams);
			wlansap_deauth_sta(sap_ctx, &delStaParams);
			sap_info("... Now add to black list");
			sap_add_mac_to_acl(sap_ctx->denyMacList,
				       &sap_ctx->nDenyMac, peer_sta_mac);
			QDF_TRACE(QDF_MODULE_ID_SAP,
				  QDF_TRACE_LEVEL_INFO_LOW,
				  "size of accept and deny lists %d %d",
				  sap_ctx->nAcceptMac,
				  sap_ctx->nDenyMac);
		} else if (cmd == DELETE_STA_FROM_ACL) {
			if (sta_black_list) {
				sap_info("Delete from black list");
				sap_remove_mac_from_acl(sap_ctx->denyMacList,
						    &sap_ctx->nDenyMac,
						    staBLIndex);
				QDF_TRACE(QDF_MODULE_ID_SAP,
					  QDF_TRACE_LEVEL_INFO_LOW,
					  "no accept and deny mac %d %d",
					  sap_ctx->nAcceptMac,
					  sap_ctx->nDenyMac);
			} else {
				sap_warn("MAC address to be deleted is not present in the black list "
<<<<<<< HEAD
					 QDF_MAC_ADDR_STR,
					 QDF_MAC_ADDR_ARRAY(peer_sta_mac));
=======
					  QDF_MAC_ADDR_STR,
					  QDF_MAC_ADDR_ARRAY(peer_sta_mac));
>>>>>>> 5d8474a2
				return QDF_STATUS_E_FAILURE;
			}
		} else {
			sap_err("Invalid cmd type passed");
			return QDF_STATUS_E_FAILURE;
		}
		break;

	default:
	{
		sap_err("Invalid list type passed %d", list_type);
		return QDF_STATUS_E_FAILURE;
	}
	}
	QDF_TRACE(QDF_MODULE_ID_SAP, QDF_TRACE_LEVEL_INFO_LOW,
		  "After modification of ACL");
	QDF_TRACE(QDF_MODULE_ID_SAP, QDF_TRACE_LEVEL_INFO_HIGH,
		  "*** WHITE LIST ***");
	sap_print_acl(sap_ctx->acceptMacList, sap_ctx->nAcceptMac);
	QDF_TRACE(QDF_MODULE_ID_SAP, QDF_TRACE_LEVEL_INFO_HIGH,
		  "*** BLACK LIST ***");
	sap_print_acl(sap_ctx->denyMacList, sap_ctx->nDenyMac);
	return QDF_STATUS_SUCCESS;
}

QDF_STATUS wlansap_disassoc_sta(struct sap_context *sap_ctx,
				struct csr_del_sta_params *params)
{
	struct mac_context *mac;

	if (!sap_ctx) {
		sap_err("Invalid SAP pointer");
		return QDF_STATUS_E_FAULT;
	}

	mac = sap_get_mac_context();
	if (!mac) {
		QDF_TRACE_ERROR(QDF_MODULE_ID_SAP, "Invalid MAC context");
		return QDF_STATUS_E_FAULT;
	}

	return sme_roam_disconnect_sta(MAC_HANDLE(mac), sap_ctx->sessionId,
				       params);
}

QDF_STATUS wlansap_deauth_sta(struct sap_context *sap_ctx,
			      struct csr_del_sta_params *params)
{
	struct mac_context *mac;

	if (!sap_ctx) {
		sap_err("Invalid SAP pointer");
		return QDF_STATUS_E_FAULT;
	}

	mac = sap_get_mac_context();
	if (!mac) {
		QDF_TRACE_ERROR(QDF_MODULE_ID_SAP, "Invalid MAC context");
		return QDF_STATUS_E_FAULT;
	}

	return sme_roam_deauth_sta(MAC_HANDLE(mac), sap_ctx->sessionId,
				   params);
}

/**
 * wlansap_update_csa_channel_params() - function to populate channel width and
 *                                        bonding modes.
 * @sap_context: sap adapter context
 * @channel: target channel
 *
 * Return: The QDF_STATUS code associated with performing the operation
 */
static QDF_STATUS
wlansap_update_csa_channel_params(struct sap_context *sap_context,
				  uint32_t chan_freq)
{
	struct mac_context *mac_ctx;
	uint32_t max_fw_bw;

	mac_ctx = sap_get_mac_context();
	if (!mac_ctx) {
		QDF_TRACE_ERROR(QDF_MODULE_ID_SAP, "Invalid MAC context");
		return QDF_STATUS_E_FAULT;
	}

	if (WLAN_REG_IS_24GHZ_CH_FREQ(chan_freq)) {
		/*
		 * currently OBSS scan is done in hostapd, so to avoid
		 * SAP coming up in HT40 on channel switch we are
		 * disabling channel bonding in 2.4Ghz.
		 */
		mac_ctx->sap.SapDfsInfo.new_chanWidth = CH_WIDTH_20MHZ;
	} else {
		if (sap_context->csr_roamProfile.phyMode ==
		    eCSR_DOT11_MODE_11ac ||
		    sap_context->csr_roamProfile.phyMode ==
		    eCSR_DOT11_MODE_11ac_ONLY ||
		    sap_context->csr_roamProfile.phyMode ==
		    eCSR_DOT11_MODE_11ax ||
		    sap_context->csr_roamProfile.phyMode ==
		    eCSR_DOT11_MODE_11ax_ONLY) {
			max_fw_bw = sme_get_vht_ch_width();
			if (max_fw_bw >= WNI_CFG_VHT_CHANNEL_WIDTH_160MHZ)
				mac_ctx->sap.SapDfsInfo.new_chanWidth =
					CH_WIDTH_160MHZ;
			else
				mac_ctx->sap.SapDfsInfo.new_chanWidth =
					CH_WIDTH_80MHZ;
		} else if (sap_context->csr_roamProfile.phyMode ==
			   eCSR_DOT11_MODE_11n ||
			   sap_context->csr_roamProfile.phyMode ==
			   eCSR_DOT11_MODE_11n_ONLY) {
			mac_ctx->sap.SapDfsInfo.new_chanWidth = CH_WIDTH_40MHZ;
		} else {
			/* For legacy 11a mode return 20MHz */
			mac_ctx->sap.SapDfsInfo.new_chanWidth = CH_WIDTH_20MHZ;
		}
	}

	return QDF_STATUS_SUCCESS;
}

/**
 * sap_start_csa_restart() - send csa start event
 * @mac_ctx: mac ctx
 * @sap_ctx: SAP context
 *
 * Return: QDF_STATUS
 */
static inline void sap_start_csa_restart(struct mac_context *mac,
					 struct sap_context *sap_ctx)
{
	sme_csa_restart(mac, sap_ctx->sessionId);
}

/**
 * sap_get_csa_reason_str() - Get csa reason in string
 * @reason: sap reason enum value
<<<<<<< HEAD
 *
 * Return: string reason
 */
static char *sap_get_csa_reason_str(enum sap_csa_reason_code reason)
{
	switch (reason) {
	case CSA_REASON_UNKNOWN:
		return "UNKNOWN";
	case CSA_REASON_STA_CONNECT_DFS_TO_NON_DFS:
		return "STA_CONNECT_DFS_TO_NON_DFS";
	case CSA_REASON_USER_INITIATED:
		return "USER_INITIATED";
	case CSA_REASON_PEER_ACTION_FRAME:
		return "PEER_ACTION_FRAME";
	case CSA_REASON_PRE_CAC_SUCCESS:
		return "PRE_CAC_SUCCESS";
	case CSA_REASON_CONCURRENT_STA_CHANGED_CHANNEL:
		return "CONCURRENT_STA_CHANGED_CHANNEL";
	case CSA_REASON_UNSAFE_CHANNEL:
		return "UNSAFE_CHANNEL";
	case CSA_REASON_LTE_COEX:
		return "LTE_COEX";
	case CSA_REASON_CONCURRENT_NAN_EVENT:
		return "CONCURRENT_NAN_EVENT";
	case CSA_REASON_BAND_RESTRICTED:
		return "BAND_RESTRICTED";
	default:
		return "UNKNOWN";
	}
}

/**
 * wlansap_set_channel_change_with_csa() - Set channel change with CSA
 * @sap_ctx: Pointer to SAP context
 * @targetChannel: Target channel
 * @target_bw: Target bandwidth
 * @strict: if true switch to the requested channel always,
 *        SCC/MCC check will be ignored,
 *        fail otherwise
=======
>>>>>>> 5d8474a2
 *
 * Return: string reason
 */
static char *sap_get_csa_reason_str(enum sap_csa_reason_code reason)
{
	switch (reason) {
	case CSA_REASON_UNKNOWN:
		return "UNKNOWN";
	case CSA_REASON_STA_CONNECT_DFS_TO_NON_DFS:
		return "STA_CONNECT_DFS_TO_NON_DFS";
	case CSA_REASON_USER_INITIATED:
		return "USER_INITIATED";
	case CSA_REASON_PEER_ACTION_FRAME:
		return "PEER_ACTION_FRAME";
	case CSA_REASON_PRE_CAC_SUCCESS:
		return "PRE_CAC_SUCCESS";
	case CSA_REASON_CONCURRENT_STA_CHANGED_CHANNEL:
		return "CONCURRENT_STA_CHANGED_CHANNEL";
	case CSA_REASON_UNSAFE_CHANNEL:
		return "UNSAFE_CHANNEL";
	case CSA_REASON_LTE_COEX:
		return "LTE_COEX";
	case CSA_REASON_CONCURRENT_NAN_EVENT:
		return "CONCURRENT_NAN_EVENT";
	case CSA_REASON_BAND_RESTRICTED:
		return "BAND_RESTRICTED";
	default:
		return "UNKNOWN";
	}
}

QDF_STATUS wlansap_set_channel_change_with_csa(struct sap_context *sap_ctx,
					       uint32_t target_chan_freq,
					       enum phy_ch_width target_bw,
					       bool strict)
{
	struct mac_context *mac;
	mac_handle_t mac_handle;
	bool valid;
	QDF_STATUS status, hw_mode_status;
	bool sta_sap_scc_on_dfs_chan;

	if (!sap_ctx) {
		sap_err("Invalid SAP pointer");

		return QDF_STATUS_E_FAULT;
	}

	mac = sap_get_mac_context();
	if (!mac) {
		QDF_TRACE_ERROR(QDF_MODULE_ID_SAP, "Invalid MAC context");
		return QDF_STATUS_E_FAULT;
	}
	mac_handle = MAC_HANDLE(mac);

<<<<<<< HEAD
	if (strict && !policy_mgr_is_safe_channel(mac->psoc, targetChannel)) {
		sap_err("%u is unsafe channel", targetChannel);
		return QDF_STATUS_E_FAULT;
	}
	sap_nofl_debug("SAP CSA: %d ---> %d conn on 5GHz:%d, csa_reason:%s(%d) strict %d vdev %d",
		       sap_ctx->channel, targetChannel,
=======
	if (strict && !policy_mgr_is_safe_channel(
	    mac->psoc, target_chan_freq)) {
		sap_err("%u is unsafe channel freq", target_chan_freq);
		return QDF_STATUS_E_FAULT;
	}
	sap_nofl_debug("SAP CSA: %d ---> %d conn on 5GHz:%d, csa_reason:%s(%d) strict %d vdev %d",
		       sap_ctx->chan_freq, target_chan_freq,
>>>>>>> 5d8474a2
		       policy_mgr_is_any_mode_active_on_band_along_with_session(
		       mac->psoc, sap_ctx->sessionId, POLICY_MGR_BAND_5),
		       sap_get_csa_reason_str(sap_ctx->csa_reason),
		       sap_ctx->csa_reason, strict, sap_ctx->sessionId);

	sta_sap_scc_on_dfs_chan =
		policy_mgr_is_sta_sap_scc_allowed_on_dfs_chan(mac->psoc);
	/*
	 * Now, validate if the passed channel is valid in the
	 * current regulatory domain.
	 */
	if (sap_ctx->chan_freq != target_chan_freq &&
		((wlan_reg_get_channel_state_for_freq(mac->pdev, target_chan_freq) ==
			CHANNEL_STATE_ENABLE) ||
		(wlan_reg_get_channel_state_for_freq(mac->pdev, target_chan_freq) ==
			CHANNEL_STATE_DFS &&
		(!policy_mgr_is_any_mode_active_on_band_along_with_session(
			mac->psoc, sap_ctx->sessionId,
			POLICY_MGR_BAND_5) ||
			sta_sap_scc_on_dfs_chan)))) {
		/*
		 * validate target channel switch w.r.t various concurrency
		 * rules set.
		 */
		if (!strict) {
			valid = wlan_sap_validate_channel_switch(mac_handle,
								 target_chan_freq,
								 sap_ctx);
			if (!valid) {
<<<<<<< HEAD
				sap_err("Channel switch to %u is not allowed due to concurrent channel interference",
					targetChannel);
=======
				sap_err("Channel freq switch to %u is not allowed due to concurrent channel interference",
					target_chan_freq);
>>>>>>> 5d8474a2
				return QDF_STATUS_E_FAULT;
			}
		}
		/*
		 * Post a CSA IE request to SAP state machine with
		 * target channel information and also CSA IE required
		 * flag set in sap_ctx only, if SAP is in SAP_STARTED
		 * state.
		 */
		if (sap_ctx->fsm_state == SAP_STARTED) {
			status = wlansap_update_csa_channel_params(sap_ctx,
								   target_chan_freq);
			if (status != QDF_STATUS_SUCCESS)
				return status;

			hw_mode_status =
			  policy_mgr_check_and_set_hw_mode_for_channel_switch(
<<<<<<< HEAD
				   mac->psoc, sap_ctx->sessionId, targetChannel,
=======
				   mac->psoc, sap_ctx->sessionId,
				   target_chan_freq,
>>>>>>> 5d8474a2
				   POLICY_MGR_UPDATE_REASON_CHANNEL_SWITCH_SAP);

			/*
			 * If hw_mode_status is QDF_STATUS_E_FAILURE, mean HW
			 * mode change was required but driver failed to set HW
			 * mode so ignore CSA for the channel.
			 */
			if (hw_mode_status == QDF_STATUS_E_FAILURE) {
				sap_err("HW change required but failed to set hw mode");
				return hw_mode_status;
			}

			status = policy_mgr_reset_chan_switch_complete_evt(
								mac->psoc);
			if (QDF_IS_STATUS_ERROR(status)) {
				policy_mgr_check_n_start_opportunistic_timer(
								mac->psoc);
				return status;
			}
			/*
			 * Copy the requested target channel
			 * to sap context.
			 */
			mac->sap.SapDfsInfo.target_chan_freq = target_chan_freq;
			mac->sap.SapDfsInfo.new_ch_params.ch_width =
				mac->sap.SapDfsInfo.new_chanWidth;

			/* By this time, the best bandwidth is calculated for
			 * the given target channel. Now, if there was a
			 * request from user to move to a selected bandwidth,
			 * we can see if it can be honored.
			 *
			 * Ex1: BW80 was selected for the target channel and
			 * user wants BW40, it can be allowed
			 * Ex2: BW40 was selected for the target channel and
			 * user wants BW80, it cannot be allowed for the given
			 * target channel.
			 *
			 * So, the MIN of the selected channel bandwidth and
			 * user input is used for the bandwidth
			 */
			if (target_bw != CH_WIDTH_MAX) {
				sap_nofl_debug("SAP CSA: target bw:%d new width:%d",
					  target_bw,
					  mac->sap.SapDfsInfo.
					  new_ch_params.ch_width);
				mac->sap.SapDfsInfo.new_ch_params.ch_width =
					mac->sap.SapDfsInfo.new_chanWidth =
					QDF_MIN(mac->sap.SapDfsInfo.
							new_ch_params.ch_width,
							target_bw);
			}
			wlan_reg_set_channel_params_for_freq(mac->pdev, target_chan_freq,
				0, &mac->sap.SapDfsInfo.new_ch_params);
			/*
			 * Set the CSA IE required flag.
			 */
			mac->sap.SapDfsInfo.csaIERequired = true;

			/*
			 * Set the radar found status to allow the channel
			 * change to happen same as in the case of a radar
			 * detection. Since, this will allow SAP to be in
			 * correct state and also resume the netif queues
			 * that were suspended in HDD before the channel
			 * request was issued.
			 */
			mac->sap.SapDfsInfo.sap_radar_found_status = true;
			mac->sap.SapDfsInfo.cac_state =
					eSAP_DFS_DO_NOT_SKIP_CAC;
			sap_cac_reset_notify(mac_handle);

			/*
			 * If hw_mode_status is QDF_STATUS_SUCCESS mean HW mode
			 * change was required and was successfully requested so
			 * the channel switch will continue after HW mode change
			 * completion.
			 */
			if (QDF_IS_STATUS_SUCCESS(hw_mode_status)) {
				sap_info("Channel change will continue after HW mode change");
				return QDF_STATUS_SUCCESS;
			}
			/*
			 * If hw_mode_status is QDF_STATUS_E_NOSUPPORT or
			 * QDF_STATUS_E_ALREADY (not QDF_STATUS_E_FAILURE and
			 * not QDF_STATUS_SUCCESS), mean DBS is not supported or
			 * required HW mode is already set, So contunue with
			 * CSA from here.
			 */
			sap_start_csa_restart(mac, sap_ctx);
		} else {
			sap_err("Failed to request Channel Change, since SAP is not in SAP_STARTED state");
			return QDF_STATUS_E_FAULT;
		}

	} else {
<<<<<<< HEAD
		sap_err("Channel = %d is not valid in the current"
			"regulatory domain", targetChannel);
=======
		sap_err("Channel freq = %d is not valid in the current"
			"regulatory domain", target_chan_freq);
>>>>>>> 5d8474a2

		return QDF_STATUS_E_FAULT;
	}

	return QDF_STATUS_SUCCESS;
}

<<<<<<< HEAD
#ifdef CRYPTO_SET_KEY_CONVERGED
static QDF_STATUS wlan_sap_set_key_helper(struct sap_context *sap_ctx,
					  tCsrRoamSetKey *set_key_info)
{
	struct wlan_crypto_key *crypto_key;

	crypto_key = wlan_crypto_get_key(sap_ctx->vdev, 0);
	if (!crypto_key) {
		sap_err("Crypto KEY is NULL");
		return QDF_STATUS_E_FAILURE;
	}

	return ucfg_crypto_set_key_req(sap_ctx->vdev, crypto_key,
				       WLAN_CRYPTO_KEY_TYPE_UNICAST);
}
#else
static QDF_STATUS wlan_sap_set_key_helper(struct sap_context *sap_ctx,
					  tCsrRoamSetKey *set_key_info)
{
	uint32_t roam_id = INVALID_ROAM_ID;
	struct mac_context *mac;

	mac = sap_get_mac_context();
	if (!mac) {
		QDF_TRACE_ERROR(QDF_MODULE_ID_SAP, "Invalid MAC context");
		return QDF_STATUS_E_FAULT;
	}

	return sme_roam_set_key(MAC_HANDLE(mac), sap_ctx->sessionId,
				set_key_info, &roam_id);
}
#endif

QDF_STATUS wlansap_set_key_sta(struct sap_context *sap_ctx,
			       tCsrRoamSetKey *set_key_info)
{
	QDF_STATUS qdf_status;

	if (!sap_ctx) {
		sap_err("Invalid SAP pointer");
		return QDF_STATUS_E_FAULT;
	}

	qdf_status = wlan_sap_set_key_helper(sap_ctx, set_key_info);
	if (qdf_status != QDF_STATUS_SUCCESS)
		qdf_status = QDF_STATUS_E_FAULT;

	return qdf_status;
}

=======
>>>>>>> 5d8474a2
QDF_STATUS wlan_sap_getstation_ie_information(struct sap_context *sap_ctx,
					      uint32_t *len, uint8_t *buf)
{
	QDF_STATUS qdf_status = QDF_STATUS_E_FAILURE;
	uint32_t ie_len = 0;

	if (!sap_ctx) {
		sap_err("Invalid SAP pointer");
		return QDF_STATUS_E_FAULT;
	}

	if (len) {
		ie_len = *len;
		*len = sap_ctx->nStaWPARSnReqIeLength;
		sap_info("WPAIE len : %x", *len);
		if ((buf) && (ie_len >= sap_ctx->nStaWPARSnReqIeLength)) {
			qdf_mem_copy(buf,
				sap_ctx->pStaWpaRsnReqIE,
				sap_ctx->nStaWPARSnReqIeLength);
			sap_info("WPAIE: "QDF_MAC_ADDR_STR"",
				 buf[0], buf[1], buf[2], buf[3], buf[4],
				 buf[5]);
			qdf_status = QDF_STATUS_SUCCESS;
		}
	}
	return qdf_status;
}

QDF_STATUS wlan_sap_update_next_channel(struct sap_context *sap_ctx,
					uint8_t channel,
					enum phy_ch_width chan_bw)
{
	if (!sap_ctx) {
		sap_err("Invalid SAP pointer");
		return QDF_STATUS_E_FAULT;
	}

	sap_ctx->dfs_vendor_channel = channel;
	sap_ctx->dfs_vendor_chan_bw = chan_bw;

	return QDF_STATUS_SUCCESS;
}

#ifdef FEATURE_SAP_COND_CHAN_SWITCH
QDF_STATUS wlan_sap_set_pre_cac_status(struct sap_context *sap_ctx,
				       bool status)
{
	if (!sap_ctx) {
		sap_err("Invalid SAP pointer");
		return QDF_STATUS_E_FAULT;
	}

	sap_ctx->is_pre_cac_on = status;
	sap_debug("is_pre_cac_on:%d", sap_ctx->is_pre_cac_on);

	return QDF_STATUS_SUCCESS;
}

QDF_STATUS wlan_sap_set_chan_before_pre_cac(struct sap_context *sap_ctx,
					    uint8_t chan_before_pre_cac)
{
	if (!sap_ctx) {
		sap_err("Invalid SAP pointer");
		return QDF_STATUS_E_FAULT;
	}

	sap_ctx->chan_before_pre_cac = chan_before_pre_cac;
	return QDF_STATUS_SUCCESS;
}
#endif /* FEATURE_SAP_COND_CHAN_SWITCH */

QDF_STATUS wlan_sap_set_pre_cac_complete_status(struct sap_context *sap_ctx,
						bool status)
{
	if (!sap_ctx) {
		sap_err("Invalid SAP pointer");
		return QDF_STATUS_E_FAULT;
	}

	sap_ctx->pre_cac_complete = status;

	sap_debug("pre cac complete status:%d session:%d",
		  status, sap_ctx->sessionId);

	return QDF_STATUS_SUCCESS;
}

bool wlan_sap_is_pre_cac_context(struct sap_context *context)
{
	return context && context->is_pre_cac_on;
}

/**
 * wlan_sap_is_pre_cac_active() - Checks if pre cac in in progress
 * @handle: Global MAC handle
 *
 * Checks if pre cac is in progress in any of the SAP contexts
 *
 * Return: True is pre cac is active, false otherwise
 */
bool wlan_sap_is_pre_cac_active(mac_handle_t handle)
{
	struct mac_context *mac = NULL;
	struct sap_ctx_list *ctx_list;
	int i;

	mac = MAC_CONTEXT(handle);
	if (!mac) {
		QDF_TRACE(QDF_MODULE_ID_SAP, QDF_TRACE_LEVEL_INFO_HIGH,
			"%s: Invalid mac context", __func__);
		return false;
	}

	ctx_list = mac->sap.sapCtxList;
	for (i = 0; i < SAP_MAX_NUM_SESSION; i++) {
		if (wlan_sap_is_pre_cac_context(ctx_list[i].sap_context))
			return true;
	}

	return false;
}

/**
 * wlan_sap_get_pre_cac_vdev_id() - Get vdev id of the pre cac interface
 * @handle: Global handle
 * @vdev_id: vdev id
 *
 * Fetches the vdev id of the pre cac interface
 *
 * Return: QDF_STATUS
 */
QDF_STATUS wlan_sap_get_pre_cac_vdev_id(mac_handle_t handle, uint8_t *vdev_id)
{
	struct mac_context *mac = NULL;
	uint8_t i;

	mac = MAC_CONTEXT(handle);
	if (!mac) {
		QDF_TRACE(QDF_MODULE_ID_SAP, QDF_TRACE_LEVEL_INFO_HIGH,
			"%s: Invalid mac context", __func__);
		return QDF_STATUS_E_FAULT;
	}

	for (i = 0; i < SAP_MAX_NUM_SESSION; i++) {
		struct sap_context *context =
			mac->sap.sapCtxList[i].sap_context;
		if (context && context->is_pre_cac_on) {
			*vdev_id = i;
			return QDF_STATUS_SUCCESS;
		}
	}
	return QDF_STATUS_E_FAILURE;
}

void wlansap_get_sec_channel(uint8_t sec_ch_offset,
			     uint32_t op_chan_freq,
			     uint32_t *sec_chan_freq)
{
	switch (sec_ch_offset) {
	case LOW_PRIMARY_CH:
		*sec_chan_freq = op_chan_freq + 20;
		break;
	case HIGH_PRIMARY_CH:
		*sec_chan_freq = op_chan_freq - 20;
		break;
	default:
		*sec_chan_freq = 0;
	}
}

static void
wlansap_set_cac_required_for_chan(struct mac_context *mac_ctx,
				  struct sap_context *sap_ctx)
{
	bool is_ch_dfs = false;
	bool cac_required;
	uint32_t chan_freq;
	uint8_t vdev_id_list[MAX_NUMBER_OF_CONC_CONNECTIONS];
	uint32_t freq_list[MAX_NUMBER_OF_CONC_CONNECTIONS];
	uint8_t sta_cnt, i;

	chan_freq = sap_ctx->chan_freq;
	if (sap_ctx->ch_params.ch_width == CH_WIDTH_160MHZ) {
		is_ch_dfs = true;
	} else if (sap_ctx->ch_params.ch_width == CH_WIDTH_80P80MHZ) {
		if (wlan_reg_get_channel_state_for_freq(
						mac_ctx->pdev,
						sap_ctx->chan_freq) ==
		    CHANNEL_STATE_DFS ||
		    wlan_reg_get_channel_state_for_freq(
					mac_ctx->pdev,
					sap_ctx->ch_params.mhz_freq_seg1) ==
				CHANNEL_STATE_DFS)
			is_ch_dfs = true;
	} else {
		if (wlan_reg_get_channel_state_for_freq(
						mac_ctx->pdev,
						sap_ctx->chan_freq) ==
		    CHANNEL_STATE_DFS)
			is_ch_dfs = true;
	}
<<<<<<< HEAD
	sap_debug("vdev id %d chan %d is_ch_dfs %d pre_cac_complete %d ignore_cac %d cac_state %d",
		  sap_ctx->sessionId, sap_ctx->channel, is_ch_dfs,
=======
	if (WLAN_REG_IS_6GHZ_CHAN_FREQ(sap_ctx->chan_freq))
		is_ch_dfs = false;

	sap_debug("vdev id %d chan %d is_ch_dfs %d pre_cac_complete %d ignore_cac %d cac_state %d",
		  sap_ctx->sessionId, chan_freq, is_ch_dfs,
>>>>>>> 5d8474a2
		  sap_ctx->pre_cac_complete, mac_ctx->sap.SapDfsInfo.ignore_cac,
		  mac_ctx->sap.SapDfsInfo.cac_state);

	if (!is_ch_dfs || sap_ctx->pre_cac_complete ||
	    mac_ctx->sap.SapDfsInfo.ignore_cac ||
	    (mac_ctx->sap.SapDfsInfo.cac_state == eSAP_DFS_SKIP_CAC))
		cac_required = false;
	else
		cac_required = true;

	if (cac_required) {
		sta_cnt =
		  policy_mgr_get_mode_specific_conn_info(mac_ctx->psoc,
							 freq_list,
							 vdev_id_list,
							 PM_STA_MODE);

		for (i = 0; i < sta_cnt; i++) {
			if (sap_ctx->chan_freq == freq_list[i]) {
				sap_debug("STA vdev id %d exists, ignore CAC",
					  vdev_id_list[i]);
				cac_required = false;
			}
		}
	}

	mlme_set_cac_required(sap_ctx->vdev, cac_required);
}

QDF_STATUS wlansap_channel_change_request(struct sap_context *sap_ctx,
					  uint32_t target_chan_freq)
{
	QDF_STATUS status = QDF_STATUS_E_FAILURE;
	struct mac_context *mac_ctx;
	eCsrPhyMode phy_mode;
	struct ch_params *ch_params;

<<<<<<< HEAD
	if (!target_channel) {
=======
	if (!target_chan_freq) {
>>>>>>> 5d8474a2
		sap_err("channel 0 requested");
		return QDF_STATUS_E_FAULT;
	}

	if (!sap_ctx) {
		sap_err("Invalid SAP pointer");
		return QDF_STATUS_E_FAULT;
	}

	mac_ctx = sap_get_mac_context();
	if (!mac_ctx) {
		QDF_TRACE_ERROR(QDF_MODULE_ID_SAP, "Invalid MAC context");
		return QDF_STATUS_E_FAULT;
	}

	phy_mode = sap_ctx->csr_roamProfile.phyMode;

	/* Update phy_mode if the target channel is in the other band */
	if (WLAN_REG_IS_5GHZ_CH_FREQ(target_chan_freq) &&
	    ((phy_mode == eCSR_DOT11_MODE_11g) ||
	    (phy_mode == eCSR_DOT11_MODE_11g_ONLY)))
		phy_mode = eCSR_DOT11_MODE_11a;
	else if (WLAN_REG_IS_24GHZ_CH_FREQ(target_chan_freq) &&
		 (phy_mode == eCSR_DOT11_MODE_11a))
		phy_mode = eCSR_DOT11_MODE_11g;

	sap_ctx->csr_roamProfile.phyMode = phy_mode;

	if (sap_ctx->csr_roamProfile.ChannelInfo.numOfChannels == 0 ||
<<<<<<< HEAD
	    !sap_ctx->csr_roamProfile.ChannelInfo.ChannelList) {
=======
	    !sap_ctx->csr_roamProfile.ChannelInfo.freq_list) {
>>>>>>> 5d8474a2
		sap_err("Invalid channel list");
		return QDF_STATUS_E_FAULT;
	}
	sap_ctx->csr_roamProfile.ChannelInfo.freq_list[0] = target_chan_freq;

	/*
	 * We are getting channel bonding mode from sapDfsInfor structure
	 * because we've implemented channel width fallback mechanism for DFS
	 * which will result in channel width changing dynamically.
	 */
	ch_params = &mac_ctx->sap.SapDfsInfo.new_ch_params;
	wlan_reg_set_channel_params_for_freq(mac_ctx->pdev, target_chan_freq,
			0, ch_params);
	sap_ctx->ch_params = *ch_params;
	sap_ctx->freq_before_ch_switch = sap_ctx->chan_freq;
	/* Update the channel as this will be used to
	 * send event to supplicant
	 */
	sap_ctx->chan_freq = target_chan_freq;
	wlansap_get_sec_channel(ch_params->sec_ch_offset, sap_ctx->chan_freq,
				&sap_ctx->sec_ch_freq);
	sap_ctx->csr_roamProfile.ch_params = *ch_params;
	sap_dfs_set_current_channel(sap_ctx);
	wlansap_set_cac_required_for_chan(mac_ctx, sap_ctx);

	status = sme_roam_channel_change_req(MAC_HANDLE(mac_ctx),
					     sap_ctx->bssid,
					     ch_params,
					     &sap_ctx->csr_roamProfile);

<<<<<<< HEAD
	sap_info("chan:%d phy_mode %d width:%d offset:%d seg0:%d seg1:%d",
		 sap_ctx->channel, phy_mode, ch_params->ch_width,
		 ch_params->sec_ch_offset, ch_params->center_freq_seg0,
		 ch_params->center_freq_seg1);

	if (QDF_IS_STATUS_SUCCESS(status))
		sap_signal_hdd_event(sap_ctx, NULL,
				     eSAP_CHANNEL_CHANGE_EVENT,
				     (void *) eSAP_STATUS_SUCCESS);
=======
	sap_debug("chan_freq:%d phy_mode %d width:%d offset:%d seg0:%d seg1:%d",
		  sap_ctx->chan_freq, phy_mode, ch_params->ch_width,
		  ch_params->sec_ch_offset, ch_params->center_freq_seg0,
		  ch_params->center_freq_seg1);
>>>>>>> 5d8474a2

	return status;
}

QDF_STATUS wlansap_start_beacon_req(struct sap_context *sap_ctx)
{
	QDF_STATUS status = QDF_STATUS_SUCCESS;
	uint8_t dfs_cac_wait_status;
	struct mac_context *mac;

	if (!sap_ctx) {
		sap_err("Invalid SAP pointer");
		return QDF_STATUS_E_FAULT;
	}

	mac = sap_get_mac_context();
	if (!mac) {
		QDF_TRACE_ERROR(QDF_MODULE_ID_SAP, "Invalid MAC context");
		return QDF_STATUS_E_FAULT;
	}

	/* No Radar was found during CAC WAIT, So start Beaconing */
	if (mac->sap.SapDfsInfo.sap_radar_found_status == false) {
		/* CAC Wait done without any Radar Detection */
		dfs_cac_wait_status = true;
		sap_ctx->pre_cac_complete = false;
		status = sme_roam_start_beacon_req(MAC_HANDLE(mac),
						   sap_ctx->bssid,
						   dfs_cac_wait_status);
	}

	return status;
}

QDF_STATUS wlansap_dfs_send_csa_ie_request(struct sap_context *sap_ctx)
{
	struct mac_context *mac;

	if (!sap_ctx) {
		sap_err("Invalid SAP pointer");
		return QDF_STATUS_E_FAULT;
	}

	mac = sap_get_mac_context();
	if (!mac) {
		QDF_TRACE_ERROR(QDF_MODULE_ID_SAP, "Invalid MAC context");
		return QDF_STATUS_E_FAULT;
	}

	mac->sap.SapDfsInfo.new_ch_params.ch_width =
				mac->sap.SapDfsInfo.new_chanWidth;
	wlan_reg_set_channel_params_for_freq(mac->pdev,
			mac->sap.SapDfsInfo.target_chan_freq,
			0, &mac->sap.SapDfsInfo.new_ch_params);

<<<<<<< HEAD
	sap_info("chan:%d req:%d width:%d off:%d",
		 mac->sap.SapDfsInfo.target_channel,
		 mac->sap.SapDfsInfo.csaIERequired,
		 mac->sap.SapDfsInfo.new_ch_params.ch_width,
		 mac->sap.SapDfsInfo.new_ch_params.sec_ch_offset);
=======
	sap_debug("chan freq:%d req:%d width:%d off:%d",
		  mac->sap.SapDfsInfo.target_chan_freq,
		  mac->sap.SapDfsInfo.csaIERequired,
		  mac->sap.SapDfsInfo.new_ch_params.ch_width,
		  mac->sap.SapDfsInfo.new_ch_params.sec_ch_offset);
>>>>>>> 5d8474a2

	return sme_roam_csa_ie_request(MAC_HANDLE(mac),
				       sap_ctx->bssid,
				       mac->sap.SapDfsInfo.target_chan_freq,
				       mac->sap.SapDfsInfo.csaIERequired,
				       &mac->sap.SapDfsInfo.new_ch_params);
}

QDF_STATUS wlansap_get_dfs_ignore_cac(mac_handle_t mac_handle,
				      uint8_t *ignore_cac)
{
	struct mac_context *mac = NULL;

	if (mac_handle) {
		mac = MAC_CONTEXT(mac_handle);
	} else {
		sap_err("Invalid mac_handle pointer");
		return QDF_STATUS_E_FAULT;
	}

	*ignore_cac = mac->sap.SapDfsInfo.ignore_cac;
	return QDF_STATUS_SUCCESS;
}

QDF_STATUS wlansap_set_dfs_ignore_cac(mac_handle_t mac_handle,
				      uint8_t ignore_cac)
{
	struct mac_context *mac = NULL;

	if (mac_handle) {
		mac = MAC_CONTEXT(mac_handle);
	} else {
		sap_err("Invalid mac_handle pointer");
		return QDF_STATUS_E_FAULT;
	}

	mac->sap.SapDfsInfo.ignore_cac = (ignore_cac >= true) ?
					  true : false;
	return QDF_STATUS_SUCCESS;
}

bool sap_is_auto_channel_select(struct sap_context *sapcontext)
{
	if (!sapcontext) {
		sap_err("Invalid SAP pointer");
		return false;
	}
	return sapcontext->chan_freq == AUTO_CHANNEL_SELECT;
}

#ifdef FEATURE_AP_MCC_CH_AVOIDANCE
/**
 * wlan_sap_set_channel_avoidance() - sets sap mcc channel avoidance ini param
 * @mac_handle: Opaque handle to the global MAC context
 * @sap_channel_avoidance: ini parameter value
 *
 * sets sap mcc channel avoidance ini param, to be called in sap_start
 *
 * Return: success of failure of operation
 */
QDF_STATUS
wlan_sap_set_channel_avoidance(mac_handle_t mac_handle,
			       bool sap_channel_avoidance)
{
	struct mac_context *mac_ctx = NULL;

	if (mac_handle) {
		mac_ctx = MAC_CONTEXT(mac_handle);
	} else {
		sap_err("mac_handle or mac_ctx pointer NULL");
		return QDF_STATUS_E_FAULT;
	}
	mac_ctx->sap.sap_channel_avoidance = sap_channel_avoidance;
	return QDF_STATUS_SUCCESS;
}
#endif /* FEATURE_AP_MCC_CH_AVOIDANCE */

QDF_STATUS
wlan_sap_set_acs_with_more_param(mac_handle_t mac_handle,
				 bool acs_with_more_param)
{
	struct mac_context *mac_ctx;

	if (mac_handle) {
		mac_ctx = MAC_CONTEXT(mac_handle);
	} else {
		sap_err("mac_handle or mac_ctx pointer NULL");
		return QDF_STATUS_E_FAULT;
	}
	mac_ctx->sap.acs_with_more_param = acs_with_more_param;
	return QDF_STATUS_SUCCESS;
}

QDF_STATUS
wlansap_set_dfs_preferred_channel_location(mac_handle_t mac_handle)
{
	struct mac_context *mac = NULL;
	QDF_STATUS status;
	enum dfs_reg dfs_region;
	uint8_t dfs_preferred_channels_location = 0;

	if (mac_handle) {
		mac = MAC_CONTEXT(mac_handle);
	} else {
		sap_err("Invalid mac_handle pointer");
		return QDF_STATUS_E_FAULT;
	}

	wlan_reg_get_dfs_region(mac->pdev, &dfs_region);

	/*
	 * The Indoor/Outdoor only random channel selection
	 * restriction is currently enforeced only for
	 * JAPAN regulatory domain.
	 */
	ucfg_mlme_get_pref_chan_location(mac->psoc,
					 &dfs_preferred_channels_location);
	sap_debug("dfs_preferred_channels_location %d",
		  dfs_preferred_channels_location);

	if (DFS_MKK_REGION == dfs_region) {
		mac->sap.SapDfsInfo.sap_operating_chan_preferred_location =
			dfs_preferred_channels_location;
		QDF_TRACE(QDF_MODULE_ID_SAP,
			  QDF_TRACE_LEVEL_INFO_LOW,
			  FL
				  ("sapdfs:Set Preferred Operating Channel location=%d"),
			  mac->sap.SapDfsInfo.
			  sap_operating_chan_preferred_location);

		status = QDF_STATUS_SUCCESS;
	} else {
<<<<<<< HEAD
		sap_err("sapdfs:NOT JAPAN REG, Invalid Set preferred chans location");
=======
		sap_debug("sapdfs:NOT JAPAN REG, Invalid Set preferred chans location");
>>>>>>> 5d8474a2

		status = QDF_STATUS_E_FAULT;
	}

	return status;
}

QDF_STATUS wlansap_set_dfs_target_chnl(mac_handle_t mac_handle,
				       uint32_t target_chan_freq)
{
	struct mac_context *mac = NULL;

	if (mac_handle) {
		mac = MAC_CONTEXT(mac_handle);
	} else {
		sap_err("Invalid mac_handle pointer");
		return QDF_STATUS_E_FAULT;
	}
	if (target_chan_freq > 0) {
		mac->sap.SapDfsInfo.user_provided_target_chan_freq =
			target_chan_freq;
	} else {
		mac->sap.SapDfsInfo.user_provided_target_chan_freq = 0;
	}

	return QDF_STATUS_SUCCESS;
}

QDF_STATUS
wlansap_update_sap_config_add_ie(struct sap_config *config,
				 const uint8_t *pAdditionIEBuffer,
				 uint16_t additionIELength,
				 eUpdateIEsType updateType)
{
	QDF_STATUS status = QDF_STATUS_SUCCESS;
	uint8_t bufferValid = false;
	uint16_t bufferLength = 0;
	uint8_t *pBuffer = NULL;

	if (!config) {
		return QDF_STATUS_E_FAULT;
	}

	if ((pAdditionIEBuffer) && (additionIELength != 0)) {
		/* initialize the buffer pointer so that pe can copy */
		if (additionIELength > 0) {
			bufferLength = additionIELength;
			pBuffer = qdf_mem_malloc(bufferLength);
			if (!pBuffer)
				return QDF_STATUS_E_NOMEM;

			qdf_mem_copy(pBuffer, pAdditionIEBuffer, bufferLength);
			bufferValid = true;
			sap_debug("update_type: %d", updateType);
			qdf_trace_hex_dump(QDF_MODULE_ID_SAP,
				QDF_TRACE_LEVEL_DEBUG, pBuffer, bufferLength);
		}
	}

	switch (updateType) {
	case eUPDATE_IE_PROBE_BCN:
		if (config->pProbeRespBcnIEsBuffer)
			qdf_mem_free(config->pProbeRespBcnIEsBuffer);
		if (bufferValid) {
			config->probeRespBcnIEsLen = bufferLength;
			config->pProbeRespBcnIEsBuffer = pBuffer;
		} else {
			config->probeRespBcnIEsLen = 0;
			config->pProbeRespBcnIEsBuffer = NULL;
		}
		break;
	case eUPDATE_IE_PROBE_RESP:
		if (config->pProbeRespIEsBuffer)
			qdf_mem_free(config->pProbeRespIEsBuffer);
		if (bufferValid) {
			config->probeRespIEsBufferLen = bufferLength;
			config->pProbeRespIEsBuffer = pBuffer;
		} else {
			config->probeRespIEsBufferLen = 0;
			config->pProbeRespIEsBuffer = NULL;
		}
		break;
	case eUPDATE_IE_ASSOC_RESP:
		if (config->pAssocRespIEsBuffer)
			qdf_mem_free(config->pAssocRespIEsBuffer);
		if (bufferValid) {
			config->assocRespIEsLen = bufferLength;
			config->pAssocRespIEsBuffer = pBuffer;
		} else {
			config->assocRespIEsLen = 0;
			config->pAssocRespIEsBuffer = NULL;
		}
		break;
	default:
		sap_debug("No matching buffer type %d", updateType);
		if (pBuffer)
			qdf_mem_free(pBuffer);
		break;
	}

	return status;
}

QDF_STATUS
wlansap_reset_sap_config_add_ie(struct sap_config *config,
				eUpdateIEsType updateType)
{
	if (!config) {
		sap_err("Invalid Config pointer");
		return QDF_STATUS_E_FAULT;
	}

	switch (updateType) {
	case eUPDATE_IE_ALL:    /*only used to reset */
	case eUPDATE_IE_PROBE_RESP:
		if (config->pProbeRespIEsBuffer) {
			qdf_mem_free(config->pProbeRespIEsBuffer);
			config->probeRespIEsBufferLen = 0;
			config->pProbeRespIEsBuffer = NULL;
		}
		if (eUPDATE_IE_ALL != updateType)
			break;

	case eUPDATE_IE_ASSOC_RESP:
		if (config->pAssocRespIEsBuffer) {
			qdf_mem_free(config->pAssocRespIEsBuffer);
			config->assocRespIEsLen = 0;
			config->pAssocRespIEsBuffer = NULL;
		}
		if (eUPDATE_IE_ALL != updateType)
			break;

	case eUPDATE_IE_PROBE_BCN:
		if (config->pProbeRespBcnIEsBuffer) {
			qdf_mem_free(config->pProbeRespBcnIEsBuffer);
			config->probeRespBcnIEsLen = 0;
			config->pProbeRespBcnIEsBuffer = NULL;
		}
		if (eUPDATE_IE_ALL != updateType)
			break;

	default:
		if (eUPDATE_IE_ALL != updateType)
			sap_err("Invalid buffer type %d", updateType);
		break;
	}
	return QDF_STATUS_SUCCESS;
}

#define ACS_WLAN_20M_CH_INC 20
#define ACS_2G_EXTEND ACS_WLAN_20M_CH_INC
#define ACS_5G_EXTEND (ACS_WLAN_20M_CH_INC * 3)

#ifdef CONFIG_BAND_6GHZ
static void wlansap_update_start_range_6ghz(
	uint32_t *start_ch_freq, uint32_t *bandStartChannel)
{
	*bandStartChannel = CHAN_ENUM_5945;
	*start_ch_freq = (*start_ch_freq - ACS_5G_EXTEND) >
				wlan_reg_ch_to_freq(CHAN_ENUM_5945) ?
			   (*start_ch_freq - ACS_5G_EXTEND) :
				wlan_reg_ch_to_freq(CHAN_ENUM_5945);
}

static void wlansap_update_end_range_6ghz(
	uint32_t *end_ch_freq, uint32_t *bandEndChannel)
{
	*bandEndChannel = CHAN_ENUM_7105;
	*end_ch_freq = (*end_ch_freq + ACS_5G_EXTEND) <=
			     wlan_reg_ch_to_freq(CHAN_ENUM_7105) ?
			     (*end_ch_freq + ACS_5G_EXTEND) :
			     wlan_reg_ch_to_freq(CHAN_ENUM_7105);
}
#else
static void wlansap_update_start_range_6ghz(
	uint32_t *start_ch_freq, uint32_t *bandStartChannel)
{
}

static void wlansap_update_end_range_6ghz(
	uint32_t *end_ch_freq, uint32_t *bandEndChannel)
{
}
#endif

/*==========================================================================
   FUNCTION  wlansap_extend_to_acs_range

   DESCRIPTION Function extends give channel range to consider ACS chan bonding

   DEPENDENCIES PARAMETERS

   IN /OUT
   * start_ch_freq : ACS extend start ch
   * end_ch_freq   : ACS extended End ch
   * bandStartChannel: Band start ch
   * bandEndChannel  : Band end ch

   RETURN VALUE NONE

   SIDE EFFECTS
   ============================================================================*/
void wlansap_extend_to_acs_range(mac_handle_t mac_handle,
				 uint32_t *start_ch_freq,
				 uint32_t *end_ch_freq,
				 uint32_t *bandStartChannel,
				 uint32_t *bandEndChannel)
{
	uint32_t tmp_start_ch_freq = 0, tmp_end_ch_freq = 0;
	struct mac_context *mac_ctx;

	mac_ctx = MAC_CONTEXT(mac_handle);
	if (!mac_ctx) {
		sap_err("Invalid mac_ctx");
		return;
	}
	if (*start_ch_freq <= wlan_reg_ch_to_freq(CHAN_ENUM_2484)) {
		*bandStartChannel = CHAN_ENUM_2412;
		tmp_start_ch_freq = *start_ch_freq >
					wlan_reg_ch_to_freq(CHAN_ENUM_2432) ?
					(*start_ch_freq - ACS_2G_EXTEND) :
					wlan_reg_ch_to_freq(CHAN_ENUM_2412);
	} else if (*start_ch_freq <= wlan_reg_ch_to_freq(CHAN_ENUM_5865)) {
		*bandStartChannel = CHAN_ENUM_5180;
		tmp_start_ch_freq = (*start_ch_freq - ACS_5G_EXTEND) >
					wlan_reg_ch_to_freq(CHAN_ENUM_5180) ?
				   (*start_ch_freq - ACS_5G_EXTEND) :
					wlan_reg_ch_to_freq(CHAN_ENUM_5180);
	} else if (WLAN_REG_IS_6GHZ_CHAN_FREQ(*start_ch_freq)) {
		tmp_start_ch_freq = *start_ch_freq;
		wlansap_update_start_range_6ghz(&tmp_start_ch_freq,
						bandStartChannel);
	} else {
		*bandStartChannel = CHAN_ENUM_2412;
		tmp_start_ch_freq = *start_ch_freq >
					wlan_reg_ch_to_freq(CHAN_ENUM_2432) ?
					(*start_ch_freq - ACS_2G_EXTEND) :
					wlan_reg_ch_to_freq(CHAN_ENUM_2412);
		sap_err("unexpected start freq %d",
			*start_ch_freq);
	}

	if (*end_ch_freq <= wlan_reg_ch_to_freq(CHAN_ENUM_2484)) {
		*bandEndChannel = CHAN_ENUM_2484;
		tmp_end_ch_freq = (*end_ch_freq + ACS_2G_EXTEND) <=
					wlan_reg_ch_to_freq(CHAN_ENUM_2484) ?
					(*end_ch_freq + ACS_2G_EXTEND) :
					wlan_reg_ch_to_freq(CHAN_ENUM_2484);
	} else if (*end_ch_freq <= wlan_reg_ch_to_freq(CHAN_ENUM_5865)) {
		*bandEndChannel = CHAN_ENUM_5865;
		tmp_end_ch_freq = (*end_ch_freq + ACS_5G_EXTEND) <=
				     wlan_reg_ch_to_freq(CHAN_ENUM_5865) ?
				     (*end_ch_freq + ACS_5G_EXTEND) :
				     wlan_reg_ch_to_freq(CHAN_ENUM_5865);
	} else if (WLAN_REG_IS_6GHZ_CHAN_FREQ(*end_ch_freq)) {
		tmp_end_ch_freq = *end_ch_freq;
		wlansap_update_end_range_6ghz(&tmp_end_ch_freq,
					      bandEndChannel);
	} else {
		*bandEndChannel = CHAN_ENUM_5865;
		tmp_end_ch_freq = (*end_ch_freq + ACS_5G_EXTEND) <=
				     wlan_reg_ch_to_freq(CHAN_ENUM_5865) ?
				     (*end_ch_freq + ACS_5G_EXTEND) :
				     wlan_reg_ch_to_freq(CHAN_ENUM_5865);

		sap_err("unexpected end freq %d", *end_ch_freq);
	}
	*start_ch_freq = tmp_start_ch_freq;
	*end_ch_freq = tmp_end_ch_freq;
	/* Note if the ACS range include only DFS channels, do not cross range
	* Active scanning in adjacent non DFS channels results in transmission
	* spikes in DFS specturm channels which is due to emission spill.
	* Remove the active channels from extend ACS range for DFS only range
	*/
	if (wlan_reg_is_dfs_for_freq(mac_ctx->pdev, *start_ch_freq)) {
		while (!wlan_reg_is_dfs_for_freq(
				mac_ctx->pdev,
				tmp_start_ch_freq) &&
		       tmp_start_ch_freq < *start_ch_freq)
			tmp_start_ch_freq += ACS_WLAN_20M_CH_INC;

		*start_ch_freq = tmp_start_ch_freq;
	}
	if (wlan_reg_is_dfs_for_freq(mac_ctx->pdev, *end_ch_freq)) {
		while (!wlan_reg_is_dfs_for_freq(
				mac_ctx->pdev,
				tmp_end_ch_freq) &&
		       tmp_end_ch_freq > *end_ch_freq)
			tmp_end_ch_freq -= ACS_WLAN_20M_CH_INC;

		*end_ch_freq = tmp_end_ch_freq;
	}
}

QDF_STATUS wlan_sap_set_vendor_acs(struct sap_context *sap_context,
				   bool is_vendor_acs)
{
	if (!sap_context) {
		sap_err("Invalid SAP pointer");
		return QDF_STATUS_E_FAULT;
	}
	sap_context->vendor_acs_dfs_lte_enabled = is_vendor_acs;

	return QDF_STATUS_SUCCESS;
}

#ifdef DFS_COMPONENT_ENABLE
QDF_STATUS wlansap_set_dfs_nol(struct sap_context *sap_ctx,
			       eSapDfsNolType conf)
{
	struct mac_context *mac;

	if (!sap_ctx) {
		sap_err("Invalid SAP pointer");
		return QDF_STATUS_E_FAULT;
	}

	mac = sap_get_mac_context();
	if (!mac) {
		QDF_TRACE_ERROR(QDF_MODULE_ID_SAP, "Invalid MAC context");
		return QDF_STATUS_E_FAULT;
	}

	if (conf == eSAP_DFS_NOL_CLEAR) {
		struct wlan_objmgr_pdev *pdev;

		sap_err("clear the DFS NOL");

		pdev = mac->pdev;
		if (!pdev) {
			sap_err("null pdev");
			return QDF_STATUS_E_FAULT;
		}
		utils_dfs_clear_nol_channels(pdev);
	} else if (conf == eSAP_DFS_NOL_RANDOMIZE) {
		sap_err("Randomize the DFS NOL");

	} else {
		sap_err("unsupport type %d", conf);
	}

	return QDF_STATUS_SUCCESS;
}
#endif

void wlansap_populate_del_sta_params(const uint8_t *mac,
				     uint16_t reason_code,
				     uint8_t subtype,
				     struct csr_del_sta_params *params)
{
	if (!mac)
		qdf_set_macaddr_broadcast(&params->peerMacAddr);
	else
		qdf_mem_copy(params->peerMacAddr.bytes, mac,
			     QDF_MAC_ADDR_SIZE);

	if (reason_code == 0)
		params->reason_code = eSIR_MAC_DEAUTH_LEAVING_BSS_REASON;
	else
		params->reason_code = reason_code;

	if (subtype == SIR_MAC_MGMT_DEAUTH || subtype == SIR_MAC_MGMT_DISASSOC)
		params->subtype = subtype;
	else
		params->subtype = SIR_MAC_MGMT_DEAUTH;

	sap_debug("Delete STA with RC:%hu subtype:%hhu MAC::" QDF_MAC_ADDR_STR,
		  params->reason_code, params->subtype,
		  QDF_MAC_ADDR_ARRAY(params->peerMacAddr.bytes));
}

void sap_undo_acs(struct sap_context *sap_ctx, struct sap_config *sap_cfg)
{
	struct sap_acs_cfg *acs_cfg;

	if (!sap_ctx)
		return;

	acs_cfg = &sap_cfg->acs_cfg;
	if (!acs_cfg)
		return;

<<<<<<< HEAD
	if (acs_cfg->ch_list) {
		sap_debug("Clearing ACS cfg channel list");
		qdf_mem_free(acs_cfg->ch_list);
		acs_cfg->ch_list = NULL;
	}
	if (acs_cfg->master_ch_list) {
		sap_debug("Clearing master ACS cfg channel list");
		qdf_mem_free(acs_cfg->master_ch_list);
		acs_cfg->master_ch_list = NULL;
	}
	if (sap_ctx->channelList) {
		sap_debug("Clearing sap context ch freq list");
		qdf_mem_free(sap_ctx->channelList);
		sap_ctx->channelList = NULL;
=======
	if (acs_cfg->freq_list) {
		sap_debug("Clearing ACS cfg ch freq list");
		qdf_mem_free(acs_cfg->freq_list);
		acs_cfg->freq_list = NULL;
	}
	if (acs_cfg->master_freq_list) {
		sap_debug("Clearing master ACS cfg chan freq list");
		qdf_mem_free(acs_cfg->master_freq_list);
		acs_cfg->master_freq_list = NULL;
	}
	if (sap_ctx->freq_list) {
		sap_debug("Clearing sap context ch freq list");
		qdf_mem_free(sap_ctx->freq_list);
		sap_ctx->freq_list = NULL;
>>>>>>> 5d8474a2
	}
	acs_cfg->ch_list_count = 0;
	acs_cfg->master_ch_list_count = 0;
	acs_cfg->acs_mode = false;
	sap_ctx->num_of_channel = 0;
}

QDF_STATUS wlansap_acs_chselect(struct sap_context *sap_context,
				sap_event_cb acs_event_callback,
				struct sap_config *config,
				void *pusr_context)
{
	QDF_STATUS qdf_status = QDF_STATUS_E_FAILURE;
	struct mac_context *mac;

	if (!sap_context) {
		sap_err("Invalid SAP pointer");

		return QDF_STATUS_E_FAULT;
	}

	mac = sap_get_mac_context();
	if (!mac) {
		QDF_TRACE_ERROR(QDF_MODULE_ID_SAP, "Invalid MAC context");
		return QDF_STATUS_E_FAULT;
	}

	sap_context->acs_cfg = &config->acs_cfg;
	sap_context->ch_width_orig = config->acs_cfg.ch_width;
	sap_context->csr_roamProfile.phyMode = config->acs_cfg.hw_mode;

	/*
	 * Now, configure the scan and ACS channel params
	 * to issue a scan request.
	 */
	wlansap_set_scan_acs_channel_params(config, sap_context,
					    pusr_context);

	/*
	 * Copy the HDD callback function to report the
	 * ACS result after scan in SAP context callback function.
	 */
	sap_context->sap_event_cb = acs_event_callback;
	/*
	 * init dfs channel nol
	 */
	sap_init_dfs_channel_nol_list(sap_context);

	/*
	 * Issue the scan request. This scan request is
	 * issued before the start BSS is done so
	 *
	 * 1. No need to pass the second parameter
	 * as the SAP state machine is not started yet
	 * and there is no need for any event posting.
	 *
	 * 2. Set third parameter to TRUE to indicate the
	 * channel selection function to register a
	 * different scan callback function to process
	 * the results pre start BSS.
	 */
	qdf_status = sap_channel_sel(sap_context);

	if (QDF_STATUS_E_ABORTED == qdf_status) {
		sap_err("DFS not supported in the current operating mode");
		return QDF_STATUS_E_FAILURE;
	} else if (QDF_STATUS_E_CANCELED == qdf_status) {
		/*
		* ERROR is returned when either the SME scan request
		* failed or ACS is overridden due to other constrainst
		* So send selected channel to HDD
		*/
		sap_err("Scan Req Failed/ACS Overridden");
<<<<<<< HEAD
		sap_err("Selected channel = %d", sap_context->channel);
=======
		sap_err("Selected channel frequency = %d",
			sap_context->chan_freq);
>>>>>>> 5d8474a2

		return sap_signal_hdd_event(sap_context, NULL,
				eSAP_ACS_CHANNEL_SELECTED,
				(void *) eSAP_STATUS_SUCCESS);
	}

	return qdf_status;
}

/**
 * wlan_sap_enable_phy_error_logs() - Enable DFS phy error logs
 * @mac_handle: Opaque handle to the global MAC context
 * @enable_log: value to set
 *
 * Since the frequency of DFS phy error is very high, enabling logs for them
 * all the times can cause crash and will also create lot of useless logs
 * causing difficulties in debugging other issue. This function will be called
 * from iwpriv cmd to enable such logs temporarily.
 *
 * Return: void
 */
void wlan_sap_enable_phy_error_logs(mac_handle_t mac_handle,
				    uint32_t enable_log)
{
	int error;

	struct mac_context *mac_ctx = MAC_CONTEXT(mac_handle);

	mac_ctx->sap.enable_dfs_phy_error_logs = !!enable_log;
	tgt_dfs_control(mac_ctx->pdev, DFS_SET_DEBUG_LEVEL, &enable_log,
			sizeof(uint32_t), NULL, NULL, &error);
}

#ifdef DFS_PRI_MULTIPLIER
void wlan_sap_set_dfs_pri_multiplier(mac_handle_t mac_handle)
{
	int error;

	struct mac_context *mac_ctx = MAC_CONTEXT(mac_handle);

	tgt_dfs_control(mac_ctx->pdev, DFS_SET_PRI_MULTIPILER,
			&mac_ctx->mlme_cfg->dfs_cfg.dfs_pri_multiplier,
			sizeof(uint32_t), NULL, NULL, &error);
}
#endif

uint32_t wlansap_get_chan_width(struct sap_context *sap_ctx)
{
	return wlan_sap_get_vht_ch_width(sap_ctx);
}

QDF_STATUS wlansap_set_invalid_session(struct sap_context *sap_ctx)
{
	if (!sap_ctx) {
		sap_err("Invalid SAP pointer");
		return QDF_STATUS_E_FAILURE;
	}

	sap_ctx->sessionId = WLAN_UMAC_VDEV_ID_MAX;

	return QDF_STATUS_SUCCESS;
}

QDF_STATUS wlansap_release_vdev_ref(struct sap_context *sap_ctx)
{
	if (!sap_ctx) {
		sap_err("Invalid SAP pointer");
		return QDF_STATUS_E_FAILURE;
	}

	sap_release_vdev_ref(sap_ctx);

	return QDF_STATUS_SUCCESS;
}

void wlansap_cleanup_cac_timer(struct sap_context *sap_ctx)
{
	struct mac_context *mac;

	if (!sap_ctx) {
<<<<<<< HEAD
		sap_err("Invalid SAP context");
=======
		sap_debug("Invalid SAP context");
>>>>>>> 5d8474a2
		return;
	}

	mac = sap_get_mac_context();
	if (!mac) {
		QDF_TRACE_ERROR(QDF_MODULE_ID_SAP, "Invalid MAC context");
		return;
	}

	if (mac->sap.SapDfsInfo.is_dfs_cac_timer_running) {
		qdf_mc_timer_stop(&mac->sap.SapDfsInfo.
				  sap_dfs_cac_timer);
		mac->sap.SapDfsInfo.is_dfs_cac_timer_running = 0;
		qdf_mc_timer_destroy(
			&mac->sap.SapDfsInfo.sap_dfs_cac_timer);
		sap_err("sapdfs, force cleanup running dfs cac timer");
	}
}

#define DH_OUI_TYPE	(0x20)
/**
 * wlansap_validate_owe_ie() - validate OWE IE
 * @ie: IE buffer
 * @remaining_ie_len: remaining IE length
 *
 * Return: validated IE length, negative for failure
 */
static int wlansap_validate_owe_ie(const uint8_t *ie, uint32_t remaining_ie_len)
{
	uint8_t ie_id, ie_len, ie_ext_id = 0;

	if (remaining_ie_len < 2) {
		QDF_TRACE_ERROR(QDF_MODULE_ID_SAP, "IE too short");
		return -EINVAL;
	}

	ie_id = ie[0];
	ie_len = ie[1];

	/* IEs that we are expecting in OWE IEs
	 * - RSN IE
	 * - DH IE
	 */
	switch (ie_id) {
	case DOT11F_EID_RSN:
		if (ie_len < DOT11F_IE_RSN_MIN_LEN ||
		    ie_len > DOT11F_IE_RSN_MAX_LEN) {
			QDF_TRACE_ERROR(QDF_MODULE_ID_SAP,
					"Invalid RSN IE len %d", ie_len);
			return -EINVAL;
		}
		ie_len += 2;
		break;
	case DOT11F_EID_DH_PARAMETER_ELEMENT:
		ie_ext_id = ie[2];
		if (ie_ext_id != DH_OUI_TYPE) {
			QDF_TRACE_ERROR(QDF_MODULE_ID_SAP,
					"Invalid DH IE ID %d", ie_ext_id);
			return -EINVAL;
		}
		if (ie_len < DOT11F_IE_DH_PARAMETER_ELEMENT_MIN_LEN ||
		    ie_len > DOT11F_IE_DH_PARAMETER_ELEMENT_MAX_LEN) {
			QDF_TRACE_ERROR(QDF_MODULE_ID_SAP,
					"Invalid DH IE len %d", ie_len);
			return -EINVAL;
		}
		ie_len += 2;
		break;
	default:
		QDF_TRACE_ERROR(QDF_MODULE_ID_SAP, "Invalid IE %d", ie_id);
		return -EINVAL;
	}

	if (ie_len > remaining_ie_len) {
		QDF_TRACE_ERROR(QDF_MODULE_ID_SAP, "Invalid IE len");
		return -EINVAL;
	}

	return ie_len;
}

/**
 * wlansap_validate_owe_ies() - validate OWE IEs
 * @ie: IE buffer
 * @ie_len: IE length
 *
 * Return: true if validated
 */
static bool wlansap_validate_owe_ies(const uint8_t *ie, uint32_t ie_len)
{
	const uint8_t *remaining_ie = ie;
	uint32_t remaining_ie_len = ie_len;
	int validated_len;
	bool validated = true;

	while (remaining_ie_len) {
		validated_len = wlansap_validate_owe_ie(remaining_ie,
							remaining_ie_len);
		if (validated_len < 0) {
			validated = false;
			break;
		}
		remaining_ie += validated_len;
		remaining_ie_len -= validated_len;
	}

	return validated;
}

QDF_STATUS wlansap_update_owe_info(struct sap_context *sap_ctx,
				   uint8_t *peer, const uint8_t *ie,
				   uint32_t ie_len, uint16_t owe_status)
{
	struct mac_context *mac;
	struct owe_assoc_ind *owe_assoc_ind;
	struct assoc_ind *assoc_ind = NULL;
	qdf_list_node_t *node = NULL, *next_node = NULL;
	QDF_STATUS status = QDF_STATUS_SUCCESS;

	if (!wlansap_validate_owe_ies(ie, ie_len)) {
		QDF_TRACE_ERROR(QDF_MODULE_ID_SAP, "Invalid OWE IE");
		return QDF_STATUS_E_FAULT;
	}

	if (!sap_ctx) {
		QDF_TRACE_ERROR(QDF_MODULE_ID_SAP, "Invalid SAP context");
		return QDF_STATUS_E_FAULT;
	}

	mac = sap_get_mac_context();
	if (!mac) {
		QDF_TRACE_ERROR(QDF_MODULE_ID_SAP, "Invalid MAC context");
		return QDF_STATUS_E_FAULT;
	}

	if (QDF_STATUS_SUCCESS !=
		qdf_list_peek_front(&sap_ctx->owe_pending_assoc_ind_list,
				    &next_node)) {
		QDF_TRACE_ERROR(QDF_MODULE_ID_SAP,
				"Failed to find assoc ind list");
		return QDF_STATUS_E_FAILURE;
	}

	do {
		node = next_node;
		owe_assoc_ind = qdf_container_of(node, struct owe_assoc_ind,
						 node);
		if (qdf_mem_cmp(peer,
				owe_assoc_ind->assoc_ind->peerMacAddr,
				QDF_MAC_ADDR_SIZE) == 0) {
			status = qdf_list_remove_node(
					   &sap_ctx->owe_pending_assoc_ind_list,
					   node);
			if (status != QDF_STATUS_SUCCESS) {
				QDF_TRACE_ERROR(QDF_MODULE_ID_SAP,
						"Failed to remove assoc ind");
				return status;
			}
			assoc_ind = owe_assoc_ind->assoc_ind;
			qdf_mem_free(owe_assoc_ind);
			break;
		}
	} while (QDF_STATUS_SUCCESS ==
		 qdf_list_peek_next(&sap_ctx->owe_pending_assoc_ind_list,
				    node, &next_node));

	if (assoc_ind) {
		assoc_ind->owe_ie = ie;
		assoc_ind->owe_ie_len = ie_len;
		assoc_ind->owe_status = owe_status;
		status = sme_update_owe_info(mac, assoc_ind);
		qdf_mem_free(assoc_ind);
	}

	return status;
}

<<<<<<< HEAD
static bool wlansap_is_channel_present_in_acs_list(uint8_t ch, uint8_t *ch_list,
						   uint8_t ch_count)
{
	uint8_t i;

	for (i = 0; i < ch_count; i++)
		if (ch_list[i] == ch)
=======
bool wlansap_is_channel_present_in_acs_list(uint32_t freq,
					    uint32_t *ch_freq_list,
					    uint8_t ch_count)
{
	uint8_t i;

	for(i = 0; i < ch_count; i++)
		if (ch_freq_list[i] == freq)
>>>>>>> 5d8474a2
			return true;

	return false;
}

QDF_STATUS wlansap_filter_ch_based_acs(struct sap_context *sap_ctx,
				       uint32_t *ch_freq_list,
				       uint32_t *ch_cnt)
{
	size_t ch_index;
	size_t target_ch_cnt = 0;

<<<<<<< HEAD
	if (!sap_ctx || !ch_list || !ch_cnt ||
	    !sap_ctx->acs_cfg->master_ch_list ||
=======
	if (!sap_ctx || !ch_freq_list || !ch_cnt ||
	    !sap_ctx->acs_cfg->master_freq_list ||
>>>>>>> 5d8474a2
	    !sap_ctx->acs_cfg->master_ch_list_count) {
		sap_err("NULL parameters");
		return QDF_STATUS_E_FAULT;
	}

	for (ch_index = 0; ch_index < *ch_cnt; ch_index++) {
<<<<<<< HEAD
		if (wlansap_is_channel_present_in_acs_list(ch_list[ch_index],
					sap_ctx->acs_cfg->master_ch_list,
					sap_ctx->acs_cfg->master_ch_list_count))
			ch_list[target_ch_cnt++] = ch_list[ch_index];
=======
		if (wlansap_is_channel_present_in_acs_list(
					ch_freq_list[ch_index],
					sap_ctx->acs_cfg->master_freq_list,
					sap_ctx->acs_cfg->master_ch_list_count))
			ch_freq_list[target_ch_cnt++] = ch_freq_list[ch_index];
>>>>>>> 5d8474a2
	}

	*ch_cnt = target_ch_cnt;

	return QDF_STATUS_SUCCESS;
}

bool wlansap_is_6ghz_included_in_acs_range(struct sap_context *sap_ctx)
{
	uint32_t i;
	uint32_t *ch_freq_list;

	if (!sap_ctx || !sap_ctx->acs_cfg ||
	    !sap_ctx->acs_cfg->master_freq_list ||
	    !sap_ctx->acs_cfg->master_ch_list_count) {
		sap_err("NULL parameters");
		return false;
	}
	ch_freq_list = sap_ctx->acs_cfg->master_freq_list;
	for (i = 0; i < sap_ctx->acs_cfg->master_ch_list_count; i++) {
		if (WLAN_REG_IS_6GHZ_CHAN_FREQ(ch_freq_list[i]))
			return true;
	}
	return false;
}

#if defined(FEATURE_WLAN_CH_AVOID)
/**
 * wlansap_get_safe_channel() - Get safe channel from current regulatory
 * @sap_ctx: Pointer to SAP context
 *
 * This function is used to get safe channel from current regulatory valid
 * channels to restart SAP if failed to get safe channel from PCL.
 *
 * Return: Chan freq num to restart SAP in case of success. In case of any
 * failure, the channel number returned is zero.
 */
static uint32_t
wlansap_get_safe_channel(struct sap_context *sap_ctx)
{
	struct mac_context *mac;
	uint32_t pcl_freqs[QDF_MAX_NUM_CHAN];
	QDF_STATUS status;
	mac_handle_t mac_handle;
	uint32_t pcl_len = 0;

	if (!sap_ctx) {
		sap_err("NULL parameter");
		return INVALID_CHANNEL_ID;
	}

	mac = sap_get_mac_context();
	if (!mac) {
		sap_err("Invalid MAC context");
		return INVALID_CHANNEL_ID;
	}
	mac_handle = MAC_HANDLE(mac);

	/* get the channel list for current domain */
	status = policy_mgr_get_valid_chans(mac->psoc, pcl_freqs, &pcl_len);
	if (QDF_IS_STATUS_ERROR(status)) {
		sap_err("Error in getting valid channels");
		return INVALID_CHANNEL_ID;
	}

	status = wlansap_filter_ch_based_acs(sap_ctx, pcl_freqs, &pcl_len);

	if (QDF_IS_STATUS_ERROR(status)) {
		sap_err("failed to filter ch from acs %d", status);
		return INVALID_CHANNEL_ID;
	}

	if (pcl_len) {
		status = policy_mgr_get_valid_chans_from_range(mac->psoc,
							       pcl_freqs,
							       &pcl_len,
							       PM_SAP_MODE);
		if (QDF_IS_STATUS_ERROR(status)) {
			sap_err("failed to get valid channel: %d", status);
			return INVALID_CHANNEL_ID;
		}

		if (pcl_len) {
			sap_debug("select %d from valid channel list",
				  pcl_freqs[0]);
			return pcl_freqs[0];
		}
	}

	return INVALID_CHANNEL_ID;
}
#else
/**
 * wlansap_get_safe_channel() - Get safe channel from current regulatory
 * @sap_ctx: Pointer to SAP context
 *
 * This function is used to get safe channel from current regulatory valid
 * channels to restart SAP if failed to get safe channel from PCL.
 *
 * Return: Channel number to restart SAP in case of success. In case of any
 * failure, the channel number returned is zero.
 */
static uint8_t
wlansap_get_safe_channel(struct sap_context *sap_ctx)
{
	return 0;
}
#endif

uint32_t
wlansap_get_safe_channel_from_pcl_and_acs_range(struct sap_context *sap_ctx)
{
	struct mac_context *mac;
	struct sir_pcl_list pcl = {0};
	uint32_t pcl_freqs[QDF_MAX_NUM_CHAN] = {0};
	QDF_STATUS status;
	mac_handle_t mac_handle;
	uint32_t pcl_len = 0;

	if (!sap_ctx) {
		sap_err("NULL parameter");
		return INVALID_CHANNEL_ID;
	}

	mac = sap_get_mac_context();
	if (!mac) {
		sap_err("Invalid MAC context");
		return INVALID_CHANNEL_ID;
	}
	mac_handle = MAC_HANDLE(mac);

	if (policy_mgr_get_connection_count(mac->psoc) == 1) {
		sap_debug("only SAP present return best channel from ACS list");
		return wlansap_get_safe_channel(sap_ctx);
	}

	status = policy_mgr_get_pcl_for_existing_conn(
			mac->psoc, PM_SAP_MODE, pcl_freqs, &pcl_len,
			pcl.weight_list, QDF_ARRAY_SIZE(pcl.weight_list),
			false);
	if (QDF_IS_STATUS_ERROR(status)) {
		sap_err("Get PCL failed");
		return INVALID_CHANNEL_ID;
	}

	if (pcl_len) {
		status = wlansap_filter_ch_based_acs(sap_ctx, pcl_freqs,
						     &pcl_len);
		if (QDF_IS_STATUS_ERROR(status)) {
			sap_err("failed to filter ch from acs %d", status);
			return INVALID_CHANNEL_ID;
		}

		if (pcl_len) {
			sap_debug("select %d from valid ch freq list",
				  pcl_freqs[0]);
			return pcl_freqs[0];
		}
		sap_debug("no safe channel from PCL found in ACS range");
	} else {
		sap_debug("pcl length is zero!");
	}

	/*
	 * In some scenarios, like hw dbs disabled, sap+sap case, if operating
	 * channel is unsafe channel, the pcl may be empty, instead of return,
	 * try to choose a safe channel from acs range.
	 */
	return wlansap_get_safe_channel(sap_ctx);
}

<<<<<<< HEAD
static uint8_t wlansap_get_2g_first_safe_chan(struct sap_context *sap_ctx)
{
	uint32_t i;
	uint8_t chan;
=======
static uint32_t wlansap_get_2g_first_safe_chan_freq(struct sap_context *sap_ctx)
{
	uint32_t i;
	uint32_t freq;
>>>>>>> 5d8474a2
	enum channel_state state;
	struct regulatory_channel *cur_chan_list;
	struct wlan_objmgr_pdev *pdev;
	struct wlan_objmgr_psoc *psoc;
<<<<<<< HEAD
	uint8_t *acs_chan_list;
=======
	uint32_t *acs_freq_list;
>>>>>>> 5d8474a2
	uint8_t acs_list_count;

	pdev = sap_ctx->vdev->vdev_objmgr.wlan_pdev;
	psoc = pdev->pdev_objmgr.wlan_psoc;

	cur_chan_list = qdf_mem_malloc(NUM_CHANNELS *
			sizeof(struct regulatory_channel));
	if (!cur_chan_list)
<<<<<<< HEAD
		return CHANNEL_6;

	if (wlan_reg_get_current_chan_list(pdev, cur_chan_list) !=
					   QDF_STATUS_SUCCESS) {
		chan = CHANNEL_6;
		goto err;
	}

	acs_chan_list = sap_ctx->acs_cfg->master_ch_list;
	acs_list_count = sap_ctx->acs_cfg->master_ch_list_count;
	for (i = 0; i < NUM_CHANNELS; i++) {
		chan = cur_chan_list[i].center_freq;
		state = wlan_reg_get_channel_state(pdev, chan);
		if (state != CHANNEL_STATE_DISABLE &&
		    state != CHANNEL_STATE_INVALID &&
		    wlan_reg_is_24ghz_ch(chan) &&
		    policy_mgr_is_safe_channel(psoc, chan) &&
		    wlansap_is_channel_present_in_acs_list(chan,
							   acs_chan_list,
							   acs_list_count)) {
			sap_debug("find a 2g channel: %d", chan);
=======
		return TWOG_CHAN_6_IN_MHZ;

	if (wlan_reg_get_current_chan_list(pdev, cur_chan_list) !=
					   QDF_STATUS_SUCCESS) {
		freq = TWOG_CHAN_6_IN_MHZ;
		goto err;
	}

	acs_freq_list = sap_ctx->acs_cfg->master_freq_list;
	acs_list_count = sap_ctx->acs_cfg->master_ch_list_count;
	for (i = 0; i < NUM_CHANNELS; i++) {
		freq = cur_chan_list[i].center_freq;
		state = wlan_reg_get_channel_state_for_freq(pdev, freq);
		if (state != CHANNEL_STATE_DISABLE &&
		    state != CHANNEL_STATE_INVALID &&
		    wlan_reg_is_24ghz_ch_freq(freq) &&
		    policy_mgr_is_safe_channel(psoc, freq) &&
		    wlansap_is_channel_present_in_acs_list(freq,
							   acs_freq_list,
							   acs_list_count)) {
			sap_debug("find a 2g channel: %d", freq);
>>>>>>> 5d8474a2
			goto err;
		}
	}

<<<<<<< HEAD
	chan = CHANNEL_6;
err:
	qdf_mem_free(cur_chan_list);
	return chan;
}

uint8_t wlansap_get_chan_band_restrict(struct sap_context *sap_ctx)
{
	uint8_t restart_chan;
	enum phy_ch_width restart_ch_width;
	uint8_t intf_ch;
	uint32_t phy_mode;
	struct mac_context *mac;
	uint8_t cc_mode;
	enum band_info sap_band;
=======
	freq = TWOG_CHAN_6_IN_MHZ;
err:
	qdf_mem_free(cur_chan_list);
	return freq;
}

qdf_freq_t wlansap_get_chan_band_restrict(struct sap_context *sap_ctx)
{
	uint32_t restart_freq;
	enum phy_ch_width restart_ch_width;
	uint16_t intf_ch_freq;
	uint32_t phy_mode;
	struct mac_context *mac;
	uint8_t cc_mode;
	uint8_t vdev_id;
	enum reg_wifi_band sap_band;
>>>>>>> 5d8474a2
	enum band_info band;

	if (!sap_ctx) {
		sap_err("sap_ctx NULL parameter");
		return 0;
	}
	if (cds_is_driver_recovering())
		return 0;

	mac = cds_get_context(QDF_MODULE_ID_PE);
<<<<<<< HEAD
	if (!mac || !mac->pdev)
		return 0;
=======
	if (!mac) {
		sap_err("Invalid MAC context");
		return 0;
	}

>>>>>>> 5d8474a2
	if (ucfg_reg_get_curr_band(mac->pdev, &band) != QDF_STATUS_SUCCESS) {
		sap_err("Failed to get current band config");
		return 0;
	}
<<<<<<< HEAD
	if (!sap_ctx->channel)
		return 0;
	sap_band = sap_ctx->channel <= 14 ? BAND_2G : BAND_5G;
	sap_debug("SAP/Go current band: %d, pdev band capability: %d",
		  sap_band, band);
	if (sap_band == BAND_5G && band == BAND_2G) {
		sap_ctx->chan_id_before_switch_band = sap_ctx->channel;
		sap_ctx->chan_width_before_switch_band =
			sap_ctx->ch_params.ch_width;
		sap_debug("Save chan info before switch: %d, width: %d",
			  sap_ctx->channel, sap_ctx->ch_params.ch_width);
		restart_chan = wlansap_get_2g_first_safe_chan(sap_ctx);
		if (restart_chan == 0) {
			sap_debug("use default chan 6");
			restart_chan = CHANNEL_6;
=======
	sap_band = wlan_reg_freq_to_band(sap_ctx->chan_freq);
	sap_debug("SAP/Go current band: %d, pdev band capability: %d",
		  sap_band, band);
	if (sap_band == REG_BAND_5G && band == BAND_2G) {
		sap_ctx->chan_freq_before_switch_band = sap_ctx->chan_freq;
		sap_ctx->chan_width_before_switch_band =
			sap_ctx->ch_params.ch_width;
		sap_debug("Save chan info before switch: %d, width: %d",
			  sap_ctx->chan_freq, sap_ctx->ch_params.ch_width);
		restart_freq = wlansap_get_2g_first_safe_chan_freq(sap_ctx);
		if (restart_freq == 0) {
			sap_debug("use default chan 6");
			restart_freq = TWOG_CHAN_6_IN_MHZ;
>>>>>>> 5d8474a2
		}
		restart_ch_width = sap_ctx->ch_params.ch_width;
		if (restart_ch_width > CH_WIDTH_40MHZ) {
			sap_debug("set 40M when switch SAP to 2G");
			restart_ch_width = CH_WIDTH_40MHZ;
		}
<<<<<<< HEAD
	} else if (sap_band == BAND_2G &&
		   (band == BAND_ALL || band == BAND_5G)) {
		if (sap_ctx->chan_id_before_switch_band == 0)
			return 0;
		restart_chan = sap_ctx->chan_id_before_switch_band;
		restart_ch_width = sap_ctx->chan_width_before_switch_band;
		sap_debug("Restore chan: %d, width: %d",
			  restart_chan, restart_ch_width);
		sap_ctx->chan_id_before_switch_band = 0;
		sap_ctx->chan_width_before_switch_band = CH_WIDTH_INVALID;

=======
	} else if (sap_band == REG_BAND_2G &&
		   (band == BAND_ALL || band == BAND_5G)) {
		if (sap_ctx->chan_freq_before_switch_band == 0)
			return 0;
		restart_freq = sap_ctx->chan_freq_before_switch_band;
		restart_ch_width = sap_ctx->chan_width_before_switch_band;
		sap_debug("Restore chan freq: %d, width: %d",
			  restart_freq, restart_ch_width);
>>>>>>> 5d8474a2
	} else {
		sap_debug("No need switch SAP/Go channel");
		return 0;
	}

	cc_mode = sap_ctx->cc_switch_mode;
	phy_mode = sap_ctx->csr_roamProfile.phyMode;
<<<<<<< HEAD
	intf_ch = sme_check_concurrent_channel_overlap(MAC_HANDLE(mac),
						       restart_chan,
						       phy_mode,
						       cc_mode);
	if (intf_ch)
		restart_chan = intf_ch;
	sap_debug("CSA target ch: %d", restart_chan);

	return restart_chan;
}
=======
	intf_ch_freq = sme_check_concurrent_channel_overlap(
						       MAC_HANDLE(mac),
						       restart_freq,
						       phy_mode,
						       cc_mode);
	if (intf_ch_freq)
		restart_freq = intf_ch_freq;
	vdev_id = sap_ctx->vdev->vdev_objmgr.vdev_id;
	sap_debug("vdev: %d, CSA target freq: %d", vdev_id, restart_freq);

	return restart_freq;
}
>>>>>>> 5d8474a2
<|MERGE_RESOLUTION|>--- conflicted
+++ resolved
@@ -55,7 +55,6 @@
 #include "cfg_ucfg_api.h"
 #include "wlan_mlme_ucfg_api.h"
 #include "wlan_mlme_vdev_mgr_interface.h"
-#include "sap_ch_select.h"
 
 #define SAP_DEBUG
 static struct sap_context *gp_sap_ctx[SAP_MAX_NUM_SESSION];
@@ -219,10 +218,6 @@
 		return NULL;
 
 	/* Clean up SAP control block, initialize all values */
-<<<<<<< HEAD
-
-=======
->>>>>>> 5d8474a2
 	/* Save the SAP context pointer */
 	status = wlansap_save_context(sap_ctx);
 	if (QDF_IS_STATUS_ERROR(status)) {
@@ -1023,13 +1018,8 @@
 			/* if list is already at max, return failure */
 			if (sap_ctx->nAcceptMac == MAX_ACL_MAC_ADDRESS) {
 				sap_err("White list is already maxed out. Cannot accept "
-<<<<<<< HEAD
-					QDF_MAC_ADDR_STR,
-					QDF_MAC_ADDR_ARRAY(peer_sta_mac));
-=======
 					  QDF_MAC_ADDR_STR,
 					  QDF_MAC_ADDR_ARRAY(peer_sta_mac));
->>>>>>> 5d8474a2
 				return QDF_STATUS_E_FAILURE;
 			}
 			if (sta_white_list) {
@@ -1046,11 +1036,7 @@
 						    &sap_ctx->nDenyMac,
 						    staBLIndex);
 			}
-<<<<<<< HEAD
-			sap_info("... Now add to the white list");
-=======
 			sap_debug("... Now add to the white list");
->>>>>>> 5d8474a2
 			sap_add_mac_to_acl(sap_ctx->acceptMacList,
 					       &sap_ctx->nAcceptMac,
 			       peer_sta_mac);
@@ -1144,13 +1130,8 @@
 					  sap_ctx->nDenyMac);
 			} else {
 				sap_warn("MAC address to be deleted is not present in the black list "
-<<<<<<< HEAD
-					 QDF_MAC_ADDR_STR,
-					 QDF_MAC_ADDR_ARRAY(peer_sta_mac));
-=======
 					  QDF_MAC_ADDR_STR,
 					  QDF_MAC_ADDR_ARRAY(peer_sta_mac));
->>>>>>> 5d8474a2
 				return QDF_STATUS_E_FAILURE;
 			}
 		} else {
@@ -1290,7 +1271,6 @@
 /**
  * sap_get_csa_reason_str() - Get csa reason in string
  * @reason: sap reason enum value
-<<<<<<< HEAD
  *
  * Return: string reason
  */
@@ -1322,47 +1302,6 @@
 	}
 }
 
-/**
- * wlansap_set_channel_change_with_csa() - Set channel change with CSA
- * @sap_ctx: Pointer to SAP context
- * @targetChannel: Target channel
- * @target_bw: Target bandwidth
- * @strict: if true switch to the requested channel always,
- *        SCC/MCC check will be ignored,
- *        fail otherwise
-=======
->>>>>>> 5d8474a2
- *
- * Return: string reason
- */
-static char *sap_get_csa_reason_str(enum sap_csa_reason_code reason)
-{
-	switch (reason) {
-	case CSA_REASON_UNKNOWN:
-		return "UNKNOWN";
-	case CSA_REASON_STA_CONNECT_DFS_TO_NON_DFS:
-		return "STA_CONNECT_DFS_TO_NON_DFS";
-	case CSA_REASON_USER_INITIATED:
-		return "USER_INITIATED";
-	case CSA_REASON_PEER_ACTION_FRAME:
-		return "PEER_ACTION_FRAME";
-	case CSA_REASON_PRE_CAC_SUCCESS:
-		return "PRE_CAC_SUCCESS";
-	case CSA_REASON_CONCURRENT_STA_CHANGED_CHANNEL:
-		return "CONCURRENT_STA_CHANGED_CHANNEL";
-	case CSA_REASON_UNSAFE_CHANNEL:
-		return "UNSAFE_CHANNEL";
-	case CSA_REASON_LTE_COEX:
-		return "LTE_COEX";
-	case CSA_REASON_CONCURRENT_NAN_EVENT:
-		return "CONCURRENT_NAN_EVENT";
-	case CSA_REASON_BAND_RESTRICTED:
-		return "BAND_RESTRICTED";
-	default:
-		return "UNKNOWN";
-	}
-}
-
 QDF_STATUS wlansap_set_channel_change_with_csa(struct sap_context *sap_ctx,
 					       uint32_t target_chan_freq,
 					       enum phy_ch_width target_bw,
@@ -1387,14 +1326,6 @@
 	}
 	mac_handle = MAC_HANDLE(mac);
 
-<<<<<<< HEAD
-	if (strict && !policy_mgr_is_safe_channel(mac->psoc, targetChannel)) {
-		sap_err("%u is unsafe channel", targetChannel);
-		return QDF_STATUS_E_FAULT;
-	}
-	sap_nofl_debug("SAP CSA: %d ---> %d conn on 5GHz:%d, csa_reason:%s(%d) strict %d vdev %d",
-		       sap_ctx->channel, targetChannel,
-=======
 	if (strict && !policy_mgr_is_safe_channel(
 	    mac->psoc, target_chan_freq)) {
 		sap_err("%u is unsafe channel freq", target_chan_freq);
@@ -1402,7 +1333,6 @@
 	}
 	sap_nofl_debug("SAP CSA: %d ---> %d conn on 5GHz:%d, csa_reason:%s(%d) strict %d vdev %d",
 		       sap_ctx->chan_freq, target_chan_freq,
->>>>>>> 5d8474a2
 		       policy_mgr_is_any_mode_active_on_band_along_with_session(
 		       mac->psoc, sap_ctx->sessionId, POLICY_MGR_BAND_5),
 		       sap_get_csa_reason_str(sap_ctx->csa_reason),
@@ -1432,13 +1362,8 @@
 								 target_chan_freq,
 								 sap_ctx);
 			if (!valid) {
-<<<<<<< HEAD
-				sap_err("Channel switch to %u is not allowed due to concurrent channel interference",
-					targetChannel);
-=======
 				sap_err("Channel freq switch to %u is not allowed due to concurrent channel interference",
 					target_chan_freq);
->>>>>>> 5d8474a2
 				return QDF_STATUS_E_FAULT;
 			}
 		}
@@ -1456,12 +1381,8 @@
 
 			hw_mode_status =
 			  policy_mgr_check_and_set_hw_mode_for_channel_switch(
-<<<<<<< HEAD
-				   mac->psoc, sap_ctx->sessionId, targetChannel,
-=======
 				   mac->psoc, sap_ctx->sessionId,
 				   target_chan_freq,
->>>>>>> 5d8474a2
 				   POLICY_MGR_UPDATE_REASON_CHANNEL_SWITCH_SAP);
 
 			/*
@@ -1558,13 +1479,8 @@
 		}
 
 	} else {
-<<<<<<< HEAD
-		sap_err("Channel = %d is not valid in the current"
-			"regulatory domain", targetChannel);
-=======
 		sap_err("Channel freq = %d is not valid in the current"
 			"regulatory domain", target_chan_freq);
->>>>>>> 5d8474a2
 
 		return QDF_STATUS_E_FAULT;
 	}
@@ -1572,59 +1488,6 @@
 	return QDF_STATUS_SUCCESS;
 }
 
-<<<<<<< HEAD
-#ifdef CRYPTO_SET_KEY_CONVERGED
-static QDF_STATUS wlan_sap_set_key_helper(struct sap_context *sap_ctx,
-					  tCsrRoamSetKey *set_key_info)
-{
-	struct wlan_crypto_key *crypto_key;
-
-	crypto_key = wlan_crypto_get_key(sap_ctx->vdev, 0);
-	if (!crypto_key) {
-		sap_err("Crypto KEY is NULL");
-		return QDF_STATUS_E_FAILURE;
-	}
-
-	return ucfg_crypto_set_key_req(sap_ctx->vdev, crypto_key,
-				       WLAN_CRYPTO_KEY_TYPE_UNICAST);
-}
-#else
-static QDF_STATUS wlan_sap_set_key_helper(struct sap_context *sap_ctx,
-					  tCsrRoamSetKey *set_key_info)
-{
-	uint32_t roam_id = INVALID_ROAM_ID;
-	struct mac_context *mac;
-
-	mac = sap_get_mac_context();
-	if (!mac) {
-		QDF_TRACE_ERROR(QDF_MODULE_ID_SAP, "Invalid MAC context");
-		return QDF_STATUS_E_FAULT;
-	}
-
-	return sme_roam_set_key(MAC_HANDLE(mac), sap_ctx->sessionId,
-				set_key_info, &roam_id);
-}
-#endif
-
-QDF_STATUS wlansap_set_key_sta(struct sap_context *sap_ctx,
-			       tCsrRoamSetKey *set_key_info)
-{
-	QDF_STATUS qdf_status;
-
-	if (!sap_ctx) {
-		sap_err("Invalid SAP pointer");
-		return QDF_STATUS_E_FAULT;
-	}
-
-	qdf_status = wlan_sap_set_key_helper(sap_ctx, set_key_info);
-	if (qdf_status != QDF_STATUS_SUCCESS)
-		qdf_status = QDF_STATUS_E_FAULT;
-
-	return qdf_status;
-}
-
-=======
->>>>>>> 5d8474a2
 QDF_STATUS wlan_sap_getstation_ie_information(struct sap_context *sap_ctx,
 					      uint32_t *len, uint8_t *buf)
 {
@@ -1826,16 +1689,11 @@
 		    CHANNEL_STATE_DFS)
 			is_ch_dfs = true;
 	}
-<<<<<<< HEAD
-	sap_debug("vdev id %d chan %d is_ch_dfs %d pre_cac_complete %d ignore_cac %d cac_state %d",
-		  sap_ctx->sessionId, sap_ctx->channel, is_ch_dfs,
-=======
 	if (WLAN_REG_IS_6GHZ_CHAN_FREQ(sap_ctx->chan_freq))
 		is_ch_dfs = false;
 
 	sap_debug("vdev id %d chan %d is_ch_dfs %d pre_cac_complete %d ignore_cac %d cac_state %d",
 		  sap_ctx->sessionId, chan_freq, is_ch_dfs,
->>>>>>> 5d8474a2
 		  sap_ctx->pre_cac_complete, mac_ctx->sap.SapDfsInfo.ignore_cac,
 		  mac_ctx->sap.SapDfsInfo.cac_state);
 
@@ -1873,11 +1731,7 @@
 	eCsrPhyMode phy_mode;
 	struct ch_params *ch_params;
 
-<<<<<<< HEAD
-	if (!target_channel) {
-=======
 	if (!target_chan_freq) {
->>>>>>> 5d8474a2
 		sap_err("channel 0 requested");
 		return QDF_STATUS_E_FAULT;
 	}
@@ -1907,11 +1761,7 @@
 	sap_ctx->csr_roamProfile.phyMode = phy_mode;
 
 	if (sap_ctx->csr_roamProfile.ChannelInfo.numOfChannels == 0 ||
-<<<<<<< HEAD
-	    !sap_ctx->csr_roamProfile.ChannelInfo.ChannelList) {
-=======
 	    !sap_ctx->csr_roamProfile.ChannelInfo.freq_list) {
->>>>>>> 5d8474a2
 		sap_err("Invalid channel list");
 		return QDF_STATUS_E_FAULT;
 	}
@@ -1942,22 +1792,10 @@
 					     ch_params,
 					     &sap_ctx->csr_roamProfile);
 
-<<<<<<< HEAD
-	sap_info("chan:%d phy_mode %d width:%d offset:%d seg0:%d seg1:%d",
-		 sap_ctx->channel, phy_mode, ch_params->ch_width,
-		 ch_params->sec_ch_offset, ch_params->center_freq_seg0,
-		 ch_params->center_freq_seg1);
-
-	if (QDF_IS_STATUS_SUCCESS(status))
-		sap_signal_hdd_event(sap_ctx, NULL,
-				     eSAP_CHANNEL_CHANGE_EVENT,
-				     (void *) eSAP_STATUS_SUCCESS);
-=======
 	sap_debug("chan_freq:%d phy_mode %d width:%d offset:%d seg0:%d seg1:%d",
 		  sap_ctx->chan_freq, phy_mode, ch_params->ch_width,
 		  ch_params->sec_ch_offset, ch_params->center_freq_seg0,
 		  ch_params->center_freq_seg1);
->>>>>>> 5d8474a2
 
 	return status;
 }
@@ -2013,19 +1851,11 @@
 			mac->sap.SapDfsInfo.target_chan_freq,
 			0, &mac->sap.SapDfsInfo.new_ch_params);
 
-<<<<<<< HEAD
-	sap_info("chan:%d req:%d width:%d off:%d",
-		 mac->sap.SapDfsInfo.target_channel,
-		 mac->sap.SapDfsInfo.csaIERequired,
-		 mac->sap.SapDfsInfo.new_ch_params.ch_width,
-		 mac->sap.SapDfsInfo.new_ch_params.sec_ch_offset);
-=======
 	sap_debug("chan freq:%d req:%d width:%d off:%d",
 		  mac->sap.SapDfsInfo.target_chan_freq,
 		  mac->sap.SapDfsInfo.csaIERequired,
 		  mac->sap.SapDfsInfo.new_ch_params.ch_width,
 		  mac->sap.SapDfsInfo.new_ch_params.sec_ch_offset);
->>>>>>> 5d8474a2
 
 	return sme_roam_csa_ie_request(MAC_HANDLE(mac),
 				       sap_ctx->bssid,
@@ -2158,11 +1988,7 @@
 
 		status = QDF_STATUS_SUCCESS;
 	} else {
-<<<<<<< HEAD
-		sap_err("sapdfs:NOT JAPAN REG, Invalid Set preferred chans location");
-=======
 		sap_debug("sapdfs:NOT JAPAN REG, Invalid Set preferred chans location");
->>>>>>> 5d8474a2
 
 		status = QDF_STATUS_E_FAULT;
 	}
@@ -2545,22 +2371,6 @@
 	if (!acs_cfg)
 		return;
 
-<<<<<<< HEAD
-	if (acs_cfg->ch_list) {
-		sap_debug("Clearing ACS cfg channel list");
-		qdf_mem_free(acs_cfg->ch_list);
-		acs_cfg->ch_list = NULL;
-	}
-	if (acs_cfg->master_ch_list) {
-		sap_debug("Clearing master ACS cfg channel list");
-		qdf_mem_free(acs_cfg->master_ch_list);
-		acs_cfg->master_ch_list = NULL;
-	}
-	if (sap_ctx->channelList) {
-		sap_debug("Clearing sap context ch freq list");
-		qdf_mem_free(sap_ctx->channelList);
-		sap_ctx->channelList = NULL;
-=======
 	if (acs_cfg->freq_list) {
 		sap_debug("Clearing ACS cfg ch freq list");
 		qdf_mem_free(acs_cfg->freq_list);
@@ -2575,7 +2385,6 @@
 		sap_debug("Clearing sap context ch freq list");
 		qdf_mem_free(sap_ctx->freq_list);
 		sap_ctx->freq_list = NULL;
->>>>>>> 5d8474a2
 	}
 	acs_cfg->ch_list_count = 0;
 	acs_cfg->master_ch_list_count = 0;
@@ -2649,12 +2458,8 @@
 		* So send selected channel to HDD
 		*/
 		sap_err("Scan Req Failed/ACS Overridden");
-<<<<<<< HEAD
-		sap_err("Selected channel = %d", sap_context->channel);
-=======
 		sap_err("Selected channel frequency = %d",
 			sap_context->chan_freq);
->>>>>>> 5d8474a2
 
 		return sap_signal_hdd_event(sap_context, NULL,
 				eSAP_ACS_CHANNEL_SELECTED,
@@ -2735,11 +2540,7 @@
 	struct mac_context *mac;
 
 	if (!sap_ctx) {
-<<<<<<< HEAD
-		sap_err("Invalid SAP context");
-=======
 		sap_debug("Invalid SAP context");
->>>>>>> 5d8474a2
 		return;
 	}
 
@@ -2917,15 +2718,6 @@
 	return status;
 }
 
-<<<<<<< HEAD
-static bool wlansap_is_channel_present_in_acs_list(uint8_t ch, uint8_t *ch_list,
-						   uint8_t ch_count)
-{
-	uint8_t i;
-
-	for (i = 0; i < ch_count; i++)
-		if (ch_list[i] == ch)
-=======
 bool wlansap_is_channel_present_in_acs_list(uint32_t freq,
 					    uint32_t *ch_freq_list,
 					    uint8_t ch_count)
@@ -2934,7 +2726,6 @@
 
 	for(i = 0; i < ch_count; i++)
 		if (ch_freq_list[i] == freq)
->>>>>>> 5d8474a2
 			return true;
 
 	return false;
@@ -2947,31 +2738,19 @@
 	size_t ch_index;
 	size_t target_ch_cnt = 0;
 
-<<<<<<< HEAD
-	if (!sap_ctx || !ch_list || !ch_cnt ||
-	    !sap_ctx->acs_cfg->master_ch_list ||
-=======
 	if (!sap_ctx || !ch_freq_list || !ch_cnt ||
 	    !sap_ctx->acs_cfg->master_freq_list ||
->>>>>>> 5d8474a2
 	    !sap_ctx->acs_cfg->master_ch_list_count) {
 		sap_err("NULL parameters");
 		return QDF_STATUS_E_FAULT;
 	}
 
 	for (ch_index = 0; ch_index < *ch_cnt; ch_index++) {
-<<<<<<< HEAD
-		if (wlansap_is_channel_present_in_acs_list(ch_list[ch_index],
-					sap_ctx->acs_cfg->master_ch_list,
-					sap_ctx->acs_cfg->master_ch_list_count))
-			ch_list[target_ch_cnt++] = ch_list[ch_index];
-=======
 		if (wlansap_is_channel_present_in_acs_list(
 					ch_freq_list[ch_index],
 					sap_ctx->acs_cfg->master_freq_list,
 					sap_ctx->acs_cfg->master_ch_list_count))
 			ch_freq_list[target_ch_cnt++] = ch_freq_list[ch_index];
->>>>>>> 5d8474a2
 	}
 
 	*ch_cnt = target_ch_cnt;
@@ -3143,26 +2922,15 @@
 	return wlansap_get_safe_channel(sap_ctx);
 }
 
-<<<<<<< HEAD
-static uint8_t wlansap_get_2g_first_safe_chan(struct sap_context *sap_ctx)
-{
-	uint32_t i;
-	uint8_t chan;
-=======
 static uint32_t wlansap_get_2g_first_safe_chan_freq(struct sap_context *sap_ctx)
 {
 	uint32_t i;
 	uint32_t freq;
->>>>>>> 5d8474a2
 	enum channel_state state;
 	struct regulatory_channel *cur_chan_list;
 	struct wlan_objmgr_pdev *pdev;
 	struct wlan_objmgr_psoc *psoc;
-<<<<<<< HEAD
-	uint8_t *acs_chan_list;
-=======
 	uint32_t *acs_freq_list;
->>>>>>> 5d8474a2
 	uint8_t acs_list_count;
 
 	pdev = sap_ctx->vdev->vdev_objmgr.wlan_pdev;
@@ -3171,29 +2939,6 @@
 	cur_chan_list = qdf_mem_malloc(NUM_CHANNELS *
 			sizeof(struct regulatory_channel));
 	if (!cur_chan_list)
-<<<<<<< HEAD
-		return CHANNEL_6;
-
-	if (wlan_reg_get_current_chan_list(pdev, cur_chan_list) !=
-					   QDF_STATUS_SUCCESS) {
-		chan = CHANNEL_6;
-		goto err;
-	}
-
-	acs_chan_list = sap_ctx->acs_cfg->master_ch_list;
-	acs_list_count = sap_ctx->acs_cfg->master_ch_list_count;
-	for (i = 0; i < NUM_CHANNELS; i++) {
-		chan = cur_chan_list[i].center_freq;
-		state = wlan_reg_get_channel_state(pdev, chan);
-		if (state != CHANNEL_STATE_DISABLE &&
-		    state != CHANNEL_STATE_INVALID &&
-		    wlan_reg_is_24ghz_ch(chan) &&
-		    policy_mgr_is_safe_channel(psoc, chan) &&
-		    wlansap_is_channel_present_in_acs_list(chan,
-							   acs_chan_list,
-							   acs_list_count)) {
-			sap_debug("find a 2g channel: %d", chan);
-=======
 		return TWOG_CHAN_6_IN_MHZ;
 
 	if (wlan_reg_get_current_chan_list(pdev, cur_chan_list) !=
@@ -3215,28 +2960,10 @@
 							   acs_freq_list,
 							   acs_list_count)) {
 			sap_debug("find a 2g channel: %d", freq);
->>>>>>> 5d8474a2
 			goto err;
 		}
 	}
 
-<<<<<<< HEAD
-	chan = CHANNEL_6;
-err:
-	qdf_mem_free(cur_chan_list);
-	return chan;
-}
-
-uint8_t wlansap_get_chan_band_restrict(struct sap_context *sap_ctx)
-{
-	uint8_t restart_chan;
-	enum phy_ch_width restart_ch_width;
-	uint8_t intf_ch;
-	uint32_t phy_mode;
-	struct mac_context *mac;
-	uint8_t cc_mode;
-	enum band_info sap_band;
-=======
 	freq = TWOG_CHAN_6_IN_MHZ;
 err:
 	qdf_mem_free(cur_chan_list);
@@ -3253,7 +2980,6 @@
 	uint8_t cc_mode;
 	uint8_t vdev_id;
 	enum reg_wifi_band sap_band;
->>>>>>> 5d8474a2
 	enum band_info band;
 
 	if (!sap_ctx) {
@@ -3264,37 +2990,15 @@
 		return 0;
 
 	mac = cds_get_context(QDF_MODULE_ID_PE);
-<<<<<<< HEAD
-	if (!mac || !mac->pdev)
-		return 0;
-=======
 	if (!mac) {
 		sap_err("Invalid MAC context");
 		return 0;
 	}
 
->>>>>>> 5d8474a2
 	if (ucfg_reg_get_curr_band(mac->pdev, &band) != QDF_STATUS_SUCCESS) {
 		sap_err("Failed to get current band config");
 		return 0;
 	}
-<<<<<<< HEAD
-	if (!sap_ctx->channel)
-		return 0;
-	sap_band = sap_ctx->channel <= 14 ? BAND_2G : BAND_5G;
-	sap_debug("SAP/Go current band: %d, pdev band capability: %d",
-		  sap_band, band);
-	if (sap_band == BAND_5G && band == BAND_2G) {
-		sap_ctx->chan_id_before_switch_band = sap_ctx->channel;
-		sap_ctx->chan_width_before_switch_band =
-			sap_ctx->ch_params.ch_width;
-		sap_debug("Save chan info before switch: %d, width: %d",
-			  sap_ctx->channel, sap_ctx->ch_params.ch_width);
-		restart_chan = wlansap_get_2g_first_safe_chan(sap_ctx);
-		if (restart_chan == 0) {
-			sap_debug("use default chan 6");
-			restart_chan = CHANNEL_6;
-=======
 	sap_band = wlan_reg_freq_to_band(sap_ctx->chan_freq);
 	sap_debug("SAP/Go current band: %d, pdev band capability: %d",
 		  sap_band, band);
@@ -3308,26 +3012,12 @@
 		if (restart_freq == 0) {
 			sap_debug("use default chan 6");
 			restart_freq = TWOG_CHAN_6_IN_MHZ;
->>>>>>> 5d8474a2
 		}
 		restart_ch_width = sap_ctx->ch_params.ch_width;
 		if (restart_ch_width > CH_WIDTH_40MHZ) {
 			sap_debug("set 40M when switch SAP to 2G");
 			restart_ch_width = CH_WIDTH_40MHZ;
 		}
-<<<<<<< HEAD
-	} else if (sap_band == BAND_2G &&
-		   (band == BAND_ALL || band == BAND_5G)) {
-		if (sap_ctx->chan_id_before_switch_band == 0)
-			return 0;
-		restart_chan = sap_ctx->chan_id_before_switch_band;
-		restart_ch_width = sap_ctx->chan_width_before_switch_band;
-		sap_debug("Restore chan: %d, width: %d",
-			  restart_chan, restart_ch_width);
-		sap_ctx->chan_id_before_switch_band = 0;
-		sap_ctx->chan_width_before_switch_band = CH_WIDTH_INVALID;
-
-=======
 	} else if (sap_band == REG_BAND_2G &&
 		   (band == BAND_ALL || band == BAND_5G)) {
 		if (sap_ctx->chan_freq_before_switch_band == 0)
@@ -3336,7 +3026,6 @@
 		restart_ch_width = sap_ctx->chan_width_before_switch_band;
 		sap_debug("Restore chan freq: %d, width: %d",
 			  restart_freq, restart_ch_width);
->>>>>>> 5d8474a2
 	} else {
 		sap_debug("No need switch SAP/Go channel");
 		return 0;
@@ -3344,18 +3033,6 @@
 
 	cc_mode = sap_ctx->cc_switch_mode;
 	phy_mode = sap_ctx->csr_roamProfile.phyMode;
-<<<<<<< HEAD
-	intf_ch = sme_check_concurrent_channel_overlap(MAC_HANDLE(mac),
-						       restart_chan,
-						       phy_mode,
-						       cc_mode);
-	if (intf_ch)
-		restart_chan = intf_ch;
-	sap_debug("CSA target ch: %d", restart_chan);
-
-	return restart_chan;
-}
-=======
 	intf_ch_freq = sme_check_concurrent_channel_overlap(
 						       MAC_HANDLE(mac),
 						       restart_freq,
@@ -3368,4 +3045,3 @@
 
 	return restart_freq;
 }
->>>>>>> 5d8474a2
