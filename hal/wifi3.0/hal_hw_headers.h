/*
 * Copyright (c) 2016-2020 The Linux Foundation. All rights reserved.
 *
 * Permission to use, copy, modify, and/or distribute this software for
 * any purpose with or without fee is hereby granted, provided that the
 * above copyright notice and this permission notice appear in all
 * copies.
 *
 * THE SOFTWARE IS PROVIDED "AS IS" AND THE AUTHOR DISCLAIMS ALL
 * WARRANTIES WITH REGARD TO THIS SOFTWARE INCLUDING ALL IMPLIED
 * WARRANTIES OF MERCHANTABILITY AND FITNESS. IN NO EVENT SHALL THE
 * AUTHOR BE LIABLE FOR ANY SPECIAL, DIRECT, INDIRECT, OR CONSEQUENTIAL
 * DAMAGES OR ANY DAMAGES WHATSOEVER RESULTING FROM LOSS OF USE, DATA OR
 * PROFITS, WHETHER IN AN ACTION OF CONTRACT, NEGLIGENCE OR OTHER
 * TORTIOUS ACTION, ARISING OUT OF OR IN CONNECTION WITH THE USE OR
 * PERFORMANCE OF THIS SOFTWARE.
 */

#ifndef _HAL_HW_INTERNAL_H_
#define _HAL_HW_INTERNAL_H_
#include "qdf_types.h"
#include "qdf_lock.h"
#include "qdf_mem.h"
#include "rx_msdu_link.h"
#include "rx_reo_queue.h"
#include "rx_reo_queue_ext.h"
#include "wcss_seq_hwiobase.h"
#include "tlv_hdr.h"
#include "tlv_tag_def.h"
#include "reo_destination_ring.h"
#include "reo_reg_seq_hwioreg.h"
#include "reo_entrance_ring.h"
#include "reo_get_queue_stats.h"
#include "reo_get_queue_stats_status.h"
#include "tcl_data_cmd.h"
#include "tcl_gse_cmd.h"
#include "tcl_status_ring.h"
#include "mac_tcl_reg_seq_hwioreg.h"
#include "ce_src_desc.h"
#include "ce_stat_desc.h"
#ifdef QCA_WIFI_QCA6490
#include "wfss_ce_channel_dst_reg_seq_hwioreg.h"
#include "wfss_ce_channel_src_reg_seq_hwioreg.h"
#else
#include "wfss_ce_reg_seq_hwioreg.h"
#endif /* QCA_WIFI_QCA6490 */
#include "wbm_link_descriptor_ring.h"
#include "wbm_reg_seq_hwioreg.h"
#include "wbm_buffer_ring.h"
#include "wbm_release_ring.h"
#include "rx_msdu_desc_info.h"
#include "rx_mpdu_start.h"
#include "rx_mpdu_end.h"
#include "rx_msdu_start.h"
#include "rx_msdu_end.h"
#include "rx_attention.h"
#include "rx_ppdu_start.h"
#include "rx_ppdu_start_user_info.h"
#include "rx_ppdu_end_user_stats.h"
#include "rx_ppdu_end_user_stats_ext.h"
#include "rx_mpdu_desc_info.h"
#include "rxpcu_ppdu_end_info.h"
#include "phyrx_he_sig_a_su.h"
#include "phyrx_he_sig_a_mu_dl.h"
#if defined(QCA_WIFI_QCA6290_11AX_MU_UL) && defined(QCA_WIFI_QCA6290_11AX)
#include "phyrx_he_sig_a_mu_ul.h"
#endif
#include "phyrx_he_sig_b1_mu.h"
#include "phyrx_he_sig_b2_mu.h"
#include "phyrx_he_sig_b2_ofdma.h"
#include "phyrx_l_sig_a.h"
#include "phyrx_l_sig_b.h"
#include "phyrx_vht_sig_a.h"
#include "phyrx_ht_sig.h"
#include "tx_msdu_extension.h"
#include "receive_rssi_info.h"
#include "phyrx_pkt_end.h"
#include "phyrx_rssi_legacy.h"
#include "wcss_version.h"
#include "rx_msdu_link.h"
#include "hal_internal.h"

#define HAL_SRNG_REO_EXCEPTION HAL_SRNG_REO2SW1
#define HAL_SRNG_REO_ALTERNATE_SELECT 0x7
#define HAL_NON_QOS_TID 16

/* TODO: Check if the following can be provided directly by HW headers */
#define SRNG_LOOP_CNT_MASK REO_DESTINATION_RING_15_LOOPING_COUNT_MASK
#define SRNG_LOOP_CNT_LSB REO_DESTINATION_RING_15_LOOPING_COUNT_LSB

/* HAL Macro to get the buffer info size */
#define HAL_RX_BUFFINFO_NUM_DWORDS NUM_OF_DWORDS_BUFFER_ADDR_INFO

#define HAL_DEFAULT_BE_BK_VI_REO_TIMEOUT_MS 100 /* milliseconds */
#define HAL_DEFAULT_VO_REO_TIMEOUT_MS 40 /* milliseconds */

#define HAL_DESC_SET_FIELD(_desc, _word, _fld, _value) do { \
	((uint32_t *)(_desc))[(_word ## _ ## _fld ## _OFFSET) >> 2] &= \
		~(_word ## _ ## _fld ## _MASK); \
	((uint32_t *)(_desc))[(_word ## _ ## _fld ## _OFFSET) >> 2] |= \
		((_value) << _word ## _ ## _fld ## _LSB); \
} while (0)

#define HAL_SM(_reg, _fld, _val) \
	(((_val) << (_reg ## _ ## _fld ## _SHFT)) & \
		(_reg ## _ ## _fld ## _BMSK))

#define HAL_MS(_reg, _fld, _val) \
	(((_val) & (_reg ## _ ## _fld ## _BMSK)) >> \
		(_reg ## _ ## _fld ## _SHFT))

#define HAL_REG_WRITE(_soc, _reg, _value) \
	hal_write32_mb(_soc, (_reg), (_value))

/* Check register writing result */
#define HAL_REG_WRITE_CONFIRM(_soc, _reg, _value) \
	hal_write32_mb_confirm(_soc, (_reg), (_value))

#define HAL_REG_READ(_soc, _offset) \
	hal_read32_mb(_soc, (_offset))

#define WBM_IDLE_DESC_LIST 1

/**
 * Common SRNG register access macros:
 * The SRNG registers are distributed across various UMAC and LMAC HW blocks,
 * but the register group and format is exactly same for all rings, with some
 * difference between producer rings (these are 'producer rings' with respect
 * to HW and referred as 'destination rings' in SW) and consumer rings (these
 * are 'consumer rings' with respect to HW and
 * referred as 'source rings' in SW).
 * The following macros provide uniform access to all SRNG rings.
 */

/* SRNG registers are split among two groups R0 and R2 and following
 * definitions identify the group to which each register belongs to
 */
#define R0_INDEX 0
#define R2_INDEX 1

#define HWREG_INDEX(_reg_group) _reg_group ## _ ## INDEX

/* Registers in R0 group */
#define BASE_LSB_GROUP R0
#define BASE_MSB_GROUP R0
#define ID_GROUP R0
#define STATUS_GROUP R0
#define MISC_GROUP R0
#define HP_ADDR_LSB_GROUP R0
#define HP_ADDR_MSB_GROUP R0
#define PRODUCER_INT_SETUP_GROUP R0
#define PRODUCER_INT_STATUS_GROUP R0
#define PRODUCER_FULL_COUNTER_GROUP R0
#define MSI1_BASE_LSB_GROUP R0
#define MSI1_BASE_MSB_GROUP R0
#define MSI1_DATA_GROUP R0
#define HP_TP_SW_OFFSET_GROUP R0
#define TP_ADDR_LSB_GROUP R0
#define TP_ADDR_MSB_GROUP R0
#define CONSUMER_INT_SETUP_IX0_GROUP R0
#define CONSUMER_INT_SETUP_IX1_GROUP R0
#define CONSUMER_INT_STATUS_GROUP R0
#define CONSUMER_EMPTY_COUNTER_GROUP R0
#define CONSUMER_PREFETCH_TIMER_GROUP R0
#define CONSUMER_PREFETCH_STATUS_GROUP R0

/* Registers in R2 group */
#define HP_GROUP R2
#define TP_GROUP R2

/**
 * Register definitions for all SRNG based rings are same, except few
 * differences between source (HW consumer) and destination (HW producer)
 * registers. Following macros definitions provide generic access to all
 * SRNG based rings.
 * For source rings, we will use the register/field definitions of SW2TCL1
 * ring defined in the HW header file mac_tcl_reg_seq_hwioreg.h. To setup
 * individual fields, SRNG_SM macros should be used with fields specified
 * using SRNG_SRC_FLD(<register>, <field>), Register writes should be done
 * using SRNG_SRC_REG_WRITE(<hal_srng>, <register>, <value>).
 * Similarly for destination rings we will use definitions of REO2SW1 ring
 * defined in the register reo_destination_ring.h. To setup individual
 * fields SRNG_SM macros should be used with fields specified using
 * SRNG_DST_FLD(<register>, <field>). Register writes should be done using
 * SRNG_DST_REG_WRITE(<hal_srng>, <register>, <value>).
 */

#define SRNG_DST_REG_OFFSET(_reg, _reg_group) \
	HWIO_REO_ ## _reg_group ## _REO2SW1_RING_ ## _reg##_ADDR(0)

#define SRNG_SRC_REG_OFFSET(_reg, _reg_group) \
	HWIO_TCL_ ## _reg_group ## _SW2TCL1_RING_ ## _reg ## _ADDR(0)

#define _SRNG_DST_FLD(_reg_group, _reg_fld) \
	HWIO_REO_ ## _reg_group ## _REO2SW1_RING_ ## _reg_fld
#define _SRNG_SRC_FLD(_reg_group, _reg_fld) \
	HWIO_TCL_ ## _reg_group ## _SW2TCL1_RING_ ## _reg_fld

#define _SRNG_FLD(_reg_group, _reg_fld, _dir) \
	_SRNG_ ## _dir ## _FLD(_reg_group, _reg_fld)

#define SRNG_DST_FLD(_reg, _f) _SRNG_FLD(_reg ## _GROUP, _reg ## _ ## _f, DST)
#define SRNG_SRC_FLD(_reg, _f) _SRNG_FLD(_reg ## _GROUP, _reg ## _ ## _f, SRC)

#define SRNG_SRC_R0_START_OFFSET SRNG_SRC_REG_OFFSET(BASE_LSB, R0)
#define SRNG_DST_R0_START_OFFSET SRNG_DST_REG_OFFSET(BASE_LSB, R0)

#define SRNG_SRC_R2_START_OFFSET SRNG_SRC_REG_OFFSET(HP, R2)
#define SRNG_DST_R2_START_OFFSET SRNG_DST_REG_OFFSET(HP, R2)

#define SRNG_SRC_START_OFFSET(_reg_group) \
	SRNG_SRC_ ## _reg_group ## _START_OFFSET
#define SRNG_DST_START_OFFSET(_reg_group) \
	SRNG_DST_ ## _reg_group ## _START_OFFSET
#define SRNG_REG_ADDR(_srng, _reg, _reg_group, _dir) \
	((_srng)->hwreg_base[HWREG_INDEX(_reg_group)] + \
	((_srng)->hal_soc->hal_hw_reg_offset[_dir ## _ ##_reg]))

#define CALCULATE_REG_OFFSET(_dir, _reg, _reg_group) \
		(SRNG_ ## _dir ## _REG_OFFSET(_reg, _reg_group) - \
		SRNG_ ## _dir ## _START_OFFSET(_reg_group))

#define REG_OFFSET(_dir, _reg) \
		CALCULATE_REG_OFFSET(_dir, _reg, _reg ## _GROUP)

#define SRNG_DST_ADDR(_srng, _reg) \
	SRNG_REG_ADDR(_srng, _reg, _reg ## _GROUP, DST)

#define SRNG_SRC_ADDR(_srng, _reg) \
	SRNG_REG_ADDR(_srng, _reg, _reg ## _GROUP, SRC)

#ifdef FEATURE_HAL_DELAYED_WRITE
#define SRNG_REG_WRITE(_srng, _reg, _value, _dir) \
<<<<<<< HEAD
	hal_delayed_reg_write(_srng->hal_soc, _srng,\
		SRNG_ ## _dir ## _ADDR(_srng, _reg), (_value))
#else
#define SRNG_REG_WRITE(_srng, _reg, _value, _dir) \
	hal_write_address_32_mb(_srng->hal_soc,\
		SRNG_ ## _dir ## _ADDR(_srng, _reg), (_value), false)
#endif
=======
	hal_write_address_32_mb(_srng->hal_soc,\
		SRNG_ ## _dir ## _ADDR(_srng, _reg), (_value), false)
>>>>>>> 4d3aee41

#define SRNG_REG_WRITE_CONFIRM(_srng, _reg, _value, _dir) \
	hal_write_address_32_mb(_srng->hal_soc,\
		SRNG_ ## _dir ## _ADDR(_srng, _reg), (_value), true)

#define SRNG_REG_READ(_srng, _reg, _dir) \
	hal_read_address_32_mb(_srng->hal_soc, \
		SRNG_ ## _dir ## _ADDR(_srng, _reg))

#define SRNG_SRC_REG_WRITE(_srng, _reg, _value) \
	SRNG_REG_WRITE(_srng, _reg, _value, SRC)

#define SRNG_DST_REG_WRITE(_srng, _reg, _value) \
	SRNG_REG_WRITE(_srng, _reg, _value, DST)

#define SRNG_DST_REG_WRITE_CONFIRM(_srng, _reg, _value) \
	SRNG_REG_WRITE_CONFIRM(_srng, _reg, _value, DST)

#define SRNG_SRC_REG_READ(_srng, _reg) \
	SRNG_REG_READ(_srng, _reg, SRC)

#define SRNG_DST_REG_READ(_srng, _reg) \
	SRNG_REG_READ(_srng, _reg, DST)

#define _SRNG_FM(_reg_fld) _reg_fld ## _BMSK
#define _SRNG_FS(_reg_fld) _reg_fld ## _SHFT

#define SRNG_SM(_reg_fld, _val) \
	(((_val) << _SRNG_FS(_reg_fld)) & _SRNG_FM(_reg_fld))

#define SRNG_MS(_reg_fld, _val) \
	(((_val) & _SRNG_FM(_reg_fld)) >> _SRNG_FS(_reg_fld))

#define SRNG_MAX_SIZE_DWORDS \
	(SRNG_MS(SRNG_SRC_FLD(BASE_MSB, RING_SIZE), 0xffffffff))

/**
 * HW ring configuration table to identify hardware ring attributes like
 * register addresses, number of rings, ring entry size etc., for each type
 * of SRNG ring.
 *
 * Currently there is just one HW ring table, but there could be multiple
 * configurations in future based on HW variants from the same wifi3.0 family
 * and hence need to be attached with hal_soc based on HW type
 */
#define HAL_SRNG_CONFIG(_hal_soc, _ring_type) \
			(&_hal_soc->hw_srng_table[_ring_type])

enum SRNG_REGISTERS {
DST_HP = 0,
DST_TP,
DST_ID,
DST_MISC,
DST_HP_ADDR_LSB,
DST_HP_ADDR_MSB,
DST_MSI1_BASE_LSB,
DST_MSI1_BASE_MSB,
DST_MSI1_DATA,
DST_BASE_LSB,
DST_BASE_MSB,
DST_PRODUCER_INT_SETUP,

SRC_HP,
SRC_TP,
SRC_ID,
SRC_MISC,
SRC_TP_ADDR_LSB,
SRC_TP_ADDR_MSB,
SRC_MSI1_BASE_LSB,
SRC_MSI1_BASE_MSB,
SRC_MSI1_DATA,
SRC_BASE_LSB,
SRC_BASE_MSB,
SRC_CONSUMER_INT_SETUP_IX0,
SRC_CONSUMER_INT_SETUP_IX1,
};

/**
 * hal_set_link_desc_addr - Setup link descriptor in a buffer_addr_info
 * HW structure
 *
 * @desc: Descriptor entry (from WBM_IDLE_LINK ring)
 * @cookie: SW cookie for the buffer/descriptor
 * @link_desc_paddr: Physical address of link descriptor entry
 *
 */
static inline void hal_set_link_desc_addr(void *desc, uint32_t cookie,
	qdf_dma_addr_t link_desc_paddr)
{
	uint32_t *buf_addr = (uint32_t *)desc;

	HAL_DESC_SET_FIELD(buf_addr, BUFFER_ADDR_INFO_0, BUFFER_ADDR_31_0,
			   link_desc_paddr & 0xffffffff);
	HAL_DESC_SET_FIELD(buf_addr, BUFFER_ADDR_INFO_1, BUFFER_ADDR_39_32,
			   (uint64_t)link_desc_paddr >> 32);
	HAL_DESC_SET_FIELD(buf_addr, BUFFER_ADDR_INFO_1, RETURN_BUFFER_MANAGER,
			   WBM_IDLE_DESC_LIST);
	HAL_DESC_SET_FIELD(buf_addr, BUFFER_ADDR_INFO_1, SW_BUFFER_COOKIE,
			   cookie);
}

/**
 * hal_get_reo_qdesc_size - Get size of reo queue descriptor
 *
 * @hal_soc: Opaque HAL SOC handle
 * @ba_window_size: BlockAck window size
 * @tid: TID number
 *
 */
static inline
uint32_t hal_get_reo_qdesc_size(hal_soc_handle_t hal_soc_hdl,
				uint32_t ba_window_size, int tid)
{
	/* Return descriptor size corresponding to window size of 2 since
	 * we set ba_window_size to 2 while setting up REO descriptors as
	 * a WAR to get 2k jump exception aggregates are received without
	 * a BA session.
	 */
	if (ba_window_size <= 1) {
		if (tid != HAL_NON_QOS_TID)
			return sizeof(struct rx_reo_queue) +
				sizeof(struct rx_reo_queue_ext);
		else
			return sizeof(struct rx_reo_queue);
	}

	if (ba_window_size <= 105)
		return sizeof(struct rx_reo_queue) +
			sizeof(struct rx_reo_queue_ext);

	if (ba_window_size <= 210)
		return sizeof(struct rx_reo_queue) +
			(2 * sizeof(struct rx_reo_queue_ext));

	return sizeof(struct rx_reo_queue) +
		(3 * sizeof(struct rx_reo_queue_ext));
}

#endif /* _HAL_HW_INTERNAL_H_ */<|MERGE_RESOLUTION|>--- conflicted
+++ resolved
@@ -229,20 +229,9 @@
 #define SRNG_SRC_ADDR(_srng, _reg) \
 	SRNG_REG_ADDR(_srng, _reg, _reg ## _GROUP, SRC)
 
-#ifdef FEATURE_HAL_DELAYED_WRITE
-#define SRNG_REG_WRITE(_srng, _reg, _value, _dir) \
-<<<<<<< HEAD
-	hal_delayed_reg_write(_srng->hal_soc, _srng,\
-		SRNG_ ## _dir ## _ADDR(_srng, _reg), (_value))
-#else
 #define SRNG_REG_WRITE(_srng, _reg, _value, _dir) \
 	hal_write_address_32_mb(_srng->hal_soc,\
 		SRNG_ ## _dir ## _ADDR(_srng, _reg), (_value), false)
-#endif
-=======
-	hal_write_address_32_mb(_srng->hal_soc,\
-		SRNG_ ## _dir ## _ADDR(_srng, _reg), (_value), false)
->>>>>>> 4d3aee41
 
 #define SRNG_REG_WRITE_CONFIRM(_srng, _reg, _value, _dir) \
 	hal_write_address_32_mb(_srng->hal_soc,\
