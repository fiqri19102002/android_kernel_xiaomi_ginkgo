--- conflicted
+++ resolved
@@ -119,8 +119,6 @@
 	uint32_t uc_tx_partition_base;
 	/* Flag to indicate whether new htt format is supported */
 	bool new_htt_format_enabled;
-<<<<<<< HEAD
-=======
 
 #ifdef QCA_SUPPORT_TXRX_DRIVER_TCP_DEL_ACK
 	/* enable the tcp delay ack feature in the driver */
@@ -135,7 +133,6 @@
 	uint16_t bundle_timer_value;
 	uint16_t bundle_size;
 #endif
->>>>>>> 5d8474a2
 	uint8_t pktlog_buffer_size;
 };
 
