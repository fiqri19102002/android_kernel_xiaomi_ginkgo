--- conflicted
+++ resolved
@@ -477,15 +477,9 @@
 QDF_STATUS mlme_cfg_get_he_caps(struct wlan_objmgr_psoc *psoc,
 				tDot11fIEhe_cap *he_cap)
 {
-<<<<<<< HEAD
-	struct wlan_mlme_psoc_obj *mlme_obj;
-
-	mlme_obj = mlme_get_psoc_obj(psoc);
-=======
-	struct wlan_mlme_psoc_ext_obj *mlme_obj;
-
-	mlme_obj = mlme_get_psoc_ext_obj(psoc);
->>>>>>> 5d8474a2
+	struct wlan_mlme_psoc_ext_obj *mlme_obj;
+
+	mlme_obj = mlme_get_psoc_ext_obj(psoc);
 	if (!mlme_obj)
 		return QDF_STATUS_E_FAILURE;
 
@@ -884,13 +878,8 @@
 {
 	int ret_val;
 	uint8_t ch_msk_val;
-<<<<<<< HEAD
-	struct wma_caps_per_phy non_dbs_phy_cap;
-	struct wlan_mlme_psoc_obj *mlme_obj = mlme_get_psoc_obj(psoc);
-=======
 	struct wma_caps_per_phy non_dbs_phy_cap = {0};
 	struct wlan_mlme_psoc_ext_obj *mlme_obj = mlme_get_psoc_ext_obj(psoc);
->>>>>>> 5d8474a2
 	QDF_STATUS status;
 	bool enable2x2, as_enabled, enable_bt_chain_sep;
 	uint8_t dual_mac_feature;
@@ -3482,15 +3471,6 @@
 }
 
 QDF_STATUS
-<<<<<<< HEAD
-wlan_mlme_get_bmiss_skip_full_scan_value(struct wlan_objmgr_psoc *psoc,
-					 bool *value)
-{
-
-	struct wlan_mlme_psoc_obj *mlme_obj;
-
-	mlme_obj = mlme_get_psoc_obj(psoc);
-=======
 wlan_mlme_get_4way_hs_offload(struct wlan_objmgr_psoc *psoc, bool *value)
 {
 	struct wlan_mlme_psoc_ext_obj *mlme_obj;
@@ -3514,7 +3494,6 @@
 	struct wlan_mlme_psoc_ext_obj *mlme_obj;
 
 	mlme_obj = mlme_get_psoc_ext_obj(psoc);
->>>>>>> 5d8474a2
 	if (!mlme_obj) {
 		*value = cfg_default(CFG_BMISS_SKIP_FULL_SCAN);
 		mlme_legacy_err("Failed to get MLME Obj");
@@ -3546,15 +3525,9 @@
 QDF_STATUS mlme_set_tgt_wpa3_roam_cap(struct wlan_objmgr_psoc *psoc,
 				      uint32_t akm_bitmap)
 {
-<<<<<<< HEAD
-	struct wlan_mlme_psoc_obj *mlme_obj;
-
-	mlme_obj = mlme_get_psoc_obj(psoc);
-=======
-	struct wlan_mlme_psoc_ext_obj *mlme_obj;
-
-	mlme_obj = mlme_get_psoc_ext_obj(psoc);
->>>>>>> 5d8474a2
+	struct wlan_mlme_psoc_ext_obj *mlme_obj;
+
+	mlme_obj = mlme_get_psoc_ext_obj(psoc);
 	if (!mlme_obj)
 		return QDF_STATUS_E_FAILURE;
 
@@ -3567,16 +3540,10 @@
 wlan_mlme_get_ignore_fw_reg_offload_ind(struct wlan_objmgr_psoc *psoc,
 					bool *disabled)
 {
-<<<<<<< HEAD
-	struct wlan_mlme_psoc_obj *mlme_obj;
-
-	mlme_obj = mlme_get_psoc_obj(psoc);
-=======
-	struct wlan_mlme_psoc_ext_obj *mlme_obj;
-
-	mlme_obj = mlme_get_psoc_ext_obj(psoc);
-
->>>>>>> 5d8474a2
+	struct wlan_mlme_psoc_ext_obj *mlme_obj;
+
+	mlme_obj = mlme_get_psoc_ext_obj(psoc);
+
 	if (!mlme_obj)
 		return QDF_STATUS_E_FAILURE;
 
@@ -3584,54 +3551,6 @@
 	return QDF_STATUS_SUCCESS;
 }
 
-<<<<<<< HEAD
-QDF_STATUS
-wlan_mlme_get_mgmt_max_retry(struct wlan_objmgr_psoc *psoc,
-			     uint8_t *max_retry)
-{
-	struct wlan_mlme_psoc_obj *mlme_obj;
-
-	mlme_obj = mlme_get_psoc_obj(psoc);
-
-	if (!mlme_obj) {
-		*max_retry = cfg_default(CFG_MGMT_RETRY_MAX);
-		return QDF_STATUS_E_FAILURE;
-	}
-
-	*max_retry = mlme_obj->cfg.gen.mgmt_retry_max;
-	return QDF_STATUS_SUCCESS;
-}
-
-QDF_STATUS
-wlan_mlme_get_status_ring_buffer(struct wlan_objmgr_psoc *psoc,
-				 bool *enable_ring_buffer)
-{
-	struct wlan_mlme_psoc_obj *mlme_obj;
-
-	mlme_obj = mlme_get_psoc_obj(psoc);
-
-	if (!mlme_obj) {
-		*enable_ring_buffer = cfg_default(CFG_ENABLE_RING_BUFFER);
-		return QDF_STATUS_E_FAILURE;
-	}
-
-	*enable_ring_buffer = mlme_obj->cfg.gen.enable_ring_buffer;
-	return QDF_STATUS_SUCCESS;
-}
-
-bool wlan_mlme_get_peer_unmap_conf(struct wlan_objmgr_psoc *psoc)
-{
-	struct wlan_mlme_psoc_obj *mlme_obj;
-
-	mlme_obj = mlme_get_psoc_obj(psoc);
-	if (!mlme_obj)
-		return false;
-
-	return mlme_obj->cfg.gen.enable_peer_unmap_conf_support;
-}
-
-=======
->>>>>>> 5d8474a2
 char *mlme_get_roam_trigger_str(uint32_t roam_scan_trigger)
 {
 	switch (roam_scan_trigger) {
@@ -3693,14 +3612,9 @@
 
 	vdev = wlan_objmgr_get_vdev_by_id_from_psoc(psoc, vdev_id,
 						    WLAN_MLME_OBJMGR_ID);
-<<<<<<< HEAD
-	if (!vdev) {
-		mlme_legacy_err("get vdev failed");
-=======
 
 	if (!vdev) {
 		mlme_err("get vdev failed");
->>>>>>> 5d8474a2
 		return;
 	}
 
@@ -3720,11 +3634,8 @@
 				     struct mlme_pmk_info *sae_single_pmk)
 {
 	struct mlme_legacy_priv *mlme_priv;
-<<<<<<< HEAD
-=======
 	uint32_t keymgmt;
 	bool is_sae_connection = false;
->>>>>>> 5d8474a2
 
 	mlme_priv = wlan_vdev_mlme_get_ext_hdl(vdev);
 	if (!mlme_priv) {
@@ -3732,9 +3643,6 @@
 		return;
 	}
 
-<<<<<<< HEAD
-	if (mlme_priv->mlme_roam.sae_single_pmk.sae_single_pmk_ap)
-=======
 	keymgmt = wlan_crypto_get_param(vdev, WLAN_CRYPTO_PARAM_KEY_MGMT);
 
 	if (keymgmt & (1 << WLAN_CRYPTO_KEY_MGMT_SAE))
@@ -3742,7 +3650,6 @@
 
 	if (mlme_priv->mlme_roam.sae_single_pmk.sae_single_pmk_ap &&
 	    is_sae_connection)
->>>>>>> 5d8474a2
 		mlme_priv->mlme_roam.sae_single_pmk.pmk_info = *sae_single_pmk;
 }
 
@@ -3899,54 +3806,6 @@
 }
 
 QDF_STATUS
-<<<<<<< HEAD
-wlan_mlme_get_4way_hs_offload(struct wlan_objmgr_psoc *psoc, bool *value)
-{
-	struct wlan_mlme_psoc_obj *mlme_obj;
-
-	mlme_obj = mlme_get_psoc_obj(psoc);
-	if (!mlme_obj) {
-		*value = cfg_default(CFG_DISABLE_4WAY_HS_OFFLOAD);
-		mlme_legacy_err("Failed to get MLME Obj");
-		return QDF_STATUS_E_FAILURE;
-	}
-
-	*value = mlme_obj->cfg.gen.disable_4way_hs_offload;
-
-	return QDF_STATUS_SUCCESS;
-}
-
-#ifdef WLAN_FEATURE_ROAM_OFFLOAD
-uint32_t wlan_mlme_get_roaming_triggers(struct wlan_objmgr_psoc *psoc)
-{
-	struct wlan_mlme_psoc_obj *mlme_obj;
-
-	mlme_obj = mlme_get_psoc_obj(psoc);
-	if (!mlme_obj)
-		return cfg_default(CFG_ROAM_TRIGGER_BITMAP);
-
-	return mlme_obj->cfg.lfr.roam_trigger_bitmap;
-}
-#endif
-
-QDF_STATUS
-wlan_mlme_get_dfs_chan_ageout_time(struct wlan_objmgr_psoc *psoc,
-				   uint8_t *dfs_chan_ageout_time)
-{
-	struct wlan_mlme_psoc_obj *mlme_obj;
-
-	mlme_obj = mlme_get_psoc_obj(psoc);
-	if (!mlme_obj) {
-		*dfs_chan_ageout_time =
-			cfg_default(CFG_DFS_CHAN_AGEOUT_TIME);
-		return QDF_STATUS_E_FAILURE;
-	}
-
-	*dfs_chan_ageout_time = mlme_obj->cfg.gen.dfs_chan_ageout_time;
-
-	return QDF_STATUS_SUCCESS;
-}
-=======
 wlan_mlme_get_mgmt_max_retry(struct wlan_objmgr_psoc *psoc,
 			     uint8_t *max_retry)
 {
@@ -4033,5 +3892,4 @@
 
 	return mlme_obj->cfg.lfr.roam_trigger_bitmap;
 }
-#endif
->>>>>>> 5d8474a2
+#endif