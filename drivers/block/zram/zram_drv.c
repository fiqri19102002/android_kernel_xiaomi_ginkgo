--- conflicted
+++ resolved
@@ -1080,12 +1080,8 @@
 			zram->limit_pages << PAGE_SHIFT,
 			max_used << PAGE_SHIFT,
 			(u64)atomic64_read(&zram->stats.same_pages),
-<<<<<<< HEAD
-			pool_stats.pages_compacted,
+			atomic_long_read(&pool_stats.pages_compacted),
 			(u64)atomic64_read(&zram->stats.huge_pages));
-=======
-			atomic_long_read(&pool_stats.pages_compacted));
->>>>>>> 1d177c08
 	up_read(&zram->init_lock);
 
 	return ret;
