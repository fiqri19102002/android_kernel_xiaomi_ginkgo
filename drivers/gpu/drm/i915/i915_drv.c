--- conflicted
+++ resolved
@@ -49,11 +49,7 @@
 unsigned int i915_powersave = 1;
 module_param_named(powersave, i915_powersave, int, 0600);
 
-<<<<<<< HEAD
-unsigned int i915_semaphores = 1;
-=======
 unsigned int i915_semaphores = 0;
->>>>>>> d762f438
 module_param_named(semaphores, i915_semaphores, int, 0600);
 
 unsigned int i915_enable_rc6 = 0;
