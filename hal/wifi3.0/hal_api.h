--- conflicted
+++ resolved
@@ -23,10 +23,6 @@
 #include "qdf_util.h"
 #include "qdf_atomic.h"
 #include "hal_internal.h"
-<<<<<<< HEAD
-#include "qdf_platform.h"
-
-=======
 #include "hif.h"
 #include "hif_io32.h"
 #include "qdf_platform.h"
@@ -47,7 +43,6 @@
 #define SHADOW_REGISTER(x) 0
 #endif /* QCA_WIFI_QCA6390 || QCA_WIFI_QCA6490 || QCA_WIFI_QCA6750 */
 
->>>>>>> 4d3aee41
 #define MAX_UNWINDOWED_ADDRESS 0x80000
 #if defined(QCA_WIFI_QCA6390) || defined(QCA_WIFI_QCA6490) || \
     defined(QCA_WIFI_QCN9000) || defined(QCA_WIFI_QCA6750)
@@ -76,17 +71,6 @@
 /**
  * hal_link_desc - opaque handle for DP link descriptor
  */
-<<<<<<< HEAD
-#define MAPPED_REF_OFF 0x4063
-
-#ifdef HAL_CONFIG_SLUB_DEBUG_ON
-#define FORCE_WAKE_DELAY_TIMEOUT 500
-#else
-#define FORCE_WAKE_DELAY_TIMEOUT 50
-#endif /* HAL_CONFIG_SLUB_DEBUG_ON */
-
-#define FORCE_WAKE_DELAY_MS 5
-=======
 struct hal_link_desc;
 typedef struct hal_link_desc *hal_link_desc_t;
 
@@ -101,7 +85,6 @@
  */
 struct hal_buff_addrinfo;
 typedef struct hal_buff_addrinfo *hal_buff_addrinfo_t;
->>>>>>> 4d3aee41
 
 #ifdef ENABLE_VERBOSE_DEBUG
 static inline void
@@ -116,7 +99,6 @@
 { \
 	if (likely(_handle)) \
 		_handle->stats._field += _delta; \
-<<<<<<< HEAD
 }
 #else
 #define HAL_STATS_INC(_handle, _field, _delta)
@@ -151,6 +133,7 @@
  * @hal_soc: HAL soc handle
  * @offset: register offset to read
  * @exp_val: the expected value of register
+ * @ret_confirm: result confirm flag
  *
  * Return: none
  */
@@ -167,87 +150,6 @@
 	}
 }
 
-#ifndef QCA_WIFI_QCA6390
-static inline int hal_force_wake_request(struct hal_soc *soc)
-{
-	return 0;
-=======
->>>>>>> 4d3aee41
-}
-#else
-#define HAL_STATS_INC(_handle, _field, _delta)
-#endif
-
-#ifdef ENABLE_HAL_REG_WR_HISTORY
-#define HAL_REG_WRITE_FAIL_HIST_ADD(hal_soc, offset, wr_val, rd_val) \
-	hal_reg_wr_fail_history_add(hal_soc, offset, wr_val, rd_val)
-
-void hal_reg_wr_fail_history_add(struct hal_soc *hal_soc,
-				 uint32_t offset,
-				 uint32_t wr_val,
-				 uint32_t rd_val);
-
-static inline int hal_history_get_next_index(qdf_atomic_t *table_index,
-					     int array_size)
-{
-	int record_index = qdf_atomic_inc_return(table_index);
-
-	return record_index & (array_size - 1);
-}
-
-static inline void hal_lock_reg_access(struct hal_soc *soc,
-				       unsigned long *flags)
-{
-	qdf_spin_lock_irqsave(&soc->register_access_lock);
-}
-
-static inline void hal_unlock_reg_access(struct hal_soc *soc,
-					 unsigned long *flags)
-{
-	qdf_spin_unlock_irqrestore(&soc->register_access_lock);
-}
-
-#else
-#define HAL_REG_WRITE_FAIL_HIST_ADD(hal_soc, offset, wr_val, rd_val) \
-	hal_err("write failed at reg offset 0x%x, write 0x%x read 0x%x\n", \
-		offset,	\
-		wr_val,	\
-		rd_val)
-#endif
-
-/**
- * hal_reg_write_result_check() - check register writing result
- * @hal_soc: HAL soc handle
- * @offset: register offset to read
- * @exp_val: the expected value of register
- * @ret_confirm: result confirm flag
- *
- * Return: none
- */
-static inline void hal_reg_write_result_check(struct hal_soc *hal_soc,
-					      uint32_t offset,
-					      uint32_t exp_val)
-{
-<<<<<<< HEAD
-	uint32_t timeout = 0;
-	int ret;
-
-	ret = pld_force_wake_request(soc->qdf_dev->dev);
-	if (ret) {
-		QDF_TRACE(QDF_MODULE_ID_DP, QDF_TRACE_LEVEL_ERROR,
-			  "%s: Request send failed %d\n", __func__, ret);
-		return -EINVAL;
-=======
-	uint32_t value;
-
-	value = qdf_ioread32(hal_soc->dev_base_addr + offset);
-	if (exp_val != value) {
-		HAL_REG_WRITE_FAIL_HIST_ADD(hal_soc, offset, exp_val, value);
-		HAL_STATS_INC(hal_soc, reg_write_fail, 1);
->>>>>>> 4d3aee41
-	}
-}
-
 #if !defined(QCA_WIFI_QCA6390) && !defined(QCA_WIFI_QCA6490) || \
     !defined(QCA_WIFI_QCA6750)
 static inline void hal_lock_reg_access(struct hal_soc *soc,
@@ -273,59 +175,29 @@
 {
 	pld_unlock_reg_window(soc->qdf_dev->dev, flags);
 }
-
-static inline void hal_lock_reg_access(struct hal_soc *soc,
-				       unsigned long *flags)
-{
-	pld_lock_reg_window(soc->qdf_dev->dev, flags);
-}
-
-static inline void hal_unlock_reg_access(struct hal_soc *soc,
-					 unsigned long *flags)
-{
-	pld_unlock_reg_window(soc->qdf_dev->dev, flags);
-}
 #endif
 
 #ifdef PCIE_REG_WINDOW_LOCAL_NO_CACHE
-<<<<<<< HEAD
-static inline void hal_select_window(struct hal_soc *hal_soc, uint32_t offset)
+/**
+ * hal_select_window_confirm() - write remap window register and
+				 check writing result
+ *
+ */
+static inline void hal_select_window_confirm(struct hal_soc *hal_soc,
+					     uint32_t offset)
 {
 	uint32_t window = (offset >> WINDOW_SHIFT) & WINDOW_VALUE_MASK;
 
 	qdf_iowrite32(hal_soc->dev_base_addr + WINDOW_REG_ADDRESS,
 		      WINDOW_ENABLE_BIT | window);
 	hal_soc->register_window = window;
-}
-
-/**
- * hal_select_window_confirm() - write window register and
-=======
-/**
- * hal_select_window_confirm() - write remap window register and
->>>>>>> 4d3aee41
-				 check writing result
- *
- */
+
+	hal_reg_write_result_check(hal_soc, WINDOW_REG_ADDRESS,
+				   WINDOW_ENABLE_BIT | window);
+}
+#else
 static inline void hal_select_window_confirm(struct hal_soc *hal_soc,
 					     uint32_t offset)
-{
-	uint32_t window = (offset >> WINDOW_SHIFT) & WINDOW_VALUE_MASK;
-
-	qdf_iowrite32(hal_soc->dev_base_addr + WINDOW_REG_ADDRESS,
-		      WINDOW_ENABLE_BIT | window);
-	hal_soc->register_window = window;
-
-	hal_reg_write_result_check(hal_soc, WINDOW_REG_ADDRESS,
-				   WINDOW_ENABLE_BIT | window);
-}
-#else
-<<<<<<< HEAD
-static inline void hal_select_window(struct hal_soc *hal_soc, uint32_t offset)
-=======
-static inline void hal_select_window_confirm(struct hal_soc *hal_soc,
-					     uint32_t offset)
->>>>>>> 4d3aee41
 {
 	uint32_t window = (offset >> WINDOW_SHIFT) & WINDOW_VALUE_MASK;
 
@@ -347,24 +219,6 @@
 {
 	return hal_soc->ops->hal_get_window_address(hal_soc, addr);
 }
-
-static inline void hal_select_window_confirm(struct hal_soc *hal_soc,
-					     uint32_t offset)
-{
-	uint32_t window = (offset >> WINDOW_SHIFT) & WINDOW_VALUE_MASK;
-
-	if (window != hal_soc->register_window) {
-		qdf_iowrite32(hal_soc->dev_base_addr + WINDOW_REG_ADDRESS,
-			      WINDOW_ENABLE_BIT | window);
-		hal_soc->register_window = window;
-
-		hal_reg_write_result_check(
-					hal_soc,
-					WINDOW_REG_ADDRESS,
-					WINDOW_ENABLE_BIT | window);
-	}
-}
-#endif
 
 /**
  * hal_write32_mb() - Access registers to update configuration
@@ -398,10 +252,7 @@
 				  uint32_t value)
 {
 	unsigned long flags;
-<<<<<<< HEAD
-=======
 	qdf_iomem_t new_addr;
->>>>>>> 4d3aee41
 
 	if (!hal_soc->use_register_windowing ||
 	    offset < MAX_UNWINDOWED_ADDRESS) {
@@ -412,13 +263,6 @@
 		qdf_iowrite32(new_addr, value);
 	} else {
 		hal_lock_reg_access(hal_soc, &flags);
-<<<<<<< HEAD
-		hal_select_window(hal_soc, offset);
-		qdf_iowrite32(hal_soc->dev_base_addr + WINDOW_START +
-			  (offset & WINDOW_RANGE_MASK), value);
-
-		hal_unlock_reg_access(hal_soc, &flags);
-=======
 		hal_select_window_confirm(hal_soc, offset);
 		qdf_iowrite32(hal_soc->dev_base_addr + WINDOW_START +
 			  (offset & WINDOW_RANGE_MASK), value);
@@ -444,17 +288,12 @@
 	if (hal_soc->static_window_map) {
 		new_addr = hal_get_window_address(hal_soc, addr);
 		return qdf_iowrite32(new_addr, value);
->>>>>>> 4d3aee41
 	}
 	hal_write32_mb(hal_soc, offset, value);
 }
 
 #define hal_write32_mb_confirm(_hal_soc, _offset, _value) \
-<<<<<<< HEAD
-			hal_write32_mb(_hal_soc, _offset, _value)
-=======
 		hal_write32_mb(_hal_soc, _offset, _value)
->>>>>>> 4d3aee41
 #else
 static inline void hal_write32_mb(struct hal_soc *hal_soc, uint32_t offset,
 				  uint32_t value)
@@ -462,22 +301,10 @@
 	int ret;
 	unsigned long flags;
 
-<<<<<<< HEAD
-	if (offset > MAPPED_REF_OFF) {
-		ret = hal_force_wake_request(hal_soc);
-		if (ret) {
-			QDF_TRACE(QDF_MODULE_ID_DP, QDF_TRACE_LEVEL_ERROR,
-				  "%s: Wake up request failed %d\n",
-				  __func__, ret);
-			qdf_check_state_before_panic();
-			return;
-		}
-=======
 	/* Region < BAR + 4K can be directly accessed */
 	if (offset < MAPPED_REF_OFF) {
 		qdf_iowrite32(hal_soc->dev_base_addr + offset, value);
 		return;
->>>>>>> 4d3aee41
 	}
 
 	/* Region greater than BAR + 4K */
@@ -495,16 +322,9 @@
 		qdf_iowrite32(hal_soc->dev_base_addr + offset, value);
 	} else {
 		hal_lock_reg_access(hal_soc, &flags);
-<<<<<<< HEAD
-		hal_select_window(hal_soc, offset);
-		qdf_iowrite32(hal_soc->dev_base_addr + WINDOW_START +
-			  (offset & WINDOW_RANGE_MASK), value);
-
-=======
 		hal_select_window_confirm(hal_soc, offset);
 		qdf_iowrite32(hal_soc->dev_base_addr + WINDOW_START +
 			  (offset & WINDOW_RANGE_MASK), value);
->>>>>>> 4d3aee41
 		hal_unlock_reg_access(hal_soc, &flags);
 	}
 
@@ -519,12 +339,8 @@
 }
 
 /**
-<<<<<<< HEAD
- * hal_write32_mb_confirm() - write register and check writing result
-=======
  * hal_write32_mb_confirm() - write register and check wirting result
  *
->>>>>>> 4d3aee41
  */
 static inline void hal_write32_mb_confirm(struct hal_soc *hal_soc,
 					  uint32_t offset,
@@ -533,14 +349,6 @@
 	int ret;
 	unsigned long flags;
 
-<<<<<<< HEAD
-	if (offset > MAPPED_REF_OFF) {
-		ret = hal_force_wake_request(hal_soc);
-		if (ret) {
-			QDF_TRACE(QDF_MODULE_ID_DP, QDF_TRACE_LEVEL_ERROR,
-				  "%s: Wake up request failed %d\n",
-				  __func__, ret);
-=======
 	/* Region < BAR + 4K can be directly accessed */
 	if (offset < MAPPED_REF_OFF) {
 		qdf_iowrite32(hal_soc->dev_base_addr + offset, value);
@@ -552,7 +360,6 @@
 		ret = hif_force_wake_request(hal_soc->hif_handle);
 		if (ret) {
 			hal_err("Wake up request failed");
->>>>>>> 4d3aee41
 			qdf_check_state_before_panic();
 			return;
 		}
@@ -576,14 +383,6 @@
 		hal_unlock_reg_access(hal_soc, &flags);
 	}
 
-<<<<<<< HEAD
-	if ((offset > MAPPED_REF_OFF) &&
-	    hal_force_wake_release(hal_soc))
-		QDF_TRACE(QDF_MODULE_ID_DP, QDF_TRACE_LEVEL_ERROR,
-			  "%s: Wake up release failed\n", __func__);
-}
-#endif
-=======
 	if (!hal_soc->init_phase) {
 		ret = hif_force_wake_release(hal_soc->hif_handle);
 		if (ret) {
@@ -593,22 +392,14 @@
 		}
 	}
 }
->>>>>>> 4d3aee41
 
 /**
  * hal_write_address_32_mb - write a value to a register
  *
  */
-<<<<<<< HEAD
-static inline void hal_write_address_32_mb(struct hal_soc *hal_soc,
-					   void __iomem *addr, uint32_t value,
-					   bool wr_confirm)
-
-=======
 static inline
 void hal_write_address_32_mb(struct hal_soc *hal_soc,
 			     qdf_iomem_t addr, uint32_t value, bool wr_confirm)
->>>>>>> 4d3aee41
 {
 	uint32_t offset;
 
@@ -617,19 +408,11 @@
 
 	offset = addr - hal_soc->dev_base_addr;
 
-<<<<<<< HEAD
-
-=======
->>>>>>> 4d3aee41
 	if (qdf_unlikely(wr_confirm))
 		hal_write32_mb_confirm(hal_soc, offset, value);
 	else
 		hal_write32_mb(hal_soc, offset, value);
 }
-<<<<<<< HEAD
-
-#if defined(FEATURE_HAL_DELAYED_WRITE)
-=======
 #endif
 
 
@@ -642,7 +425,6 @@
 	qdf_iowrite32(addr, value);
 }
 #elif defined(FEATURE_HAL_DELAYED_REG_WRITE)
->>>>>>> 4d3aee41
 static inline void hal_srng_write_address_32_mb(struct hal_soc *hal_soc,
 						struct hal_srng *srng,
 						void __iomem *addr,
@@ -660,12 +442,8 @@
 }
 #endif
 
-<<<<<<< HEAD
-#ifndef QCA_WIFI_QCA6390
-=======
 #if !defined(QCA_WIFI_QCA6390) && !defined(QCA_WIFI_QCA6490) && \
     !defined(QCA_WIFI_QCA6750)
->>>>>>> 4d3aee41
 /**
  * hal_read32_mb() - Access registers to read configuration
  * @hal_soc: hal soc handle
@@ -691,10 +469,7 @@
 {
 	uint32_t ret;
 	unsigned long flags;
-<<<<<<< HEAD
-=======
 	qdf_iomem_t new_addr;
->>>>>>> 4d3aee41
 
 	if (!hal_soc->use_register_windowing ||
 	    offset < MAX_UNWINDOWED_ADDRESS) {
@@ -705,36 +480,10 @@
 	}
 
 	hal_lock_reg_access(hal_soc, &flags);
-<<<<<<< HEAD
-	hal_select_window(hal_soc, offset);
-	ret = qdf_ioread32(hal_soc->dev_base_addr + WINDOW_START +
-		       (offset & WINDOW_RANGE_MASK));
-	hal_unlock_reg_access(hal_soc, &flags);
-
-	return ret;
-}
-
-/**
- * hal_read_address_32_mb() - Read 32-bit value from the register
- * @soc: soc handle
- * @addr: register address to read
- *
- * Return: 32-bit value
- */
-static inline uint32_t hal_read_address_32_mb(struct hal_soc *soc,
-					      void __iomem *addr)
-{
-	uint32_t offset;
-	uint32_t ret;
-
-	if (!soc->use_register_windowing)
-		return qdf_ioread32(addr);
-=======
 	hal_select_window_confirm(hal_soc, offset);
 	ret = qdf_ioread32(hal_soc->dev_base_addr + WINDOW_START +
 		       (offset & WINDOW_RANGE_MASK));
 	hal_unlock_reg_access(hal_soc, &flags);
->>>>>>> 4d3aee41
 
 	return ret;
 }
@@ -767,25 +516,12 @@
 		hal_unlock_reg_access(hal_soc, &flags);
 	}
 
-<<<<<<< HEAD
-	hal_lock_reg_access(hal_soc, &flags);
-	hal_select_window(hal_soc, offset);
-	ret = qdf_ioread32(hal_soc->dev_base_addr + WINDOW_START +
-		       (offset & WINDOW_RANGE_MASK));
-	hal_unlock_reg_access(hal_soc, &flags);
-
-	if ((offset > MAPPED_REF_OFF) &&
-	    hal_force_wake_release(hal_soc))
-		QDF_TRACE(QDF_MODULE_ID_DP, QDF_TRACE_LEVEL_ERROR,
-			  "%s: Wake up release failed\n", __func__);
-=======
 	if ((!hal_soc->init_phase) &&
 	    hif_force_wake_release(hal_soc->hif_handle)) {
 		hal_err("Wake up release failed");
 		qdf_check_state_before_panic();
 		return 0;
 	}
->>>>>>> 4d3aee41
 
 	return ret;
 }
@@ -832,35 +568,6 @@
 }
 #endif
 
-<<<<<<< HEAD
-#ifdef FEATURE_HAL_DELAYED_REG_WRITE
-/**
- * hal_dump_reg_write_srng_stats() - dump SRNG reg write stats
- * @hal_soc: HAL soc handle
- *
- * Return: none
- */
-void hal_dump_reg_write_srng_stats(struct hal_soc *hal_soc_hdl);
-
-/**
- * hal_dump_reg_write_stats() - dump reg write stats
- * @hal_soc: HAL soc handle
- *
- * Return: none
- */
-void hal_dump_reg_write_stats(struct hal_soc *hal_soc_hdl);
-#else
-static inline void hal_dump_reg_write_srng_stats(struct hal_soc *hal_soc_hdl)
-{
-}
-
-static inline void hal_dump_reg_write_stats(struct hal_soc *hal_soc_hdl)
-{
-}
-#endif
-
-=======
->>>>>>> 4d3aee41
 /**
  * hal_read_address_32_mb() - Read 32-bit value from the register
  * @soc: soc handle
@@ -869,12 +576,8 @@
  * Return: 32-bit value
  */
 static inline
-<<<<<<< HEAD
-uint32_t hal_read_address_32_mb(struct hal_soc *soc, void __iomem *addr)
-=======
 uint32_t hal_read_address_32_mb(struct hal_soc *soc,
 				qdf_iomem_t addr)
->>>>>>> 4d3aee41
 {
 	uint32_t offset;
 	uint32_t ret;
@@ -1143,22 +846,11 @@
 	  DESTINATION_RING_ ## _OFFSET ## _SHFT))
 
 /*
-<<<<<<< HEAD
- * currently this macro only works for IX0 since all the rings we are remapping
- * can be remapped from HWIO_REO_R0_DESTINATION_RING_CTRL_IX_0
- */
-#define HAL_REO_REMAP_VAL(_ORIGINAL_DEST, _NEW_DEST) \
-	HAL_REO_REMAP_VAL_(_ORIGINAL_DEST, _NEW_DEST)
-/* allow the destination macros to be expanded */
-#define HAL_REO_REMAP_VAL_(_ORIGINAL_DEST, _NEW_DEST) \
-	(_NEW_DEST << \
-=======
  * Macro to access HWIO_REO_R0_DESTINATION_RING_CTRL_IX_0
  * to map destination to rings
  */
 #define HAL_REO_REMAP_IX0(_VALUE, _OFFSET) \
 	((_VALUE) << \
->>>>>>> 4d3aee41
 	 (HWIO_REO_R0_DESTINATION_RING_CTRL_IX_0_DEST_RING_MAPPING_ ## \
 	  _OFFSET ## _SHFT))
 
@@ -1451,15 +1143,10 @@
  * @sync_hw_ptr: Sync cached head pointer with HW
  *
  */
-<<<<<<< HEAD
-static inline uint32_t hal_srng_dst_num_valid(void *hal_soc, void *hal_ring,
-					      int sync_hw_ptr)
-=======
 static inline
 uint32_t hal_srng_dst_num_valid(void *hal_soc,
 				hal_ring_handle_t hal_ring_hdl,
 				int sync_hw_ptr)
->>>>>>> 4d3aee41
 {
 	struct hal_srng *srng = (struct hal_srng *)hal_ring_hdl;
 	uint32_t hp;
@@ -1491,13 +1178,8 @@
  * Return: Number of valid destination entries
  */
 static inline uint32_t
-<<<<<<< HEAD
-hal_srng_dst_num_valid_locked(void *hal_soc,
-			      void *hal_ring_hdl,
-=======
 hal_srng_dst_num_valid_locked(hal_soc_handle_t hal_soc,
 			      hal_ring_handle_t hal_ring_hdl,
->>>>>>> 4d3aee41
 			      int sync_hw_ptr)
 {
 	uint32_t num_valid;
@@ -1635,24 +1317,14 @@
 
 /**
  * hal_get_entrysize_from_srng() - Retrieve ring entry size
-<<<<<<< HEAD
- * @hal_ring: Source ring pointer
-=======
  * @hal_ring_hdl: Source ring pointer
->>>>>>> 4d3aee41
  *
  * Return: uint8_t
  */
 static inline
-<<<<<<< HEAD
-uint8_t hal_get_entrysize_from_srng(void *hal_ring)
-{
-	struct hal_srng *srng = (struct hal_srng *)hal_ring;
-=======
 uint8_t hal_get_entrysize_from_srng(hal_ring_handle_t hal_ring_hdl)
 {
 	struct hal_srng *srng = (struct hal_srng *)hal_ring_hdl;
->>>>>>> 4d3aee41
 
 	return srng->entry_size;
 }
@@ -2105,13 +1777,8 @@
  * Return: total number of entries in hal ring
  */
 static inline
-<<<<<<< HEAD
-uint32_t hal_srng_get_num_entries(void *hal_soc_hdl,
-				  void *hal_ring_hdl)
-=======
 uint32_t hal_srng_get_num_entries(hal_soc_handle_t hal_soc_hdl,
 				  hal_ring_handle_t hal_ring_hdl)
->>>>>>> 4d3aee41
 {
 	struct hal_srng *srng = (struct hal_srng *)hal_ring_hdl;
 
@@ -2298,11 +1965,6 @@
 	}
 }
 
-<<<<<<< HEAD
-/**
- * hal_srng_set_event() - Set hal_srng event
- * @srng: SRNG ring pointer
-=======
 /*
  * hal_rxdma_desc_to_hal_ring_desc - API to convert rxdma ring desc
  * to opaque dp_ring desc type
@@ -2319,112 +1981,70 @@
 /**
  * hal_srng_set_event() - Set hal_srng event
  * @hal_ring_hdl: Source ring pointer
->>>>>>> 4d3aee41
  * @event: SRNG ring event
  *
  * Return: None
  */
-<<<<<<< HEAD
-static inline void hal_srng_set_event(struct hal_srng *srng, int event)
-{
-=======
 static inline void hal_srng_set_event(hal_ring_handle_t hal_ring_hdl, int event)
 {
 	struct hal_srng *srng = (struct hal_srng *)hal_ring_hdl;
 
->>>>>>> 4d3aee41
 	qdf_atomic_set_bit(event, &srng->srng_event);
 }
 
 /**
  * hal_srng_clear_event() - Clear hal_srng event
-<<<<<<< HEAD
- * @srng: SRNG ring pointer
-=======
  * @hal_ring_hdl: Source ring pointer
->>>>>>> 4d3aee41
  * @event: SRNG ring event
  *
  * Return: None
  */
-<<<<<<< HEAD
-static inline void hal_srng_clear_event(struct hal_srng *srng, int event)
-{
-=======
 static inline
 void hal_srng_clear_event(hal_ring_handle_t hal_ring_hdl, int event)
 {
 	struct hal_srng *srng = (struct hal_srng *)hal_ring_hdl;
 
->>>>>>> 4d3aee41
 	qdf_atomic_clear_bit(event, &srng->srng_event);
 }
 
 /**
  * hal_srng_get_clear_event() - Clear srng event and return old value
-<<<<<<< HEAD
- * @srng: SRNG ring pointer
-=======
  * @hal_ring_hdl: Source ring pointer
->>>>>>> 4d3aee41
  * @event: SRNG ring event
  *
  * Return: Return old event value
  */
-<<<<<<< HEAD
-static inline int hal_srng_get_clear_event(struct hal_srng *srng, int event)
-{
-=======
 static inline
 int hal_srng_get_clear_event(hal_ring_handle_t hal_ring_hdl, int event)
 {
 	struct hal_srng *srng = (struct hal_srng *)hal_ring_hdl;
 
->>>>>>> 4d3aee41
 	return qdf_atomic_test_and_clear_bit(event, &srng->srng_event);
 }
 
 /**
  * hal_srng_set_flush_last_ts() - Record last flush time stamp
-<<<<<<< HEAD
- * @srng: SRNG ring pointer
+ * @hal_ring_hdl: Source ring pointer
  *
  * Return: None
  */
-static inline void hal_srng_set_flush_last_ts(struct hal_srng *srng)
-{
-=======
+static inline void hal_srng_set_flush_last_ts(hal_ring_handle_t hal_ring_hdl)
+{
+	struct hal_srng *srng = (struct hal_srng *)hal_ring_hdl;
+
+	srng->last_flush_ts = qdf_get_log_timestamp();
+}
+
+/**
+ * hal_srng_inc_flush_cnt() - Increment flush counter
  * @hal_ring_hdl: Source ring pointer
  *
  * Return: None
  */
-static inline void hal_srng_set_flush_last_ts(hal_ring_handle_t hal_ring_hdl)
-{
-	struct hal_srng *srng = (struct hal_srng *)hal_ring_hdl;
-
->>>>>>> 4d3aee41
-	srng->last_flush_ts = qdf_get_log_timestamp();
-}
-
-/**
- * hal_srng_inc_flush_cnt() - Increment flush counter
-<<<<<<< HEAD
- * @srng: Source ring pointer
- *
- * Return: None
- */
-static inline void hal_srng_inc_flush_cnt(struct hal_srng *srng)
-{
-=======
- * @hal_ring_hdl: Source ring pointer
- *
- * Return: None
- */
 static inline void hal_srng_inc_flush_cnt(hal_ring_handle_t hal_ring_hdl)
 {
 	struct hal_srng *srng = (struct hal_srng *)hal_ring_hdl;
 
->>>>>>> 4d3aee41
 	srng->flush_count++;
 }
 
@@ -2432,15 +2052,6 @@
  * hal_reo_set_err_dst_remap() - Set REO error destination ring remap
  *				 register value.
  *
-<<<<<<< HEAD
- * @hal_soc: Opaque HAL soc handle
- *
- * Return: None
- */
-static inline void hal_reo_set_err_dst_remap(struct hal_soc *hal_soc)
-{
-	hal_soc->ops->hal_reo_set_err_dst_remap(hal_soc);
-=======
  * @hal_soc_hdl: Opaque HAL soc handle
  *
  * Return: None
@@ -2451,6 +2062,5 @@
 
 	if (hal_soc->ops->hal_reo_set_err_dst_remap)
 		hal_soc->ops->hal_reo_set_err_dst_remap(hal_soc);
->>>>>>> 4d3aee41
 }
 #endif /* _HAL_APIH_ */