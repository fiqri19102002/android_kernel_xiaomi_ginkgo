// SPDX-License-Identifier: GPL-2.0
/*
 * fs/f2fs/data.c
 *
 * Copyright (c) 2012 Samsung Electronics Co., Ltd.
 *             http://www.samsung.com/
 */
#include <linux/fs.h>
#include <linux/f2fs_fs.h>
#include <linux/buffer_head.h>
#include <linux/mpage.h>
#include <linux/writeback.h>
#include <linux/backing-dev.h>
#include <linux/pagevec.h>
#include <linux/blkdev.h>
#include <linux/bio.h>
#include <linux/swap.h>
#include <linux/prefetch.h>
#include <linux/uio.h>
#include <linux/cleancache.h>
#include <linux/sched/signal.h>

#include "f2fs.h"
#include "node.h"
#include "segment.h"
#include "iostat.h"
#include <trace/events/f2fs.h>
#include <trace/events/android_fs.h>

#define NUM_PREALLOC_POST_READ_CTXS	128

static struct kmem_cache *bio_post_read_ctx_cache;
static struct kmem_cache *bio_entry_slab;
static mempool_t *bio_post_read_ctx_pool;
static struct bio_set *f2fs_bioset;

#define	F2FS_BIO_POOL_SIZE	NR_CURSEG_TYPE

int __init f2fs_init_bioset(void)
{
	f2fs_bioset = bioset_create(F2FS_BIO_POOL_SIZE,
					0, BIOSET_NEED_BVECS);
	if (!f2fs_bioset)
		return -ENOMEM;
	return 0;
}

void f2fs_destroy_bioset(void)
{
	bioset_free(f2fs_bioset);
}

static bool __is_cp_guaranteed(struct page *page)
{
	struct address_space *mapping = page->mapping;
	struct inode *inode;
	struct f2fs_sb_info *sbi;

	if (!mapping)
		return false;

	inode = mapping->host;
	sbi = F2FS_I_SB(inode);

	if (inode->i_ino == F2FS_META_INO(sbi) ||
			inode->i_ino == F2FS_NODE_INO(sbi) ||
			S_ISDIR(inode->i_mode))
		return true;

	if (f2fs_is_compressed_page(page))
		return false;
	if ((S_ISREG(inode->i_mode) &&
			(f2fs_is_atomic_file(inode) || IS_NOQUOTA(inode))) ||
			page_private_gcing(page))
		return true;
	return false;
}

static enum count_type __read_io_type(struct page *page)
{
	struct address_space *mapping = page_file_mapping(page);

	if (mapping) {
		struct inode *inode = mapping->host;
		struct f2fs_sb_info *sbi = F2FS_I_SB(inode);

		if (inode->i_ino == F2FS_META_INO(sbi))
			return F2FS_RD_META;

		if (inode->i_ino == F2FS_NODE_INO(sbi))
			return F2FS_RD_NODE;
	}
	return F2FS_RD_DATA;
}

/* postprocessing steps for read bios */
enum bio_post_read_step {
#ifdef CONFIG_FS_ENCRYPTION
	STEP_DECRYPT	= 1 << 0,
#else
	STEP_DECRYPT	= 0,	/* compile out the decryption-related code */
#endif
#ifdef CONFIG_F2FS_FS_COMPRESSION
	STEP_DECOMPRESS	= 1 << 1,
#else
	STEP_DECOMPRESS	= 0,	/* compile out the decompression-related code */
#endif
#ifdef CONFIG_FS_VERITY
	STEP_VERITY	= 1 << 2,
#else
	STEP_VERITY	= 0,	/* compile out the verity-related code */
#endif
};

struct bio_post_read_ctx {
	struct bio *bio;
	struct f2fs_sb_info *sbi;
	struct work_struct work;
	unsigned int enabled_steps;
	block_t fs_blkaddr;
};

static void f2fs_finish_read_bio(struct bio *bio)
{
	struct bio_vec *bv;
	int iter_all;

	/*
	 * Update and unlock the bio's pagecache pages, and put the
	 * decompression context for any compressed pages.
	 */
	bio_for_each_segment_all(bv, bio, iter_all) {
		struct page *page = bv->bv_page;

		if (f2fs_is_compressed_page(page)) {
			if (bio->bi_status)
				f2fs_end_read_compressed_page(page, true, 0);
			f2fs_put_page_dic(page);
			continue;
		}

		/* PG_error was set if decryption or verity failed. */
		if (bio->bi_status || PageError(page)) {
			ClearPageUptodate(page);
			/* will re-read again later */
			ClearPageError(page);
		} else {
			SetPageUptodate(page);
		}
		dec_page_count(F2FS_P_SB(page), __read_io_type(page));
		unlock_page(page);
	}

	if (bio->bi_private)
		mempool_free(bio->bi_private, bio_post_read_ctx_pool);
	bio_put(bio);
}

static void f2fs_verify_bio(struct work_struct *work)
{
	struct bio_post_read_ctx *ctx =
		container_of(work, struct bio_post_read_ctx, work);
	struct bio *bio = ctx->bio;
	bool may_have_compressed_pages = (ctx->enabled_steps & STEP_DECOMPRESS);

	/*
	 * fsverity_verify_bio() may call readpages() again, and while verity
	 * will be disabled for this, decryption and/or decompression may still
	 * be needed, resulting in another bio_post_read_ctx being allocated.
	 * So to prevent deadlocks we need to release the current ctx to the
	 * mempool first.  This assumes that verity is the last post-read step.
	 */
	mempool_free(ctx, bio_post_read_ctx_pool);
	bio->bi_private = NULL;

	/*
	 * Verify the bio's pages with fs-verity.  Exclude compressed pages,
	 * as those were handled separately by f2fs_end_read_compressed_page().
	 */
	if (may_have_compressed_pages) {
		struct bio_vec *bv;
		int iter_all;

		bio_for_each_segment_all(bv, bio, iter_all) {
			struct page *page = bv->bv_page;

			if (!f2fs_is_compressed_page(page) &&
			    !PageError(page) && !fsverity_verify_page(page))
				SetPageError(page);
		}
	} else {
		fsverity_verify_bio(bio);
	}

	f2fs_finish_read_bio(bio);
}

/*
 * If the bio's data needs to be verified with fs-verity, then enqueue the
 * verity work for the bio.  Otherwise finish the bio now.
 *
 * Note that to avoid deadlocks, the verity work can't be done on the
 * decryption/decompression workqueue.  This is because verifying the data pages
 * can involve reading verity metadata pages from the file, and these verity
 * metadata pages may be encrypted and/or compressed.
 */
static void f2fs_verify_and_finish_bio(struct bio *bio)
{
	struct bio_post_read_ctx *ctx = bio->bi_private;

	if (ctx && (ctx->enabled_steps & STEP_VERITY)) {
		INIT_WORK(&ctx->work, f2fs_verify_bio);
		fsverity_enqueue_verify_work(&ctx->work);
	} else {
		f2fs_finish_read_bio(bio);
	}
}

/*
 * Handle STEP_DECOMPRESS by decompressing any compressed clusters whose last
 * remaining page was read by @ctx->bio.
 *
 * Note that a bio may span clusters (even a mix of compressed and uncompressed
 * clusters) or be for just part of a cluster.  STEP_DECOMPRESS just indicates
 * that the bio includes at least one compressed page.  The actual decompression
 * is done on a per-cluster basis, not a per-bio basis.
 */
static void f2fs_handle_step_decompress(struct bio_post_read_ctx *ctx)
{
	struct bio_vec *bv;
	int iter_all;
	bool all_compressed = true;
	block_t blkaddr = ctx->fs_blkaddr;

	bio_for_each_segment_all(bv, ctx->bio, iter_all) {
		struct page *page = bv->bv_page;

		/* PG_error was set if decryption failed. */
		if (f2fs_is_compressed_page(page))
			f2fs_end_read_compressed_page(page, PageError(page),
						blkaddr);
		else
			all_compressed = false;

		blkaddr++;
	}

	/*
	 * Optimization: if all the bio's pages are compressed, then scheduling
	 * the per-bio verity work is unnecessary, as verity will be fully
	 * handled at the compression cluster level.
	 */
	if (all_compressed)
		ctx->enabled_steps &= ~STEP_VERITY;
}

static void f2fs_post_read_work(struct work_struct *work)
{
	struct bio_post_read_ctx *ctx =
		container_of(work, struct bio_post_read_ctx, work);

	if (ctx->enabled_steps & STEP_DECRYPT)
		fscrypt_decrypt_bio(ctx->bio);

	if (ctx->enabled_steps & STEP_DECOMPRESS)
		f2fs_handle_step_decompress(ctx);

	f2fs_verify_and_finish_bio(ctx->bio);
}

static void f2fs_read_end_io(struct bio *bio)
{
<<<<<<< HEAD
	struct page *first_page = bio->bi_io_vec[0].bv_page;
	struct f2fs_sb_info *sbi = F2FS_P_SB(first_page);
	struct bio_post_read_ctx *ctx = bio->bi_private;
=======
	struct f2fs_sb_info *sbi = F2FS_P_SB(bio->bi_io_vec->bv_page);
	struct bio_post_read_ctx *ctx;

	iostat_update_and_unbind_ctx(bio, 0);
	ctx = bio->bi_private;
>>>>>>> e367cc29

	if (time_to_inject(sbi, FAULT_READ_IO)) {
		f2fs_show_injection_info(sbi, FAULT_READ_IO);
		bio->bi_status = BLK_STS_IOERR;
	}

	if (bio->bi_status) {
		f2fs_finish_read_bio(bio);
		return;
	}

	if (first_page != NULL &&
		__read_io_type(first_page) == F2FS_RD_DATA) {
		trace_android_fs_dataread_end(first_page->mapping->host,
						page_offset(first_page),
						bio->bi_iter.bi_size);
	}

	if (ctx && (ctx->enabled_steps & (STEP_DECRYPT | STEP_DECOMPRESS))) {
		INIT_WORK(&ctx->work, f2fs_post_read_work);
		queue_work(ctx->sbi->post_read_wq, &ctx->work);
	} else {
		f2fs_verify_and_finish_bio(bio);
	}
}

static void f2fs_write_end_io(struct bio *bio)
{
	struct f2fs_sb_info *sbi;
	struct bio_vec *bvec;
	int iter_all;

	iostat_update_and_unbind_ctx(bio, 1);
	sbi = bio->bi_private;

	if (time_to_inject(sbi, FAULT_WRITE_IO)) {
		f2fs_show_injection_info(sbi, FAULT_WRITE_IO);
		bio->bi_status = BLK_STS_IOERR;
	}

	bio_for_each_segment_all(bvec, bio, iter_all) {
		struct page *page = bvec->bv_page;
		enum count_type type = WB_DATA_TYPE(page);

		if (page_private_dummy(page)) {
			clear_page_private_dummy(page);
			unlock_page(page);
			mempool_free(page, sbi->write_io_dummy);

			if (unlikely(bio->bi_status))
				f2fs_stop_checkpoint(sbi, true);
			continue;
		}

		fscrypt_finalize_bounce_page(&page);

#ifdef CONFIG_F2FS_FS_COMPRESSION
		if (f2fs_is_compressed_page(page)) {
			f2fs_compress_write_end_io(bio, page);
			continue;
		}
#endif

		if (unlikely(bio->bi_status)) {
			mapping_set_error(page->mapping, -EIO);
			if (type == F2FS_WB_CP_DATA)
				f2fs_stop_checkpoint(sbi, true);
		}

		f2fs_bug_on(sbi, page->mapping == NODE_MAPPING(sbi) &&
					page->index != nid_of_node(page));

		dec_page_count(sbi, type);
		if (f2fs_in_warm_node_list(sbi, page))
			f2fs_del_fsync_node_entry(sbi, page);
		clear_page_private_gcing(page);
		end_page_writeback(page);
	}
	if (!get_pages(sbi, F2FS_WB_CP_DATA) &&
				wq_has_sleeper(&sbi->cp_wait))
		wake_up(&sbi->cp_wait);

	bio_put(bio);
}

struct block_device *f2fs_target_device(struct f2fs_sb_info *sbi,
				block_t blk_addr, struct bio *bio)
{
	struct block_device *bdev = sbi->sb->s_bdev;
	int i;

	if (f2fs_is_multi_device(sbi)) {
		for (i = 0; i < sbi->s_ndevs; i++) {
			if (FDEV(i).start_blk <= blk_addr &&
			    FDEV(i).end_blk >= blk_addr) {
				blk_addr -= FDEV(i).start_blk;
				bdev = FDEV(i).bdev;
				break;
			}
		}
	}
	if (bio) {
		bio_set_dev(bio, bdev);
		bio->bi_iter.bi_sector = SECTOR_FROM_BLOCK(blk_addr);
	}
	return bdev;
}

int f2fs_target_device_index(struct f2fs_sb_info *sbi, block_t blkaddr)
{
	int i;

	if (!f2fs_is_multi_device(sbi))
		return 0;

	for (i = 0; i < sbi->s_ndevs; i++)
		if (FDEV(i).start_blk <= blkaddr && FDEV(i).end_blk >= blkaddr)
			return i;
	return 0;
}

/*
 * Return true, if pre_bio's bdev is same as its target device.
 */
static bool __same_bdev(struct f2fs_sb_info *sbi,
				block_t blk_addr, struct bio *bio)
{
	struct block_device *b = f2fs_target_device(sbi, blk_addr, NULL);
	return bio->bi_disk == b->bd_disk && bio->bi_partno == b->bd_partno;
}

static struct bio *__bio_alloc(struct f2fs_io_info *fio, int npages)
{
	struct f2fs_sb_info *sbi = fio->sbi;
	struct bio *bio;

	bio = bio_alloc_bioset(GFP_NOIO, npages, f2fs_bioset);

	f2fs_target_device(sbi, fio->new_blkaddr, bio);
	if (is_read_io(fio->op)) {
		bio->bi_end_io = f2fs_read_end_io;
		bio->bi_private = NULL;
	} else {
		bio->bi_end_io = f2fs_write_end_io;
		bio->bi_private = sbi;
		bio->bi_write_hint = f2fs_io_type_to_rw_hint(sbi,
						fio->type, fio->temp);
	}
	iostat_alloc_and_bind_ctx(sbi, bio, NULL);

	if (fio->io_wbc)
		wbc_init_bio(fio->io_wbc, bio);

	return bio;
}

static void f2fs_set_bio_crypt_ctx(struct bio *bio, const struct inode *inode,
				  pgoff_t first_idx,
				  const struct f2fs_io_info *fio,
				  gfp_t gfp_mask)
{
	/*
	 * The f2fs garbage collector sets ->encrypted_page when it wants to
	 * read/write raw data without encryption.
	 */
	if (!fio || !fio->encrypted_page)
		fscrypt_set_bio_crypt_ctx(bio, inode, first_idx, gfp_mask);
	else if (fscrypt_inode_should_skip_dm_default_key(inode))
		bio_set_skip_dm_default_key(bio);
}

static bool f2fs_crypt_mergeable_bio(struct bio *bio, const struct inode *inode,
				     pgoff_t next_idx,
				     const struct f2fs_io_info *fio)
{
	/*
	 * The f2fs garbage collector sets ->encrypted_page when it wants to
	 * read/write raw data without encryption.
	 */
	if (fio && fio->encrypted_page)
		return !bio_has_crypt_ctx(bio) &&
			(bio_should_skip_dm_default_key(bio) ==
			 fscrypt_inode_should_skip_dm_default_key(inode));

	return fscrypt_mergeable_bio(bio, inode, next_idx);
}

static inline void __submit_bio(struct f2fs_sb_info *sbi,
				struct bio *bio, enum page_type type)
{
	if (!is_read_io(bio_op(bio))) {
		unsigned int start;

		if (type != DATA && type != NODE)
			goto submit_io;

		if (f2fs_lfs_mode(sbi) && current->plug)
			blk_finish_plug(current->plug);

		if (!F2FS_IO_ALIGNED(sbi))
			goto submit_io;

		start = bio->bi_iter.bi_size >> F2FS_BLKSIZE_BITS;
		start %= F2FS_IO_SIZE(sbi);

		if (start == 0)
			goto submit_io;

		/* fill dummy pages */
		for (; start < F2FS_IO_SIZE(sbi); start++) {
			struct page *page =
				mempool_alloc(sbi->write_io_dummy,
					      GFP_NOIO | __GFP_NOFAIL);
			f2fs_bug_on(sbi, !page);

			lock_page(page);

			zero_user_segment(page, 0, PAGE_SIZE);
			set_page_private_dummy(page);

			if (bio_add_page(bio, page, PAGE_SIZE, 0) < PAGE_SIZE)
				f2fs_bug_on(sbi, 1);
		}
		/*
		 * In the NODE case, we lose next block address chain. So, we
		 * need to do checkpoint in f2fs_sync_file.
		 */
		if (type == NODE)
			set_sbi_flag(sbi, SBI_NEED_CP);
	}
submit_io:
	if (is_read_io(bio_op(bio)))
		trace_f2fs_submit_read_bio(sbi->sb, type, bio);
	else
		trace_f2fs_submit_write_bio(sbi->sb, type, bio);

	iostat_update_submit_ctx(bio, type);
	submit_bio(bio);
}

static void __f2fs_submit_read_bio(struct f2fs_sb_info *sbi,
				struct bio *bio, enum page_type type)
{
	if (trace_android_fs_dataread_start_enabled() && (type == DATA)) {
		struct page *first_page = bio->bi_io_vec[0].bv_page;

		if (first_page != NULL &&
			__read_io_type(first_page) == F2FS_RD_DATA) {
			char *path, pathbuf[MAX_TRACE_PATHBUF_LEN];

			path = android_fstrace_get_pathname(pathbuf,
						MAX_TRACE_PATHBUF_LEN,
						first_page->mapping->host);

			trace_android_fs_dataread_start(
				first_page->mapping->host,
				page_offset(first_page),
				bio->bi_iter.bi_size,
				current->pid,
				path,
				current->comm);
		}
	}
	__submit_bio(sbi, bio, type);
}

void f2fs_submit_bio(struct f2fs_sb_info *sbi,
				struct bio *bio, enum page_type type)
{
	__submit_bio(sbi, bio, type);
}

static void __attach_io_flag(struct f2fs_io_info *fio)
{
	struct f2fs_sb_info *sbi = fio->sbi;
	unsigned int temp_mask = (1 << NR_TEMP_TYPE) - 1;
	unsigned int io_flag, fua_flag, meta_flag;

	if (fio->type == DATA)
		io_flag = sbi->data_io_flag;
	else if (fio->type == NODE)
		io_flag = sbi->node_io_flag;
	else
		return;

	fua_flag = io_flag & temp_mask;
	meta_flag = (io_flag >> NR_TEMP_TYPE) & temp_mask;

	/*
	 * data/node io flag bits per temp:
	 *      REQ_META     |      REQ_FUA      |
	 *    5 |    4 |   3 |    2 |    1 |   0 |
	 * Cold | Warm | Hot | Cold | Warm | Hot |
	 */
	if ((1 << fio->temp) & meta_flag)
		fio->op_flags |= REQ_META;
	if ((1 << fio->temp) & fua_flag)
		fio->op_flags |= REQ_FUA;
}

static void __submit_merged_bio(struct f2fs_bio_info *io)
{
	struct f2fs_io_info *fio = &io->fio;

	if (!io->bio)
		return;

	__attach_io_flag(fio);
	bio_set_op_attrs(io->bio, fio->op, fio->op_flags);

	if (is_read_io(fio->op))
		trace_f2fs_prepare_read_bio(io->sbi->sb, fio->type, io->bio);
	else
		trace_f2fs_prepare_write_bio(io->sbi->sb, fio->type, io->bio);

	__submit_bio(io->sbi, io->bio, fio->type);
	io->bio = NULL;
}

static bool __has_merged_page(struct bio *bio, struct inode *inode,
						struct page *page, nid_t ino)
{
	struct bio_vec *bvec;
	int iter_all;

	if (!bio)
		return false;

	if (!inode && !page && !ino)
		return true;

	bio_for_each_segment_all(bvec, bio, iter_all) {
		struct page *target = bvec->bv_page;

		if (fscrypt_is_bounce_page(target)) {
			target = fscrypt_pagecache_page(target);
			if (IS_ERR(target))
				continue;
		}
		if (f2fs_is_compressed_page(target)) {
			target = f2fs_compress_control_page(target);
			if (IS_ERR(target))
				continue;
		}

		if (inode && inode == target->mapping->host)
			return true;
		if (page && page == target)
			return true;
		if (ino && ino == ino_of_node(target))
			return true;
	}

	return false;
}

static void __f2fs_submit_merged_write(struct f2fs_sb_info *sbi,
				enum page_type type, enum temp_type temp)
{
	enum page_type btype = PAGE_TYPE_OF_BIO(type);
	struct f2fs_bio_info *io = sbi->write_io[btype] + temp;

	down_write(&io->io_rwsem);

	/* change META to META_FLUSH in the checkpoint procedure */
	if (type >= META_FLUSH) {
		io->fio.type = META_FLUSH;
		io->fio.op = REQ_OP_WRITE;
		io->fio.op_flags = REQ_META | REQ_PRIO | REQ_SYNC;
		if (!test_opt(sbi, NOBARRIER))
			io->fio.op_flags |= REQ_PREFLUSH | REQ_FUA;
	}
	__submit_merged_bio(io);
	up_write(&io->io_rwsem);
}

static void __submit_merged_write_cond(struct f2fs_sb_info *sbi,
				struct inode *inode, struct page *page,
				nid_t ino, enum page_type type, bool force)
{
	enum temp_type temp;
	bool ret = true;

	for (temp = HOT; temp < NR_TEMP_TYPE; temp++) {
		if (!force)	{
			enum page_type btype = PAGE_TYPE_OF_BIO(type);
			struct f2fs_bio_info *io = sbi->write_io[btype] + temp;

			down_read(&io->io_rwsem);
			ret = __has_merged_page(io->bio, inode, page, ino);
			up_read(&io->io_rwsem);
		}
		if (ret)
			__f2fs_submit_merged_write(sbi, type, temp);

		/* TODO: use HOT temp only for meta pages now. */
		if (type >= META)
			break;
	}
}

void f2fs_submit_merged_write(struct f2fs_sb_info *sbi, enum page_type type)
{
	__submit_merged_write_cond(sbi, NULL, NULL, 0, type, true);
}

void f2fs_submit_merged_write_cond(struct f2fs_sb_info *sbi,
				struct inode *inode, struct page *page,
				nid_t ino, enum page_type type)
{
	__submit_merged_write_cond(sbi, inode, page, ino, type, false);
}

void f2fs_flush_merged_writes(struct f2fs_sb_info *sbi)
{
	f2fs_submit_merged_write(sbi, DATA);
	f2fs_submit_merged_write(sbi, NODE);
	f2fs_submit_merged_write(sbi, META);
}

/*
 * Fill the locked page with data located in the block address.
 * A caller needs to unlock the page on failure.
 */
int f2fs_submit_page_bio(struct f2fs_io_info *fio)
{
	struct bio *bio;
	struct page *page = fio->encrypted_page ?
			fio->encrypted_page : fio->page;

	if (!f2fs_is_valid_blkaddr(fio->sbi, fio->new_blkaddr,
			fio->is_por ? META_POR : (__is_meta_io(fio) ?
			META_GENERIC : DATA_GENERIC_ENHANCE)))
		return -EFSCORRUPTED;

	trace_f2fs_submit_page_bio(page, fio);

	/* Allocate a new bio */
	bio = __bio_alloc(fio, 1);

	f2fs_set_bio_crypt_ctx(bio, fio->page->mapping->host,
			       fio->page->index, fio, GFP_NOIO);

	if (bio_add_page(bio, page, PAGE_SIZE, 0) < PAGE_SIZE) {
		bio_put(bio);
		return -EFAULT;
	}

	if (fio->io_wbc && !is_read_io(fio->op))
		wbc_account_io(fio->io_wbc, page, PAGE_SIZE);

	__attach_io_flag(fio);
	bio_set_op_attrs(bio, fio->op, fio->op_flags);

	inc_page_count(fio->sbi, is_read_io(fio->op) ?
			__read_io_type(page): WB_DATA_TYPE(fio->page));

	if (is_read_io(fio->op))
		__f2fs_submit_read_bio(fio->sbi, bio, fio->type);
	else
		__submit_bio(fio->sbi, bio, fio->type);
	return 0;
}

static bool page_is_mergeable(struct f2fs_sb_info *sbi, struct bio *bio,
				block_t last_blkaddr, block_t cur_blkaddr)
{
	if (unlikely(sbi->max_io_bytes &&
			bio->bi_iter.bi_size >= sbi->max_io_bytes))
		return false;
	if (last_blkaddr + 1 != cur_blkaddr)
		return false;
	return __same_bdev(sbi, cur_blkaddr, bio);
}

static bool io_type_is_mergeable(struct f2fs_bio_info *io,
						struct f2fs_io_info *fio)
{
	if (io->fio.op != fio->op)
		return false;
	return io->fio.op_flags == fio->op_flags;
}

static bool io_is_mergeable(struct f2fs_sb_info *sbi, struct bio *bio,
					struct f2fs_bio_info *io,
					struct f2fs_io_info *fio,
					block_t last_blkaddr,
					block_t cur_blkaddr)
{
	if (F2FS_IO_ALIGNED(sbi) && (fio->type == DATA || fio->type == NODE)) {
		unsigned int filled_blocks =
				F2FS_BYTES_TO_BLK(bio->bi_iter.bi_size);
		unsigned int io_size = F2FS_IO_SIZE(sbi);
		unsigned int left_vecs = bio->bi_max_vecs - bio->bi_vcnt;

		/* IOs in bio is aligned and left space of vectors is not enough */
		if (!(filled_blocks % io_size) && left_vecs < io_size)
			return false;
	}
	if (!page_is_mergeable(sbi, bio, last_blkaddr, cur_blkaddr))
		return false;
	return io_type_is_mergeable(io, fio);
}

static void add_bio_entry(struct f2fs_sb_info *sbi, struct bio *bio,
				struct page *page, enum temp_type temp)
{
	struct f2fs_bio_info *io = sbi->write_io[DATA] + temp;
	struct bio_entry *be;

	be = f2fs_kmem_cache_alloc(bio_entry_slab, GFP_NOFS, true, NULL);
	be->bio = bio;
	bio_get(bio);

	if (bio_add_page(bio, page, PAGE_SIZE, 0) != PAGE_SIZE)
		f2fs_bug_on(sbi, 1);

	down_write(&io->bio_list_lock);
	list_add_tail(&be->list, &io->bio_list);
	up_write(&io->bio_list_lock);
}

static void del_bio_entry(struct bio_entry *be)
{
	list_del(&be->list);
	kmem_cache_free(bio_entry_slab, be);
}

static int add_ipu_page(struct f2fs_io_info *fio, struct bio **bio,
							struct page *page)
{
	struct f2fs_sb_info *sbi = fio->sbi;
	enum temp_type temp;
	bool found = false;
	int ret = -EAGAIN;

	for (temp = HOT; temp < NR_TEMP_TYPE && !found; temp++) {
		struct f2fs_bio_info *io = sbi->write_io[DATA] + temp;
		struct list_head *head = &io->bio_list;
		struct bio_entry *be;

		down_write(&io->bio_list_lock);
		list_for_each_entry(be, head, list) {
			if (be->bio != *bio)
				continue;

			found = true;

			if (page_is_mergeable(sbi, *bio, *fio->last_block,
					fio->new_blkaddr) &&
			    f2fs_crypt_mergeable_bio(*bio,
					fio->page->mapping->host,
					fio->page->index, fio) &&
			    bio_add_page(*bio, page, PAGE_SIZE, 0) ==
					PAGE_SIZE) {
				ret = 0;
				break;
			}

			/* page can't be merged into bio; submit the bio */
			del_bio_entry(be);
			__submit_bio(sbi, *bio, DATA);
			break;
		}
		up_write(&io->bio_list_lock);
	}

	if (ret) {
		bio_put(*bio);
		*bio = NULL;
	}

	return ret;
}

void f2fs_submit_merged_ipu_write(struct f2fs_sb_info *sbi,
					struct bio **bio, struct page *page)
{
	enum temp_type temp;
	bool found = false;
	struct bio *target = bio ? *bio : NULL;

	for (temp = HOT; temp < NR_TEMP_TYPE && !found; temp++) {
		struct f2fs_bio_info *io = sbi->write_io[DATA] + temp;
		struct list_head *head = &io->bio_list;
		struct bio_entry *be;

		if (list_empty(head))
			continue;

		down_read(&io->bio_list_lock);
		list_for_each_entry(be, head, list) {
			if (target)
				found = (target == be->bio);
			else
				found = __has_merged_page(be->bio, NULL,
								page, 0);
			if (found)
				break;
		}
		up_read(&io->bio_list_lock);

		if (!found)
			continue;

		found = false;

		down_write(&io->bio_list_lock);
		list_for_each_entry(be, head, list) {
			if (target)
				found = (target == be->bio);
			else
				found = __has_merged_page(be->bio, NULL,
								page, 0);
			if (found) {
				target = be->bio;
				del_bio_entry(be);
				break;
			}
		}
		up_write(&io->bio_list_lock);
	}

	if (found)
		__submit_bio(sbi, target, DATA);
	if (bio && *bio) {
		bio_put(*bio);
		*bio = NULL;
	}
}

int f2fs_merge_page_bio(struct f2fs_io_info *fio)
{
	struct bio *bio = *fio->bio;
	struct page *page = fio->encrypted_page ?
			fio->encrypted_page : fio->page;

	if (!f2fs_is_valid_blkaddr(fio->sbi, fio->new_blkaddr,
			__is_meta_io(fio) ? META_GENERIC : DATA_GENERIC))
		return -EFSCORRUPTED;

	trace_f2fs_submit_page_bio(page, fio);

alloc_new:
	if (!bio) {
		bio = __bio_alloc(fio, BIO_MAX_PAGES);
		f2fs_set_bio_crypt_ctx(bio, fio->page->mapping->host,
				       fio->page->index, fio,
				       GFP_NOIO);
		__attach_io_flag(fio);
		bio_set_op_attrs(bio, fio->op, fio->op_flags);
		add_bio_entry(fio->sbi, bio, page, fio->temp);
	} else {
		if (add_ipu_page(fio, &bio, page))
			goto alloc_new;
	}

	if (fio->io_wbc)
		wbc_account_io(fio->io_wbc, page, PAGE_SIZE);

	inc_page_count(fio->sbi, WB_DATA_TYPE(page));

	*fio->last_block = fio->new_blkaddr;
	*fio->bio = bio;

	return 0;
}

void f2fs_submit_page_write(struct f2fs_io_info *fio)
{
	struct f2fs_sb_info *sbi = fio->sbi;
	enum page_type btype = PAGE_TYPE_OF_BIO(fio->type);
	struct f2fs_bio_info *io = sbi->write_io[btype] + fio->temp;
	struct page *bio_page;

	f2fs_bug_on(sbi, is_read_io(fio->op));

	down_write(&io->io_rwsem);
next:
	if (fio->in_list) {
		spin_lock(&io->io_lock);
		if (list_empty(&io->io_list)) {
			spin_unlock(&io->io_lock);
			goto out;
		}
		fio = list_first_entry(&io->io_list,
						struct f2fs_io_info, list);
		list_del(&fio->list);
		spin_unlock(&io->io_lock);
	}

	verify_fio_blkaddr(fio);

	if (fio->encrypted_page)
		bio_page = fio->encrypted_page;
	else if (fio->compressed_page)
		bio_page = fio->compressed_page;
	else
		bio_page = fio->page;

	/* set submitted = true as a return value */
	fio->submitted = true;

	inc_page_count(sbi, WB_DATA_TYPE(bio_page));

	if (io->bio &&
	    (!io_is_mergeable(sbi, io->bio, io, fio, io->last_block_in_bio,
			      fio->new_blkaddr) ||
	     !f2fs_crypt_mergeable_bio(io->bio, fio->page->mapping->host,
				       fio->page->index, fio)))
		__submit_merged_bio(io);
alloc_new:
	if (io->bio == NULL) {
		if (F2FS_IO_ALIGNED(sbi) &&
				(fio->type == DATA || fio->type == NODE) &&
				fio->new_blkaddr & F2FS_IO_SIZE_MASK(sbi)) {
			dec_page_count(sbi, WB_DATA_TYPE(bio_page));
			fio->retry = true;
			goto skip;
		}
		io->bio = __bio_alloc(fio, BIO_MAX_PAGES);
		f2fs_set_bio_crypt_ctx(io->bio, fio->page->mapping->host,
				       fio->page->index, fio,
				       GFP_NOIO);
		io->fio = *fio;
	}

	if (bio_add_page(io->bio, bio_page, PAGE_SIZE, 0) < PAGE_SIZE) {
		__submit_merged_bio(io);
		goto alloc_new;
	}

	if (fio->io_wbc)
		wbc_account_io(fio->io_wbc, bio_page, PAGE_SIZE);

	io->last_block_in_bio = fio->new_blkaddr;

	trace_f2fs_submit_page_write(fio->page, fio);
skip:
	if (fio->in_list)
		goto next;
out:
	if (is_sbi_flag_set(sbi, SBI_IS_SHUTDOWN) ||
				!f2fs_is_checkpoint_ready(sbi))
		__submit_merged_bio(io);
	up_write(&io->io_rwsem);
}

static struct bio *f2fs_grab_read_bio(struct inode *inode, block_t blkaddr,
				      unsigned nr_pages, unsigned op_flag,
				      pgoff_t first_idx, bool for_write)
{
	struct f2fs_sb_info *sbi = F2FS_I_SB(inode);
	struct bio *bio;
	struct bio_post_read_ctx *ctx = NULL;
	unsigned int post_read_steps = 0;

	bio = bio_alloc_bioset(for_write ? GFP_NOIO : GFP_KERNEL,
			       min_t(int, nr_pages, BIO_MAX_PAGES),
			       f2fs_bioset);
	if (!bio)
		return ERR_PTR(-ENOMEM);

	f2fs_set_bio_crypt_ctx(bio, inode, first_idx, NULL, GFP_NOFS);

	f2fs_target_device(sbi, blkaddr, bio);
	bio->bi_end_io = f2fs_read_end_io;
	bio_set_op_attrs(bio, REQ_OP_READ, op_flag);

	if (fscrypt_inode_uses_fs_layer_crypto(inode))
		post_read_steps |= STEP_DECRYPT;

	if (f2fs_need_verity(inode, first_idx))
		post_read_steps |= STEP_VERITY;

	/*
	 * STEP_DECOMPRESS is handled specially, since a compressed file might
	 * contain both compressed and uncompressed clusters.  We'll allocate a
	 * bio_post_read_ctx if the file is compressed, but the caller is
	 * responsible for enabling STEP_DECOMPRESS if it's actually needed.
	 */

	if (post_read_steps || f2fs_compressed_file(inode)) {
		/* Due to the mempool, this never fails. */
		ctx = mempool_alloc(bio_post_read_ctx_pool, GFP_NOFS);
		ctx->bio = bio;
		ctx->sbi = sbi;
		ctx->enabled_steps = post_read_steps;
		ctx->fs_blkaddr = blkaddr;
		bio->bi_private = ctx;
	}
	iostat_alloc_and_bind_ctx(sbi, bio, ctx);

	return bio;
}

/* This can handle encryption stuffs */
static int f2fs_submit_page_read(struct inode *inode, struct page *page,
				 block_t blkaddr, int op_flags, bool for_write)
{
	struct f2fs_sb_info *sbi = F2FS_I_SB(inode);
	struct bio *bio;

	bio = f2fs_grab_read_bio(inode, blkaddr, 1, op_flags,
					page->index, for_write);
	if (IS_ERR(bio))
		return PTR_ERR(bio);

	/* wait for GCed page writeback via META_MAPPING */
	f2fs_wait_on_block_writeback(inode, blkaddr);

	if (bio_add_page(bio, page, PAGE_SIZE, 0) < PAGE_SIZE) {
		bio_put(bio);
		return -EFAULT;
	}
	ClearPageError(page);
	inc_page_count(sbi, F2FS_RD_DATA);
	f2fs_update_iostat(sbi, FS_DATA_READ_IO, F2FS_BLKSIZE);
	__f2fs_submit_read_bio(sbi, bio, DATA);
	return 0;
}

static void __set_data_blkaddr(struct dnode_of_data *dn)
{
	struct f2fs_node *rn = F2FS_NODE(dn->node_page);
	__le32 *addr_array;
	int base = 0;

	if (IS_INODE(dn->node_page) && f2fs_has_extra_attr(dn->inode))
		base = get_extra_isize(dn->inode);

	/* Get physical address of data block */
	addr_array = blkaddr_in_node(rn);
	addr_array[base + dn->ofs_in_node] = cpu_to_le32(dn->data_blkaddr);
}

/*
 * Lock ordering for the change of data block address:
 * ->data_page
 *  ->node_page
 *    update block addresses in the node page
 */
void f2fs_set_data_blkaddr(struct dnode_of_data *dn)
{
	f2fs_wait_on_page_writeback(dn->node_page, NODE, true, true);
	__set_data_blkaddr(dn);
	if (set_page_dirty(dn->node_page))
		dn->node_changed = true;
}

void f2fs_update_data_blkaddr(struct dnode_of_data *dn, block_t blkaddr)
{
	dn->data_blkaddr = blkaddr;
	f2fs_set_data_blkaddr(dn);
	f2fs_update_extent_cache(dn);
}

/* dn->ofs_in_node will be returned with up-to-date last block pointer */
int f2fs_reserve_new_blocks(struct dnode_of_data *dn, blkcnt_t count)
{
	struct f2fs_sb_info *sbi = F2FS_I_SB(dn->inode);
	int err;

	if (!count)
		return 0;

	if (unlikely(is_inode_flag_set(dn->inode, FI_NO_ALLOC)))
		return -EPERM;
	if (unlikely((err = inc_valid_block_count(sbi, dn->inode, &count))))
		return err;

	trace_f2fs_reserve_new_blocks(dn->inode, dn->nid,
						dn->ofs_in_node, count);

	f2fs_wait_on_page_writeback(dn->node_page, NODE, true, true);

	for (; count > 0; dn->ofs_in_node++) {
		block_t blkaddr = f2fs_data_blkaddr(dn);

		if (blkaddr == NULL_ADDR) {
			dn->data_blkaddr = NEW_ADDR;
			__set_data_blkaddr(dn);
			count--;
		}
	}

	if (set_page_dirty(dn->node_page))
		dn->node_changed = true;
	return 0;
}

/* Should keep dn->ofs_in_node unchanged */
int f2fs_reserve_new_block(struct dnode_of_data *dn)
{
	unsigned int ofs_in_node = dn->ofs_in_node;
	int ret;

	ret = f2fs_reserve_new_blocks(dn, 1);
	dn->ofs_in_node = ofs_in_node;
	return ret;
}

int f2fs_reserve_block(struct dnode_of_data *dn, pgoff_t index)
{
	bool need_put = dn->inode_page ? false : true;
	int err;

	err = f2fs_get_dnode_of_data(dn, index, ALLOC_NODE);
	if (err)
		return err;

	if (dn->data_blkaddr == NULL_ADDR)
		err = f2fs_reserve_new_block(dn);
	if (err || need_put)
		f2fs_put_dnode(dn);
	return err;
}

int f2fs_get_block(struct dnode_of_data *dn, pgoff_t index)
{
	struct extent_info ei = {0, };
	struct inode *inode = dn->inode;

	if (f2fs_lookup_extent_cache(inode, index, &ei)) {
		dn->data_blkaddr = ei.blk + index - ei.fofs;
		return 0;
	}

	return f2fs_reserve_block(dn, index);
}

struct page *f2fs_get_read_data_page(struct inode *inode, pgoff_t index,
						int op_flags, bool for_write)
{
	struct address_space *mapping = inode->i_mapping;
	struct dnode_of_data dn;
	struct page *page;
	struct extent_info ei = {0, };
	int err;

	page = f2fs_grab_cache_page(mapping, index, for_write);
	if (!page)
		return ERR_PTR(-ENOMEM);

	if (f2fs_lookup_extent_cache(inode, index, &ei)) {
		dn.data_blkaddr = ei.blk + index - ei.fofs;
		if (!f2fs_is_valid_blkaddr(F2FS_I_SB(inode), dn.data_blkaddr,
						DATA_GENERIC_ENHANCE_READ)) {
			err = -EFSCORRUPTED;
			goto put_err;
		}
		goto got_it;
	}

	set_new_dnode(&dn, inode, NULL, NULL, 0);
	err = f2fs_get_dnode_of_data(&dn, index, LOOKUP_NODE);
	if (err)
		goto put_err;
	f2fs_put_dnode(&dn);

	if (unlikely(dn.data_blkaddr == NULL_ADDR)) {
		err = -ENOENT;
		goto put_err;
	}
	if (dn.data_blkaddr != NEW_ADDR &&
			!f2fs_is_valid_blkaddr(F2FS_I_SB(inode),
						dn.data_blkaddr,
						DATA_GENERIC_ENHANCE)) {
		err = -EFSCORRUPTED;
		goto put_err;
	}
got_it:
	if (PageUptodate(page)) {
		unlock_page(page);
		return page;
	}

	/*
	 * A new dentry page is allocated but not able to be written, since its
	 * new inode page couldn't be allocated due to -ENOSPC.
	 * In such the case, its blkaddr can be remained as NEW_ADDR.
	 * see, f2fs_add_link -> f2fs_get_new_data_page ->
	 * f2fs_init_inode_metadata.
	 */
	if (dn.data_blkaddr == NEW_ADDR) {
		zero_user_segment(page, 0, PAGE_SIZE);
		if (!PageUptodate(page))
			SetPageUptodate(page);
		unlock_page(page);
		return page;
	}

	err = f2fs_submit_page_read(inode, page, dn.data_blkaddr,
						op_flags, for_write);
	if (err)
		goto put_err;
	return page;

put_err:
	f2fs_put_page(page, 1);
	return ERR_PTR(err);
}

struct page *f2fs_find_data_page(struct inode *inode, pgoff_t index)
{
	struct address_space *mapping = inode->i_mapping;
	struct page *page;

	page = find_get_page(mapping, index);
	if (page && PageUptodate(page))
		return page;
	f2fs_put_page(page, 0);

	page = f2fs_get_read_data_page(inode, index, 0, false);
	if (IS_ERR(page))
		return page;

	if (PageUptodate(page))
		return page;

	wait_on_page_locked(page);
	if (unlikely(!PageUptodate(page))) {
		f2fs_put_page(page, 0);
		return ERR_PTR(-EIO);
	}
	return page;
}

/*
 * If it tries to access a hole, return an error.
 * Because, the callers, functions in dir.c and GC, should be able to know
 * whether this page exists or not.
 */
struct page *f2fs_get_lock_data_page(struct inode *inode, pgoff_t index,
							bool for_write)
{
	struct address_space *mapping = inode->i_mapping;
	struct page *page;
repeat:
	page = f2fs_get_read_data_page(inode, index, 0, for_write);
	if (IS_ERR(page))
		return page;

	/* wait for read completion */
	lock_page(page);
	if (unlikely(page->mapping != mapping)) {
		f2fs_put_page(page, 1);
		goto repeat;
	}
	if (unlikely(!PageUptodate(page))) {
		f2fs_put_page(page, 1);
		return ERR_PTR(-EIO);
	}
	return page;
}

/*
 * Caller ensures that this data page is never allocated.
 * A new zero-filled data page is allocated in the page cache.
 *
 * Also, caller should grab and release a rwsem by calling f2fs_lock_op() and
 * f2fs_unlock_op().
 * Note that, ipage is set only by make_empty_dir, and if any error occur,
 * ipage should be released by this function.
 */
struct page *f2fs_get_new_data_page(struct inode *inode,
		struct page *ipage, pgoff_t index, bool new_i_size)
{
	struct address_space *mapping = inode->i_mapping;
	struct page *page;
	struct dnode_of_data dn;
	int err;

	page = f2fs_grab_cache_page(mapping, index, true);
	if (!page) {
		/*
		 * before exiting, we should make sure ipage will be released
		 * if any error occur.
		 */
		f2fs_put_page(ipage, 1);
		return ERR_PTR(-ENOMEM);
	}

	set_new_dnode(&dn, inode, ipage, NULL, 0);
	err = f2fs_reserve_block(&dn, index);
	if (err) {
		f2fs_put_page(page, 1);
		return ERR_PTR(err);
	}
	if (!ipage)
		f2fs_put_dnode(&dn);

	if (PageUptodate(page))
		goto got_it;

	if (dn.data_blkaddr == NEW_ADDR) {
		zero_user_segment(page, 0, PAGE_SIZE);
		if (!PageUptodate(page))
			SetPageUptodate(page);
	} else {
		f2fs_put_page(page, 1);

		/* if ipage exists, blkaddr should be NEW_ADDR */
		f2fs_bug_on(F2FS_I_SB(inode), ipage);
		page = f2fs_get_lock_data_page(inode, index, true);
		if (IS_ERR(page))
			return page;
	}
got_it:
	if (new_i_size && i_size_read(inode) <
				((loff_t)(index + 1) << PAGE_SHIFT))
		f2fs_i_size_write(inode, ((loff_t)(index + 1) << PAGE_SHIFT));
	return page;
}

static int __allocate_data_block(struct dnode_of_data *dn, int seg_type)
{
	struct f2fs_sb_info *sbi = F2FS_I_SB(dn->inode);
	struct f2fs_summary sum;
	struct node_info ni;
	block_t old_blkaddr;
	blkcnt_t count = 1;
	int err;

	if (unlikely(is_inode_flag_set(dn->inode, FI_NO_ALLOC)))
		return -EPERM;

	err = f2fs_get_node_info(sbi, dn->nid, &ni);
	if (err)
		return err;

	dn->data_blkaddr = f2fs_data_blkaddr(dn);
	if (dn->data_blkaddr != NULL_ADDR)
		goto alloc;

	if (unlikely((err = inc_valid_block_count(sbi, dn->inode, &count))))
		return err;

alloc:
	set_summary(&sum, dn->nid, dn->ofs_in_node, ni.version);
	old_blkaddr = dn->data_blkaddr;
	f2fs_allocate_data_block(sbi, NULL, old_blkaddr, &dn->data_blkaddr,
				&sum, seg_type, NULL);
	if (GET_SEGNO(sbi, old_blkaddr) != NULL_SEGNO) {
		invalidate_mapping_pages(META_MAPPING(sbi),
					old_blkaddr, old_blkaddr);
		f2fs_invalidate_compress_page(sbi, old_blkaddr);
	}
	f2fs_update_data_blkaddr(dn, dn->data_blkaddr);

	/*
	 * i_size will be updated by direct_IO. Otherwise, we'll get stale
	 * data from unwritten block via dio_read.
	 */
	return 0;
}

int f2fs_preallocate_blocks(struct kiocb *iocb, struct iov_iter *from)
{
	struct inode *inode = file_inode(iocb->ki_filp);
	struct f2fs_map_blocks map;
	int flag;
	int err = 0;
	bool direct_io = iocb->ki_flags & IOCB_DIRECT;

	map.m_lblk = F2FS_BLK_ALIGN(iocb->ki_pos);
	map.m_len = F2FS_BYTES_TO_BLK(iocb->ki_pos + iov_iter_count(from));
	if (map.m_len > map.m_lblk)
		map.m_len -= map.m_lblk;
	else
		map.m_len = 0;

	map.m_next_pgofs = NULL;
	map.m_next_extent = NULL;
	map.m_seg_type = NO_CHECK_TYPE;
	map.m_may_create = true;

	if (direct_io) {
		map.m_seg_type = f2fs_rw_hint_to_seg_type(iocb->ki_hint);
		flag = f2fs_force_buffered_io(inode, iocb, from) ?
					F2FS_GET_BLOCK_PRE_AIO :
					F2FS_GET_BLOCK_PRE_DIO;
		goto map_blocks;
	}
	if (iocb->ki_pos + iov_iter_count(from) > MAX_INLINE_DATA(inode)) {
		err = f2fs_convert_inline_inode(inode);
		if (err)
			return err;
	}
	if (f2fs_has_inline_data(inode))
		return err;

	flag = F2FS_GET_BLOCK_PRE_AIO;

map_blocks:
	err = f2fs_map_blocks(inode, &map, 1, flag);
	if (map.m_len > 0 && err == -ENOSPC) {
		if (!direct_io)
			set_inode_flag(inode, FI_NO_PREALLOC);
		err = 0;
	}
	return err;
}

void f2fs_do_map_lock(struct f2fs_sb_info *sbi, int flag, bool lock)
{
	if (flag == F2FS_GET_BLOCK_PRE_AIO) {
		if (lock)
			down_read(&sbi->node_change);
		else
			up_read(&sbi->node_change);
	} else {
		if (lock)
			f2fs_lock_op(sbi);
		else
			f2fs_unlock_op(sbi);
	}
}

/*
 * f2fs_map_blocks() tries to find or build mapping relationship which
 * maps continuous logical blocks to physical blocks, and return such
 * info via f2fs_map_blocks structure.
 */
int f2fs_map_blocks(struct inode *inode, struct f2fs_map_blocks *map,
						int create, int flag)
{
	unsigned int maxblocks = map->m_len;
	struct dnode_of_data dn;
	struct f2fs_sb_info *sbi = F2FS_I_SB(inode);
	int mode = map->m_may_create ? ALLOC_NODE : LOOKUP_NODE;
	pgoff_t pgofs, end_offset, end;
	int err = 0, ofs = 1;
	unsigned int ofs_in_node, last_ofs_in_node;
	blkcnt_t prealloc;
	struct extent_info ei = {0, };
	block_t blkaddr;
	unsigned int start_pgofs;

	if (!maxblocks)
		return 0;

	map->m_len = 0;
	map->m_flags = 0;

	/* it only supports block size == page size */
	pgofs =	(pgoff_t)map->m_lblk;
	end = pgofs + maxblocks;

	if (!create && f2fs_lookup_extent_cache(inode, pgofs, &ei)) {
		if (f2fs_lfs_mode(sbi) && flag == F2FS_GET_BLOCK_DIO &&
							map->m_may_create)
			goto next_dnode;

		map->m_pblk = ei.blk + pgofs - ei.fofs;
		map->m_len = min((pgoff_t)maxblocks, ei.fofs + ei.len - pgofs);
		map->m_flags = F2FS_MAP_MAPPED;
		if (map->m_next_extent)
			*map->m_next_extent = pgofs + map->m_len;

		/* for hardware encryption, but to avoid potential issue in future */
		if (flag == F2FS_GET_BLOCK_DIO)
			f2fs_wait_on_block_writeback_range(inode,
						map->m_pblk, map->m_len);
		goto out;
	}

next_dnode:
	if (map->m_may_create)
		f2fs_do_map_lock(sbi, flag, true);

	/* When reading holes, we need its node page */
	set_new_dnode(&dn, inode, NULL, NULL, 0);
	err = f2fs_get_dnode_of_data(&dn, pgofs, mode);
	if (err) {
		if (flag == F2FS_GET_BLOCK_BMAP)
			map->m_pblk = 0;

		if (err == -ENOENT) {
			/*
			 * There is one exceptional case that read_node_page()
			 * may return -ENOENT due to filesystem has been
			 * shutdown or cp_error, so force to convert error
			 * number to EIO for such case.
			 */
			if (map->m_may_create &&
				(is_sbi_flag_set(sbi, SBI_IS_SHUTDOWN) ||
				f2fs_cp_error(sbi))) {
				err = -EIO;
				goto unlock_out;
			}

			err = 0;
			if (map->m_next_pgofs)
				*map->m_next_pgofs =
					f2fs_get_next_page_offset(&dn, pgofs);
			if (map->m_next_extent)
				*map->m_next_extent =
					f2fs_get_next_page_offset(&dn, pgofs);
		}
		goto unlock_out;
	}

	start_pgofs = pgofs;
	prealloc = 0;
	last_ofs_in_node = ofs_in_node = dn.ofs_in_node;
	end_offset = ADDRS_PER_PAGE(dn.node_page, inode);

next_block:
	blkaddr = f2fs_data_blkaddr(&dn);

	if (__is_valid_data_blkaddr(blkaddr) &&
		!f2fs_is_valid_blkaddr(sbi, blkaddr, DATA_GENERIC_ENHANCE)) {
		err = -EFSCORRUPTED;
		goto sync_out;
	}

	if (__is_valid_data_blkaddr(blkaddr)) {
		/* use out-place-update for driect IO under LFS mode */
		if (f2fs_lfs_mode(sbi) && flag == F2FS_GET_BLOCK_DIO &&
							map->m_may_create) {
			err = __allocate_data_block(&dn, map->m_seg_type);
			if (err)
				goto sync_out;
			blkaddr = dn.data_blkaddr;
			set_inode_flag(inode, FI_APPEND_WRITE);
		}
	} else {
		if (create) {
			if (unlikely(f2fs_cp_error(sbi))) {
				err = -EIO;
				goto sync_out;
			}
			if (flag == F2FS_GET_BLOCK_PRE_AIO) {
				if (blkaddr == NULL_ADDR) {
					prealloc++;
					last_ofs_in_node = dn.ofs_in_node;
				}
			} else {
				WARN_ON(flag != F2FS_GET_BLOCK_PRE_DIO &&
					flag != F2FS_GET_BLOCK_DIO);
				err = __allocate_data_block(&dn,
							map->m_seg_type);
				if (!err)
					set_inode_flag(inode, FI_APPEND_WRITE);
			}
			if (err)
				goto sync_out;
			map->m_flags |= F2FS_MAP_NEW;
			blkaddr = dn.data_blkaddr;
		} else {
			if (f2fs_compressed_file(inode) &&
					f2fs_sanity_check_cluster(&dn) &&
					(flag != F2FS_GET_BLOCK_FIEMAP ||
					IS_ENABLED(CONFIG_F2FS_CHECK_FS))) {
				err = -EFSCORRUPTED;
				goto sync_out;
			}
			if (flag == F2FS_GET_BLOCK_BMAP) {
				map->m_pblk = 0;
				goto sync_out;
			}
			if (flag == F2FS_GET_BLOCK_PRECACHE)
				goto sync_out;
			if (flag == F2FS_GET_BLOCK_FIEMAP &&
						blkaddr == NULL_ADDR) {
				if (map->m_next_pgofs)
					*map->m_next_pgofs = pgofs + 1;
				goto sync_out;
			}
			if (flag != F2FS_GET_BLOCK_FIEMAP) {
				/* for defragment case */
				if (map->m_next_pgofs)
					*map->m_next_pgofs = pgofs + 1;
				goto sync_out;
			}
		}
	}

	if (flag == F2FS_GET_BLOCK_PRE_AIO)
		goto skip;

	if (map->m_len == 0) {
		/* preallocated unwritten block should be mapped for fiemap. */
		if (blkaddr == NEW_ADDR)
			map->m_flags |= F2FS_MAP_UNWRITTEN;
		map->m_flags |= F2FS_MAP_MAPPED;

		map->m_pblk = blkaddr;
		map->m_len = 1;
	} else if ((map->m_pblk != NEW_ADDR &&
			blkaddr == (map->m_pblk + ofs)) ||
			(map->m_pblk == NEW_ADDR && blkaddr == NEW_ADDR) ||
			flag == F2FS_GET_BLOCK_PRE_DIO) {
		ofs++;
		map->m_len++;
	} else {
		goto sync_out;
	}

skip:
	dn.ofs_in_node++;
	pgofs++;

	/* preallocate blocks in batch for one dnode page */
	if (flag == F2FS_GET_BLOCK_PRE_AIO &&
			(pgofs == end || dn.ofs_in_node == end_offset)) {

		dn.ofs_in_node = ofs_in_node;
		err = f2fs_reserve_new_blocks(&dn, prealloc);
		if (err)
			goto sync_out;

		map->m_len += dn.ofs_in_node - ofs_in_node;
		if (prealloc && dn.ofs_in_node != last_ofs_in_node + 1) {
			err = -ENOSPC;
			goto sync_out;
		}
		dn.ofs_in_node = end_offset;
	}

	if (pgofs >= end)
		goto sync_out;
	else if (dn.ofs_in_node < end_offset)
		goto next_block;

	if (flag == F2FS_GET_BLOCK_PRECACHE) {
		if (map->m_flags & F2FS_MAP_MAPPED) {
			unsigned int ofs = start_pgofs - map->m_lblk;

			f2fs_update_extent_cache_range(&dn,
				start_pgofs, map->m_pblk + ofs,
				map->m_len - ofs);
		}
	}

	f2fs_put_dnode(&dn);

	if (map->m_may_create) {
		f2fs_do_map_lock(sbi, flag, false);
		f2fs_balance_fs(sbi, dn.node_changed);
	}
	goto next_dnode;

sync_out:

	/* for hardware encryption, but to avoid potential issue in future */
	if (flag == F2FS_GET_BLOCK_DIO && map->m_flags & F2FS_MAP_MAPPED)
		f2fs_wait_on_block_writeback_range(inode,
						map->m_pblk, map->m_len);

	if (flag == F2FS_GET_BLOCK_PRECACHE) {
		if (map->m_flags & F2FS_MAP_MAPPED) {
			unsigned int ofs = start_pgofs - map->m_lblk;

			f2fs_update_extent_cache_range(&dn,
				start_pgofs, map->m_pblk + ofs,
				map->m_len - ofs);
		}
		if (map->m_next_extent)
			*map->m_next_extent = pgofs + 1;
	}
	f2fs_put_dnode(&dn);
unlock_out:
	if (map->m_may_create) {
		f2fs_do_map_lock(sbi, flag, false);
		f2fs_balance_fs(sbi, dn.node_changed);
	}
out:
	trace_f2fs_map_blocks(inode, map, err);
	return err;
}

bool f2fs_overwrite_io(struct inode *inode, loff_t pos, size_t len)
{
	struct f2fs_map_blocks map;
	block_t last_lblk;
	int err;

	if (pos + len > i_size_read(inode))
		return false;

	map.m_lblk = F2FS_BYTES_TO_BLK(pos);
	map.m_next_pgofs = NULL;
	map.m_next_extent = NULL;
	map.m_seg_type = NO_CHECK_TYPE;
	map.m_may_create = false;
	last_lblk = F2FS_BLK_ALIGN(pos + len);

	while (map.m_lblk < last_lblk) {
		map.m_len = last_lblk - map.m_lblk;
		err = f2fs_map_blocks(inode, &map, 0, F2FS_GET_BLOCK_DEFAULT);
		if (err || map.m_len == 0)
			return false;
		map.m_lblk += map.m_len;
	}
	return true;
}

static inline u64 bytes_to_blks(struct inode *inode, u64 bytes)
{
	return (bytes >> inode->i_blkbits);
}

static inline u64 blks_to_bytes(struct inode *inode, u64 blks)
{
	return (blks << inode->i_blkbits);
}

static int __get_data_block(struct inode *inode, sector_t iblock,
			struct buffer_head *bh, int create, int flag,
			pgoff_t *next_pgofs, int seg_type, bool may_write)
{
	struct f2fs_map_blocks map;
	int err;

	map.m_lblk = iblock;
	map.m_len = bytes_to_blks(inode, bh->b_size);
	map.m_next_pgofs = next_pgofs;
	map.m_next_extent = NULL;
	map.m_seg_type = seg_type;
	map.m_may_create = may_write;

	err = f2fs_map_blocks(inode, &map, create, flag);
	if (!err) {
		map_bh(bh, inode->i_sb, map.m_pblk);
		bh->b_state = (bh->b_state & ~F2FS_MAP_FLAGS) | map.m_flags;
		bh->b_size = blks_to_bytes(inode, map.m_len);
	}
	return err;
}

static int get_data_block_dio_write(struct inode *inode, sector_t iblock,
			struct buffer_head *bh_result, int create)
{
	return __get_data_block(inode, iblock, bh_result, create,
				F2FS_GET_BLOCK_DIO, NULL,
				f2fs_rw_hint_to_seg_type(inode->i_write_hint),
				true);
}

static int get_data_block_dio(struct inode *inode, sector_t iblock,
			struct buffer_head *bh_result, int create)
{
	return __get_data_block(inode, iblock, bh_result, create,
				F2FS_GET_BLOCK_DIO, NULL,
				f2fs_rw_hint_to_seg_type(inode->i_write_hint),
				false);
}

static int f2fs_xattr_fiemap(struct inode *inode,
				struct fiemap_extent_info *fieinfo)
{
	struct f2fs_sb_info *sbi = F2FS_I_SB(inode);
	struct page *page;
	struct node_info ni;
	__u64 phys = 0, len;
	__u32 flags;
	nid_t xnid = F2FS_I(inode)->i_xattr_nid;
	int err = 0;

	if (f2fs_has_inline_xattr(inode)) {
		int offset;

		page = f2fs_grab_cache_page(NODE_MAPPING(sbi),
						inode->i_ino, false);
		if (!page)
			return -ENOMEM;

		err = f2fs_get_node_info(sbi, inode->i_ino, &ni);
		if (err) {
			f2fs_put_page(page, 1);
			return err;
		}

		phys = blks_to_bytes(inode, ni.blk_addr);
		offset = offsetof(struct f2fs_inode, i_addr) +
					sizeof(__le32) * (DEF_ADDRS_PER_INODE -
					get_inline_xattr_addrs(inode));

		phys += offset;
		len = inline_xattr_size(inode);

		f2fs_put_page(page, 1);

		flags = FIEMAP_EXTENT_DATA_INLINE | FIEMAP_EXTENT_NOT_ALIGNED;

		if (!xnid)
			flags |= FIEMAP_EXTENT_LAST;

		err = fiemap_fill_next_extent(fieinfo, 0, phys, len, flags);
		trace_f2fs_fiemap(inode, 0, phys, len, flags, err);
		if (err || err == 1)
			return err;
	}

	if (xnid) {
		page = f2fs_grab_cache_page(NODE_MAPPING(sbi), xnid, false);
		if (!page)
			return -ENOMEM;

		err = f2fs_get_node_info(sbi, xnid, &ni);
		if (err) {
			f2fs_put_page(page, 1);
			return err;
		}

		phys = blks_to_bytes(inode, ni.blk_addr);
		len = inode->i_sb->s_blocksize;

		f2fs_put_page(page, 1);

		flags = FIEMAP_EXTENT_LAST;
	}

	if (phys) {
		err = fiemap_fill_next_extent(fieinfo, 0, phys, len, flags);
		trace_f2fs_fiemap(inode, 0, phys, len, flags, err);
	}

	return (err < 0 ? err : 0);
}

static loff_t max_inode_blocks(struct inode *inode)
{
	loff_t result = ADDRS_PER_INODE(inode);
	loff_t leaf_count = ADDRS_PER_BLOCK(inode);

	/* two direct node blocks */
	result += (leaf_count * 2);

	/* two indirect node blocks */
	leaf_count *= NIDS_PER_BLOCK;
	result += (leaf_count * 2);

	/* one double indirect node block */
	leaf_count *= NIDS_PER_BLOCK;
	result += leaf_count;

	return result;
}

int f2fs_fiemap(struct inode *inode, struct fiemap_extent_info *fieinfo,
		u64 start, u64 len)
{
	struct f2fs_map_blocks map;
	sector_t start_blk, last_blk;
	pgoff_t next_pgofs;
	u64 logical = 0, phys = 0, size = 0;
	u32 flags = 0;
	int ret = 0;
	bool compr_cluster = false, compr_appended;
	unsigned int cluster_size = F2FS_I(inode)->i_cluster_size;
	unsigned int count_in_cluster = 0;
	loff_t maxbytes;

	if (fieinfo->fi_flags & FIEMAP_FLAG_CACHE) {
		ret = f2fs_precache_extents(inode);
		if (ret)
			return ret;
	}

	ret = fiemap_prep(inode, fieinfo, start, &len,
			FIEMAP_FLAG_SYNC | FIEMAP_FLAG_XATTR);
	if (ret)
		return ret;

	inode_lock(inode);

	maxbytes = max_file_blocks(inode) << F2FS_BLKSIZE_BITS;
	if (start > maxbytes) {
		ret = -EFBIG;
		goto out;
	}

	if (len > maxbytes || (maxbytes - len) < start)
		len = maxbytes - start;

	if (fieinfo->fi_flags & FIEMAP_FLAG_XATTR) {
		ret = f2fs_xattr_fiemap(inode, fieinfo);
		goto out;
	}

	if (f2fs_has_inline_data(inode) || f2fs_has_inline_dentry(inode)) {
		ret = f2fs_inline_data_fiemap(inode, fieinfo, start, len);
		if (ret != -EAGAIN)
			goto out;
	}

	if (bytes_to_blks(inode, len) == 0)
		len = blks_to_bytes(inode, 1);

	start_blk = bytes_to_blks(inode, start);
	last_blk = bytes_to_blks(inode, start + len - 1);

next:
	memset(&map, 0, sizeof(map));
	map.m_lblk = start_blk;
	map.m_len = bytes_to_blks(inode, len);
	map.m_next_pgofs = &next_pgofs;
	map.m_seg_type = NO_CHECK_TYPE;

	if (compr_cluster) {
		map.m_lblk += 1;
		map.m_len = cluster_size - count_in_cluster;
	}

	ret = f2fs_map_blocks(inode, &map, 0, F2FS_GET_BLOCK_FIEMAP);
	if (ret)
		goto out;

	/* HOLE */
	if (!compr_cluster && !(map.m_flags & F2FS_MAP_FLAGS)) {
		start_blk = next_pgofs;

		if (blks_to_bytes(inode, start_blk) < blks_to_bytes(inode,
						max_inode_blocks(inode)))
			goto prep_next;

		flags |= FIEMAP_EXTENT_LAST;
	}

	compr_appended = false;
	/* In a case of compressed cluster, append this to the last extent */
	if (compr_cluster && ((map.m_flags & F2FS_MAP_UNWRITTEN) ||
			!(map.m_flags & F2FS_MAP_FLAGS))) {
		compr_appended = true;
		goto skip_fill;
	}

	if (size) {
		flags |= FIEMAP_EXTENT_MERGED;
		if (IS_ENCRYPTED(inode))
			flags |= FIEMAP_EXTENT_DATA_ENCRYPTED;

		ret = fiemap_fill_next_extent(fieinfo, logical,
				phys, size, flags);
		trace_f2fs_fiemap(inode, logical, phys, size, flags, ret);
		if (ret)
			goto out;
		size = 0;
	}

	if (start_blk > last_blk)
		goto out;

skip_fill:
	if (map.m_pblk == COMPRESS_ADDR) {
		compr_cluster = true;
		count_in_cluster = 1;
	} else if (compr_appended) {
		unsigned int appended_blks = cluster_size -
						count_in_cluster + 1;
		size += blks_to_bytes(inode, appended_blks);
		start_blk += appended_blks;
		compr_cluster = false;
	} else {
		logical = blks_to_bytes(inode, start_blk);
		phys = __is_valid_data_blkaddr(map.m_pblk) ?
			blks_to_bytes(inode, map.m_pblk) : 0;
		size = blks_to_bytes(inode, map.m_len);
		flags = 0;

		if (compr_cluster) {
			flags = FIEMAP_EXTENT_ENCODED;
			count_in_cluster += map.m_len;
			if (count_in_cluster == cluster_size) {
				compr_cluster = false;
				size += blks_to_bytes(inode, 1);
			}
		} else if (map.m_flags & F2FS_MAP_UNWRITTEN) {
			flags = FIEMAP_EXTENT_UNWRITTEN;
		}

		start_blk += bytes_to_blks(inode, size);
	}

prep_next:
	cond_resched();
	if (fatal_signal_pending(current))
		ret = -EINTR;
	else
		goto next;
out:
	if (ret == 1)
		ret = 0;

	inode_unlock(inode);
	return ret;
}

static inline loff_t f2fs_readpage_limit(struct inode *inode)
{
	if (IS_ENABLED(CONFIG_FS_VERITY) &&
	    (IS_VERITY(inode) || f2fs_verity_in_progress(inode)))
		return inode->i_sb->s_maxbytes;

	return i_size_read(inode);
}

static int f2fs_read_single_page(struct inode *inode, struct page *page,
					unsigned nr_pages,
					struct f2fs_map_blocks *map,
					struct bio **bio_ret,
					sector_t *last_block_in_bio,
					bool is_readahead)
{
	struct bio *bio = *bio_ret;
	const unsigned blocksize = blks_to_bytes(inode, 1);
	sector_t block_in_file;
	sector_t last_block;
	sector_t last_block_in_file;
	sector_t block_nr;
	int ret = 0;

	block_in_file = (sector_t)page_index(page);
	last_block = block_in_file + nr_pages;
	last_block_in_file = bytes_to_blks(inode,
			f2fs_readpage_limit(inode) + blocksize - 1);
	if (last_block > last_block_in_file)
		last_block = last_block_in_file;

	/* just zeroing out page which is beyond EOF */
	if (block_in_file >= last_block)
		goto zero_out;
	/*
	 * Map blocks using the previous result first.
	 */
	if ((map->m_flags & F2FS_MAP_MAPPED) &&
			block_in_file > map->m_lblk &&
			block_in_file < (map->m_lblk + map->m_len))
		goto got_it;

	/*
	 * Then do more f2fs_map_blocks() calls until we are
	 * done with this page.
	 */
	map->m_lblk = block_in_file;
	map->m_len = last_block - block_in_file;

	ret = f2fs_map_blocks(inode, map, 0, F2FS_GET_BLOCK_DEFAULT);
	if (ret)
		goto out;
got_it:
	if ((map->m_flags & F2FS_MAP_MAPPED)) {
		block_nr = map->m_pblk + block_in_file - map->m_lblk;
		SetPageMappedToDisk(page);

		if (!PageUptodate(page) && (!PageSwapCache(page) &&
					!cleancache_get_page(page))) {
			SetPageUptodate(page);
			goto confused;
		}

		if (!f2fs_is_valid_blkaddr(F2FS_I_SB(inode), block_nr,
						DATA_GENERIC_ENHANCE_READ)) {
			ret = -EFSCORRUPTED;
			goto out;
		}
	} else {
zero_out:
		zero_user_segment(page, 0, PAGE_SIZE);
		if (f2fs_need_verity(inode, page->index) &&
		    !fsverity_verify_page(page)) {
			ret = -EIO;
			goto out;
		}
		if (!PageUptodate(page))
			SetPageUptodate(page);
		unlock_page(page);
		goto out;
	}

	/*
	 * This page will go to BIO.  Do we need to send this
	 * BIO off first?
	 */
	if (bio && (!page_is_mergeable(F2FS_I_SB(inode), bio,
				       *last_block_in_bio, block_nr) ||
		    !f2fs_crypt_mergeable_bio(bio, inode, page->index, NULL))) {
submit_and_realloc:
		__f2fs_submit_read_bio(F2FS_I_SB(inode), bio, DATA);
		bio = NULL;
	}

	if (bio == NULL) {
		bio = f2fs_grab_read_bio(inode, block_nr, nr_pages,
				is_readahead ? REQ_RAHEAD : 0, page->index,
				false);
		if (IS_ERR(bio)) {
			ret = PTR_ERR(bio);
			bio = NULL;
			goto out;
		}
	}
	/*
	 * If the page is under writeback, we need to wait for
	 * its completion to see the correct decrypted data.
	 */
	f2fs_wait_on_block_writeback(inode, block_nr);

	if (bio_add_page(bio, page, blocksize, 0) < blocksize)
		goto submit_and_realloc;

	inc_page_count(F2FS_I_SB(inode), F2FS_RD_DATA);
	f2fs_update_iostat(F2FS_I_SB(inode), FS_DATA_READ_IO, F2FS_BLKSIZE);
	ClearPageError(page);
	*last_block_in_bio = block_nr;
	goto out;
confused:
	if (bio) {
		__f2fs_submit_read_bio(F2FS_I_SB(inode), bio, DATA);
		bio = NULL;
	}
	unlock_page(page);
out:
	*bio_ret = bio;
	return ret;
}

#ifdef CONFIG_F2FS_FS_COMPRESSION
int f2fs_read_multi_pages(struct compress_ctx *cc, struct bio **bio_ret,
				unsigned nr_pages, sector_t *last_block_in_bio,
				bool is_readahead, bool for_write)
{
	struct dnode_of_data dn;
	struct inode *inode = cc->inode;
	struct f2fs_sb_info *sbi = F2FS_I_SB(inode);
	struct bio *bio = *bio_ret;
	unsigned int start_idx = cc->cluster_idx << cc->log_cluster_size;
	sector_t last_block_in_file;
	const unsigned blocksize = blks_to_bytes(inode, 1);
	struct decompress_io_ctx *dic = NULL;
	struct extent_info ei = {0, };
	bool from_dnode = true;
	int i;
	int ret = 0;

	f2fs_bug_on(sbi, f2fs_cluster_is_empty(cc));

	last_block_in_file = bytes_to_blks(inode,
			f2fs_readpage_limit(inode) + blocksize - 1);

	/* get rid of pages beyond EOF */
	for (i = 0; i < cc->cluster_size; i++) {
		struct page *page = cc->rpages[i];

		if (!page)
			continue;
		if ((sector_t)page->index >= last_block_in_file) {
			zero_user_segment(page, 0, PAGE_SIZE);
			if (!PageUptodate(page))
				SetPageUptodate(page);
		} else if (!PageUptodate(page)) {
			continue;
		}
		unlock_page(page);
		if (for_write)
			put_page(page);
		cc->rpages[i] = NULL;
		cc->nr_rpages--;
	}

	/* we are done since all pages are beyond EOF */
	if (f2fs_cluster_is_empty(cc))
		goto out;

	if (f2fs_lookup_extent_cache(inode, start_idx, &ei))
		from_dnode = false;

	if (!from_dnode)
		goto skip_reading_dnode;

	set_new_dnode(&dn, inode, NULL, NULL, 0);
	ret = f2fs_get_dnode_of_data(&dn, start_idx, LOOKUP_NODE);
	if (ret)
		goto out;

	f2fs_bug_on(sbi, dn.data_blkaddr != COMPRESS_ADDR);

skip_reading_dnode:
	for (i = 1; i < cc->cluster_size; i++) {
		block_t blkaddr;

		blkaddr = from_dnode ? data_blkaddr(dn.inode, dn.node_page,
					dn.ofs_in_node + i) :
					ei.blk + i - 1;

		if (!__is_valid_data_blkaddr(blkaddr))
			break;

		if (!f2fs_is_valid_blkaddr(sbi, blkaddr, DATA_GENERIC)) {
			ret = -EFAULT;
			goto out_put_dnode;
		}
		cc->nr_cpages++;

		if (!from_dnode && i >= ei.c_len)
			break;
	}

	/* nothing to decompress */
	if (cc->nr_cpages == 0) {
		ret = 0;
		goto out_put_dnode;
	}

	dic = f2fs_alloc_dic(cc);
	if (IS_ERR(dic)) {
		ret = PTR_ERR(dic);
		goto out_put_dnode;
	}

	for (i = 0; i < cc->nr_cpages; i++) {
		struct page *page = dic->cpages[i];
		block_t blkaddr;
		struct bio_post_read_ctx *ctx;

		blkaddr = from_dnode ? data_blkaddr(dn.inode, dn.node_page,
					dn.ofs_in_node + i + 1) :
					ei.blk + i;

		f2fs_wait_on_block_writeback(inode, blkaddr);

		if (f2fs_load_compressed_page(sbi, page, blkaddr)) {
			if (atomic_dec_and_test(&dic->remaining_pages))
				f2fs_decompress_cluster(dic);
			continue;
		}

		if (bio && (!page_is_mergeable(sbi, bio,
					*last_block_in_bio, blkaddr) ||
		    !f2fs_crypt_mergeable_bio(bio, inode, page->index, NULL))) {
submit_and_realloc:
			__submit_bio(sbi, bio, DATA);
			bio = NULL;
		}

		if (!bio) {
			bio = f2fs_grab_read_bio(inode, blkaddr, nr_pages,
					is_readahead ? REQ_RAHEAD : 0,
					page->index, for_write);
			if (IS_ERR(bio)) {
				ret = PTR_ERR(bio);
				f2fs_decompress_end_io(dic, ret);
				f2fs_put_dnode(&dn);
				*bio_ret = NULL;
				return ret;
			}
		}

		if (bio_add_page(bio, page, blocksize, 0) < blocksize)
			goto submit_and_realloc;

		ctx = get_post_read_ctx(bio);
		ctx->enabled_steps |= STEP_DECOMPRESS;
		refcount_inc(&dic->refcnt);

		inc_page_count(sbi, F2FS_RD_DATA);
		f2fs_update_iostat(sbi, FS_DATA_READ_IO, F2FS_BLKSIZE);
		f2fs_update_iostat(sbi, FS_CDATA_READ_IO, F2FS_BLKSIZE);
		ClearPageError(page);
		*last_block_in_bio = blkaddr;
	}

	if (from_dnode)
		f2fs_put_dnode(&dn);

	*bio_ret = bio;
	return 0;

out_put_dnode:
	if (from_dnode)
		f2fs_put_dnode(&dn);
out:
	for (i = 0; i < cc->cluster_size; i++) {
		if (cc->rpages[i]) {
			ClearPageUptodate(cc->rpages[i]);
			ClearPageError(cc->rpages[i]);
			unlock_page(cc->rpages[i]);
		}
	}
	*bio_ret = bio;
	return ret;
}
#endif

/*
 * This function was originally taken from fs/mpage.c, and customized for f2fs.
 * Major change was from block_size == page_size in f2fs by default.
 *
 * Note that the aops->readpages() function is ONLY used for read-ahead. If
 * this function ever deviates from doing just read-ahead, it should either
 * use ->readpage() or do the necessary surgery to decouple ->readpages()
 * from read-ahead.
 */
int f2fs_mpage_readpages(struct address_space *mapping,
			struct list_head *pages, struct page *page,
			unsigned nr_pages, bool is_readahead)
{
	struct bio *bio = NULL;
	sector_t last_block_in_bio = 0;
	struct inode *inode = mapping->host;
	struct f2fs_map_blocks map;
#ifdef CONFIG_F2FS_FS_COMPRESSION
	struct compress_ctx cc = {
		.inode = inode,
		.log_cluster_size = F2FS_I(inode)->i_log_cluster_size,
		.cluster_size = F2FS_I(inode)->i_cluster_size,
		.cluster_idx = NULL_CLUSTER,
		.rpages = NULL,
		.cpages = NULL,
		.nr_rpages = 0,
		.nr_cpages = 0,
	};
	pgoff_t nc_cluster_idx = NULL_CLUSTER;
#endif
	unsigned max_nr_pages = nr_pages;
	int ret = 0;
	bool drop_ra = false;

	map.m_pblk = 0;
	map.m_lblk = 0;
	map.m_len = 0;
	map.m_flags = 0;
	map.m_next_pgofs = NULL;
	map.m_next_extent = NULL;
	map.m_seg_type = NO_CHECK_TYPE;
	map.m_may_create = false;

	/*
	 * Two readahead threads for same address range can cause race condition
	 * which fragments sequential read IOs. So let's avoid each other.
	 */
	if (pages && is_readahead) {
		page = list_last_entry(pages, struct page, lru);
		if (READ_ONCE(F2FS_I(inode)->ra_offset) == page_index(page))
			drop_ra = true;
		else
			WRITE_ONCE(F2FS_I(inode)->ra_offset, page_index(page));
	}

	for (; nr_pages; nr_pages--) {
		if (pages) {
			page = list_last_entry(pages, struct page, lru);

			prefetchw(&page->flags);
			list_del(&page->lru);
			if (drop_ra || add_to_page_cache_lru(page, mapping,
						  page_index(page),
						  readahead_gfp_mask(mapping)))
				goto next_page;
		}

#ifdef CONFIG_F2FS_FS_COMPRESSION
		if (f2fs_compressed_file(inode)) {
			/* there are remained comressed pages, submit them */
			if (!f2fs_cluster_can_merge_page(&cc, page->index)) {
				ret = f2fs_read_multi_pages(&cc, &bio,
							max_nr_pages,
							&last_block_in_bio,
							is_readahead, false);
				f2fs_destroy_compress_ctx(&cc, false);
				if (ret)
					goto set_error_page;
			}
			if (cc.cluster_idx == NULL_CLUSTER) {
				if (nc_cluster_idx ==
					page->index >> cc.log_cluster_size) {
					goto read_single_page;
				}

				ret = f2fs_is_compressed_cluster(inode, page->index);
				if (ret < 0)
					goto set_error_page;
				else if (!ret) {
					nc_cluster_idx =
						page->index >> cc.log_cluster_size;
					goto read_single_page;
				}

				nc_cluster_idx = NULL_CLUSTER;
			}
			ret = f2fs_init_compress_ctx(&cc);
			if (ret)
				goto set_error_page;

			f2fs_compress_ctx_add_page(&cc, page);

			goto next_page;
		}
read_single_page:
#endif

		ret = f2fs_read_single_page(inode, page, max_nr_pages, &map,
					&bio, &last_block_in_bio, is_readahead);
		if (ret) {
#ifdef CONFIG_F2FS_FS_COMPRESSION
set_error_page:
#endif
			SetPageError(page);
			zero_user_segment(page, 0, PAGE_SIZE);
			unlock_page(page);
		}
next_page:
		if (pages)
			put_page(page);

#ifdef CONFIG_F2FS_FS_COMPRESSION
		if (f2fs_compressed_file(inode)) {
			/* last page */
			if (nr_pages == 1 && !f2fs_cluster_is_empty(&cc)) {
				ret = f2fs_read_multi_pages(&cc, &bio,
							max_nr_pages,
							&last_block_in_bio,
							is_readahead, false);
				f2fs_destroy_compress_ctx(&cc, false);
			}
		}
#endif
	}
	BUG_ON(pages && !list_empty(pages));
	if (bio)
		__f2fs_submit_read_bio(F2FS_I_SB(inode), bio, DATA);

	if (pages && is_readahead && !drop_ra)
		WRITE_ONCE(F2FS_I(inode)->ra_offset, -1);
	return pages ? 0 : ret;
}

static int f2fs_read_data_page(struct file *file, struct page *page)
{
	struct inode *inode = page_file_mapping(page)->host;
	int ret = -EAGAIN;

	trace_f2fs_readpage(page, DATA);

	if (!f2fs_is_compress_backend_ready(inode)) {
		unlock_page(page);
		return -EOPNOTSUPP;
	}

	/* If the file has inline data, try to read it directly */
	if (f2fs_has_inline_data(inode))
		ret = f2fs_read_inline_data(inode, page);
	if (ret == -EAGAIN)
		ret = f2fs_mpage_readpages(page_file_mapping(page),
						NULL, page, 1, false);
	return ret;
}

static int f2fs_read_data_pages(struct file *file,
			struct address_space *mapping,
			struct list_head *pages, unsigned nr_pages)
{
	struct inode *inode = mapping->host;
	struct page *page = list_last_entry(pages, struct page, lru);

	trace_f2fs_readpages(inode, page, nr_pages);

	if (!f2fs_is_compress_backend_ready(inode))
		return 0;

	/* If the file has inline data, skip readpages */
	if (f2fs_has_inline_data(inode))
		return 0;

	return f2fs_mpage_readpages(mapping, pages, NULL, nr_pages, true);
}

int f2fs_encrypt_one_page(struct f2fs_io_info *fio)
{
	struct inode *inode = fio->page->mapping->host;
	struct page *mpage, *page;
	gfp_t gfp_flags = GFP_NOFS;

	if (!f2fs_encrypted_file(inode))
		return 0;

	page = fio->compressed_page ? fio->compressed_page : fio->page;

	/* wait for GCed page writeback via META_MAPPING */
	f2fs_wait_on_block_writeback(inode, fio->old_blkaddr);

	if (fscrypt_inode_uses_inline_crypto(inode))
		return 0;

retry_encrypt:
	fio->encrypted_page = fscrypt_encrypt_pagecache_blocks(page,
					PAGE_SIZE, 0, gfp_flags);
	if (IS_ERR(fio->encrypted_page)) {
		/* flush pending IOs and wait for a while in the ENOMEM case */
		if (PTR_ERR(fio->encrypted_page) == -ENOMEM) {
			f2fs_flush_merged_writes(fio->sbi);
			congestion_wait(BLK_RW_ASYNC, DEFAULT_IO_TIMEOUT);
			gfp_flags |= __GFP_NOFAIL;
			goto retry_encrypt;
		}
		return PTR_ERR(fio->encrypted_page);
	}

	mpage = find_lock_page(META_MAPPING(fio->sbi), fio->old_blkaddr);
	if (mpage) {
		if (PageUptodate(mpage))
			memcpy(page_address(mpage),
				page_address(fio->encrypted_page), PAGE_SIZE);
		f2fs_put_page(mpage, 1);
	}
	return 0;
}

static inline bool check_inplace_update_policy(struct inode *inode,
				struct f2fs_io_info *fio)
{
	struct f2fs_sb_info *sbi = F2FS_I_SB(inode);
	unsigned int policy = SM_I(sbi)->ipu_policy;

	if (policy & (0x1 << F2FS_IPU_FORCE))
		return true;
	if (policy & (0x1 << F2FS_IPU_SSR) && f2fs_need_SSR(sbi))
		return true;
	if (policy & (0x1 << F2FS_IPU_UTIL) &&
			utilization(sbi) > SM_I(sbi)->min_ipu_util)
		return true;
	if (policy & (0x1 << F2FS_IPU_SSR_UTIL) && f2fs_need_SSR(sbi) &&
			utilization(sbi) > SM_I(sbi)->min_ipu_util)
		return true;

	/*
	 * IPU for rewrite async pages
	 */
	if (policy & (0x1 << F2FS_IPU_ASYNC) &&
			fio && fio->op == REQ_OP_WRITE &&
			!(fio->op_flags & REQ_SYNC) &&
			!IS_ENCRYPTED(inode))
		return true;

	/* this is only set during fdatasync */
	if (policy & (0x1 << F2FS_IPU_FSYNC) &&
			is_inode_flag_set(inode, FI_NEED_IPU))
		return true;

	if (unlikely(fio && is_sbi_flag_set(sbi, SBI_CP_DISABLED) &&
			!f2fs_is_checkpointed_data(sbi, fio->old_blkaddr)))
		return true;

	return false;
}

bool f2fs_should_update_inplace(struct inode *inode, struct f2fs_io_info *fio)
{
	/* swap file is migrating in aligned write mode */
	if (is_inode_flag_set(inode, FI_ALIGNED_WRITE))
		return false;

	if (f2fs_is_pinned_file(inode))
		return true;

	/* if this is cold file, we should overwrite to avoid fragmentation */
	if (file_is_cold(inode))
		return true;

	return check_inplace_update_policy(inode, fio);
}

bool f2fs_should_update_outplace(struct inode *inode, struct f2fs_io_info *fio)
{
	struct f2fs_sb_info *sbi = F2FS_I_SB(inode);

	if (f2fs_lfs_mode(sbi))
		return true;
	if (S_ISDIR(inode->i_mode))
		return true;
	if (IS_NOQUOTA(inode))
		return true;
	if (f2fs_is_atomic_file(inode))
		return true;
	if (is_sbi_flag_set(sbi, SBI_NEED_FSCK))
		return true;

	/* swap file is migrating in aligned write mode */
	if (is_inode_flag_set(inode, FI_ALIGNED_WRITE))
		return true;

	if (fio) {
		if (page_private_gcing(fio->page))
			return true;
		if (page_private_dummy(fio->page))
			return true;
		if (unlikely(is_sbi_flag_set(sbi, SBI_CP_DISABLED) &&
			f2fs_is_checkpointed_data(sbi, fio->old_blkaddr)))
			return true;
	}
	return false;
}

static inline bool need_inplace_update(struct f2fs_io_info *fio)
{
	struct inode *inode = fio->page->mapping->host;

	if (f2fs_should_update_outplace(inode, fio))
		return false;

	return f2fs_should_update_inplace(inode, fio);
}

int f2fs_do_write_data_page(struct f2fs_io_info *fio)
{
	struct page *page = fio->page;
	struct inode *inode = page->mapping->host;
	struct dnode_of_data dn;
	struct extent_info ei = {0, };
	struct node_info ni;
	bool ipu_force = false;
	int err = 0;

	set_new_dnode(&dn, inode, NULL, NULL, 0);
	if (need_inplace_update(fio) &&
			f2fs_lookup_extent_cache(inode, page->index, &ei)) {
		fio->old_blkaddr = ei.blk + page->index - ei.fofs;

		if (!f2fs_is_valid_blkaddr(fio->sbi, fio->old_blkaddr,
						DATA_GENERIC_ENHANCE))
			return -EFSCORRUPTED;

		ipu_force = true;
		fio->need_lock = LOCK_DONE;
		goto got_it;
	}

	/* Deadlock due to between page->lock and f2fs_lock_op */
	if (fio->need_lock == LOCK_REQ && !f2fs_trylock_op(fio->sbi))
		return -EAGAIN;

	err = f2fs_get_dnode_of_data(&dn, page->index, LOOKUP_NODE);
	if (err)
		goto out;

	fio->old_blkaddr = dn.data_blkaddr;

	/* This page is already truncated */
	if (fio->old_blkaddr == NULL_ADDR) {
		ClearPageUptodate(page);
		clear_page_private_gcing(page);
		goto out_writepage;
	}
got_it:
	if (__is_valid_data_blkaddr(fio->old_blkaddr) &&
		!f2fs_is_valid_blkaddr(fio->sbi, fio->old_blkaddr,
						DATA_GENERIC_ENHANCE)) {
		err = -EFSCORRUPTED;
		goto out_writepage;
	}
	/*
	 * If current allocation needs SSR,
	 * it had better in-place writes for updated data.
	 */
	if (ipu_force ||
		(__is_valid_data_blkaddr(fio->old_blkaddr) &&
					need_inplace_update(fio))) {
		err = f2fs_encrypt_one_page(fio);
		if (err)
			goto out_writepage;

		set_page_writeback(page);
		ClearPageError(page);
		f2fs_put_dnode(&dn);
		if (fio->need_lock == LOCK_REQ)
			f2fs_unlock_op(fio->sbi);
		err = f2fs_inplace_write_data(fio);
		if (err) {
			if (fscrypt_inode_uses_fs_layer_crypto(inode))
				fscrypt_finalize_bounce_page(&fio->encrypted_page);
			if (PageWriteback(page))
				end_page_writeback(page);
		} else {
			set_inode_flag(inode, FI_UPDATE_WRITE);
		}
		trace_f2fs_do_write_data_page(fio->page, IPU);
		return err;
	}

	if (fio->need_lock == LOCK_RETRY) {
		if (!f2fs_trylock_op(fio->sbi)) {
			err = -EAGAIN;
			goto out_writepage;
		}
		fio->need_lock = LOCK_REQ;
	}

	err = f2fs_get_node_info(fio->sbi, dn.nid, &ni);
	if (err)
		goto out_writepage;

	fio->version = ni.version;

	err = f2fs_encrypt_one_page(fio);
	if (err)
		goto out_writepage;

	set_page_writeback(page);
	ClearPageError(page);

	if (fio->compr_blocks && fio->old_blkaddr == COMPRESS_ADDR)
		f2fs_i_compr_blocks_update(inode, fio->compr_blocks - 1, false);

	/* LFS mode write path */
	f2fs_outplace_write_data(&dn, fio);
	trace_f2fs_do_write_data_page(page, OPU);
	set_inode_flag(inode, FI_APPEND_WRITE);
	if (page->index == 0)
		set_inode_flag(inode, FI_FIRST_BLOCK_WRITTEN);
out_writepage:
	f2fs_put_dnode(&dn);
out:
	if (fio->need_lock == LOCK_REQ)
		f2fs_unlock_op(fio->sbi);
	return err;
}

int f2fs_write_single_data_page(struct page *page, int *submitted,
				struct bio **bio,
				sector_t *last_block,
				struct writeback_control *wbc,
				enum iostat_type io_type,
				int compr_blocks,
				bool allow_balance)
{
	struct inode *inode = page->mapping->host;
	struct f2fs_sb_info *sbi = F2FS_I_SB(inode);
	loff_t i_size = i_size_read(inode);
	const pgoff_t end_index = ((unsigned long long)i_size)
							>> PAGE_SHIFT;
	loff_t psize = (loff_t)(page->index + 1) << PAGE_SHIFT;
	unsigned offset = 0;
	bool need_balance_fs = false;
	int err = 0;
	struct f2fs_io_info fio = {
		.sbi = sbi,
		.ino = inode->i_ino,
		.type = DATA,
		.op = REQ_OP_WRITE,
		.op_flags = wbc_to_write_flags(wbc),
		.old_blkaddr = NULL_ADDR,
		.page = page,
		.encrypted_page = NULL,
		.submitted = false,
		.compr_blocks = compr_blocks,
		.need_lock = LOCK_RETRY,
		.io_type = io_type,
		.io_wbc = wbc,
		.bio = bio,
		.last_block = last_block,
	};

	trace_f2fs_writepage(page, DATA);

	/* we should bypass data pages to proceed the kworkder jobs */
	if (unlikely(f2fs_cp_error(sbi))) {
		mapping_set_error(page->mapping, -EIO);
		/*
		 * don't drop any dirty dentry pages for keeping lastest
		 * directory structure.
		 */
		if (S_ISDIR(inode->i_mode))
			goto redirty_out;
		goto out;
	}

	if (unlikely(is_sbi_flag_set(sbi, SBI_POR_DOING)))
		goto redirty_out;

	if (page->index < end_index ||
			f2fs_verity_in_progress(inode) ||
			compr_blocks)
		goto write;

	/*
	 * If the offset is out-of-range of file size,
	 * this page does not have to be written to disk.
	 */
	offset = i_size & (PAGE_SIZE - 1);
	if ((page->index >= end_index + 1) || !offset)
		goto out;

	zero_user_segment(page, offset, PAGE_SIZE);
write:
	if (f2fs_is_drop_cache(inode))
		goto out;
	/* we should not write 0'th page having journal header */
	if (f2fs_is_volatile_file(inode) && (!page->index ||
			(!wbc->for_reclaim &&
			f2fs_available_free_memory(sbi, BASE_CHECK))))
		goto redirty_out;

	/* Dentry/quota blocks are controlled by checkpoint */
	if (S_ISDIR(inode->i_mode) || IS_NOQUOTA(inode)) {
		/*
		 * We need to wait for node_write to avoid block allocation during
		 * checkpoint. This can only happen to quota writes which can cause
		 * the below discard race condition.
		 */
		if (IS_NOQUOTA(inode))
			down_read(&sbi->node_write);

		fio.need_lock = LOCK_DONE;
		err = f2fs_do_write_data_page(&fio);

		if (IS_NOQUOTA(inode))
			up_read(&sbi->node_write);

		goto done;
	}

	if (!wbc->for_reclaim)
		need_balance_fs = true;
	else if (has_not_enough_free_secs(sbi, 0, 0))
		goto redirty_out;
	else
		set_inode_flag(inode, FI_HOT_DATA);

	err = -EAGAIN;
	if (f2fs_has_inline_data(inode)) {
		err = f2fs_write_inline_data(inode, page);
		if (!err)
			goto out;
	}

	if (err == -EAGAIN) {
		err = f2fs_do_write_data_page(&fio);
		if (err == -EAGAIN) {
			fio.need_lock = LOCK_REQ;
			err = f2fs_do_write_data_page(&fio);
		}
	}

	if (err) {
		file_set_keep_isize(inode);
	} else {
		spin_lock(&F2FS_I(inode)->i_size_lock);
		if (F2FS_I(inode)->last_disk_size < psize)
			F2FS_I(inode)->last_disk_size = psize;
		spin_unlock(&F2FS_I(inode)->i_size_lock);
	}

done:
	if (err && err != -ENOENT)
		goto redirty_out;

out:
	inode_dec_dirty_pages(inode);
	if (err) {
		ClearPageUptodate(page);
		clear_page_private_gcing(page);
	}

	if (wbc->for_reclaim) {
		f2fs_submit_merged_write_cond(sbi, NULL, page, 0, DATA);
		clear_inode_flag(inode, FI_HOT_DATA);
		f2fs_remove_dirty_inode(inode);
		submitted = NULL;
	}
	unlock_page(page);
	if (!S_ISDIR(inode->i_mode) && !IS_NOQUOTA(inode) &&
			!F2FS_I(inode)->cp_task && allow_balance)
		f2fs_balance_fs(sbi, need_balance_fs);

	if (unlikely(f2fs_cp_error(sbi))) {
		f2fs_submit_merged_write(sbi, DATA);
		f2fs_submit_merged_ipu_write(sbi, bio, NULL);
		submitted = NULL;
	}

	if (submitted)
		*submitted = fio.submitted ? 1 : 0;

	return 0;

redirty_out:
	redirty_page_for_writepage(wbc, page);
	/*
	 * pageout() in MM traslates EAGAIN, so calls handle_write_error()
	 * -> mapping_set_error() -> set_bit(AS_EIO, ...).
	 * file_write_and_wait_range() will see EIO error, which is critical
	 * to return value of fsync() followed by atomic_write failure to user.
	 */
	if (!err || wbc->for_reclaim)
		return AOP_WRITEPAGE_ACTIVATE;
	unlock_page(page);
	return err;
}

static int f2fs_write_data_page(struct page *page,
					struct writeback_control *wbc)
{
#ifdef CONFIG_F2FS_FS_COMPRESSION
	struct inode *inode = page->mapping->host;

	if (unlikely(f2fs_cp_error(F2FS_I_SB(inode))))
		goto out;

	if (f2fs_compressed_file(inode)) {
		if (f2fs_is_compressed_cluster(inode, page->index)) {
			redirty_page_for_writepage(wbc, page);
			return AOP_WRITEPAGE_ACTIVATE;
		}
	}
out:
#endif

	return f2fs_write_single_data_page(page, NULL, NULL, NULL,
						wbc, FS_DATA_IO, 0, true);
}

/*
 * This function was copied from write_cche_pages from mm/page-writeback.c.
 * The major change is making write step of cold data page separately from
 * warm/hot data page.
 */
static int f2fs_write_cache_pages(struct address_space *mapping,
					struct writeback_control *wbc,
					enum iostat_type io_type)
{
	int ret = 0;
	int done = 0, retry = 0;
	struct pagevec pvec;
	struct f2fs_sb_info *sbi = F2FS_M_SB(mapping);
	struct bio *bio = NULL;
	sector_t last_block;
#ifdef CONFIG_F2FS_FS_COMPRESSION
	struct inode *inode = mapping->host;
	struct compress_ctx cc = {
		.inode = inode,
		.log_cluster_size = F2FS_I(inode)->i_log_cluster_size,
		.cluster_size = F2FS_I(inode)->i_cluster_size,
		.cluster_idx = NULL_CLUSTER,
		.rpages = NULL,
		.nr_rpages = 0,
		.cpages = NULL,
		.rbuf = NULL,
		.cbuf = NULL,
		.rlen = PAGE_SIZE * F2FS_I(inode)->i_cluster_size,
		.private = NULL,
	};
#endif
	int nr_pages;
	pgoff_t uninitialized_var(writeback_index);
	pgoff_t index;
	pgoff_t end;		/* Inclusive */
	pgoff_t done_index;
	int range_whole = 0;
	int tag;
	int nwritten = 0;
	int submitted = 0;
	int i;

	pagevec_init(&pvec, 0);

	if (get_dirty_pages(mapping->host) <=
				SM_I(F2FS_M_SB(mapping))->min_hot_blocks)
		set_inode_flag(mapping->host, FI_HOT_DATA);
	else
		clear_inode_flag(mapping->host, FI_HOT_DATA);

	if (wbc->range_cyclic) {
		writeback_index = mapping->writeback_index; /* prev offset */
		index = writeback_index;
		end = -1;
	} else {
		index = wbc->range_start >> PAGE_SHIFT;
		end = wbc->range_end >> PAGE_SHIFT;
		if (wbc->range_start == 0 && wbc->range_end == LLONG_MAX)
			range_whole = 1;
	}
	if (wbc->sync_mode == WB_SYNC_ALL || wbc->tagged_writepages)
		tag = PAGECACHE_TAG_TOWRITE;
	else
		tag = PAGECACHE_TAG_DIRTY;
retry:
	retry = 0;
	if (wbc->sync_mode == WB_SYNC_ALL || wbc->tagged_writepages)
		tag_pages_for_writeback(mapping, index, end);
	done_index = index;
	while (!done && !retry && (index <= end)) {
		nr_pages = pagevec_lookup_range_tag(&pvec, mapping, &index, end,
				tag);
		if (nr_pages == 0)
			break;

		for (i = 0; i < nr_pages; i++) {
			struct page *page = pvec.pages[i];
			bool need_readd;
readd:
			need_readd = false;
#ifdef CONFIG_F2FS_FS_COMPRESSION
			if (f2fs_compressed_file(inode)) {
				ret = f2fs_init_compress_ctx(&cc);
				if (ret) {
					done = 1;
					break;
				}

				if (!f2fs_cluster_can_merge_page(&cc,
								page->index)) {
					ret = f2fs_write_multi_pages(&cc,
						&submitted, wbc, io_type);
					if (!ret)
						need_readd = true;
					goto result;
				}

				if (unlikely(f2fs_cp_error(sbi)))
					goto lock_page;

				if (f2fs_cluster_is_empty(&cc)) {
					void *fsdata = NULL;
					struct page *pagep;
					int ret2;

					ret2 = f2fs_prepare_compress_overwrite(
							inode, &pagep,
							page->index, &fsdata);
					if (ret2 < 0) {
						ret = ret2;
						done = 1;
						break;
					} else if (ret2 &&
						!f2fs_compress_write_end(inode,
								fsdata, page->index,
								1)) {
						retry = 1;
						break;
					}
				} else {
					goto lock_page;
				}
			}
#endif
			/* give a priority to WB_SYNC threads */
			if (atomic_read(&sbi->wb_sync_req[DATA]) &&
					wbc->sync_mode == WB_SYNC_NONE) {
				done = 1;
				break;
			}
#ifdef CONFIG_F2FS_FS_COMPRESSION
lock_page:
#endif
			done_index = page->index;
retry_write:
			lock_page(page);

			if (unlikely(page->mapping != mapping)) {
continue_unlock:
				unlock_page(page);
				continue;
			}

			if (!PageDirty(page)) {
				/* someone wrote it for us */
				goto continue_unlock;
			}

			if (PageWriteback(page)) {
				if (wbc->sync_mode != WB_SYNC_NONE)
					f2fs_wait_on_page_writeback(page,
							DATA, true, true);
				else
					goto continue_unlock;
			}

			if (!clear_page_dirty_for_io(page))
				goto continue_unlock;

#ifdef CONFIG_F2FS_FS_COMPRESSION
			if (f2fs_compressed_file(inode)) {
				get_page(page);
				f2fs_compress_ctx_add_page(&cc, page);
				continue;
			}
#endif
			ret = f2fs_write_single_data_page(page, &submitted,
					&bio, &last_block, wbc, io_type,
					0, true);
			if (ret == AOP_WRITEPAGE_ACTIVATE)
				unlock_page(page);
#ifdef CONFIG_F2FS_FS_COMPRESSION
result:
#endif
			nwritten += submitted;
			wbc->nr_to_write -= submitted;

			if (unlikely(ret)) {
				/*
				 * keep nr_to_write, since vfs uses this to
				 * get # of written pages.
				 */
				if (ret == AOP_WRITEPAGE_ACTIVATE) {
					ret = 0;
					goto next;
				} else if (ret == -EAGAIN) {
					ret = 0;
					if (wbc->sync_mode == WB_SYNC_ALL) {
						cond_resched();
						congestion_wait(BLK_RW_ASYNC,
							DEFAULT_IO_TIMEOUT);
						goto retry_write;
					}
					goto next;
				}
				done_index = page->index + 1;
				done = 1;
				break;
			}

			if (wbc->nr_to_write <= 0 &&
					wbc->sync_mode == WB_SYNC_NONE) {
				done = 1;
				break;
			}
next:
			if (need_readd)
				goto readd;
		}
		pagevec_release(&pvec);
		cond_resched();
	}
#ifdef CONFIG_F2FS_FS_COMPRESSION
	/* flush remained pages in compress cluster */
	if (f2fs_compressed_file(inode) && !f2fs_cluster_is_empty(&cc)) {
		ret = f2fs_write_multi_pages(&cc, &submitted, wbc, io_type);
		nwritten += submitted;
		wbc->nr_to_write -= submitted;
		if (ret) {
			done = 1;
			retry = 0;
		}
	}
	if (f2fs_compressed_file(inode))
		f2fs_destroy_compress_ctx(&cc, false);
#endif
	if (retry) {
		index = 0;
		end = -1;
		goto retry;
	}
	if (wbc->range_cyclic && !done)
		done_index = 0;
	if (wbc->range_cyclic || (range_whole && wbc->nr_to_write > 0))
		mapping->writeback_index = done_index;

	if (nwritten)
		f2fs_submit_merged_write_cond(F2FS_M_SB(mapping), mapping->host,
								NULL, 0, DATA);
	/* submit cached bio of IPU write */
	if (bio)
		f2fs_submit_merged_ipu_write(sbi, &bio, NULL);

	return ret;
}

static inline bool __should_serialize_io(struct inode *inode,
					struct writeback_control *wbc)
{
	/* to avoid deadlock in path of data flush */
	if (F2FS_I(inode)->cp_task)
		return false;

	if (!S_ISREG(inode->i_mode))
		return false;
	if (IS_NOQUOTA(inode))
		return false;

	if (f2fs_need_compress_data(inode))
		return true;
	if (wbc->sync_mode != WB_SYNC_ALL)
		return true;
	if (get_dirty_pages(inode) >= SM_I(F2FS_I_SB(inode))->min_seq_blocks)
		return true;
	return false;
}

static int __f2fs_write_data_pages(struct address_space *mapping,
						struct writeback_control *wbc,
						enum iostat_type io_type)
{
	struct inode *inode = mapping->host;
	struct f2fs_sb_info *sbi = F2FS_I_SB(inode);
	struct blk_plug plug;
	int ret;
	bool locked = false;

	/* deal with chardevs and other special file */
	if (!mapping->a_ops->writepage)
		return 0;

	/* skip writing if there is no dirty page in this inode */
	if (!get_dirty_pages(inode) && wbc->sync_mode == WB_SYNC_NONE)
		return 0;

	/* during POR, we don't need to trigger writepage at all. */
	if (unlikely(is_sbi_flag_set(sbi, SBI_POR_DOING)))
		goto skip_write;

	if ((S_ISDIR(inode->i_mode) || IS_NOQUOTA(inode)) &&
			wbc->sync_mode == WB_SYNC_NONE &&
			get_dirty_pages(inode) < nr_pages_to_skip(sbi, DATA) &&
			f2fs_available_free_memory(sbi, DIRTY_DENTS))
		goto skip_write;

	/* skip writing during file defragment */
	if (is_inode_flag_set(inode, FI_DO_DEFRAG))
		goto skip_write;

	trace_f2fs_writepages(mapping->host, wbc, DATA);

	/* to avoid spliting IOs due to mixed WB_SYNC_ALL and WB_SYNC_NONE */
	if (wbc->sync_mode == WB_SYNC_ALL)
		atomic_inc(&sbi->wb_sync_req[DATA]);
	else if (atomic_read(&sbi->wb_sync_req[DATA]))
		goto skip_write;

	if (__should_serialize_io(inode, wbc)) {
		mutex_lock(&sbi->writepages);
		locked = true;
	}

	blk_start_plug(&plug);
	ret = f2fs_write_cache_pages(mapping, wbc, io_type);
	blk_finish_plug(&plug);

	if (locked)
		mutex_unlock(&sbi->writepages);

	if (wbc->sync_mode == WB_SYNC_ALL)
		atomic_dec(&sbi->wb_sync_req[DATA]);
	/*
	 * if some pages were truncated, we cannot guarantee its mapping->host
	 * to detect pending bios.
	 */

	f2fs_remove_dirty_inode(inode);
	return ret;

skip_write:
	wbc->pages_skipped += get_dirty_pages(inode);
	trace_f2fs_writepages(mapping->host, wbc, DATA);
	return 0;
}

static int f2fs_write_data_pages(struct address_space *mapping,
			    struct writeback_control *wbc)
{
	struct inode *inode = mapping->host;

	return __f2fs_write_data_pages(mapping, wbc,
			F2FS_I(inode)->cp_task == current ?
			FS_CP_DATA_IO : FS_DATA_IO);
}

static void f2fs_write_failed(struct inode *inode, loff_t to)
{
	loff_t i_size = i_size_read(inode);

	if (IS_NOQUOTA(inode))
		return;

	/* In the fs-verity case, f2fs_end_enable_verity() does the truncate */
	if (to > i_size && !f2fs_verity_in_progress(inode)) {
		down_write(&F2FS_I(inode)->i_gc_rwsem[WRITE]);
		down_write(&F2FS_I(inode)->i_mmap_sem);

		truncate_pagecache(inode, i_size);
		f2fs_truncate_blocks(inode, i_size, true);

		up_write(&F2FS_I(inode)->i_mmap_sem);
		up_write(&F2FS_I(inode)->i_gc_rwsem[WRITE]);
	}
}

static int prepare_write_begin(struct f2fs_sb_info *sbi,
			struct page *page, loff_t pos, unsigned len,
			block_t *blk_addr, bool *node_changed)
{
	struct inode *inode = page->mapping->host;
	pgoff_t index = page->index;
	struct dnode_of_data dn;
	struct page *ipage;
	bool locked = false;
	struct extent_info ei = {0, };
	int err = 0;
	int flag;

	/*
	 * we already allocated all the blocks, so we don't need to get
	 * the block addresses when there is no need to fill the page.
	 */
	if (!f2fs_has_inline_data(inode) && len == PAGE_SIZE &&
	    !is_inode_flag_set(inode, FI_NO_PREALLOC) &&
	    !f2fs_verity_in_progress(inode))
		return 0;

	/* f2fs_lock_op avoids race between write CP and convert_inline_page */
	if (f2fs_has_inline_data(inode) && pos + len > MAX_INLINE_DATA(inode))
		flag = F2FS_GET_BLOCK_DEFAULT;
	else
		flag = F2FS_GET_BLOCK_PRE_AIO;

	if (f2fs_has_inline_data(inode) ||
			(pos & PAGE_MASK) >= i_size_read(inode)) {
		f2fs_do_map_lock(sbi, flag, true);
		locked = true;
	}

restart:
	/* check inline_data */
	ipage = f2fs_get_node_page(sbi, inode->i_ino);
	if (IS_ERR(ipage)) {
		err = PTR_ERR(ipage);
		goto unlock_out;
	}

	set_new_dnode(&dn, inode, ipage, ipage, 0);

	if (f2fs_has_inline_data(inode)) {
		if (pos + len <= MAX_INLINE_DATA(inode)) {
			f2fs_do_read_inline_data(page, ipage);
			set_inode_flag(inode, FI_DATA_EXIST);
			if (inode->i_nlink)
				set_page_private_inline(ipage);
		} else {
			err = f2fs_convert_inline_page(&dn, page);
			if (err)
				goto out;
			if (dn.data_blkaddr == NULL_ADDR)
				err = f2fs_get_block(&dn, index);
		}
	} else if (locked) {
		err = f2fs_get_block(&dn, index);
	} else {
		if (f2fs_lookup_extent_cache(inode, index, &ei)) {
			dn.data_blkaddr = ei.blk + index - ei.fofs;
		} else {
			/* hole case */
			err = f2fs_get_dnode_of_data(&dn, index, LOOKUP_NODE);
			if (err || dn.data_blkaddr == NULL_ADDR) {
				f2fs_put_dnode(&dn);
				f2fs_do_map_lock(sbi, F2FS_GET_BLOCK_PRE_AIO,
								true);
				WARN_ON(flag != F2FS_GET_BLOCK_PRE_AIO);
				locked = true;
				goto restart;
			}
		}
	}

	/* convert_inline_page can make node_changed */
	*blk_addr = dn.data_blkaddr;
	*node_changed = dn.node_changed;
out:
	f2fs_put_dnode(&dn);
unlock_out:
	if (locked)
		f2fs_do_map_lock(sbi, flag, false);
	return err;
}

static int f2fs_write_begin(struct file *file, struct address_space *mapping,
		loff_t pos, unsigned len, unsigned flags,
		struct page **pagep, void **fsdata)
{
	struct inode *inode = mapping->host;
	struct f2fs_sb_info *sbi = F2FS_I_SB(inode);
	struct page *page = NULL;
	pgoff_t index = ((unsigned long long) pos) >> PAGE_SHIFT;
	bool need_balance = false, drop_atomic = false;
	block_t blkaddr = NULL_ADDR;
	int err = 0;

	if (trace_android_fs_datawrite_start_enabled()) {
		char *path, pathbuf[MAX_TRACE_PATHBUF_LEN];

		path = android_fstrace_get_pathname(pathbuf,
						    MAX_TRACE_PATHBUF_LEN,
						    inode);
		trace_android_fs_datawrite_start(inode, pos, len,
						 current->pid, path,
						 current->comm);
	}
	trace_f2fs_write_begin(inode, pos, len, flags);

	if (!f2fs_is_checkpoint_ready(sbi)) {
		err = -ENOSPC;
		goto fail;
	}

	if ((f2fs_is_atomic_file(inode) &&
			!f2fs_available_free_memory(sbi, INMEM_PAGES)) ||
			is_inode_flag_set(inode, FI_ATOMIC_REVOKE_REQUEST)) {
		err = -ENOMEM;
		drop_atomic = true;
		goto fail;
	}

	/*
	 * We should check this at this moment to avoid deadlock on inode page
	 * and #0 page. The locking rule for inline_data conversion should be:
	 * lock_page(page #0) -> lock_page(inode_page)
	 */
	if (index != 0) {
		err = f2fs_convert_inline_inode(inode);
		if (err)
			goto fail;
	}

#ifdef CONFIG_F2FS_FS_COMPRESSION
	if (f2fs_compressed_file(inode)) {
		int ret;

		*fsdata = NULL;

		if (len == PAGE_SIZE)
			goto repeat;

		ret = f2fs_prepare_compress_overwrite(inode, pagep,
							index, fsdata);
		if (ret < 0) {
			err = ret;
			goto fail;
		} else if (ret) {
			return 0;
		}
	}
#endif

repeat:
	/*
	 * Do not use grab_cache_page_write_begin() to avoid deadlock due to
	 * wait_for_stable_page. Will wait that below with our IO control.
	 */
	page = f2fs_pagecache_get_page(mapping, index,
				FGP_LOCK | FGP_WRITE | FGP_CREAT, GFP_NOFS);
	if (!page) {
		err = -ENOMEM;
		goto fail;
	}

	/* TODO: cluster can be compressed due to race with .writepage */

	*pagep = page;

	err = prepare_write_begin(sbi, page, pos, len,
					&blkaddr, &need_balance);
	if (err)
		goto fail;

	if (need_balance && !IS_NOQUOTA(inode) &&
			has_not_enough_free_secs(sbi, 0, 0)) {
		unlock_page(page);
		f2fs_balance_fs(sbi, true);
		lock_page(page);
		if (page->mapping != mapping) {
			/* The page got truncated from under us */
			f2fs_put_page(page, 1);
			goto repeat;
		}
	}

	f2fs_wait_on_page_writeback(page, DATA, false, true);

	if (len == PAGE_SIZE || PageUptodate(page))
		return 0;

	if (!(pos & (PAGE_SIZE - 1)) && (pos + len) >= i_size_read(inode) &&
	    !f2fs_verity_in_progress(inode)) {
		zero_user_segment(page, len, PAGE_SIZE);
		return 0;
	}

	if (blkaddr == NEW_ADDR) {
		zero_user_segment(page, 0, PAGE_SIZE);
		SetPageUptodate(page);
	} else {
		if (!f2fs_is_valid_blkaddr(sbi, blkaddr,
				DATA_GENERIC_ENHANCE_READ)) {
			err = -EFSCORRUPTED;
			goto fail;
		}
		err = f2fs_submit_page_read(inode, page, blkaddr, 0, true);
		if (err)
			goto fail;

		lock_page(page);
		if (unlikely(page->mapping != mapping)) {
			f2fs_put_page(page, 1);
			goto repeat;
		}
		if (unlikely(!PageUptodate(page))) {
			err = -EIO;
			goto fail;
		}
	}
	return 0;

fail:
	f2fs_put_page(page, 1);
	f2fs_write_failed(inode, pos + len);
	if (drop_atomic)
		f2fs_drop_inmem_pages_all(sbi, false);
	return err;
}

static int f2fs_write_end(struct file *file,
			struct address_space *mapping,
			loff_t pos, unsigned len, unsigned copied,
			struct page *page, void *fsdata)
{
	struct inode *inode = page->mapping->host;

	trace_android_fs_datawrite_end(inode, pos, len);
	trace_f2fs_write_end(inode, pos, len, copied);

	/*
	 * This should be come from len == PAGE_SIZE, and we expect copied
	 * should be PAGE_SIZE. Otherwise, we treat it with zero copied and
	 * let generic_perform_write() try to copy data again through copied=0.
	 */
	if (!PageUptodate(page)) {
		if (unlikely(copied != len))
			copied = 0;
		else
			SetPageUptodate(page);
	}

#ifdef CONFIG_F2FS_FS_COMPRESSION
	/* overwrite compressed file */
	if (f2fs_compressed_file(inode) && fsdata) {
		f2fs_compress_write_end(inode, fsdata, page->index, copied);
		f2fs_update_time(F2FS_I_SB(inode), REQ_TIME);

		if (pos + copied > i_size_read(inode) &&
				!f2fs_verity_in_progress(inode))
			f2fs_i_size_write(inode, pos + copied);
		return copied;
	}
#endif

	if (!copied)
		goto unlock_out;

	set_page_dirty(page);

	if (pos + copied > i_size_read(inode) &&
	    !f2fs_verity_in_progress(inode))
		f2fs_i_size_write(inode, pos + copied);
unlock_out:
	f2fs_put_page(page, 1);
	f2fs_update_time(F2FS_I_SB(inode), REQ_TIME);
	return copied;
}

static int check_direct_IO(struct inode *inode, struct iov_iter *iter,
			   loff_t offset)
{
	unsigned i_blkbits = READ_ONCE(inode->i_blkbits);
	unsigned blkbits = i_blkbits;
	unsigned blocksize_mask = (1 << blkbits) - 1;
	unsigned long align = offset | iov_iter_alignment(iter);
	struct block_device *bdev = inode->i_sb->s_bdev;

	if (iov_iter_rw(iter) == READ && offset >= i_size_read(inode))
		return 1;

	if (align & blocksize_mask) {
		if (bdev)
			blkbits = blksize_bits(bdev_logical_block_size(bdev));
		blocksize_mask = (1 << blkbits) - 1;
		if (align & blocksize_mask)
			return -EINVAL;
		return 1;
	}
	return 0;
}

static void f2fs_dio_end_io(struct bio *bio)
{
	struct f2fs_private_dio *dio = bio->bi_private;

	dec_page_count(F2FS_I_SB(dio->inode),
			dio->write ? F2FS_DIO_WRITE : F2FS_DIO_READ);

	bio->bi_private = dio->orig_private;
	bio->bi_end_io = dio->orig_end_io;

	kfree(dio);

	bio_endio(bio);
}

static void f2fs_dio_submit_bio(struct bio *bio, struct inode *inode,
							loff_t file_offset)
{
	struct f2fs_private_dio *dio;
	bool write = (bio_op(bio) == REQ_OP_WRITE);

	dio = f2fs_kzalloc(F2FS_I_SB(inode),
			sizeof(struct f2fs_private_dio), GFP_NOFS);
	if (!dio)
		goto out;

	dio->inode = inode;
	dio->orig_end_io = bio->bi_end_io;
	dio->orig_private = bio->bi_private;
	dio->write = write;

	bio->bi_end_io = f2fs_dio_end_io;
	bio->bi_private = dio;

	inc_page_count(F2FS_I_SB(inode),
			write ? F2FS_DIO_WRITE : F2FS_DIO_READ);

	submit_bio(bio);
	return;
out:
	bio->bi_status = BLK_STS_IOERR;
	bio_endio(bio);
}

static ssize_t f2fs_direct_IO(struct kiocb *iocb, struct iov_iter *iter)
{
	struct address_space *mapping = iocb->ki_filp->f_mapping;
	struct inode *inode = mapping->host;
	struct f2fs_sb_info *sbi = F2FS_I_SB(inode);
	struct f2fs_inode_info *fi = F2FS_I(inode);
	size_t count = iov_iter_count(iter);
	loff_t offset = iocb->ki_pos;
	int rw = iov_iter_rw(iter);
	int err;
	enum rw_hint hint = iocb->ki_hint;
	int whint_mode = F2FS_OPTION(sbi).whint_mode;
	bool do_opu;

	err = check_direct_IO(inode, iter, offset);
	if (err)
		return err < 0 ? err : 0;

	if (f2fs_force_buffered_io(inode, iocb, iter))
		return 0;

	do_opu = rw == WRITE && f2fs_lfs_mode(sbi);

	trace_f2fs_direct_IO_enter(inode, offset, count, rw);

	if (trace_android_fs_dataread_start_enabled() &&
	    (rw == READ)) {
		char *path, pathbuf[MAX_TRACE_PATHBUF_LEN];

		path = android_fstrace_get_pathname(pathbuf,
						    MAX_TRACE_PATHBUF_LEN,
						    inode);
		trace_android_fs_dataread_start(inode, offset,
						count, current->pid, path,
						current->comm);
	}
	if (trace_android_fs_datawrite_start_enabled() &&
	    (rw == WRITE)) {
		char *path, pathbuf[MAX_TRACE_PATHBUF_LEN];

		path = android_fstrace_get_pathname(pathbuf,
						    MAX_TRACE_PATHBUF_LEN,
						    inode);
		trace_android_fs_datawrite_start(inode, offset, count,
						 current->pid, path,
						 current->comm);
	}
	if (rw == WRITE && whint_mode == WHINT_MODE_OFF)
		iocb->ki_hint = WRITE_LIFE_NOT_SET;

	if (iocb->ki_flags & IOCB_NOWAIT) {
		if (!down_read_trylock(&fi->i_gc_rwsem[rw])) {
			iocb->ki_hint = hint;
			err = -EAGAIN;
			goto out;
		}
		if (do_opu && !down_read_trylock(&fi->i_gc_rwsem[READ])) {
			up_read(&fi->i_gc_rwsem[rw]);
			iocb->ki_hint = hint;
			err = -EAGAIN;
			goto out;
		}
	} else {
		down_read(&fi->i_gc_rwsem[rw]);
		if (do_opu)
			down_read(&fi->i_gc_rwsem[READ]);
	}

	err = __blockdev_direct_IO(iocb, inode, inode->i_sb->s_bdev,
			iter, rw == WRITE ? get_data_block_dio_write :
			get_data_block_dio, NULL, f2fs_dio_submit_bio,
			rw == WRITE ? DIO_LOCKING | DIO_SKIP_HOLES :
			DIO_SKIP_HOLES);

	if (do_opu)
		up_read(&fi->i_gc_rwsem[READ]);

	up_read(&fi->i_gc_rwsem[rw]);

	if (rw == WRITE) {
		if (whint_mode == WHINT_MODE_OFF)
			iocb->ki_hint = hint;
		if (err > 0) {
			f2fs_update_iostat(F2FS_I_SB(inode), APP_DIRECT_IO,
									err);
			if (!do_opu)
				set_inode_flag(inode, FI_UPDATE_WRITE);
		} else if (err == -EIOCBQUEUED) {
			f2fs_update_iostat(F2FS_I_SB(inode), APP_DIRECT_IO,
						count - iov_iter_count(iter));
		} else if (err < 0) {
			f2fs_write_failed(inode, offset + count);
		}
	} else {
		if (err > 0)
			f2fs_update_iostat(sbi, APP_DIRECT_READ_IO, err);
		else if (err == -EIOCBQUEUED)
			f2fs_update_iostat(F2FS_I_SB(inode), APP_DIRECT_READ_IO,
						count - iov_iter_count(iter));
	}
out:
	if (trace_android_fs_dataread_start_enabled() &&
	    (rw == READ))
		trace_android_fs_dataread_end(inode, offset, count);
	if (trace_android_fs_datawrite_start_enabled() &&
	    (rw == WRITE))
		trace_android_fs_datawrite_end(inode, offset, count);

	trace_f2fs_direct_IO_exit(inode, offset, count, rw, err);

	return err;
}

void f2fs_invalidate_page(struct page *page, unsigned int offset,
							unsigned int length)
{
	struct inode *inode = page->mapping->host;
	struct f2fs_sb_info *sbi = F2FS_I_SB(inode);

	if (inode->i_ino >= F2FS_ROOT_INO(sbi) &&
		(offset % PAGE_SIZE || length != PAGE_SIZE))
		return;

	if (PageDirty(page)) {
		if (inode->i_ino == F2FS_META_INO(sbi)) {
			dec_page_count(sbi, F2FS_DIRTY_META);
		} else if (inode->i_ino == F2FS_NODE_INO(sbi)) {
			dec_page_count(sbi, F2FS_DIRTY_NODES);
		} else {
			inode_dec_dirty_pages(inode);
			f2fs_remove_dirty_inode(inode);
		}
	}

	clear_page_private_gcing(page);

	if (test_opt(sbi, COMPRESS_CACHE)) {
		if (f2fs_compressed_file(inode))
			f2fs_invalidate_compress_pages(sbi, inode->i_ino);
		if (inode->i_ino == F2FS_COMPRESS_INO(sbi))
			clear_page_private_data(page);
	}

	if (page_private_atomic(page))
		return f2fs_drop_inmem_page(inode, page);

	detach_page_private(page);
	set_page_private(page, 0);
}

int f2fs_release_page(struct page *page, gfp_t wait)
{
	/* If this is dirty page, keep PagePrivate */
	if (PageDirty(page))
		return 0;

	/* This is atomic written page, keep Private */
	if (page_private_atomic(page))
		return 0;

	if (test_opt(F2FS_P_SB(page), COMPRESS_CACHE)) {
		struct f2fs_sb_info *sbi = F2FS_P_SB(page);
		struct inode *inode = page->mapping->host;

		if (f2fs_compressed_file(inode))
			f2fs_invalidate_compress_pages(sbi, inode->i_ino);
		if (inode->i_ino == F2FS_COMPRESS_INO(sbi))
			clear_page_private_data(page);
	}

	clear_page_private_gcing(page);

	detach_page_private(page);
	set_page_private(page, 0);
	return 1;
}

static int f2fs_set_data_page_dirty(struct page *page)
{
	struct inode *inode = page_file_mapping(page)->host;

	trace_f2fs_set_page_dirty(page, DATA);

	if (!PageUptodate(page))
		SetPageUptodate(page);
	if (PageSwapCache(page))
		return __set_page_dirty_nobuffers(page);

	if (f2fs_is_atomic_file(inode) && !f2fs_is_commit_atomic_write(inode)) {
		if (!page_private_atomic(page)) {
			f2fs_register_inmem_page(inode, page);
			return 1;
		}
		/*
		 * Previously, this page has been registered, we just
		 * return here.
		 */
		return 0;
	}

	if (!PageDirty(page)) {
		__set_page_dirty_nobuffers(page);
		f2fs_update_dirty_page(inode, page);
		return 1;
	}
	return 0;
}


static sector_t f2fs_bmap_compress(struct inode *inode, sector_t block)
{
#ifdef CONFIG_F2FS_FS_COMPRESSION
	struct dnode_of_data dn;
	sector_t start_idx, blknr = 0;
	int ret;

	start_idx = round_down(block, F2FS_I(inode)->i_cluster_size);

	set_new_dnode(&dn, inode, NULL, NULL, 0);
	ret = f2fs_get_dnode_of_data(&dn, start_idx, LOOKUP_NODE);
	if (ret)
		return 0;

	if (dn.data_blkaddr != COMPRESS_ADDR) {
		dn.ofs_in_node += block - start_idx;
		blknr = f2fs_data_blkaddr(&dn);
		if (!__is_valid_data_blkaddr(blknr))
			blknr = 0;
	}

	f2fs_put_dnode(&dn);
	return blknr;
#else
	return 0;
#endif
}


static sector_t f2fs_bmap(struct address_space *mapping, sector_t block)
{
	struct inode *inode = mapping->host;
	sector_t blknr = 0;

	if (f2fs_has_inline_data(inode))
		goto out;

	/* make sure allocating whole blocks */
	if (mapping_tagged(mapping, PAGECACHE_TAG_DIRTY))
		filemap_write_and_wait(mapping);

	/* Block number less than F2FS MAX BLOCKS */
	if (unlikely(block >= max_file_blocks(inode)))
		goto out;

	if (f2fs_compressed_file(inode)) {
		blknr = f2fs_bmap_compress(inode, block);
	} else {
		struct f2fs_map_blocks map;

		memset(&map, 0, sizeof(map));
		map.m_lblk = block;
		map.m_len = 1;
		map.m_next_pgofs = NULL;
		map.m_seg_type = NO_CHECK_TYPE;

		if (!f2fs_map_blocks(inode, &map, 0, F2FS_GET_BLOCK_BMAP))
			blknr = map.m_pblk;
	}
out:
	trace_f2fs_bmap(inode, block, blknr);
	return blknr;
}

#ifdef CONFIG_MIGRATION
#include <linux/migrate.h>

int f2fs_migrate_page(struct address_space *mapping,
		struct page *newpage, struct page *page, enum migrate_mode mode)
{
	int rc, extra_count;
	struct f2fs_inode_info *fi = F2FS_I(mapping->host);
	bool atomic_written = page_private_atomic(page);

	BUG_ON(PageWriteback(page));

	/* migrating an atomic written page is safe with the inmem_lock hold */
	if (atomic_written) {
		if (mode != MIGRATE_SYNC)
			return -EBUSY;
		if (!mutex_trylock(&fi->inmem_lock))
			return -EAGAIN;
	}

	/* one extra reference was held for atomic_write page */
	extra_count = atomic_written ? 1 : 0;
	rc = migrate_page_move_mapping(mapping, newpage,
				page, NULL, mode, extra_count);
	if (rc != MIGRATEPAGE_SUCCESS) {
		if (atomic_written)
			mutex_unlock(&fi->inmem_lock);
		return rc;
	}

	if (atomic_written) {
		struct inmem_pages *cur;

		list_for_each_entry(cur, &fi->inmem_pages, list)
			if (cur->page == page) {
				cur->page = newpage;
				break;
			}
		mutex_unlock(&fi->inmem_lock);
		put_page(page);
		get_page(newpage);
	}

	/* guarantee to start from no stale private field */
	set_page_private(newpage, 0);
	if (PagePrivate(page)) {
		set_page_private(newpage, page_private(page));
		SetPagePrivate(newpage);
		get_page(newpage);

		set_page_private(page, 0);
		ClearPagePrivate(page);
		put_page(page);
	}

	if (mode != MIGRATE_SYNC_NO_COPY)
		migrate_page_copy(newpage, page);
	else
		migrate_page_states(newpage, page);

	return MIGRATEPAGE_SUCCESS;
}
#endif

#ifdef CONFIG_SWAP
static int f2fs_migrate_blocks(struct inode *inode, block_t start_blk,
							unsigned int blkcnt)
{
	struct f2fs_sb_info *sbi = F2FS_I_SB(inode);
	unsigned int blkofs;
	unsigned int blk_per_sec = BLKS_PER_SEC(sbi);
	unsigned int secidx = start_blk / blk_per_sec;
	unsigned int end_sec = secidx + blkcnt / blk_per_sec;
	int ret = 0;

	down_write(&F2FS_I(inode)->i_gc_rwsem[WRITE]);
	down_write(&F2FS_I(inode)->i_mmap_sem);

	set_inode_flag(inode, FI_ALIGNED_WRITE);

	for (; secidx < end_sec; secidx++) {
		down_write(&sbi->pin_sem);

		f2fs_lock_op(sbi);
		f2fs_allocate_new_section(sbi, CURSEG_COLD_DATA_PINNED, false);
		f2fs_unlock_op(sbi);

		set_inode_flag(inode, FI_DO_DEFRAG);

		for (blkofs = 0; blkofs < blk_per_sec; blkofs++) {
			struct page *page;
			unsigned int blkidx = secidx * blk_per_sec + blkofs;

			page = f2fs_get_lock_data_page(inode, blkidx, true);
			if (IS_ERR(page)) {
				up_write(&sbi->pin_sem);
				ret = PTR_ERR(page);
				goto done;
			}

			set_page_dirty(page);
			f2fs_put_page(page, 1);
		}

		clear_inode_flag(inode, FI_DO_DEFRAG);

		ret = filemap_fdatawrite(inode->i_mapping);

		up_write(&sbi->pin_sem);

		if (ret)
			break;
	}

done:
	clear_inode_flag(inode, FI_DO_DEFRAG);
	clear_inode_flag(inode, FI_ALIGNED_WRITE);

	up_write(&F2FS_I(inode)->i_mmap_sem);
	up_write(&F2FS_I(inode)->i_gc_rwsem[WRITE]);

	return ret;
}

static int check_swap_activate(struct swap_info_struct *sis,
				struct file *swap_file, sector_t *span)
{
	struct address_space *mapping = swap_file->f_mapping;
	struct inode *inode = mapping->host;
	struct f2fs_sb_info *sbi = F2FS_I_SB(inode);
	sector_t cur_lblock;
	sector_t last_lblock;
	sector_t pblock;
	sector_t lowest_pblock = -1;
	sector_t highest_pblock = 0;
	int nr_extents = 0;
	unsigned long nr_pblocks;
	unsigned int blks_per_sec = BLKS_PER_SEC(sbi);
	unsigned int sec_blks_mask = BLKS_PER_SEC(sbi) - 1;
	unsigned int not_aligned = 0;
	int ret = 0;

	/*
	 * Map all the blocks into the extent list.  This code doesn't try
	 * to be very smart.
	 */
	cur_lblock = 0;
	last_lblock = bytes_to_blks(inode, i_size_read(inode));

	while (cur_lblock < last_lblock && cur_lblock < sis->max) {
		struct f2fs_map_blocks map;
retry:
		cond_resched();

		memset(&map, 0, sizeof(map));
		map.m_lblk = cur_lblock;
		map.m_len = last_lblock - cur_lblock;
		map.m_next_pgofs = NULL;
		map.m_next_extent = NULL;
		map.m_seg_type = NO_CHECK_TYPE;
		map.m_may_create = false;

		ret = f2fs_map_blocks(inode, &map, 0, F2FS_GET_BLOCK_FIEMAP);
		if (ret)
			goto out;

		/* hole */
		if (!(map.m_flags & F2FS_MAP_FLAGS)) {
			f2fs_err(sbi, "Swapfile has holes");
			ret = -EINVAL;
			goto out;
		}

		pblock = map.m_pblk;
		nr_pblocks = map.m_len;

		if ((pblock - SM_I(sbi)->main_blkaddr) & sec_blks_mask ||
				nr_pblocks & sec_blks_mask) {
			not_aligned++;

			nr_pblocks = roundup(nr_pblocks, blks_per_sec);
			if (cur_lblock + nr_pblocks > sis->max)
				nr_pblocks -= blks_per_sec;

			if (!nr_pblocks) {
				/* this extent is last one */
				nr_pblocks = map.m_len;
				f2fs_warn(sbi, "Swapfile: last extent is not aligned to section");
				goto next;
			}

			ret = f2fs_migrate_blocks(inode, cur_lblock,
							nr_pblocks);
			if (ret)
				goto out;
			goto retry;
		}
next:
		if (cur_lblock + nr_pblocks >= sis->max)
			nr_pblocks = sis->max - cur_lblock;

		if (cur_lblock) {	/* exclude the header page */
			if (pblock < lowest_pblock)
				lowest_pblock = pblock;
			if (pblock + nr_pblocks - 1 > highest_pblock)
				highest_pblock = pblock + nr_pblocks - 1;
		}

		/*
		 * We found a PAGE_SIZE-length, PAGE_SIZE-aligned run of blocks
		 */
		ret = add_swap_extent(sis, cur_lblock, nr_pblocks, pblock);
		if (ret < 0)
			goto out;
		nr_extents += ret;
		cur_lblock += nr_pblocks;
	}
	ret = nr_extents;
	*span = 1 + highest_pblock - lowest_pblock;
	if (cur_lblock == 0)
		cur_lblock = 1;	/* force Empty message */
	sis->max = cur_lblock;
	sis->pages = cur_lblock - 1;
	sis->highest_bit = cur_lblock - 1;
out:
	if (not_aligned)
		f2fs_warn(sbi, "Swapfile (%u) is not align to section: 1) creat(), 2) ioctl(F2FS_IOC_SET_PIN_FILE), 3) fallocate(%u * N)",
			  not_aligned, blks_per_sec * F2FS_BLKSIZE);
	return ret;
}

static int f2fs_swap_activate(struct swap_info_struct *sis, struct file *file,
				sector_t *span)
{
	struct inode *inode = file_inode(file);
	int ret;

	if (!S_ISREG(inode->i_mode))
		return -EINVAL;

	if (f2fs_readonly(F2FS_I_SB(inode)->sb))
		return -EROFS;

	if (f2fs_lfs_mode(F2FS_I_SB(inode))) {
		f2fs_err(F2FS_I_SB(inode),
			"Swapfile not supported in LFS mode");
		return -EINVAL;
	}

	ret = f2fs_convert_inline_inode(inode);
	if (ret)
		return ret;

	if (!f2fs_disable_compressed_file(inode))
		return -EINVAL;

	f2fs_precache_extents(inode);

	ret = check_swap_activate(sis, file, span);
	if (ret < 0)
		return ret;

	set_inode_flag(inode, FI_PIN_FILE);
	f2fs_update_time(F2FS_I_SB(inode), REQ_TIME);
	return ret;
}

static void f2fs_swap_deactivate(struct file *file)
{
	struct inode *inode = file_inode(file);

	clear_inode_flag(inode, FI_PIN_FILE);
}
#else
static int f2fs_swap_activate(struct swap_info_struct *sis, struct file *file,
				sector_t *span)
{
	return -EOPNOTSUPP;
}

static void f2fs_swap_deactivate(struct file *file)
{
}
#endif

const struct address_space_operations f2fs_dblock_aops = {
	.readpage	= f2fs_read_data_page,
	.readpages	= f2fs_read_data_pages,
	.writepage	= f2fs_write_data_page,
	.writepages	= f2fs_write_data_pages,
	.write_begin	= f2fs_write_begin,
	.write_end	= f2fs_write_end,
	.set_page_dirty	= f2fs_set_data_page_dirty,
	.invalidatepage	= f2fs_invalidate_page,
	.releasepage	= f2fs_release_page,
	.direct_IO	= f2fs_direct_IO,
	.bmap		= f2fs_bmap,
	.swap_activate  = f2fs_swap_activate,
	.swap_deactivate = f2fs_swap_deactivate,
#ifdef CONFIG_MIGRATION
	.migratepage    = f2fs_migrate_page,
#endif
};

void f2fs_clear_radix_tree_dirty_tag(struct page *page)
{
	struct address_space *mapping = page_mapping(page);
	unsigned long flags;

	spin_lock_irqsave(&mapping->tree_lock, flags);
	radix_tree_tag_clear(&mapping->page_tree, page_index(page),
					PAGECACHE_TAG_DIRTY);
	spin_unlock_irqrestore(&mapping->tree_lock, flags);
}

int __init f2fs_init_post_read_processing(void)
{
	bio_post_read_ctx_cache =
		kmem_cache_create("f2fs_bio_post_read_ctx",
				  sizeof(struct bio_post_read_ctx), 0, 0, NULL);
	if (!bio_post_read_ctx_cache)
		goto fail;
	bio_post_read_ctx_pool =
		mempool_create_slab_pool(NUM_PREALLOC_POST_READ_CTXS,
					 bio_post_read_ctx_cache);
	if (!bio_post_read_ctx_pool)
		goto fail_free_cache;
	return 0;

fail_free_cache:
	kmem_cache_destroy(bio_post_read_ctx_cache);
fail:
	return -ENOMEM;
}

void f2fs_destroy_post_read_processing(void)
{
	mempool_destroy(bio_post_read_ctx_pool);
	kmem_cache_destroy(bio_post_read_ctx_cache);
}

int f2fs_init_post_read_wq(struct f2fs_sb_info *sbi)
{
	if (!f2fs_sb_has_encrypt(sbi) &&
		!f2fs_sb_has_verity(sbi) &&
		!f2fs_sb_has_compression(sbi))
		return 0;

	sbi->post_read_wq = alloc_workqueue("f2fs_post_read_wq",
						 WQ_UNBOUND | WQ_HIGHPRI,
						 num_online_cpus());
	if (!sbi->post_read_wq)
		return -ENOMEM;
	return 0;
}

void f2fs_destroy_post_read_wq(struct f2fs_sb_info *sbi)
{
	if (sbi->post_read_wq)
		destroy_workqueue(sbi->post_read_wq);
}

int __init f2fs_init_bio_entry_cache(void)
{
	bio_entry_slab = f2fs_kmem_cache_create("f2fs_bio_entry_slab",
			sizeof(struct bio_entry));
	if (!bio_entry_slab)
		return -ENOMEM;
	return 0;
}

void f2fs_destroy_bio_entry_cache(void)
{
	kmem_cache_destroy(bio_entry_slab);
}<|MERGE_RESOLUTION|>--- conflicted
+++ resolved
@@ -270,17 +270,12 @@
 
 static void f2fs_read_end_io(struct bio *bio)
 {
-<<<<<<< HEAD
 	struct page *first_page = bio->bi_io_vec[0].bv_page;
 	struct f2fs_sb_info *sbi = F2FS_P_SB(first_page);
-	struct bio_post_read_ctx *ctx = bio->bi_private;
-=======
-	struct f2fs_sb_info *sbi = F2FS_P_SB(bio->bi_io_vec->bv_page);
 	struct bio_post_read_ctx *ctx;
 
 	iostat_update_and_unbind_ctx(bio, 0);
 	ctx = bio->bi_private;
->>>>>>> e367cc29
 
 	if (time_to_inject(sbi, FAULT_READ_IO)) {
 		f2fs_show_injection_info(sbi, FAULT_READ_IO);
