/*
 * Copyright (c) 2018-2020 The Linux Foundation. All rights reserved.
 *
 * Permission to use, copy, modify, and/or distribute this software for
 * any purpose with or without fee is hereby granted, provided that the
 * above copyright notice and this permission notice appear in all
 * copies.
 *
 * THE SOFTWARE IS PROVIDED "AS IS" AND THE AUTHOR DISCLAIMS ALL
 * WARRANTIES WITH REGARD TO THIS SOFTWARE INCLUDING ALL IMPLIED
 * WARRANTIES OF MERCHANTABILITY AND FITNESS. IN NO EVENT SHALL THE
 * AUTHOR BE LIABLE FOR ANY SPECIAL, DIRECT, INDIRECT, OR CONSEQUENTIAL
 * DAMAGES OR ANY DAMAGES WHATSOEVER RESULTING FROM LOSS OF USE, DATA OR
 * PROFITS, WHETHER IN AN ACTION OF CONTRACT, NEGLIGENCE OR OTHER
 * TORTIOUS ACTION, ARISING OUT OF OR IN CONNECTION WITH THE USE OR
 * PERFORMANCE OF THIS SOFTWARE.
 */
#include "wlan_policy_mgr_ucfg.h"
#include "wlan_policy_mgr_i.h"
#include "cfg_ucfg_api.h"
#include "wlan_policy_mgr_api.h"

static QDF_STATUS policy_mgr_init_cfg(struct wlan_objmgr_psoc *psoc)
{
	struct policy_mgr_psoc_priv_obj *pm_ctx;
	struct policy_mgr_cfg *cfg;

	pm_ctx = policy_mgr_get_context(psoc);
	if (!pm_ctx) {
		policy_mgr_err("pm_ctx is NULL");
		return QDF_STATUS_E_FAILURE;
	}
	cfg = &pm_ctx->cfg;

	cfg->mcc_to_scc_switch = cfg_get(psoc, CFG_MCC_TO_SCC_SWITCH);
	cfg->sys_pref = cfg_get(psoc, CFG_CONC_SYS_PREF);
	cfg->max_conc_cxns = cfg_get(psoc, CFG_MAX_CONC_CXNS);
	cfg->conc_rule1 = cfg_get(psoc, CFG_ENABLE_CONC_RULE1);
	cfg->conc_rule2 = cfg_get(psoc, CFG_ENABLE_CONC_RULE2);
	cfg->pcl_band_priority = cfg_get(psoc, CFG_PCL_BAND_PRIORITY);
	cfg->dbs_selection_plcy = cfg_get(psoc, CFG_DBS_SELECTION_PLCY);
	cfg->vdev_priority_list = cfg_get(psoc, CFG_VDEV_CUSTOM_PRIORITY_LIST);
	cfg->chnl_select_plcy = cfg_get(psoc, CFG_CHNL_SELECT_LOGIC_CONC);
	cfg->enable_mcc_adaptive_sch =
		cfg_get(psoc, CFG_ENABLE_MCC_ADAPTIVE_SCH_ENABLED_NAME);
	cfg->enable_sta_cxn_5g_band =
		cfg_get(psoc, CFG_ENABLE_STA_CONNECTION_IN_5GHZ);
	cfg->allow_mcc_go_diff_bi =
		cfg_get(psoc, CFG_ALLOW_MCC_GO_DIFF_BI);
	cfg->enable_overlap_chnl =
		cfg_get(psoc, CFG_ENABLE_OVERLAP_CH);
	cfg->dual_mac_feature =
		cfg_get(psoc, CFG_DUAL_MAC_FEATURE_DISABLE);
	cfg->is_force_1x1_enable =
		cfg_get(psoc, CFG_FORCE_1X1_FEATURE);
	cfg->sta_sap_scc_on_dfs_chnl =
		cfg_get(psoc, CFG_STA_SAP_SCC_ON_DFS_CHAN);
	cfg->nan_sap_scc_on_lte_coex_chnl =
		cfg_get(psoc, CFG_NAN_SAP_SCC_ON_LTE_COEX_CHAN);
	cfg->sta_sap_scc_on_lte_coex_chnl =
		cfg_get(psoc, CFG_STA_SAP_SCC_ON_LTE_COEX_CHAN);
	cfg->sap_mandatory_chnl_enable =
		cfg_get(psoc, CFG_ENABLE_SAP_MANDATORY_CHAN_LIST);
	cfg->mark_indoor_chnl_disable =
		cfg_get(psoc, CFG_MARK_INDOOR_AS_DISABLE_FEATURE);
<<<<<<< HEAD
	cfg->prefer_5g_scc_to_dbs = cfg_get(psoc, CFG_PREFER_5G_SCC_TO_DBS);
	cfg->go_force_scc = cfg_get(psoc, CFG_P2P_GO_ENABLE_FORCE_SCC);
=======
	cfg->go_force_scc = cfg_get(psoc, CFG_P2P_GO_ENABLE_FORCE_SCC);
	cfg->prefer_5g_scc_to_dbs = cfg_get(psoc, CFG_PREFER_5G_SCC_TO_DBS);
>>>>>>> 5d8474a2

	return QDF_STATUS_SUCCESS;
}

static void policy_mgr_deinit_cfg(struct wlan_objmgr_psoc *psoc)
{
	struct policy_mgr_psoc_priv_obj *pm_ctx;

	pm_ctx = policy_mgr_get_context(psoc);
	if (!pm_ctx) {
		policy_mgr_err("pm_ctx is NULL");
		return;
	}

	qdf_mem_zero(&pm_ctx->cfg, sizeof(pm_ctx->cfg));
}

QDF_STATUS ucfg_policy_mgr_psoc_open(struct wlan_objmgr_psoc *psoc)
{
	QDF_STATUS status;

	status = policy_mgr_init_cfg(psoc);
	if (QDF_IS_STATUS_ERROR(status)) {
		policy_mgr_err("pm_ctx is NULL");
		return status;
	}

	status = policy_mgr_psoc_open(psoc);
	if (QDF_IS_STATUS_ERROR(status)) {
		policy_mgr_err("psoc open fail");
		policy_mgr_psoc_close(psoc);
		return status;
	}

	return QDF_STATUS_SUCCESS;
}

void ucfg_policy_mgr_psoc_close(struct wlan_objmgr_psoc *psoc)
{
	policy_mgr_psoc_close(psoc);
	policy_mgr_deinit_cfg(psoc);
}

QDF_STATUS ucfg_policy_mgr_get_mcc_scc_switch(struct wlan_objmgr_psoc *psoc,
					      uint8_t *mcc_scc_switch)
{
	return policy_mgr_get_mcc_scc_switch(psoc, mcc_scc_switch);
}

QDF_STATUS ucfg_policy_mgr_get_sys_pref(struct wlan_objmgr_psoc *psoc,
					uint8_t *sys_pref)
{
	return policy_mgr_get_sys_pref(psoc, sys_pref);
}

QDF_STATUS ucfg_policy_mgr_set_sys_pref(struct wlan_objmgr_psoc *psoc,
					uint8_t sys_pref)
{
	return policy_mgr_set_sys_pref(psoc, sys_pref);
}

QDF_STATUS ucfg_policy_mgr_get_conc_rule1(struct wlan_objmgr_psoc *psoc,
						uint8_t *conc_rule1)
{
	return policy_mgr_get_conc_rule1(psoc, conc_rule1);
}

QDF_STATUS ucfg_policy_mgr_get_conc_rule2(struct wlan_objmgr_psoc *psoc,
						uint8_t *conc_rule2)
{
	return policy_mgr_get_conc_rule2(psoc, conc_rule2);
}

QDF_STATUS ucfg_policy_mgr_get_chnl_select_plcy(struct wlan_objmgr_psoc *psoc,
						uint32_t *chnl_select_plcy)
{
	return policy_mgr_get_chnl_select_plcy(psoc, chnl_select_plcy);
}


QDF_STATUS ucfg_policy_mgr_set_dynamic_mcc_adaptive_sch(
					struct wlan_objmgr_psoc *psoc,
					bool dynamic_mcc_adaptive_sch)
{
	return policy_mgr_set_dynamic_mcc_adaptive_sch(
					psoc, dynamic_mcc_adaptive_sch);
}

QDF_STATUS ucfg_policy_mgr_get_dynamic_mcc_adaptive_sch(
					struct wlan_objmgr_psoc *psoc,
					bool *dynamic_mcc_adaptive_sch)
{
	return policy_mgr_get_dynamic_mcc_adaptive_sch(
					psoc, dynamic_mcc_adaptive_sch);
}

QDF_STATUS ucfg_policy_mgr_get_mcc_adaptive_sch(struct wlan_objmgr_psoc *psoc,
						uint8_t *mcc_adaptive_sch)
{
	return policy_mgr_get_mcc_adaptive_sch(psoc, mcc_adaptive_sch);
}

QDF_STATUS ucfg_policy_mgr_get_sta_cxn_5g_band(struct wlan_objmgr_psoc *psoc,
					       uint8_t *enable_sta_cxn_5g_band)
{
	return policy_mgr_get_sta_cxn_5g_band(psoc, enable_sta_cxn_5g_band);
}

QDF_STATUS
ucfg_policy_mgr_get_allow_mcc_go_diff_bi(struct wlan_objmgr_psoc *psoc,
					 uint8_t *allow_mcc_go_diff_bi)
{
	return policy_mgr_get_allow_mcc_go_diff_bi(psoc, allow_mcc_go_diff_bi);
}

QDF_STATUS
ucfg_policy_mgr_get_enable_overlap_chnl(struct wlan_objmgr_psoc *psoc,
					uint8_t *enable_overlap_chnl)
{
	return policy_mgr_get_enable_overlap_chnl(psoc, enable_overlap_chnl);
}

QDF_STATUS ucfg_policy_mgr_get_dual_mac_feature(struct wlan_objmgr_psoc *psoc,
						uint8_t *dual_mac_feature)
{
	return policy_mgr_get_dual_mac_feature(psoc, dual_mac_feature);
}

QDF_STATUS ucfg_policy_mgr_get_force_1x1(struct wlan_objmgr_psoc *psoc,
					 uint8_t *force_1x1)
{
	return policy_mgr_get_force_1x1(psoc, force_1x1);
}

QDF_STATUS
ucfg_policy_mgr_get_sta_sap_scc_on_dfs_chnl(struct wlan_objmgr_psoc *psoc,
					    uint8_t *sta_sap_scc_on_dfs_chnl)
{
	return policy_mgr_get_sta_sap_scc_on_dfs_chnl(psoc,
						      sta_sap_scc_on_dfs_chnl);
}

bool
ucfg_policy_mgr_get_dfs_master_dynamic_enabled(struct wlan_objmgr_psoc *psoc,
					       uint8_t vdev_id)
{
	return policy_mgr_get_dfs_master_dynamic_enabled(psoc, vdev_id);
}

QDF_STATUS
ucfg_policy_mgr_get_sta_sap_scc_lte_coex_chnl(struct wlan_objmgr_psoc *psoc,
					      uint8_t *sta_sap_scc_lte_coex)
{
	return policy_mgr_get_sta_sap_scc_lte_coex_chnl(psoc,
							sta_sap_scc_lte_coex);
}

QDF_STATUS
ucfg_policy_mgr_init_chan_avoidance(struct wlan_objmgr_psoc *psoc,
<<<<<<< HEAD
				    uint16_t *chan_list,
				    uint16_t chan_cnt)
{
	return policy_mgr_init_chan_avoidance(psoc, chan_list, chan_cnt);
=======
				    qdf_freq_t *chan_freq_list,
				    uint16_t chan_cnt)
{
	return policy_mgr_init_chan_avoidance(psoc, chan_freq_list, chan_cnt);
>>>>>>> 5d8474a2
}

QDF_STATUS ucfg_policy_mgr_get_sap_mandt_chnl(struct wlan_objmgr_psoc *psoc,
					      uint8_t *sap_mandt_chnl)
{
	return policy_mgr_get_sap_mandt_chnl(psoc, sap_mandt_chnl);
}

QDF_STATUS
ucfg_policy_mgr_get_indoor_chnl_marking(struct wlan_objmgr_psoc *psoc,
					uint8_t *indoor_chnl_marking)
{
	return policy_mgr_get_indoor_chnl_marking(psoc, indoor_chnl_marking);
}<|MERGE_RESOLUTION|>--- conflicted
+++ resolved
@@ -63,13 +63,8 @@
 		cfg_get(psoc, CFG_ENABLE_SAP_MANDATORY_CHAN_LIST);
 	cfg->mark_indoor_chnl_disable =
 		cfg_get(psoc, CFG_MARK_INDOOR_AS_DISABLE_FEATURE);
-<<<<<<< HEAD
-	cfg->prefer_5g_scc_to_dbs = cfg_get(psoc, CFG_PREFER_5G_SCC_TO_DBS);
-	cfg->go_force_scc = cfg_get(psoc, CFG_P2P_GO_ENABLE_FORCE_SCC);
-=======
 	cfg->go_force_scc = cfg_get(psoc, CFG_P2P_GO_ENABLE_FORCE_SCC);
 	cfg->prefer_5g_scc_to_dbs = cfg_get(psoc, CFG_PREFER_5G_SCC_TO_DBS);
->>>>>>> 5d8474a2
 
 	return QDF_STATUS_SUCCESS;
 }
@@ -229,17 +224,10 @@
 
 QDF_STATUS
 ucfg_policy_mgr_init_chan_avoidance(struct wlan_objmgr_psoc *psoc,
-<<<<<<< HEAD
-				    uint16_t *chan_list,
-				    uint16_t chan_cnt)
-{
-	return policy_mgr_init_chan_avoidance(psoc, chan_list, chan_cnt);
-=======
 				    qdf_freq_t *chan_freq_list,
 				    uint16_t chan_cnt)
 {
 	return policy_mgr_init_chan_avoidance(psoc, chan_freq_list, chan_cnt);
->>>>>>> 5d8474a2
 }
 
 QDF_STATUS ucfg_policy_mgr_get_sap_mandt_chnl(struct wlan_objmgr_psoc *psoc,
