--- conflicted
+++ resolved
@@ -74,12 +74,9 @@
 #define QDF_IEEE80211_FC0_SUBTYPE_DATA  0x00
 #define QDF_IEEE80211_FC0_SUBTYPE_QOS   0x80
 
-<<<<<<< HEAD
-=======
 #define QDF_IEEE80211_FC0_SUBTYPE_QOS_NULL   0xC0
 #define QDF_IEEE80211_FC0_SUBTYPE_NODATA   0x40
 
->>>>>>> 4d3aee41
 #define QDF_IEEE80211_FC0_TYPE_CTL      0x04
 #define QDF_IEEE80211_FC0_SUBTYPE_BEAM_REPORT_POLL 0x40
 #define QDF_IEEE80211_FC0_SUBTYPE_VHT_NDP_AN 0x50
