/*
 * Copyright (c) 2018-2020 The Linux Foundation. All rights reserved.
 *
 * Permission to use, copy, modify, and/or distribute this software for
 * any purpose with or without fee is hereby granted, provided that the
 * above copyright notice and this permission notice appear in all
 * copies.
 *
 * THE SOFTWARE IS PROVIDED "AS IS" AND THE AUTHOR DISCLAIMS ALL
 * WARRANTIES WITH REGARD TO THIS SOFTWARE INCLUDING ALL IMPLIED
 * WARRANTIES OF MERCHANTABILITY AND FITNESS. IN NO EVENT SHALL THE
 * AUTHOR BE LIABLE FOR ANY SPECIAL, DIRECT, INDIRECT, OR CONSEQUENTIAL
 * DAMAGES OR ANY DAMAGES WHATSOEVER RESULTING FROM LOSS OF USE, DATA OR
 * PROFITS, WHETHER IN AN ACTION OF CONTRACT, NEGLIGENCE OR OTHER
 * TORTIOUS ACTION, ARISING OUT OF OR IN CONNECTION WITH THE USE OR
 * PERFORMANCE OF THIS SOFTWARE.
 */
/**
 * DOC: define internal APIs related to the mlme component
 */
#include "wlan_mlme_main.h"
#include "wlan_mlme_vdev_mgr_interface.h"
#include "lim_utils.h"
#include "wma_api.h"
#include "lim_types.h"
#include <include/wlan_mlme_cmn.h>
#include <../../core/src/vdev_mgr_ops.h>
#include "wlan_psoc_mlme_api.h"

static struct vdev_mlme_ops sta_mlme_ops;
static struct vdev_mlme_ops ap_mlme_ops;
static struct vdev_mlme_ops mon_mlme_ops;
static struct mlme_ext_ops ext_ops;

bool mlme_is_vdev_in_beaconning_mode(enum QDF_OPMODE vdev_opmode)
{
	switch (vdev_opmode) {
	case QDF_SAP_MODE:
	case QDF_P2P_GO_MODE:
	case QDF_IBSS_MODE:
	case QDF_NDI_MODE:
		return true;
	default:
		return false;
	}
}

/**
 * mlme_get_global_ops() - Register ext global ops
 *
 * Return: ext_ops global ops
 */
static struct mlme_ext_ops *mlme_get_global_ops(void)
{
	return &ext_ops;
}

QDF_STATUS mlme_register_mlme_ext_ops(void)
{
	mlme_set_ops_register_cb(mlme_get_global_ops);
	return QDF_STATUS_SUCCESS;
}

/**
 * mlme_register_vdev_mgr_ops() - Register vdev mgr ops
 * @vdev_mlme: vdev mlme object
 *
 * This function is called to register vdev manager operations
 *
 * Return: QDF_STATUS
 */
QDF_STATUS mlme_register_vdev_mgr_ops(struct vdev_mlme_obj *vdev_mlme)
{
	struct wlan_objmgr_vdev *vdev;

	vdev = vdev_mlme->vdev;

	if (mlme_is_vdev_in_beaconning_mode(vdev->vdev_mlme.vdev_opmode))
		vdev_mlme->ops = &ap_mlme_ops;
	else if (vdev->vdev_mlme.vdev_opmode == QDF_MONITOR_MODE)
		vdev_mlme->ops = &mon_mlme_ops;
	else
		vdev_mlme->ops = &sta_mlme_ops;

	return QDF_STATUS_SUCCESS;
}

/**
 * mlme_unregister_vdev_mgr_ops() - Unregister vdev mgr ops
 * @vdev_mlme: vdev mlme object
 *
 * This function is called to unregister vdev manager operations
 *
 * Return: QDF_STATUS
 */
QDF_STATUS mlme_unregister_vdev_mgr_ops(struct vdev_mlme_obj *vdev_mlme)
{
	return QDF_STATUS_SUCCESS;
}

/**
 * sta_mlme_vdev_start_send() - MLME vdev start callback
 * @vdev_mlme: vdev mlme object
 * @event_data_len: event data length
 * @event_data: event data
 *
 * This function is called to initiate actions of VDEV.start
 *
 * Return: QDF_STATUS
 */
static QDF_STATUS sta_mlme_vdev_start_send(struct vdev_mlme_obj *vdev_mlme,
					   uint16_t event_data_len,
					   void *event_data)
{
	mlme_legacy_debug("vdev id = %d ",
			  vdev_mlme->vdev->vdev_objmgr.vdev_id);
	return lim_sta_mlme_vdev_start_send(vdev_mlme, event_data_len,
					    event_data);
}

/**
 * sta_mlme_start_continue() - vdev start rsp calback
 * @vdev_mlme: vdev mlme object
 * @data_len: event data length
 * @data: event data
 *
 * This function is called to handle the VDEV START/RESTART calback
 *
 * Return: QDF_STATUS
 */
static QDF_STATUS sta_mlme_start_continue(struct vdev_mlme_obj *vdev_mlme,
					  uint16_t data_len, void *data)
{
	mlme_legacy_debug("vdev id = %d ",
			  vdev_mlme->vdev->vdev_objmgr.vdev_id);
	return wma_sta_mlme_vdev_start_continue(vdev_mlme, data_len, data);
}

/**
 * sta_mlme_vdev_restart_send() - MLME vdev restart send
 * @vdev_mlme: vdev mlme object
 * @event_data_len: event data length
 * @event_data: event data
 *
 * This function is called to initiate actions of VDEV.start
 *
 * Return: QDF_STATUS
 */
static QDF_STATUS sta_mlme_vdev_restart_send(struct vdev_mlme_obj *vdev_mlme,
					     uint16_t event_data_len,
					     void *event_data)
{
	mlme_legacy_debug("vdev id = %d ",
			  vdev_mlme->vdev->vdev_objmgr.vdev_id);
	return lim_sta_mlme_vdev_restart_send(vdev_mlme, event_data_len,
					    event_data);
}

/**
 * sta_mlme_vdev_start_req_failed() - MLME start fail callback
 * @vdev_mlme: vdev mlme object
 * @event_data_len: event data length
 * @event_data: event data
 *
 * This function is called to send the vdev stop to firmware
 *
 * Return: QDF_STATUS
 */
static QDF_STATUS sta_mlme_vdev_start_req_failed(struct vdev_mlme_obj *vdev_mlme,
						 uint16_t data_len,
						 void *data)
{
	mlme_legacy_debug("vdev id = %d ",
			  vdev_mlme->vdev->vdev_objmgr.vdev_id);
	return lim_sta_mlme_vdev_req_fail(vdev_mlme, data_len, data);
}

/**
 * sta_mlme_vdev_start_connection() - MLME vdev start callback
 * @vdev_mlme: vdev mlme object
 * @event_data_len: event data length
 * @event_data: event data
 *
 * This function is called to initiate actions of STA connection
 *
 * Return: QDF_STATUS
 */
static QDF_STATUS sta_mlme_vdev_start_connection(struct vdev_mlme_obj *vdev_mlme,
						 uint16_t event_data_len,
						 void *event_data)
{
	mlme_legacy_debug("vdev id = %d ",
			  vdev_mlme->vdev->vdev_objmgr.vdev_id);
	return QDF_STATUS_SUCCESS;
}

/**
 * sta_mlme_vdev_up_send() - MLME vdev UP callback
 * @vdev_mlme: vdev mlme object
 * @event_data_len: event data length
 * @event_data: event data
 *
 * This function is called to send the vdev up command
 *
 * Return: QDF_STATUS
 */
static QDF_STATUS sta_mlme_vdev_up_send(struct vdev_mlme_obj *vdev_mlme,
					uint16_t event_data_len,
					void *event_data)
{
	mlme_legacy_debug("vdev id = %d ",
			  vdev_mlme->vdev->vdev_objmgr.vdev_id);
	return wma_sta_vdev_up_send(vdev_mlme, event_data_len, event_data);
}

/**
 * sta_mlme_vdev_notify_up_complete() - MLME vdev UP complete callback
 * @vdev_mlme: vdev mlme object
 * @event_data_len: event data length
 * @event_data: event data
 *
 * This function is called to VDEV MLME on moving
 *  to UP state
 *
 * Return: QDF_STATUS
 */
static QDF_STATUS sta_mlme_vdev_notify_up_complete(struct vdev_mlme_obj *vdev_mlme,
						   uint16_t event_data_len,
						   void *event_data)
{
	mlme_legacy_debug("vdev id = %d ",
			  vdev_mlme->vdev->vdev_objmgr.vdev_id);
	return QDF_STATUS_SUCCESS;
}

/**
 * sta_mlme_vdev_notify_roam_start() - MLME vdev Roam start callback
 * @vdev_mlme: vdev mlme object
 * @event_data_len: event data length
 * @event_data: event data
 *
 * This function is called to VDEV MLME on roaming
 *  to UP state
 *
 * Return: QDF_STATUS
 */
static
QDF_STATUS sta_mlme_vdev_notify_roam_start(struct vdev_mlme_obj *vdev_mlme,
					   uint16_t event_data_len,
					   void *event_data)
{
	mlme_legacy_debug("vdev id = %d ",
			  vdev_mlme->vdev->vdev_objmgr.vdev_id);
	return wma_sta_mlme_vdev_roam_notify(vdev_mlme, event_data_len,
					     event_data);
}

/**
 * sta_mlme_vdev_disconnect_bss() - MLME vdev disconnect bss callback
 * @vdev_mlme: vdev mlme object
 * @event_data_len: event data length
 * @event_data: event data
 *
 * This function is called to disconnect BSS/send deauth to AP
 *
 * Return: QDF_STATUS
 */
static QDF_STATUS sta_mlme_vdev_disconnect_bss(struct vdev_mlme_obj *vdev_mlme,
					       uint16_t event_data_len,
					       void *event_data)
{
	mlme_legacy_debug("vdev id = %d ",
			  vdev_mlme->vdev->vdev_objmgr.vdev_id);
	return lim_sta_mlme_vdev_disconnect_bss(vdev_mlme, event_data_len,
						event_data);
}

/**
 * sta_mlme_vdev_stop_send() - MLME vdev stop send callback
 * @vdev_mlme: vdev mlme object
 * @event_data_len: event data length
 * @event_data: event data
 *
 * This function is called to send the vdev stop to firmware
 *
 * Return: QDF_STATUS
 */
static QDF_STATUS sta_mlme_vdev_stop_send(struct vdev_mlme_obj *vdev_mlme,
					  uint16_t data_len,
					  void *data)
{
	mlme_legacy_debug("vdev id = %d ",
			  vdev_mlme->vdev->vdev_objmgr.vdev_id);
	return lim_sta_mlme_vdev_stop_send(vdev_mlme, data_len, data);
}

/**
 * vdevmgr_mlme_stop_continue() - MLME vdev stop send callback
 * @vdev_mlme: vdev mlme object
 * @event_data_len: event data length
 * @event_data: event data
 *
 * This function is called to initiate operations on
 * LMAC/FW stop response such as remove peer.
 *
 * Return: QDF_STATUS
 */
static QDF_STATUS vdevmgr_mlme_stop_continue(struct vdev_mlme_obj *vdev_mlme,
					     uint16_t data_len,
					     void *data)
{
	mlme_legacy_debug("vdev id = %d ",
			  vdev_mlme->vdev->vdev_objmgr.vdev_id);
	return wma_mlme_vdev_stop_continue(vdev_mlme, data_len, data);
}

/**
 * ap_mlme_vdev_start_send () - send vdev start req
 * @vdev_mlme: vdev mlme object
 * @data_len: event data length
 * @data: event data
 *
 * This function is called to initiate actions of VDEV start ie start bss
 *
 * Return: QDF_STATUS
 */
static QDF_STATUS ap_mlme_vdev_start_send(struct vdev_mlme_obj *vdev_mlme,
					  uint16_t data_len, void *data)
{
	mlme_legacy_debug("vdev id = %d ",
			  vdev_mlme->vdev->vdev_objmgr.vdev_id);
	return lim_ap_mlme_vdev_start_send(vdev_mlme, data_len, data);
}

/**
 * ap_start_continue () - vdev start rsp calback
 * @vdev_mlme: vdev mlme object
 * @data_len: event data length
 * @data: event data
 *
 * This function is called to handle the VDEV START/RESTART calback
 *
 * Return: QDF_STATUS
 */
static QDF_STATUS ap_mlme_start_continue(struct vdev_mlme_obj *vdev_mlme,
					 uint16_t data_len, void *data)
{
	mlme_legacy_debug("vdev id = %d ",
			  vdev_mlme->vdev->vdev_objmgr.vdev_id);
	return wma_ap_mlme_vdev_start_continue(vdev_mlme, data_len, data);
}

/**
 * ap_mlme_vdev_update_beacon() - callback to initiate beacon update
 * @vdev_mlme: vdev mlme object
 * @op: beacon operation
 * @data_len: event data length
 * @data: event data
 *
 * This function is called to update beacon
 *
 * Return: QDF_STATUS
 */
static QDF_STATUS ap_mlme_vdev_update_beacon(struct vdev_mlme_obj *vdev_mlme,
					     enum beacon_update_op op,
					     uint16_t data_len, void *data)
{
	mlme_legacy_debug("vdev id = %d ",
			  vdev_mlme->vdev->vdev_objmgr.vdev_id);
	return lim_ap_mlme_vdev_update_beacon(vdev_mlme, op, data_len, data);
}

/**
 * ap_mlme_vdev_up_send() - callback to send vdev up
 * @vdev_mlme: vdev mlme object
 * @data_len: event data length
 * @data: event data
 *
 * This function is called to send vdev up req
 *
 * Return: QDF_STATUS
 */
static QDF_STATUS ap_mlme_vdev_up_send(struct vdev_mlme_obj *vdev_mlme,
				       uint16_t data_len, void *data)
{
	mlme_legacy_debug("vdev id = %d ",
			  vdev_mlme->vdev->vdev_objmgr.vdev_id);
	return lim_ap_mlme_vdev_up_send(vdev_mlme, data_len, data);
}

/**
 * ap_mlme_vdev_notify_up_complete() - callback to notify up completion
 * @vdev_mlme: vdev mlme object
 * @data_len: event data length
 * @data: event data
 *
 * This function is called to indicate up is completed
 *
 * Return: QDF_STATUS
 */
static QDF_STATUS
ap_mlme_vdev_notify_up_complete(struct vdev_mlme_obj *vdev_mlme,
				uint16_t data_len, void *data)
{
	if (!vdev_mlme) {
		mlme_legacy_err("data is NULL");
		return QDF_STATUS_E_INVAL;
	}

	pe_debug("Vdev %d is up", wlan_vdev_get_id(vdev_mlme->vdev));

	return QDF_STATUS_SUCCESS;
}

/**
 * ap_mlme_vdev_disconnect_peers() - callback to disconnect all connected peers
 * @vdev_mlme: vdev mlme object
 * @data_len: event data length
 * @data: event data
 *
 * This function is called to disconnect all connected peers
 *
 * Return: QDF_STATUS
 */
static QDF_STATUS ap_mlme_vdev_disconnect_peers(struct vdev_mlme_obj *vdev_mlme,
						uint16_t data_len, void *data)
{
	mlme_legacy_debug("vdev id = %d ",
			  vdev_mlme->vdev->vdev_objmgr.vdev_id);
	return lim_ap_mlme_vdev_disconnect_peers(vdev_mlme, data_len, data);
}

/**
 * ap_mlme_vdev_stop_send() - callback to send stop vdev request
 * @vdev_mlme: vdev mlme object
 * @data_len: event data length
 * @data: event data
 *
 * This function is called to send stop vdev request
 *
 * Return: QDF_STATUS
 */
static QDF_STATUS ap_mlme_vdev_stop_send(struct vdev_mlme_obj *vdev_mlme,
					 uint16_t data_len, void *data)
{
	mlme_legacy_debug("vdev id = %d ",
			  vdev_mlme->vdev->vdev_objmgr.vdev_id);
	return lim_ap_mlme_vdev_stop_send(vdev_mlme, data_len, data);
}

/**
 * ap_mlme_vdev_is_newchan_no_cac - VDEV SM CSA complete notification
 * @vdev_mlme:  VDEV MLME comp object
 *
 * On CSA complete, checks whether Channel does not needs CAC period, if
 * it doesn't need cac return SUCCESS else FAILURE
 *
 * Return: SUCCESS if new channel doesn't need cac
 *         else FAILURE
 */
static QDF_STATUS
ap_mlme_vdev_is_newchan_no_cac(struct vdev_mlme_obj *vdev_mlme)
{
	bool cac_required;

	cac_required = mlme_get_cac_required(vdev_mlme->vdev);
	mlme_legacy_debug("vdev id = %d cac_required %d",
			  vdev_mlme->vdev->vdev_objmgr.vdev_id, cac_required);

	if (!cac_required)
		return QDF_STATUS_SUCCESS;

	mlme_set_cac_required(vdev_mlme->vdev, false);

	return QDF_STATUS_E_FAILURE;
}

/**
 * ap_mlme_vdev_down_send() - callback to send vdev down req
 * @vdev_mlme: vdev mlme object
 * @data_len: event data length
 * @data: event data
 *
 * This function is called to send vdev down req
 *
 * Return: QDF_STATUS
 */
static QDF_STATUS vdevmgr_mlme_vdev_down_send(struct vdev_mlme_obj *vdev_mlme,
					      uint16_t data_len, void *data)
{
	mlme_legacy_debug("vdev id = %d ",
			  vdev_mlme->vdev->vdev_objmgr.vdev_id);
	return wma_ap_mlme_vdev_down_send(vdev_mlme, data_len, data);
}

/**
 * vdevmgr_notify_down_complete() - callback to indicate vdev down is completed
 * @vdev_mlme: vdev mlme object
 * @data_len: event data length
 * @data: event data
 *
 * This function is called to indicate vdev down is completed
 *
 * Return: QDF_STATUS
 */
static QDF_STATUS vdevmgr_notify_down_complete(struct vdev_mlme_obj *vdev_mlme,
					       uint16_t data_len, void *data)
{
	mlme_legacy_debug("vdev id = %d ",
			  vdev_mlme->vdev->vdev_objmgr.vdev_id);
	return wma_mlme_vdev_notify_down_complete(vdev_mlme, data_len, data);
}

/**
 * ap_mlme_vdev_start_req_failed () - vdev start req fail callback
 * @vdev_mlme: vdev mlme object
 * @data_len: event data length
 * @data: event data
 *
 * This function is called to handle vdev start req/rsp failure
 *
 * Return: QDF_STATUS
 */
static QDF_STATUS ap_mlme_vdev_start_req_failed(struct vdev_mlme_obj *vdev_mlme,
						uint16_t data_len, void *data)
{
	mlme_legacy_debug("vdev id = %d ",
			  vdev_mlme->vdev->vdev_objmgr.vdev_id);
	return lim_ap_mlme_vdev_start_req_failed(vdev_mlme, data_len, data);
}

/**
 * ap_mlme_vdev_restart_send() a callback to send vdev restart
 * @vdev_mlme: vdev mlme object
 * @data_len: event data length
 * @data: event data
 *
 * This function is called to initiate and send vdev restart req
 *
 * Return: QDF_STATUS
 */
static QDF_STATUS ap_mlme_vdev_restart_send(struct vdev_mlme_obj *vdev_mlme,
					    uint16_t data_len, void *data)
{
	mlme_legacy_debug("vdev id = %d ",
			  vdev_mlme->vdev->vdev_objmgr.vdev_id);
	return lim_ap_mlme_vdev_restart_send(vdev_mlme, data_len, data);
}

/**
 * ap_mlme_vdev_stop_start_send() - handle vdev stop during start req
 * @vdev_mlme: vdev mlme object
 * @type: restart req or start req
 * @data_len: event data length
 * @data: event data
 *
 * This function is called to handle vdev stop during start req
 *
 * Return: QDF_STATUS
 */
static QDF_STATUS ap_mlme_vdev_stop_start_send(struct vdev_mlme_obj *vdev_mlme,
					       enum vdev_cmd_type type,
					       uint16_t data_len, void *data)
{
	mlme_legacy_debug("vdev id = %d ",
			  vdev_mlme->vdev->vdev_objmgr.vdev_id);
	return wma_ap_mlme_vdev_stop_start_send(vdev_mlme, type,
						data_len, data);
}

QDF_STATUS mlme_set_chan_switch_in_progress(struct wlan_objmgr_vdev *vdev,
					       bool val)
{
	struct mlme_legacy_priv *mlme_priv;

	mlme_priv = wlan_vdev_mlme_get_ext_hdl(vdev);
	if (!mlme_priv) {
		mlme_legacy_err("vdev legacy private object is NULL");
		return QDF_STATUS_E_FAILURE;
	}

	mlme_priv->chan_switch_in_progress = val;

	return QDF_STATUS_SUCCESS;
}

bool mlme_is_chan_switch_in_progress(struct wlan_objmgr_vdev *vdev)
{
	struct mlme_legacy_priv *mlme_priv;

	mlme_priv = wlan_vdev_mlme_get_ext_hdl(vdev);
	if (!mlme_priv) {
		mlme_legacy_err("vdev legacy private object is NULL");
		return false;
	}

	return mlme_priv->chan_switch_in_progress;
}

QDF_STATUS
ap_mlme_set_hidden_ssid_restart_in_progress(struct wlan_objmgr_vdev *vdev,
					    bool val)
{
	struct mlme_legacy_priv *mlme_priv;

	mlme_priv = wlan_vdev_mlme_get_ext_hdl(vdev);
	if (!mlme_priv) {
		mlme_legacy_err("vdev legacy private object is NULL");
		return QDF_STATUS_E_FAILURE;
	}

	mlme_priv->hidden_ssid_restart_in_progress = val;

	return QDF_STATUS_SUCCESS;
}

bool ap_mlme_is_hidden_ssid_restart_in_progress(struct wlan_objmgr_vdev *vdev)
{
	struct mlme_legacy_priv *mlme_priv;

	mlme_priv = wlan_vdev_mlme_get_ext_hdl(vdev);
	if (!mlme_priv) {
		mlme_legacy_err("vdev legacy private object is NULL");
		return false;
	}

	return mlme_priv->hidden_ssid_restart_in_progress;
}

QDF_STATUS mlme_set_connection_fail(struct wlan_objmgr_vdev *vdev, bool val)
{
	struct mlme_legacy_priv *mlme_priv;

	mlme_priv = wlan_vdev_mlme_get_ext_hdl(vdev);
	if (!mlme_priv) {
		mlme_legacy_err("vdev legacy private object is NULL");
		return QDF_STATUS_E_FAILURE;
	}

	mlme_priv->connection_fail = val;

	return QDF_STATUS_SUCCESS;
}

bool mlme_is_connection_fail(struct wlan_objmgr_vdev *vdev)
{
	struct mlme_legacy_priv *mlme_priv;

	mlme_priv = wlan_vdev_mlme_get_ext_hdl(vdev);
	if (!mlme_priv) {
		mlme_legacy_err("vdev legacy private object is NULL");
		return false;
	}

	return mlme_priv->connection_fail;
}

QDF_STATUS mlme_set_assoc_type(struct wlan_objmgr_vdev *vdev,
			       enum vdev_assoc_type assoc_type)
{
	struct mlme_legacy_priv *mlme_priv;

	mlme_priv = wlan_vdev_mlme_get_ext_hdl(vdev);
	if (!mlme_priv) {
		mlme_legacy_err("vdev legacy private object is NULL");
		return QDF_STATUS_E_FAILURE;
	}

	mlme_priv->assoc_type = assoc_type;

	return QDF_STATUS_SUCCESS;
}

QDF_STATUS mlme_get_vdev_bss_peer_mac_addr(
				struct wlan_objmgr_vdev *vdev,
				struct qdf_mac_addr *bss_peer_mac_address)
{
	struct wlan_objmgr_peer *peer;

	if (!vdev) {
		mlme_legacy_err("vdev is null");
		return QDF_STATUS_E_INVAL;
	}

	peer = wlan_objmgr_vdev_try_get_bsspeer(vdev, WLAN_MLME_OBJMGR_ID);
	if (!peer) {
		mlme_legacy_err("peer is null");
		return QDF_STATUS_E_INVAL;
	}
	wlan_peer_obj_lock(peer);
	qdf_mem_copy(bss_peer_mac_address->bytes, wlan_peer_get_macaddr(peer),
		     QDF_MAC_ADDR_SIZE);
	wlan_peer_obj_unlock(peer);

	wlan_objmgr_peer_release_ref(peer, WLAN_MLME_OBJMGR_ID);

	return QDF_STATUS_SUCCESS;
}

QDF_STATUS mlme_get_vdev_stop_type(struct wlan_objmgr_vdev *vdev,
				   uint32_t *vdev_stop_type)
{
	struct mlme_legacy_priv *mlme_priv;

	mlme_priv = wlan_vdev_mlme_get_ext_hdl(vdev);
	if (!mlme_priv) {
		mlme_legacy_err("vdev legacy private object is NULL");
		return QDF_STATUS_E_FAILURE;
	}

	*vdev_stop_type = mlme_priv->vdev_stop_type;

	return QDF_STATUS_SUCCESS;
}

QDF_STATUS mlme_set_vdev_stop_type(struct wlan_objmgr_vdev *vdev,
				   uint32_t vdev_stop_type)
{
	struct mlme_legacy_priv *mlme_priv;

	mlme_priv = wlan_vdev_mlme_get_ext_hdl(vdev);
	if (!mlme_priv) {
		mlme_legacy_err("vdev legacy private object is NULL");
		return QDF_STATUS_E_FAILURE;
	}

	mlme_priv->vdev_stop_type = vdev_stop_type;

	return QDF_STATUS_SUCCESS;
}

enum vdev_assoc_type  mlme_get_assoc_type(struct wlan_objmgr_vdev *vdev)
{
	struct mlme_legacy_priv *mlme_priv;

	mlme_priv = wlan_vdev_mlme_get_ext_hdl(vdev);
	if (!mlme_priv) {
		mlme_legacy_err("vdev legacy private object is NULL");
		return false;
	}

	return mlme_priv->assoc_type;
}

QDF_STATUS
mlme_set_vdev_start_failed(struct wlan_objmgr_vdev *vdev, bool val)
{
	struct mlme_legacy_priv *mlme_priv;

	mlme_priv = wlan_vdev_mlme_get_ext_hdl(vdev);
	if (!mlme_priv) {
		mlme_legacy_err("vdev legacy private object is NULL");
		return QDF_STATUS_E_FAILURE;
	}

	mlme_priv->vdev_start_failed = val;

	return QDF_STATUS_SUCCESS;
}

bool mlme_get_vdev_start_failed(struct wlan_objmgr_vdev *vdev)
{
	struct mlme_legacy_priv *mlme_priv;

	mlme_priv = wlan_vdev_mlme_get_ext_hdl(vdev);
	if (!mlme_priv) {
		mlme_legacy_err("vdev legacy private object is NULL");
		return false;
	}

	return mlme_priv->vdev_start_failed;
}

QDF_STATUS mlme_set_cac_required(struct wlan_objmgr_vdev *vdev, bool val)
{
	struct mlme_legacy_priv *mlme_priv;

	mlme_priv = wlan_vdev_mlme_get_ext_hdl(vdev);
	if (!mlme_priv) {
		mlme_legacy_err("vdev legacy private object is NULL");
		return QDF_STATUS_E_FAILURE;
	}

	mlme_priv->cac_required_for_new_channel = val;

	return QDF_STATUS_SUCCESS;
}

bool mlme_get_cac_required(struct wlan_objmgr_vdev *vdev)
{
	struct mlme_legacy_priv *mlme_priv;

	mlme_priv = wlan_vdev_mlme_get_ext_hdl(vdev);
	if (!mlme_priv) {
		mlme_legacy_err("vdev legacy private object is NULL");
		return false;
	}

	return mlme_priv->cac_required_for_new_channel;
}

QDF_STATUS mlme_set_mbssid_info(struct wlan_objmgr_vdev *vdev,
				struct scan_mbssid_info *mbssid_info)
{
	struct vdev_mlme_obj *vdev_mlme;
	struct vdev_mlme_mbss_11ax *mbss_11ax;

	vdev_mlme = wlan_vdev_mlme_get_cmpt_obj(vdev);
	if (!vdev_mlme) {
		mlme_legacy_err("vdev component object is NULL");
		return QDF_STATUS_E_FAILURE;
	}

	mbss_11ax = &vdev_mlme->mgmt.mbss_11ax;
	mbss_11ax->profile_idx = mbssid_info->profile_num;
	mbss_11ax->profile_num = mbssid_info->profile_count;
	qdf_mem_copy(mbss_11ax->trans_bssid,
		     mbssid_info->trans_bssid, QDF_MAC_ADDR_SIZE);

	return QDF_STATUS_SUCCESS;
}

void mlme_get_mbssid_info(struct wlan_objmgr_vdev *vdev,
			  struct vdev_mlme_mbss_11ax **mbss_11ax)
{
	struct vdev_mlme_obj *vdev_mlme;

	vdev_mlme = wlan_vdev_mlme_get_cmpt_obj(vdev);
	if (!vdev_mlme) {
		mlme_legacy_err("vdev component object is NULL");
		return;
	}

	*mbss_11ax = &vdev_mlme->mgmt.mbss_11ax;
}

QDF_STATUS mlme_set_tx_power(struct wlan_objmgr_vdev *vdev,
			     int8_t tx_power)
{
	struct vdev_mlme_obj *vdev_mlme;

	vdev_mlme = wlan_vdev_mlme_get_cmpt_obj(vdev);

	if (!vdev_mlme) {
		mlme_legacy_err("vdev component object is NULL");
		return QDF_STATUS_E_FAILURE;
	}

	vdev_mlme->mgmt.generic.tx_power = tx_power;

	return QDF_STATUS_SUCCESS;
}

int8_t mlme_get_tx_power(struct wlan_objmgr_vdev *vdev)
{
	struct vdev_mlme_obj *vdev_mlme;

	vdev_mlme = wlan_vdev_mlme_get_cmpt_obj(vdev);
	if (!vdev_mlme) {
		mlme_legacy_err("vdev component object is NULL");
		return QDF_STATUS_E_INVAL;
	}

	return vdev_mlme->mgmt.generic.tx_power;
}

QDF_STATUS mlme_set_max_reg_power(struct wlan_objmgr_vdev *vdev,
				 int8_t max_reg_power)
{
	struct vdev_mlme_obj *vdev_mlme;

	vdev_mlme = wlan_vdev_mlme_get_cmpt_obj(vdev);

	if (!vdev_mlme) {
		mlme_legacy_err("vdev component object is NULL");
		return QDF_STATUS_E_FAILURE;
	}

	vdev_mlme->mgmt.generic.maxregpower = max_reg_power;

	return QDF_STATUS_SUCCESS;
}

int8_t mlme_get_max_reg_power(struct wlan_objmgr_vdev *vdev)
{
	struct vdev_mlme_obj *vdev_mlme;

	vdev_mlme = wlan_vdev_mlme_get_cmpt_obj(vdev);
	if (!vdev_mlme) {
		mlme_legacy_err("vdev component object is NULL");
		return QDF_STATUS_E_INVAL;
	}

	return vdev_mlme->mgmt.generic.maxregpower;
}

/**
 * vdevmgr_mlme_ext_hdl_create () - Create mlme legacy priv object
 * @vdev_mlme: vdev mlme object
 *
 * Return: QDF_STATUS
 */
static
QDF_STATUS vdevmgr_mlme_ext_hdl_create(struct vdev_mlme_obj *vdev_mlme)
{
	mlme_legacy_debug("vdev id = %d ",
			  vdev_mlme->vdev->vdev_objmgr.vdev_id);
	vdev_mlme->ext_vdev_ptr =
		qdf_mem_malloc(sizeof(struct mlme_legacy_priv));
	if (!vdev_mlme->ext_vdev_ptr) {
		mlme_legacy_err("failed to allocate meory for ext_vdev_ptr");
		return QDF_STATUS_E_NOMEM;
	}

	return QDF_STATUS_SUCCESS;
}

/**
 * vdevmgr_mlme_ext_hdl_destroy () - Destroy mlme legacy priv object
 * @vdev_mlme: vdev mlme object
 *
 * Return: QDF_STATUS
 */
static
QDF_STATUS vdevmgr_mlme_ext_hdl_destroy(struct vdev_mlme_obj *vdev_mlme)
{
	mlme_legacy_debug("vdev id = %d ",
			  vdev_mlme->vdev->vdev_objmgr.vdev_id);

	if (!vdev_mlme->ext_vdev_ptr)
		return QDF_STATUS_E_FAILURE;

	mlme_free_self_disconnect_ies(vdev_mlme->vdev);
	mlme_free_peer_disconnect_ies(vdev_mlme->vdev);
	qdf_mem_free(vdev_mlme->ext_vdev_ptr);
	vdev_mlme->ext_vdev_ptr = NULL;

	return QDF_STATUS_SUCCESS;
}

/**
 * ap_vdev_dfs_cac_timer_stop() – callback to stop cac timer
 * @vdev_mlme: vdev mlme object
 * @event_data_len: event data length
 * @event_data: event data
 *
 * This function is called to stop cac timer
 *
 * Return: QDF_STATUS
 */
static QDF_STATUS ap_vdev_dfs_cac_timer_stop(struct vdev_mlme_obj *vdev_mlme,
					     uint16_t event_data_len,
					     void *event_data)
{
	mlme_legacy_debug("vdev id = %d ",
			  vdev_mlme->vdev->vdev_objmgr.vdev_id);
	return QDF_STATUS_SUCCESS;
}

/**
 * mon_mlme_vdev_start_restart_send () - send vdev start/restart req
 * @vdev_mlme: vdev mlme object
 * @data_len: event data length
 * @data: event data
 *
 * This function is called to initiate actions of VDEV start/restart
 *
 * Return: QDF_STATUS
 */
static QDF_STATUS mon_mlme_vdev_start_restart_send(
	struct vdev_mlme_obj *vdev_mlme,
	uint16_t data_len, void *data)
{
	mlme_legacy_debug("vdev id = %d",
			  vdev_mlme->vdev->vdev_objmgr.vdev_id);
	return lim_mon_mlme_vdev_start_send(vdev_mlme, data_len, data);
}

/**
 * mon_start_continue () - vdev start rsp calback
 * @vdev_mlme: vdev mlme object
 * @data_len: event data length
 * @data: event data
 *
 * This function is called to handle the VDEV START/RESTART calback
 *
 * Return: QDF_STATUS
 */
static QDF_STATUS mon_mlme_start_continue(struct vdev_mlme_obj *vdev_mlme,
					  uint16_t data_len, void *data)
{
	mlme_legacy_debug("vdev id = %d",
			  vdev_mlme->vdev->vdev_objmgr.vdev_id);
	return wma_mon_mlme_vdev_start_continue(vdev_mlme, data_len, data);
}

/**
 * mon_mlme_vdev_up_send() - callback to send vdev up
 * @vdev_mlme: vdev mlme object
 * @data_len: event data length
 * @data: event data
 *
 * This function is called to send vdev up req
 *
 * Return: QDF_STATUS
 */
static QDF_STATUS mon_mlme_vdev_up_send(struct vdev_mlme_obj *vdev_mlme,
					uint16_t data_len, void *data)
{
	mlme_legacy_debug("vdev id = %d",
			  vdev_mlme->vdev->vdev_objmgr.vdev_id);
	return wma_mon_mlme_vdev_up_send(vdev_mlme, data_len, data);
}

/**
 * mon_mlme_vdev_disconnect_peers() - callback to disconnect all connected peers
 * @vdev_mlme: vdev mlme object
 * @data_len: event data length
 * @data: event data
 *
 * montior mode no connected peers, only do VDEV state transition.
 *
 * Return: QDF_STATUS
 */
static QDF_STATUS mon_mlme_vdev_disconnect_peers(
		struct vdev_mlme_obj *vdev_mlme,
		uint16_t data_len, void *data)
{
	mlme_legacy_debug("vdev id = %d",
			  vdev_mlme->vdev->vdev_objmgr.vdev_id);
	return wlan_vdev_mlme_sm_deliver_evt(
				vdev_mlme->vdev,
				WLAN_VDEV_SM_EV_DISCONNECT_COMPLETE,
				0, NULL);
}

/**
 * mon_mlme_vdev_stop_send() - callback to send stop vdev request
 * @vdev_mlme: vdev mlme object
 * @data_len: event data length
 * @data: event data
 *
 * This function is called to send stop vdev request
 *
 * Return: QDF_STATUS
 */
static QDF_STATUS mon_mlme_vdev_stop_send(struct vdev_mlme_obj *vdev_mlme,
					  uint16_t data_len, void *data)
{
	mlme_legacy_debug("vdev id = %d",
			  vdev_mlme->vdev->vdev_objmgr.vdev_id);
	return wma_mon_mlme_vdev_stop_send(vdev_mlme, data_len, data);
}

/**
 * mon_mlme_vdev_down_send() - callback to send vdev down req
 * @vdev_mlme: vdev mlme object
 * @data_len: event data length
 * @data: event data
 *
 * This function is called to send vdev down req
 *
 * Return: QDF_STATUS
 */
static QDF_STATUS mon_mlme_vdev_down_send(struct vdev_mlme_obj *vdev_mlme,
					  uint16_t data_len, void *data)
{
	mlme_legacy_debug("vdev id = %d",
			  vdev_mlme->vdev->vdev_objmgr.vdev_id);
	return wma_mon_mlme_vdev_down_send(vdev_mlme, data_len, data);
}

/**
<<<<<<< HEAD
=======
 * vdevmgr_vdev_delete_rsp_handle() - callback to handle vdev delete response
 * @vdev_mlme: vdev mlme object
 * @rsp: pointer to vdev delete response
 *
 * This function is called to handle vdev delete response and send result to
 * upper layer
 *
 * Return: QDF_STATUS
 */
static QDF_STATUS
vdevmgr_vdev_delete_rsp_handle(struct wlan_objmgr_psoc *psoc,
			       struct vdev_delete_response *rsp)
{
	mlme_legacy_debug("vdev id = %d ", rsp->vdev_id);
	return wma_vdev_detach_callback(rsp);
}

/**
 * vdevmgr_vdev_stop_rsp_handle() - callback to handle vdev stop response
 * @vdev_mlme: vdev mlme object
 * @rsp: pointer to vdev stop response
 *
 * This function is called to handle vdev stop response and send result to
 * upper layer
 *
 * Return: QDF_STATUS
 */
static QDF_STATUS
vdevmgr_vdev_stop_rsp_handle(struct vdev_mlme_obj *vdev_mlme,
			     struct vdev_stop_response *rsp)
{
	mlme_legacy_debug("vdev id = %d ",
			  vdev_mlme->vdev->vdev_objmgr.vdev_id);
	return wma_vdev_stop_resp_handler(vdev_mlme, rsp);
}

/**
 * psoc_mlme_ext_hdl_create() - Create mlme legacy priv object
 * @psoc_mlme: psoc mlme object
 *
 * Return: QDF_STATUS
 */
static
QDF_STATUS psoc_mlme_ext_hdl_create(struct psoc_mlme_obj *psoc_mlme)
{
	psoc_mlme->ext_psoc_ptr =
		qdf_mem_malloc(sizeof(struct wlan_mlme_psoc_ext_obj));
	if (!psoc_mlme->ext_psoc_ptr) {
		mlme_legacy_err("Failed to allocate memory");
		return QDF_STATUS_E_NOMEM;
	}

	return QDF_STATUS_SUCCESS;
}

/**
 * psoc_mlme_ext_hdl_destroy() - Destroy mlme legacy priv object
 * @psoc_mlme: psoc mlme object
 *
 * Return: QDF_STATUS
 */
static
QDF_STATUS psoc_mlme_ext_hdl_destroy(struct psoc_mlme_obj *psoc_mlme)
{
	if (!psoc_mlme) {
		mlme_err("PSOC MLME is NULL");
		return QDF_STATUS_E_FAILURE;
	}

	if (psoc_mlme->ext_psoc_ptr) {
		qdf_mem_free(psoc_mlme->ext_psoc_ptr);
		psoc_mlme->ext_psoc_ptr = NULL;
	}

	return QDF_STATUS_SUCCESS;
}

/**
 * vdevmgr_vdev_delete_rsp_handle() - callback to handle vdev delete response
 * @vdev_mlme: vdev mlme object
 * @rsp: pointer to vdev delete response
 *
 * This function is called to handle vdev delete response and send result to
 * upper layer
 *
 * Return: QDF_STATUS
 */
static QDF_STATUS
vdevmgr_vdev_start_rsp_handle(struct vdev_mlme_obj *vdev_mlme,
			      struct vdev_start_response *rsp)
{
	QDF_STATUS status;

	mlme_legacy_debug("vdev id = %d ",
			  vdev_mlme->vdev->vdev_objmgr.vdev_id);
	status =  wma_vdev_start_resp_handler(vdev_mlme, rsp);

	return status;
}

QDF_STATUS mlme_vdev_self_peer_create(struct wlan_objmgr_vdev *vdev)
{
	struct vdev_mlme_obj *vdev_mlme;

	vdev_mlme = wlan_vdev_mlme_get_cmpt_obj(vdev);
	if (!vdev_mlme) {
		mlme_err("Failed to get vdev mlme obj for vdev id %d",
			 wlan_vdev_get_id(vdev));
		return QDF_STATUS_E_INVAL;
	}

	return wma_vdev_self_peer_create(vdev_mlme);
}

/**
 * mlme_get_vdev_types() - get vdev type and subtype from its operation mode
 * @mode: operation mode of vdev
 * @type: type of vdev
 * @sub_type: sub_type of vdev
 *
 * This API is called to get vdev type and subtype from its operation mode.
 * Vdev operation modes are defined in enum QDF_OPMODE.
 *
 * Type of vdev are WLAN_VDEV_MLME_TYPE_AP, WLAN_VDEV_MLME_TYPE_STA,
 * WLAN_VDEV_MLME_TYPE_IBSS, ,WLAN_VDEV_MLME_TYPE_MONITOR,
 * WLAN_VDEV_MLME_TYPE_NAN, WLAN_VDEV_MLME_TYPE_OCB, WLAN_VDEV_MLME_TYPE_NDI
 *
 * Sub_types of vdev are WLAN_VDEV_MLME_SUBTYPE_P2P_DEVICE,
 * WLAN_VDEV_MLME_SUBTYPE_P2P_CLIENT, WLAN_VDEV_MLME_SUBTYPE_P2P_GO,
 * WLAN_VDEV_MLME_SUBTYPE_PROXY_STA, WLAN_VDEV_MLME_SUBTYPE_MESH
 * Return: QDF_STATUS
 */

static QDF_STATUS mlme_get_vdev_types(enum QDF_OPMODE mode, uint8_t *type,
				      uint8_t *sub_type)
{
	QDF_STATUS status = QDF_STATUS_SUCCESS;
	*type = 0;
	*sub_type = 0;

	switch (mode) {
	case QDF_STA_MODE:
		*type = WLAN_VDEV_MLME_TYPE_STA;
		break;
	case QDF_SAP_MODE:
		*type = WLAN_VDEV_MLME_TYPE_AP;
		break;
	case QDF_P2P_DEVICE_MODE:
		*type = WLAN_VDEV_MLME_TYPE_AP;
		*sub_type = WLAN_VDEV_MLME_SUBTYPE_P2P_DEVICE;
		break;
	case QDF_P2P_CLIENT_MODE:
		*type = WLAN_VDEV_MLME_TYPE_STA;
		*sub_type = WLAN_VDEV_MLME_SUBTYPE_P2P_CLIENT;
		break;
	case QDF_P2P_GO_MODE:
		*type = WLAN_VDEV_MLME_TYPE_AP;
		*sub_type = WLAN_VDEV_MLME_SUBTYPE_P2P_GO;
		break;
	case QDF_OCB_MODE:
		*type = WLAN_VDEV_MLME_TYPE_OCB;
		break;
	case QDF_IBSS_MODE:
		*type = WLAN_VDEV_MLME_TYPE_IBSS;
		break;
	case QDF_MONITOR_MODE:
		*type = WMI_HOST_VDEV_TYPE_MONITOR;
		break;
	case QDF_NDI_MODE:
		*type = WLAN_VDEV_MLME_TYPE_NDI;
		break;
	case QDF_NAN_DISC_MODE:
		*type = WLAN_VDEV_MLME_TYPE_NAN;
		break;
	default:
		mlme_err("Invalid device mode %d", mode);
		status = QDF_STATUS_E_INVAL;
		break;
	}
	return status;
}

static
QDF_STATUS vdevmgr_mlme_ext_post_hdl_create(struct vdev_mlme_obj *vdev_mlme)
{
	QDF_STATUS status;

	sme_get_vdev_type_nss(wlan_vdev_mlme_get_opmode(vdev_mlme->vdev),
			      &vdev_mlme->proto.generic.nss_2g,
			      &vdev_mlme->proto.generic.nss_5g);

	status = mlme_get_vdev_types(wlan_vdev_mlme_get_opmode(vdev_mlme->vdev),
				     &vdev_mlme->mgmt.generic.type,
				     &vdev_mlme->mgmt.generic.subtype);
	if (QDF_IS_STATUS_ERROR(status)) {
		mlme_err("Get vdev type failed; status:%d", status);
		return status;
	}

	status = vdev_mgr_create_send(vdev_mlme);
	if (QDF_IS_STATUS_ERROR(status)) {
		mlme_err("Failed to create vdev for vdev id %d",
			 wlan_vdev_get_id(vdev_mlme->vdev));
		return status;
	}

	return status;
}

/**
>>>>>>> 5d8474a2
 * struct sta_mlme_ops - VDEV MLME operation callbacks strucutre for sta
 * @mlme_vdev_start_send:               callback to initiate actions of VDEV
 *                                      MLME start operation
 * @mlme_vdev_restart_send:             callback to initiate actions of VDEV
 *                                      MLME restart operation
 * @mlme_vdev_stop_start_send:          callback to block start/restart VDEV
 *                                      request command
 * @mlme_vdev_sta_conn_start:           callback to initiate connection
 * @mlme_vdev_start_continue:           callback to initiate operations on
 *                                      LMAC/FW start response
 * @mlme_vdev_up_send:                  callback to initiate actions of VDEV
 *                                      MLME up operation
 * @mlme_vdev_notify_up_complete:       callback to notify VDEV MLME on moving
 *                                      to UP state
 * @mlme_vdev_update_beacon:            callback to initiate beacon update
 * @mlme_vdev_disconnect_peers:         callback to initiate disconnection of
 *                                      peers
 * @mlme_vdev_stop_send:                callback to initiate actions of VDEV
 *                                      MLME stop operation
 * @mlme_vdev_stop_continue:            callback to initiate operations on
 *                                      LMAC/FW stop response
 * @mlme_vdev_down_send:                callback to initiate actions of VDEV
 *                                      MLME down operation
 * @mlme_vdev_notify_down_complete:     callback to notify VDEV MLME on moving
 *                                      to INIT state
 */
static struct vdev_mlme_ops sta_mlme_ops = {
	.mlme_vdev_start_send = sta_mlme_vdev_start_send,
	.mlme_vdev_restart_send = sta_mlme_vdev_restart_send,
	.mlme_vdev_start_continue = sta_mlme_start_continue,
	.mlme_vdev_start_req_failed = sta_mlme_vdev_start_req_failed,
	.mlme_vdev_sta_conn_start = sta_mlme_vdev_start_connection,
	.mlme_vdev_up_send = sta_mlme_vdev_up_send,
	.mlme_vdev_notify_up_complete = sta_mlme_vdev_notify_up_complete,
	.mlme_vdev_notify_roam_start = sta_mlme_vdev_notify_roam_start,
	.mlme_vdev_disconnect_peers = sta_mlme_vdev_disconnect_bss,
	.mlme_vdev_stop_send = sta_mlme_vdev_stop_send,
	.mlme_vdev_stop_continue = vdevmgr_mlme_stop_continue,
	.mlme_vdev_down_send = vdevmgr_mlme_vdev_down_send,
	.mlme_vdev_notify_down_complete = vdevmgr_notify_down_complete,
	.mlme_vdev_ext_stop_rsp = vdevmgr_vdev_stop_rsp_handle,
	.mlme_vdev_ext_start_rsp = vdevmgr_vdev_start_rsp_handle,
};

/**
 * struct ap_mlme_ops - VDEV MLME operation callbacks strucutre for beaconing
 *                      interface
 * @mlme_vdev_start_send:               callback to initiate actions of VDEV
 *                                      MLME start operation
 * @mlme_vdev_restart_send:             callback to initiate actions of VDEV
 *                                      MLME restart operation
 * @mlme_vdev_stop_start_send:          callback to block start/restart VDEV
 *                                      request command
 * @mlme_vdev_start_continue:           callback to initiate operations on
 *                                      LMAC/FW start response
 * @mlme_vdev_up_send:                  callback to initiate actions of VDEV
 *                                      MLME up operation
 * @mlme_vdev_notify_up_complete:       callback to notify VDEV MLME on moving
 *                                      to UP state
 * @mlme_vdev_update_beacon:            callback to initiate beacon update
 * @mlme_vdev_disconnect_peers:         callback to initiate disconnection of
 *                                      peers
 * @mlme_vdev_dfs_cac_timer_stop:       callback to stop the DFS CAC timer
 * @mlme_vdev_stop_send:                callback to initiate actions of VDEV
 *                                      MLME stop operation
 * @mlme_vdev_stop_continue:            callback to initiate operations on
 *                                      LMAC/FW stop response
 * @mlme_vdev_down_send:                callback to initiate actions of VDEV
 *                                      MLME down operation
 * @mlme_vdev_notify_down_complete:     callback to notify VDEV MLME on moving
 *                                      to INIT state
 * @mlme_vdev_is_newchan_no_cac:        callback to check if new channel is DFS
 *                                      and cac is not required
 */
static struct vdev_mlme_ops ap_mlme_ops = {
	.mlme_vdev_start_send = ap_mlme_vdev_start_send,
	.mlme_vdev_restart_send = ap_mlme_vdev_restart_send,
	.mlme_vdev_stop_start_send = ap_mlme_vdev_stop_start_send,
	.mlme_vdev_start_continue = ap_mlme_start_continue,
	.mlme_vdev_start_req_failed = ap_mlme_vdev_start_req_failed,
	.mlme_vdev_up_send = ap_mlme_vdev_up_send,
	.mlme_vdev_notify_up_complete = ap_mlme_vdev_notify_up_complete,
	.mlme_vdev_update_beacon = ap_mlme_vdev_update_beacon,
	.mlme_vdev_disconnect_peers = ap_mlme_vdev_disconnect_peers,
	.mlme_vdev_dfs_cac_timer_stop = ap_vdev_dfs_cac_timer_stop,
	.mlme_vdev_stop_send = ap_mlme_vdev_stop_send,
	.mlme_vdev_stop_continue = vdevmgr_mlme_stop_continue,
	.mlme_vdev_down_send = vdevmgr_mlme_vdev_down_send,
	.mlme_vdev_notify_down_complete = vdevmgr_notify_down_complete,
	.mlme_vdev_is_newchan_no_cac = ap_mlme_vdev_is_newchan_no_cac,
	.mlme_vdev_ext_stop_rsp = vdevmgr_vdev_stop_rsp_handle,
	.mlme_vdev_ext_start_rsp = vdevmgr_vdev_start_rsp_handle,
};

static struct vdev_mlme_ops mon_mlme_ops = {
	.mlme_vdev_start_send = mon_mlme_vdev_start_restart_send,
	.mlme_vdev_restart_send = mon_mlme_vdev_start_restart_send,
	.mlme_vdev_start_continue = mon_mlme_start_continue,
	.mlme_vdev_up_send = mon_mlme_vdev_up_send,
	.mlme_vdev_disconnect_peers = mon_mlme_vdev_disconnect_peers,
	.mlme_vdev_stop_send = mon_mlme_vdev_stop_send,
	.mlme_vdev_down_send = mon_mlme_vdev_down_send,
	.mlme_vdev_ext_start_rsp = vdevmgr_vdev_start_rsp_handle,
};

<<<<<<< HEAD
static struct vdev_mlme_ops mon_mlme_ops = {
	.mlme_vdev_start_send = mon_mlme_vdev_start_restart_send,
	.mlme_vdev_restart_send = mon_mlme_vdev_start_restart_send,
	.mlme_vdev_start_continue = mon_mlme_start_continue,
	.mlme_vdev_up_send = mon_mlme_vdev_up_send,
	.mlme_vdev_disconnect_peers = mon_mlme_vdev_disconnect_peers,
	.mlme_vdev_stop_send = mon_mlme_vdev_stop_send,
	.mlme_vdev_down_send = mon_mlme_vdev_down_send,
};

/**
 * struct mlme_ext_ops - VDEV MLME legacy global callbacks structure
 * @mlme_vdev_ext_hdl_create:           callback to invoke creation of legacy
 *                                      vdev object
 * @mlme_vdev_ext_hdl_destroy:          callback to invoke destroy of legacy
 *                                      vdev object
 */
=======
>>>>>>> 5d8474a2
static struct mlme_ext_ops ext_ops = {
	.mlme_psoc_ext_hdl_create = psoc_mlme_ext_hdl_create,
	.mlme_psoc_ext_hdl_destroy = psoc_mlme_ext_hdl_destroy,
	.mlme_vdev_ext_hdl_create = vdevmgr_mlme_ext_hdl_create,
	.mlme_vdev_ext_hdl_destroy = vdevmgr_mlme_ext_hdl_destroy,
	.mlme_vdev_ext_hdl_post_create = vdevmgr_mlme_ext_post_hdl_create,
	.mlme_vdev_ext_delete_rsp = vdevmgr_vdev_delete_rsp_handle,
};<|MERGE_RESOLUTION|>--- conflicted
+++ resolved
@@ -821,7 +821,7 @@
 }
 
 void mlme_get_mbssid_info(struct wlan_objmgr_vdev *vdev,
-			  struct vdev_mlme_mbss_11ax **mbss_11ax)
+			  struct vdev_mlme_mbss_11ax *mbss_11ax)
 {
 	struct vdev_mlme_obj *vdev_mlme;
 
@@ -831,7 +831,7 @@
 		return;
 	}
 
-	*mbss_11ax = &vdev_mlme->mgmt.mbss_11ax;
+	mbss_11ax = &vdev_mlme->mgmt.mbss_11ax;
 }
 
 QDF_STATUS mlme_set_tx_power(struct wlan_objmgr_vdev *vdev,
@@ -1071,8 +1071,6 @@
 }
 
 /**
-<<<<<<< HEAD
-=======
  * vdevmgr_vdev_delete_rsp_handle() - callback to handle vdev delete response
  * @vdev_mlme: vdev mlme object
  * @rsp: pointer to vdev delete response
@@ -1283,7 +1281,6 @@
 }
 
 /**
->>>>>>> 5d8474a2
  * struct sta_mlme_ops - VDEV MLME operation callbacks strucutre for sta
  * @mlme_vdev_start_send:               callback to initiate actions of VDEV
  *                                      MLME start operation
@@ -1389,26 +1386,6 @@
 	.mlme_vdev_ext_start_rsp = vdevmgr_vdev_start_rsp_handle,
 };
 
-<<<<<<< HEAD
-static struct vdev_mlme_ops mon_mlme_ops = {
-	.mlme_vdev_start_send = mon_mlme_vdev_start_restart_send,
-	.mlme_vdev_restart_send = mon_mlme_vdev_start_restart_send,
-	.mlme_vdev_start_continue = mon_mlme_start_continue,
-	.mlme_vdev_up_send = mon_mlme_vdev_up_send,
-	.mlme_vdev_disconnect_peers = mon_mlme_vdev_disconnect_peers,
-	.mlme_vdev_stop_send = mon_mlme_vdev_stop_send,
-	.mlme_vdev_down_send = mon_mlme_vdev_down_send,
-};
-
-/**
- * struct mlme_ext_ops - VDEV MLME legacy global callbacks structure
- * @mlme_vdev_ext_hdl_create:           callback to invoke creation of legacy
- *                                      vdev object
- * @mlme_vdev_ext_hdl_destroy:          callback to invoke destroy of legacy
- *                                      vdev object
- */
-=======
->>>>>>> 5d8474a2
 static struct mlme_ext_ops ext_ops = {
 	.mlme_psoc_ext_hdl_create = psoc_mlme_ext_hdl_create,
 	.mlme_psoc_ext_hdl_destroy = psoc_mlme_ext_hdl_destroy,
