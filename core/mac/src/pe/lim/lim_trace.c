/*
 * Copyright (c) 2013-2020 The Linux Foundation. All rights reserved.
 *
 * Permission to use, copy, modify, and/or distribute this software for
 * any purpose with or without fee is hereby granted, provided that the
 * above copyright notice and this permission notice appear in all
 * copies.
 *
 * THE SOFTWARE IS PROVIDED "AS IS" AND THE AUTHOR DISCLAIMS ALL
 * WARRANTIES WITH REGARD TO THIS SOFTWARE INCLUDING ALL IMPLIED
 * WARRANTIES OF MERCHANTABILITY AND FITNESS. IN NO EVENT SHALL THE
 * AUTHOR BE LIABLE FOR ANY SPECIAL, DIRECT, INDIRECT, OR CONSEQUENTIAL
 * DAMAGES OR ANY DAMAGES WHATSOEVER RESULTING FROM LOSS OF USE, DATA OR
 * PROFITS, WHETHER IN AN ACTION OF CONTRACT, NEGLIGENCE OR OTHER
 * TORTIOUS ACTION, ARISING OUT OF OR IN CONNECTION WITH THE USE OR
 * PERFORMANCE OF THIS SOFTWARE.
 */

/**=========================================================================

   \file  lim_trace.c

   \brief implementation for trace related APIs

   \author Sunit Bhatia

   ========================================================================*/

/*--------------------------------------------------------------------------
   Include Files
   ------------------------------------------------------------------------*/

#include "ani_global.h"          /* for struct mac_context **/

#include "lim_trace.h"
#include "lim_timer_utils.h"
#include "qdf_trace.h"

#ifdef LIM_TRACE_RECORD

#define LIM_TRACE_MAX_SUBTYPES 14

static uint8_t *__lim_trace_get_timer_string(uint16_t timerId)
{
	switch (timerId) {
		CASE_RETURN_STRING(eLIM_MIN_CHANNEL_TIMER);
		CASE_RETURN_STRING(eLIM_MAX_CHANNEL_TIMER);
		CASE_RETURN_STRING(eLIM_JOIN_FAIL_TIMER);
		CASE_RETURN_STRING(eLIM_AUTH_FAIL_TIMER);
		CASE_RETURN_STRING(eLIM_AUTH_RESP_TIMER);
		CASE_RETURN_STRING(eLIM_ASSOC_FAIL_TIMER);
		CASE_RETURN_STRING(eLIM_REASSOC_FAIL_TIMER);
		CASE_RETURN_STRING(eLIM_PRE_AUTH_CLEANUP_TIMER);
		CASE_RETURN_STRING(eLIM_CNF_WAIT_TIMER);
		CASE_RETURN_STRING(eLIM_AUTH_RSP_TIMER);
		CASE_RETURN_STRING(eLIM_UPDATE_OLBC_CACHE_TIMER);
		CASE_RETURN_STRING(eLIM_PROBE_AFTER_HB_TIMER);
		CASE_RETURN_STRING(eLIM_ADDTS_RSP_TIMER);
		CASE_RETURN_STRING(eLIM_CHANNEL_SWITCH_TIMER);
		CASE_RETURN_STRING(eLIM_WPS_OVERLAP_TIMER);
		CASE_RETURN_STRING(eLIM_FT_PREAUTH_RSP_TIMER);
		CASE_RETURN_STRING(eLIM_REMAIN_CHN_TIMER);
		CASE_RETURN_STRING(eLIM_DISASSOC_ACK_TIMER);
		CASE_RETURN_STRING(eLIM_DEAUTH_ACK_TIMER);
		CASE_RETURN_STRING(eLIM_PERIODIC_JOIN_PROBE_REQ_TIMER);
		CASE_RETURN_STRING(eLIM_AUTH_RETRY_TIMER);
	default:
		return "UNKNOWN";
		break;
	}
}

static uint8_t *__lim_trace_get_mgmt_drop_reason_string(uint16_t dropReason)
{

	switch (dropReason) {
		CASE_RETURN_STRING(eMGMT_DROP_INFRA_BCN_IN_IBSS);
		CASE_RETURN_STRING(eMGMT_DROP_INVALID_SIZE);
		CASE_RETURN_STRING(eMGMT_DROP_NON_SCAN_MODE_FRAME);
		CASE_RETURN_STRING(eMGMT_DROP_NOT_LAST_IBSS_BCN);
		CASE_RETURN_STRING(eMGMT_DROP_NO_DROP);
		CASE_RETURN_STRING(eMGMT_DROP_SCAN_MODE_FRAME);
		CASE_RETURN_STRING(eMGMT_DROP_SPURIOUS_FRAME);

	default:
		return "UNKNOWN";
		break;
	}
}

void lim_trace_init(struct mac_context *mac)
{
	qdf_trace_register(QDF_MODULE_ID_PE, &lim_trace_dump);
}

void lim_trace_dump(void *mac, tp_qdf_trace_record pRecord,
		    uint16_t recIndex)
{
	static char *frameSubtypeStr[LIM_TRACE_MAX_SUBTYPES] = {
		"Association request",
		"Association response",
		"Reassociation request",
		"Reassociation response",
		"Probe request",
		"Probe response",
		NULL,
		NULL,
		"Beacon",
		"ATIM",
		"Disassociation",
		"Authentication",
		"Deauthentication",
		"Action"
	};

	switch (pRecord->code) {
	case TRACE_CODE_MLM_STATE:
		pe_nofl_debug("%04d %012llu %s S%d %-14s %-30s(0x%x)", recIndex,
<<<<<<< HEAD
			pRecord->qtime, pRecord->time, pRecord->session,
			"MLM State:",
			lim_trace_get_mlm_state_string(
						(uint16_t) pRecord->data),
			pRecord->data);
		break;
	case TRACE_CODE_SME_STATE:
		pe_nofl_debug("%04d %012llu %s S%d %-14s %-30s(0x%x)", recIndex,
			pRecord->qtime, pRecord->time, pRecord->session,
			"SME State:",
			lim_trace_get_sme_state_string(
						(uint16_t) pRecord->data),
			pRecord->data);
		break;
	case TRACE_CODE_TX_MGMT:
		pe_nofl_debug("%04d %012llu %s S%d %-14s %-30s(0x%x)", recIndex,
			pRecord->qtime, pRecord->time, pRecord->session,
			"TX Mgmt:", frameSubtypeStr[pRecord->data],
			pRecord->data);
=======
			      pRecord->qtime, pRecord->time, pRecord->session,
			     "MLM State:",
			      lim_trace_get_mlm_state_string(
						(uint16_t)pRecord->data),
			      pRecord->data);
		break;
	case TRACE_CODE_SME_STATE:
		pe_nofl_debug("%04d %012llu %s S%d %-14s %-30s(0x%x)", recIndex,
			      pRecord->qtime, pRecord->time, pRecord->session,
			     "SME State:",
			     lim_trace_get_sme_state_string(
						(uint16_t)pRecord->data),
			     pRecord->data);
		break;
	case TRACE_CODE_TX_MGMT:
		pe_nofl_debug("%04d %012llu %s S%d %-14s %-30s(0x%x)", recIndex,
			      pRecord->qtime, pRecord->time, pRecord->session,
			      "TX Mgmt:", frameSubtypeStr[pRecord->data],
			      pRecord->data);
>>>>>>> 5d8474a2
		break;

	case TRACE_CODE_RX_MGMT:
		if (LIM_TRACE_MAX_SUBTYPES <=
		    LIM_TRACE_GET_SUBTYPE(pRecord->data))
			pe_nofl_debug("Wrong Subtype - %d",
<<<<<<< HEAD
				LIM_TRACE_GET_SUBTYPE(pRecord->data));
		else
			pe_nofl_debug("%04d %012llu %s S%d %-14s %-30s(%d) SN: %d",
				recIndex, pRecord->qtime, pRecord->time,
				pRecord->session, "RX Mgmt:",
				frameSubtypeStr[LIM_TRACE_GET_SUBTYPE
=======
				      LIM_TRACE_GET_SUBTYPE(pRecord->data));
		else
			pe_nofl_debug("%04d %012llu %s S%d %-14s %-30s(%d) SN: %d",
				      recIndex, pRecord->qtime, pRecord->time,
				      pRecord->session, "RX Mgmt:",
				      frameSubtypeStr[LIM_TRACE_GET_SUBTYPE
>>>>>>> 5d8474a2
							(pRecord->data)],
				      LIM_TRACE_GET_SUBTYPE(pRecord->data),
				      LIM_TRACE_GET_SSN(pRecord->data));
		break;
	case TRACE_CODE_RX_MGMT_DROP:
		pe_nofl_debug("%04d %012llu %s S%d %-14s %-30s(%d)",
<<<<<<< HEAD
			recIndex, pRecord->qtime, pRecord->time,
			pRecord->session, "Drop RX Mgmt:",
			__lim_trace_get_mgmt_drop_reason_string(
					(uint16_t) pRecord->data),
			pRecord->data);
=======
			      recIndex, pRecord->qtime, pRecord->time,
			      pRecord->session, "Drop RX Mgmt:",
			      __lim_trace_get_mgmt_drop_reason_string(
					(uint16_t)pRecord->data),
			      pRecord->data);
>>>>>>> 5d8474a2
		break;

	case TRACE_CODE_RX_MGMT_TSF:
		pe_nofl_debug("%04d %012llu %s S%d %-14s %-30s0x%x(%d)",
<<<<<<< HEAD
			recIndex, pRecord->qtime, pRecord->time,
			pRecord->session, "RX Mgmt TSF:", " ",
			pRecord->data, pRecord->data);
=======
			      recIndex, pRecord->qtime, pRecord->time,
			      pRecord->session, "RX Mgmt TSF:", " ",
			      pRecord->data, pRecord->data);
>>>>>>> 5d8474a2
		break;

	case TRACE_CODE_TX_COMPLETE:
		pe_nofl_debug("%04d %012llu %s S%d %-14s %d", recIndex,
<<<<<<< HEAD
			pRecord->qtime, pRecord->time, pRecord->session,
			"TX Complete", pRecord->data);
=======
			      pRecord->qtime, pRecord->time, pRecord->session,
			      "TX Complete", pRecord->data);
>>>>>>> 5d8474a2
		break;

	case TRACE_CODE_TX_SME_MSG:
		pe_nofl_debug("%04d %012llu %s S%d %-14s %-30s(0x%x)", recIndex,
<<<<<<< HEAD
			pRecord->qtime, pRecord->time, pRecord->session,
			"TX SME Msg:",
			mac_trace_get_sme_msg_string((uint16_t) pRecord->data),
			pRecord->data);
		break;
	case TRACE_CODE_RX_SME_MSG:
		pe_nofl_debug("%04d %012llu %s S%d %-14s %-30s(0x%x)", recIndex,
			pRecord->qtime, pRecord->time, pRecord->session,
			LIM_TRACE_GET_DEFRD_OR_DROPPED(
			pRecord->data) ? "Def/Drp LIM Msg:" : "RX Sme Msg:",
			mac_trace_get_sme_msg_string((uint16_t) pRecord->data),
			pRecord->data);
=======
			      pRecord->qtime, pRecord->time, pRecord->session,
			      "TX SME Msg:",
			      mac_trace_get_sme_msg_string((uint16_t)pRecord->data),
			      pRecord->data);
		break;
	case TRACE_CODE_RX_SME_MSG:
		pe_nofl_debug("%04d %012llu %s S%d %-14s %-30s(0x%x)", recIndex,
			      pRecord->qtime, pRecord->time, pRecord->session,
			      LIM_TRACE_GET_DEFRD_OR_DROPPED(
			      pRecord->data) ? "Def/Drp LIM Msg:" : "RX Sme Msg:",
			      mac_trace_get_sme_msg_string((uint16_t)pRecord->data),
			      pRecord->data);
>>>>>>> 5d8474a2
		break;

	case TRACE_CODE_TX_WMA_MSG:
		pe_nofl_debug("%04d %012llu %s S%d %-14s %-30s(0x%x)", recIndex,
<<<<<<< HEAD
			pRecord->qtime, pRecord->time, pRecord->session,
			"TX WMA Msg:",
			mac_trace_get_wma_msg_string((uint16_t) pRecord->data),
			pRecord->data);
=======
			      pRecord->qtime, pRecord->time, pRecord->session,
			      "TX WMA Msg:",
			      mac_trace_get_wma_msg_string((uint16_t)pRecord->data),
			      pRecord->data);
>>>>>>> 5d8474a2
		break;

	case TRACE_CODE_RX_WMA_MSG:
		pe_nofl_debug("%04d %012llu %s S%d %-14s %-30s(0x%x)", recIndex,
<<<<<<< HEAD
			pRecord->qtime, pRecord->time, pRecord->session,
			LIM_TRACE_GET_DEFRD_OR_DROPPED(
			pRecord->data) ? "Def/Drp LIM Msg:" : "RX WMA Msg:",
			mac_trace_get_wma_msg_string((uint16_t) pRecord->data),
			pRecord->data);
=======
			      pRecord->qtime, pRecord->time, pRecord->session,
			      LIM_TRACE_GET_DEFRD_OR_DROPPED(
			      pRecord->data) ? "Def/Drp LIM Msg:" : "RX WMA Msg:",
			      mac_trace_get_wma_msg_string((uint16_t)pRecord->data),
			      pRecord->data);
>>>>>>> 5d8474a2
		break;

	case TRACE_CODE_TX_LIM_MSG:
		pe_nofl_debug("%04d %012llu %s S%d %-14s %-30s(0x%x)", recIndex,
<<<<<<< HEAD
			pRecord->qtime, pRecord->time, pRecord->session,
			"TX LIM Msg:",
			mac_trace_get_lim_msg_string((uint16_t) pRecord->data),
			pRecord->data);
		break;
	case TRACE_CODE_RX_LIM_MSG:
		pe_nofl_debug("%04d %012llu %s S%d %-14s %-30s(0x%x)", recIndex,
			pRecord->qtime, pRecord->time, pRecord->session,
			LIM_TRACE_GET_DEFRD_OR_DROPPED(
			pRecord->data) ? "Def/Drp LIM Msg:" : "RX LIM Msg",
			mac_trace_get_lim_msg_string((uint16_t) pRecord->data),
			pRecord->data);
		break;
	case TRACE_CODE_TIMER_ACTIVATE:
		pe_nofl_debug("%04d %012llu %s S%d %-14s %-30s(0x%x)", recIndex,
			pRecord->qtime, pRecord->time, pRecord->session,
			"Timer Actvtd",
			__lim_trace_get_timer_string((uint16_t) pRecord->data),
			pRecord->data);
		break;
	case TRACE_CODE_TIMER_DEACTIVATE:
		pe_nofl_debug("%04d %012llu %s S%d %-14s %-30s(0x%x)", recIndex,
			pRecord->qtime, pRecord->time, pRecord->session,
			"Timer DeActvtd",
			__lim_trace_get_timer_string((uint16_t) pRecord->data),
			pRecord->data);
=======
			      pRecord->qtime, pRecord->time, pRecord->session,
			      "TX LIM Msg:",
			      mac_trace_get_lim_msg_string((uint16_t)pRecord->data),
			      pRecord->data);
		break;
	case TRACE_CODE_RX_LIM_MSG:
		pe_nofl_debug("%04d %012llu %s S%d %-14s %-30s(0x%x)", recIndex,
			      pRecord->qtime, pRecord->time, pRecord->session,
			      LIM_TRACE_GET_DEFRD_OR_DROPPED(
			      pRecord->data) ? "Def/Drp LIM Msg:" : "RX LIM Msg",
			      mac_trace_get_lim_msg_string((uint16_t)pRecord->data),
			      pRecord->data);
		break;
	case TRACE_CODE_TIMER_ACTIVATE:
		pe_nofl_debug("%04d %012llu %s S%d %-14s %-30s(0x%x)", recIndex,
			      pRecord->qtime, pRecord->time, pRecord->session,
			      "Timer Actvtd",
			      __lim_trace_get_timer_string((uint16_t)pRecord->data),
			      pRecord->data);
		break;
	case TRACE_CODE_TIMER_DEACTIVATE:
		pe_nofl_debug("%04d %012llu %s S%d %-14s %-30s(0x%x)", recIndex,
			      pRecord->qtime, pRecord->time, pRecord->session,
			      "Timer DeActvtd",
			      __lim_trace_get_timer_string((uint16_t)pRecord->data),
			      pRecord->data);
>>>>>>> 5d8474a2
		break;

	case TRACE_CODE_INFO_LOG:
		pe_nofl_debug("%04d %012llu %s S%d %-14s %-30s(0x%x)",
<<<<<<< HEAD
			recIndex, pRecord->qtime, pRecord->time,
			pRecord->session, "INFORMATION_LOG",
			mac_trace_get_info_log_string((uint16_t) pRecord->data),
			pRecord->data);
		break;
	default:
		pe_nofl_debug("%04d %012llu %s S%d %-14s(%d) (0x%x)",
			recIndex, pRecord->qtime, pRecord->time,
			pRecord->session, "Unknown Code",
			pRecord->code, pRecord->data);
=======
			      recIndex, pRecord->qtime, pRecord->time,
			      pRecord->session, "INFORMATION_LOG",
			      mac_trace_get_info_log_string((uint16_t)pRecord->data),
			      pRecord->data);
		break;
	default:
		pe_nofl_debug("%04d %012llu %s S%d %-14s(%d) (0x%x)",
			      recIndex, pRecord->qtime, pRecord->time,
			      pRecord->session, "Unknown Code",
			      pRecord->code, pRecord->data);
>>>>>>> 5d8474a2
		break;
	}
}

void mac_trace_msg_tx(struct mac_context *mac, uint8_t session, uint32_t data)
{

	uint16_t msgId = (uint16_t) MAC_TRACE_GET_MSG_ID(data);
	uint8_t module_id = (uint8_t) MAC_TRACE_GET_MODULE_ID(data);

	switch (module_id) {
	case SIR_LIM_MODULE_ID:
		if (msgId >= SIR_LIM_ITC_MSG_TYPES_BEGIN)
			mac_trace(mac, TRACE_CODE_TX_LIM_MSG, session, data);
		else
			mac_trace(mac, TRACE_CODE_TX_SME_MSG, session, data);
		break;
	case SIR_WMA_MODULE_ID:
		mac_trace(mac, TRACE_CODE_TX_WMA_MSG, session, data);
		break;
	default:
		mac_trace(mac, module_id, session, data);
		break;
	}
}

/*
 * bit31: Rx message deferred or not
 * bit 0-15: message ID:
 */
void mac_trace_msg_rx(struct mac_context *mac, uint8_t session, uint32_t data)
{
	uint16_t msgId = (uint16_t) MAC_TRACE_GET_MSG_ID(data);
	uint8_t module_id = (uint8_t) MAC_TRACE_GET_MODULE_ID(data);

	switch (module_id) {
	case SIR_LIM_MODULE_ID:
		if (msgId >= SIR_LIM_ITC_MSG_TYPES_BEGIN)
			mac_trace(mac, TRACE_CODE_RX_LIM_MSG, session, data);
		else
			mac_trace(mac, TRACE_CODE_RX_SME_MSG, session, data);
		break;
	case SIR_WMA_MODULE_ID:
		mac_trace(mac, TRACE_CODE_RX_WMA_MSG, session, data);
		break;
	default:
		mac_trace(mac, module_id, session, data);
		break;
	}
}

uint8_t *lim_trace_get_mlm_state_string(uint32_t mlmState)
{
	switch (mlmState) {
		CASE_RETURN_STRING(eLIM_MLM_OFFLINE_STATE);
		CASE_RETURN_STRING(eLIM_MLM_IDLE_STATE);
		CASE_RETURN_STRING(eLIM_MLM_WT_JOIN_BEACON_STATE);
		CASE_RETURN_STRING(eLIM_MLM_JOINED_STATE);
		CASE_RETURN_STRING(eLIM_MLM_BSS_STARTED_STATE);
		CASE_RETURN_STRING(eLIM_MLM_WT_AUTH_FRAME2_STATE);
		CASE_RETURN_STRING(eLIM_MLM_WT_AUTH_FRAME3_STATE);
		CASE_RETURN_STRING(eLIM_MLM_WT_AUTH_FRAME4_STATE);
		CASE_RETURN_STRING(eLIM_MLM_AUTH_RSP_TIMEOUT_STATE);
		CASE_RETURN_STRING(eLIM_MLM_AUTHENTICATED_STATE);
		CASE_RETURN_STRING(eLIM_MLM_WT_ASSOC_RSP_STATE);
		CASE_RETURN_STRING(eLIM_MLM_WT_REASSOC_RSP_STATE);
		CASE_RETURN_STRING(eLIM_MLM_ASSOCIATED_STATE);
		CASE_RETURN_STRING(eLIM_MLM_REASSOCIATED_STATE);
		CASE_RETURN_STRING(eLIM_MLM_LINK_ESTABLISHED_STATE);
		CASE_RETURN_STRING(eLIM_MLM_WT_ASSOC_CNF_STATE);
		CASE_RETURN_STRING(eLIM_MLM_WT_ADD_BSS_RSP_STATE);
		CASE_RETURN_STRING(eLIM_MLM_WT_DEL_BSS_RSP_STATE);
		CASE_RETURN_STRING(eLIM_MLM_WT_ADD_BSS_RSP_ASSOC_STATE);
		CASE_RETURN_STRING(eLIM_MLM_WT_ADD_BSS_RSP_PREASSOC_STATE);
		CASE_RETURN_STRING(eLIM_MLM_WT_ADD_BSS_RSP_REASSOC_STATE);
		CASE_RETURN_STRING(eLIM_MLM_WT_ADD_STA_RSP_STATE);
		CASE_RETURN_STRING(eLIM_MLM_WT_DEL_STA_RSP_STATE);
		CASE_RETURN_STRING(eLIM_MLM_WT_ASSOC_DEL_STA_RSP_STATE);
		CASE_RETURN_STRING(eLIM_MLM_WT_SET_BSS_KEY_STATE);
		CASE_RETURN_STRING(eLIM_MLM_WT_SET_STA_KEY_STATE);
		CASE_RETURN_STRING(eLIM_MLM_WT_SET_STA_BCASTKEY_STATE);
		CASE_RETURN_STRING(eLIM_MLM_WT_ADD_BSS_RSP_FT_REASSOC_STATE);
		CASE_RETURN_STRING(eLIM_MLM_WT_FT_REASSOC_RSP_STATE);
	default:
		return "UNKNOWN";
		break;
	}
}

uint8_t *lim_trace_get_sme_state_string(uint32_t smeState)
{
	switch (smeState) {

		CASE_RETURN_STRING(eLIM_SME_OFFLINE_STATE);
		CASE_RETURN_STRING(eLIM_SME_IDLE_STATE);
		CASE_RETURN_STRING(eLIM_SME_SUSPEND_STATE);
		CASE_RETURN_STRING(eLIM_SME_WT_JOIN_STATE);
		CASE_RETURN_STRING(eLIM_SME_WT_AUTH_STATE);
		CASE_RETURN_STRING(eLIM_SME_WT_ASSOC_STATE);
		CASE_RETURN_STRING(eLIM_SME_WT_REASSOC_STATE);
		CASE_RETURN_STRING(eLIM_SME_JOIN_FAILURE_STATE);
		CASE_RETURN_STRING(eLIM_SME_ASSOCIATED_STATE);
		CASE_RETURN_STRING(eLIM_SME_REASSOCIATED_STATE);
		CASE_RETURN_STRING(eLIM_SME_LINK_EST_STATE);
		CASE_RETURN_STRING(eLIM_SME_WT_PRE_AUTH_STATE);
		CASE_RETURN_STRING(eLIM_SME_WT_DISASSOC_STATE);
		CASE_RETURN_STRING(eLIM_SME_WT_DEAUTH_STATE);
		CASE_RETURN_STRING(eLIM_SME_WT_START_BSS_STATE);
		CASE_RETURN_STRING(eLIM_SME_WT_STOP_BSS_STATE);
		CASE_RETURN_STRING(eLIM_SME_NORMAL_STATE);
	default:
		return "UNKNOWN";
		break;
	}
}

#endif<|MERGE_RESOLUTION|>--- conflicted
+++ resolved
@@ -116,27 +116,6 @@
 	switch (pRecord->code) {
 	case TRACE_CODE_MLM_STATE:
 		pe_nofl_debug("%04d %012llu %s S%d %-14s %-30s(0x%x)", recIndex,
-<<<<<<< HEAD
-			pRecord->qtime, pRecord->time, pRecord->session,
-			"MLM State:",
-			lim_trace_get_mlm_state_string(
-						(uint16_t) pRecord->data),
-			pRecord->data);
-		break;
-	case TRACE_CODE_SME_STATE:
-		pe_nofl_debug("%04d %012llu %s S%d %-14s %-30s(0x%x)", recIndex,
-			pRecord->qtime, pRecord->time, pRecord->session,
-			"SME State:",
-			lim_trace_get_sme_state_string(
-						(uint16_t) pRecord->data),
-			pRecord->data);
-		break;
-	case TRACE_CODE_TX_MGMT:
-		pe_nofl_debug("%04d %012llu %s S%d %-14s %-30s(0x%x)", recIndex,
-			pRecord->qtime, pRecord->time, pRecord->session,
-			"TX Mgmt:", frameSubtypeStr[pRecord->data],
-			pRecord->data);
-=======
 			      pRecord->qtime, pRecord->time, pRecord->session,
 			     "MLM State:",
 			      lim_trace_get_mlm_state_string(
@@ -156,89 +135,46 @@
 			      pRecord->qtime, pRecord->time, pRecord->session,
 			      "TX Mgmt:", frameSubtypeStr[pRecord->data],
 			      pRecord->data);
->>>>>>> 5d8474a2
 		break;
 
 	case TRACE_CODE_RX_MGMT:
 		if (LIM_TRACE_MAX_SUBTYPES <=
 		    LIM_TRACE_GET_SUBTYPE(pRecord->data))
 			pe_nofl_debug("Wrong Subtype - %d",
-<<<<<<< HEAD
-				LIM_TRACE_GET_SUBTYPE(pRecord->data));
-		else
-			pe_nofl_debug("%04d %012llu %s S%d %-14s %-30s(%d) SN: %d",
-				recIndex, pRecord->qtime, pRecord->time,
-				pRecord->session, "RX Mgmt:",
-				frameSubtypeStr[LIM_TRACE_GET_SUBTYPE
-=======
 				      LIM_TRACE_GET_SUBTYPE(pRecord->data));
 		else
 			pe_nofl_debug("%04d %012llu %s S%d %-14s %-30s(%d) SN: %d",
 				      recIndex, pRecord->qtime, pRecord->time,
 				      pRecord->session, "RX Mgmt:",
 				      frameSubtypeStr[LIM_TRACE_GET_SUBTYPE
->>>>>>> 5d8474a2
 							(pRecord->data)],
 				      LIM_TRACE_GET_SUBTYPE(pRecord->data),
 				      LIM_TRACE_GET_SSN(pRecord->data));
 		break;
 	case TRACE_CODE_RX_MGMT_DROP:
 		pe_nofl_debug("%04d %012llu %s S%d %-14s %-30s(%d)",
-<<<<<<< HEAD
-			recIndex, pRecord->qtime, pRecord->time,
-			pRecord->session, "Drop RX Mgmt:",
-			__lim_trace_get_mgmt_drop_reason_string(
-					(uint16_t) pRecord->data),
-			pRecord->data);
-=======
 			      recIndex, pRecord->qtime, pRecord->time,
 			      pRecord->session, "Drop RX Mgmt:",
 			      __lim_trace_get_mgmt_drop_reason_string(
 					(uint16_t)pRecord->data),
 			      pRecord->data);
->>>>>>> 5d8474a2
 		break;
 
 	case TRACE_CODE_RX_MGMT_TSF:
 		pe_nofl_debug("%04d %012llu %s S%d %-14s %-30s0x%x(%d)",
-<<<<<<< HEAD
-			recIndex, pRecord->qtime, pRecord->time,
-			pRecord->session, "RX Mgmt TSF:", " ",
-			pRecord->data, pRecord->data);
-=======
 			      recIndex, pRecord->qtime, pRecord->time,
 			      pRecord->session, "RX Mgmt TSF:", " ",
 			      pRecord->data, pRecord->data);
->>>>>>> 5d8474a2
 		break;
 
 	case TRACE_CODE_TX_COMPLETE:
 		pe_nofl_debug("%04d %012llu %s S%d %-14s %d", recIndex,
-<<<<<<< HEAD
-			pRecord->qtime, pRecord->time, pRecord->session,
-			"TX Complete", pRecord->data);
-=======
 			      pRecord->qtime, pRecord->time, pRecord->session,
 			      "TX Complete", pRecord->data);
->>>>>>> 5d8474a2
 		break;
 
 	case TRACE_CODE_TX_SME_MSG:
 		pe_nofl_debug("%04d %012llu %s S%d %-14s %-30s(0x%x)", recIndex,
-<<<<<<< HEAD
-			pRecord->qtime, pRecord->time, pRecord->session,
-			"TX SME Msg:",
-			mac_trace_get_sme_msg_string((uint16_t) pRecord->data),
-			pRecord->data);
-		break;
-	case TRACE_CODE_RX_SME_MSG:
-		pe_nofl_debug("%04d %012llu %s S%d %-14s %-30s(0x%x)", recIndex,
-			pRecord->qtime, pRecord->time, pRecord->session,
-			LIM_TRACE_GET_DEFRD_OR_DROPPED(
-			pRecord->data) ? "Def/Drp LIM Msg:" : "RX Sme Msg:",
-			mac_trace_get_sme_msg_string((uint16_t) pRecord->data),
-			pRecord->data);
-=======
 			      pRecord->qtime, pRecord->time, pRecord->session,
 			      "TX SME Msg:",
 			      mac_trace_get_sme_msg_string((uint16_t)pRecord->data),
@@ -251,71 +187,27 @@
 			      pRecord->data) ? "Def/Drp LIM Msg:" : "RX Sme Msg:",
 			      mac_trace_get_sme_msg_string((uint16_t)pRecord->data),
 			      pRecord->data);
->>>>>>> 5d8474a2
 		break;
 
 	case TRACE_CODE_TX_WMA_MSG:
 		pe_nofl_debug("%04d %012llu %s S%d %-14s %-30s(0x%x)", recIndex,
-<<<<<<< HEAD
-			pRecord->qtime, pRecord->time, pRecord->session,
-			"TX WMA Msg:",
-			mac_trace_get_wma_msg_string((uint16_t) pRecord->data),
-			pRecord->data);
-=======
 			      pRecord->qtime, pRecord->time, pRecord->session,
 			      "TX WMA Msg:",
 			      mac_trace_get_wma_msg_string((uint16_t)pRecord->data),
 			      pRecord->data);
->>>>>>> 5d8474a2
 		break;
 
 	case TRACE_CODE_RX_WMA_MSG:
 		pe_nofl_debug("%04d %012llu %s S%d %-14s %-30s(0x%x)", recIndex,
-<<<<<<< HEAD
-			pRecord->qtime, pRecord->time, pRecord->session,
-			LIM_TRACE_GET_DEFRD_OR_DROPPED(
-			pRecord->data) ? "Def/Drp LIM Msg:" : "RX WMA Msg:",
-			mac_trace_get_wma_msg_string((uint16_t) pRecord->data),
-			pRecord->data);
-=======
 			      pRecord->qtime, pRecord->time, pRecord->session,
 			      LIM_TRACE_GET_DEFRD_OR_DROPPED(
 			      pRecord->data) ? "Def/Drp LIM Msg:" : "RX WMA Msg:",
 			      mac_trace_get_wma_msg_string((uint16_t)pRecord->data),
 			      pRecord->data);
->>>>>>> 5d8474a2
 		break;
 
 	case TRACE_CODE_TX_LIM_MSG:
 		pe_nofl_debug("%04d %012llu %s S%d %-14s %-30s(0x%x)", recIndex,
-<<<<<<< HEAD
-			pRecord->qtime, pRecord->time, pRecord->session,
-			"TX LIM Msg:",
-			mac_trace_get_lim_msg_string((uint16_t) pRecord->data),
-			pRecord->data);
-		break;
-	case TRACE_CODE_RX_LIM_MSG:
-		pe_nofl_debug("%04d %012llu %s S%d %-14s %-30s(0x%x)", recIndex,
-			pRecord->qtime, pRecord->time, pRecord->session,
-			LIM_TRACE_GET_DEFRD_OR_DROPPED(
-			pRecord->data) ? "Def/Drp LIM Msg:" : "RX LIM Msg",
-			mac_trace_get_lim_msg_string((uint16_t) pRecord->data),
-			pRecord->data);
-		break;
-	case TRACE_CODE_TIMER_ACTIVATE:
-		pe_nofl_debug("%04d %012llu %s S%d %-14s %-30s(0x%x)", recIndex,
-			pRecord->qtime, pRecord->time, pRecord->session,
-			"Timer Actvtd",
-			__lim_trace_get_timer_string((uint16_t) pRecord->data),
-			pRecord->data);
-		break;
-	case TRACE_CODE_TIMER_DEACTIVATE:
-		pe_nofl_debug("%04d %012llu %s S%d %-14s %-30s(0x%x)", recIndex,
-			pRecord->qtime, pRecord->time, pRecord->session,
-			"Timer DeActvtd",
-			__lim_trace_get_timer_string((uint16_t) pRecord->data),
-			pRecord->data);
-=======
 			      pRecord->qtime, pRecord->time, pRecord->session,
 			      "TX LIM Msg:",
 			      mac_trace_get_lim_msg_string((uint16_t)pRecord->data),
@@ -342,23 +234,10 @@
 			      "Timer DeActvtd",
 			      __lim_trace_get_timer_string((uint16_t)pRecord->data),
 			      pRecord->data);
->>>>>>> 5d8474a2
 		break;
 
 	case TRACE_CODE_INFO_LOG:
 		pe_nofl_debug("%04d %012llu %s S%d %-14s %-30s(0x%x)",
-<<<<<<< HEAD
-			recIndex, pRecord->qtime, pRecord->time,
-			pRecord->session, "INFORMATION_LOG",
-			mac_trace_get_info_log_string((uint16_t) pRecord->data),
-			pRecord->data);
-		break;
-	default:
-		pe_nofl_debug("%04d %012llu %s S%d %-14s(%d) (0x%x)",
-			recIndex, pRecord->qtime, pRecord->time,
-			pRecord->session, "Unknown Code",
-			pRecord->code, pRecord->data);
-=======
 			      recIndex, pRecord->qtime, pRecord->time,
 			      pRecord->session, "INFORMATION_LOG",
 			      mac_trace_get_info_log_string((uint16_t)pRecord->data),
@@ -369,7 +248,6 @@
 			      recIndex, pRecord->qtime, pRecord->time,
 			      pRecord->session, "Unknown Code",
 			      pRecord->code, pRecord->data);
->>>>>>> 5d8474a2
 		break;
 	}
 }
