--- conflicted
+++ resolved
@@ -31,405 +31,6 @@
 #include "coresight-priv.h"
 #include "coresight-tmc.h"
 
-<<<<<<< HEAD
-static void tmc_etr_sg_tbl_free(uint32_t *vaddr, uint32_t size, uint32_t ents)
-{
-	uint32_t i = 0, pte_n = 0, last_pte;
-	uint32_t *virt_st_tbl, *virt_pte;
-	void *virt_blk;
-	phys_addr_t phys_pte;
-	int total_ents = DIV_ROUND_UP(size, PAGE_SIZE);
-	int ents_per_blk = PAGE_SIZE/sizeof(uint32_t);
-
-	virt_st_tbl = vaddr;
-
-	while (i < total_ents) {
-		last_pte = ((i + ents_per_blk) > total_ents) ?
-			   total_ents : (i + ents_per_blk);
-		while (i < last_pte) {
-			virt_pte = virt_st_tbl + pte_n;
-
-			/* Do not go beyond number of entries allocated */
-			if (i == ents) {
-				free_page((unsigned long)virt_st_tbl);
-				return;
-			}
-
-			phys_pte = TMC_ETR_SG_ENT_TO_BLK(*virt_pte);
-			virt_blk = phys_to_virt(phys_pte);
-
-			if ((last_pte - i) > 1) {
-				free_page((unsigned long)virt_blk);
-				pte_n++;
-			} else if (last_pte == total_ents) {
-				free_page((unsigned long)virt_blk);
-				free_page((unsigned long)virt_st_tbl);
-			} else {
-				free_page((unsigned long)virt_st_tbl);
-				virt_st_tbl = (uint32_t *)virt_blk;
-				pte_n = 0;
-				break;
-			}
-			i++;
-		}
-	}
-}
-
-static void tmc_etr_sg_tbl_flush(uint32_t *vaddr, uint32_t size)
-{
-	uint32_t i = 0, pte_n = 0, last_pte;
-	uint32_t *virt_st_tbl, *virt_pte;
-	void *virt_blk;
-	phys_addr_t phys_pte;
-	int total_ents = DIV_ROUND_UP(size, PAGE_SIZE);
-	int ents_per_blk = PAGE_SIZE/sizeof(uint32_t);
-
-	virt_st_tbl = vaddr;
-	dmac_flush_range((void *)virt_st_tbl, (void *)virt_st_tbl + PAGE_SIZE);
-
-	while (i < total_ents) {
-		last_pte = ((i + ents_per_blk) > total_ents) ?
-			   total_ents : (i + ents_per_blk);
-		while (i < last_pte) {
-			virt_pte = virt_st_tbl + pte_n;
-			phys_pte = TMC_ETR_SG_ENT_TO_BLK(*virt_pte);
-			virt_blk = phys_to_virt(phys_pte);
-
-			dmac_flush_range(virt_blk, virt_blk + PAGE_SIZE);
-
-			if ((last_pte - i) > 1) {
-				pte_n++;
-			} else if (last_pte != total_ents) {
-				virt_st_tbl = (uint32_t *)virt_blk;
-				pte_n = 0;
-				break;
-			}
-			i++;
-		}
-	}
-}
-
-/*
- * Scatter gather table layout in memory:
- * 1. Table contains 32-bit entries
- * 2. Each entry in the table points to 4K block of memory
- * 3. Last entry in the table points to next table
- * 4. (*) Based on mem_size requested, if there is no need for next level of
- *    table, last entry in the table points directly to 4K block of memory.
- *
- *	   sg_tbl_num=0
- *	|---------------|<-- drvdata->vaddr
- *	|   blk_num=0   |
- *	|---------------|
- *	|   blk_num=1   |
- *	|---------------|
- *	|   blk_num=2   |
- *	|---------------|	   sg_tbl_num=1
- *	|(*)Nxt Tbl Addr|------>|---------------|
- *	|---------------|       |   blk_num=3   |
- *				|---------------|
- *				|   blk_num=4   |
- *				|---------------|
- *				|   blk_num=5   |
- *				|---------------|	   sg_tbl_num=2
- *				|(*)Nxt Tbl Addr|------>|---------------|
- *				|---------------|	|   blk_num=6   |
- *							|---------------|
- *							|   blk_num=7   |
- *							|---------------|
- *							|   blk_num=8   |
- *							|---------------|
- *							|               |End of
- *							|---------------|-----
- *									 Table
- * For simplicity above diagram assumes following:
- * a. mem_size = 36KB --> total_ents = 9
- * b. ents_per_blk = 4
- */
-
-static int tmc_etr_sg_tbl_alloc(struct tmc_drvdata *drvdata)
-{
-	int ret;
-	uint32_t i = 0, last_pte;
-	uint32_t *virt_pgdir, *virt_st_tbl;
-	void *virt_pte;
-	int total_ents = DIV_ROUND_UP(drvdata->size, PAGE_SIZE);
-	int ents_per_blk = PAGE_SIZE/sizeof(uint32_t);
-
-	virt_pgdir = (uint32_t *)get_zeroed_page(GFP_KERNEL);
-	if (!virt_pgdir)
-		return -ENOMEM;
-
-	virt_st_tbl = virt_pgdir;
-
-	while (i < total_ents) {
-		last_pte = ((i + ents_per_blk) > total_ents) ?
-			   total_ents : (i + ents_per_blk);
-		while (i < last_pte) {
-			virt_pte = (void *)get_zeroed_page(GFP_KERNEL);
-			if (!virt_pte) {
-				ret = -ENOMEM;
-				goto err;
-			}
-
-			if ((last_pte - i) > 1) {
-				*virt_st_tbl =
-				     TMC_ETR_SG_ENT(virt_to_phys(virt_pte));
-				virt_st_tbl++;
-			} else if (last_pte == total_ents) {
-				*virt_st_tbl =
-				     TMC_ETR_SG_LST_ENT(virt_to_phys(virt_pte));
-			} else {
-				*virt_st_tbl =
-				     TMC_ETR_SG_NXT_TBL(virt_to_phys(virt_pte));
-				virt_st_tbl = (uint32_t *)virt_pte;
-				break;
-			}
-			i++;
-		}
-	}
-
-	drvdata->vaddr = virt_pgdir;
-	drvdata->paddr = virt_to_phys(virt_pgdir);
-
-	/* Flush the dcache before proceeding */
-	tmc_etr_sg_tbl_flush((uint32_t *)drvdata->vaddr, drvdata->size);
-
-	dev_dbg(drvdata->dev, "%s: table starts at %#lx, total entries %d\n",
-		__func__, (unsigned long)drvdata->paddr, total_ents);
-
-	return 0;
-err:
-	tmc_etr_sg_tbl_free(virt_pgdir, drvdata->size, i);
-	return ret;
-}
-
-/*
- * TMC read logic when scatter gather feature is enabled:
- *
- *	   sg_tbl_num=0
- *	|---------------|<-- drvdata->vaddr
- *	|   blk_num=0	|
- *	| blk_num_rel=5	|
- *	|---------------|
- *	|   blk_num=1	|
- *	| blk_num_rel=6	|
- *	|---------------|
- *	|   blk_num=2	|
- *	| blk_num_rel=7	|
- *	|---------------|	   sg_tbl_num=1
- *	|  Next Table	|------>|---------------|
- *	|  Addr		|	|   blk_num=3	|
- *	|---------------|	| blk_num_rel=8	|
- *				|---------------|
- *		  4k Block Addr	|   blk_num=4	|
- *		 |--------------| blk_num_rel=0	|
- *		 |		|---------------|
- *		 |		|   blk_num=5	|
- *		 |		| blk_num_rel=1	|
- *		 |		|---------------|	   sg_tbl_num=2
- *	 |---------------|      |  Next Table	|------>|---------------|
- *	 |		 |	|  Addr		|	|   blk_num=6	|
- *	 |		 |	|---------------|	| blk_num_rel=2 |
- *	 |    read_off	 |				|---------------|
- *	 |		 |				|   blk_num=7	|
- *	 |		 | ppos				| blk_num_rel=3	|
- *	 |---------------|-----				|---------------|
- *	 |		 |				|   blk_num=8	|
- *	 |    delta_up	 |				| blk_num_rel=4	|
- *	 |		 | RWP/drvdata->buf		|---------------|
- *	 |---------------|-----------------		|		|
- *	 |		 |   |				|		|End of
- *	 |		 |   |				|---------------|-----
- *	 |		 | drvdata->delta_bottom			 Table
- *	 |		 |   |
- *	 |_______________|  _|_
- *	      4K Block
- *
- * For simplicity above diagram assumes following:
- * a. mem_size = 36KB --> total_ents = 9
- * b. ents_per_blk = 4
- * c. RWP is on 5th block (blk_num = 5); so we have to start reading from RWP
- *    position
- */
-
-void tmc_etr_sg_compute_read(struct tmc_drvdata *drvdata, loff_t *ppos,
-			     char **bufpp, size_t *len)
-{
-	uint32_t i = 0, blk_num_rel = 0, read_len = 0;
-	uint32_t blk_num, sg_tbl_num, blk_num_loc, read_off;
-	uint32_t *virt_pte, *virt_st_tbl;
-	void *virt_blk;
-	phys_addr_t phys_pte = 0;
-	int total_ents = DIV_ROUND_UP(drvdata->size, PAGE_SIZE);
-	int ents_per_blk = PAGE_SIZE/sizeof(uint32_t);
-
-	/*
-	 * Find relative block number from ppos and reading offset
-	 * within block and find actual block number based on relative
-	 * block number
-	 */
-	if (drvdata->buf == drvdata->vaddr) {
-		blk_num = *ppos / PAGE_SIZE;
-		read_off = *ppos % PAGE_SIZE;
-	} else {
-		if (*ppos < drvdata->delta_bottom) {
-			read_off = PAGE_SIZE - drvdata->delta_bottom;
-		} else {
-			blk_num_rel = (*ppos / PAGE_SIZE) + 1;
-			read_off = (*ppos - drvdata->delta_bottom) % PAGE_SIZE;
-		}
-
-		blk_num = (drvdata->sg_blk_num + blk_num_rel) % total_ents;
-	}
-
-	virt_st_tbl = (uint32_t *)drvdata->vaddr;
-
-	/* Compute table index and block entry index within that table */
-	if (blk_num && (blk_num == (total_ents - 1)) &&
-			!(blk_num % (ents_per_blk - 1))) {
-		sg_tbl_num = blk_num / ents_per_blk;
-		blk_num_loc = ents_per_blk - 1;
-	} else {
-		sg_tbl_num = blk_num / (ents_per_blk - 1);
-		blk_num_loc = blk_num % (ents_per_blk - 1);
-	}
-
-	for (i = 0; i < sg_tbl_num; i++) {
-		virt_pte = virt_st_tbl + (ents_per_blk - 1);
-		phys_pte = TMC_ETR_SG_ENT_TO_BLK(*virt_pte);
-		virt_st_tbl = (uint32_t *)phys_to_virt(phys_pte);
-	}
-
-	virt_pte = virt_st_tbl + blk_num_loc;
-	phys_pte = TMC_ETR_SG_ENT_TO_BLK(*virt_pte);
-	virt_blk = phys_to_virt(phys_pte);
-
-	*bufpp = virt_blk + read_off;
-
-	if (*len > (PAGE_SIZE - read_off))
-		*len = PAGE_SIZE - read_off;
-
-	/*
-	 * When buffer is wrapped around and trying to read last relative
-	 * block (i.e. delta_up), compute len differently
-	 */
-	if (blk_num_rel && (blk_num == drvdata->sg_blk_num)) {
-		read_len = PAGE_SIZE - drvdata->delta_bottom - read_off;
-		if (*len > read_len)
-			*len = read_len;
-	}
-
-	dev_dbg_ratelimited(drvdata->dev,
-	"%s: read at %p, phys %pa len %zu blk %d, rel blk %d RWP blk %d\n",
-	 __func__, *bufpp, &phys_pte, *len, blk_num, blk_num_rel,
-	drvdata->sg_blk_num);
-}
-
-static void tmc_etr_sg_mem_reset(uint32_t *vaddr, uint32_t size)
-{
-	uint32_t i = 0, pte_n = 0, last_pte;
-	uint32_t *virt_st_tbl, *virt_pte;
-	void *virt_blk;
-	phys_addr_t phys_pte;
-	int total_ents = DIV_ROUND_UP(size, PAGE_SIZE);
-	int ents_per_blk = PAGE_SIZE/sizeof(uint32_t);
-
-	virt_st_tbl = vaddr;
-
-	while (i < total_ents) {
-		last_pte = ((i + ents_per_blk) > total_ents) ?
-			   total_ents : (i + ents_per_blk);
-		while (i < last_pte) {
-			virt_pte = virt_st_tbl + pte_n;
-			phys_pte = TMC_ETR_SG_ENT_TO_BLK(*virt_pte);
-			virt_blk = phys_to_virt(phys_pte);
-
-			if ((last_pte - i) > 1) {
-				memset(virt_blk, 0, PAGE_SIZE);
-				pte_n++;
-			} else if (last_pte == total_ents) {
-				memset(virt_blk, 0, PAGE_SIZE);
-			} else {
-				virt_st_tbl = (uint32_t *)virt_blk;
-				pte_n = 0;
-				break;
-			}
-			i++;
-		}
-	}
-
-	/* Flush the dcache before proceeding */
-	tmc_etr_sg_tbl_flush(vaddr, size);
-}
-
-void tmc_etr_sg_rwp_pos(struct tmc_drvdata *drvdata, phys_addr_t rwp)
-{
-	uint32_t i = 0, pte_n = 0, last_pte;
-	uint32_t *virt_st_tbl, *virt_pte;
-	void *virt_blk;
-	bool found = false;
-	phys_addr_t phys_pte;
-	int total_ents = DIV_ROUND_UP(drvdata->size, PAGE_SIZE);
-	int ents_per_blk = PAGE_SIZE/sizeof(uint32_t);
-
-	virt_st_tbl = drvdata->vaddr;
-
-	while (i < total_ents) {
-		last_pte = ((i + ents_per_blk) > total_ents) ?
-			   total_ents : (i + ents_per_blk);
-		while (i < last_pte) {
-			virt_pte = virt_st_tbl + pte_n;
-			phys_pte = TMC_ETR_SG_ENT_TO_BLK(*virt_pte);
-
-			/*
-			 * When the trace buffer is full; RWP could be on any
-			 * 4K block from scatter gather table. Compute below -
-			 * 1. Block number where RWP is currently residing
-			 * 2. RWP position in that 4K block
-			 * 3. Delta offset from current RWP position to end of
-			 *    block.
-			 */
-			if (phys_pte <= rwp && rwp < (phys_pte + PAGE_SIZE)) {
-				virt_blk = phys_to_virt(phys_pte);
-				drvdata->sg_blk_num = i;
-				drvdata->buf = virt_blk + rwp - phys_pte;
-				drvdata->delta_bottom =
-					phys_pte + PAGE_SIZE - rwp;
-				found = true;
-				break;
-			}
-
-			if ((last_pte - i) > 1) {
-				pte_n++;
-			} else if (i < (total_ents - 1)) {
-				virt_blk = phys_to_virt(phys_pte);
-				virt_st_tbl = (uint32_t *)virt_blk;
-				pte_n = 0;
-				break;
-			}
-
-			i++;
-		}
-		if (found)
-			break;
-	}
-}
-EXPORT_SYMBOL(tmc_etr_sg_rwp_pos);
-
-static void tmc_etr_mem_reset(struct tmc_drvdata *drvdata)
-{
-	if (drvdata->vaddr) {
-		if (drvdata->memtype == TMC_ETR_MEM_TYPE_CONTIG)
-			memset(drvdata->vaddr, 0, drvdata->size);
-		else
-			tmc_etr_sg_mem_reset((uint32_t *)drvdata->vaddr,
-					     drvdata->size);
-	}
-}
-
-void tmc_etr_enable_hw(struct tmc_drvdata *drvdata)
-=======
 struct etr_flat_buf {
 	struct device	*dev;
 	dma_addr_t	daddr;
@@ -531,7 +132,6 @@
  */
 static inline unsigned long __attribute_const__
 tmc_etr_sg_table_entries(int nr_pages)
->>>>>>> f9b4ab5c
 {
 	unsigned long nr_sgpages = nr_pages * ETR_SG_PAGES_PER_SYSPAGE;
 	unsigned long nr_sglinks = nr_sgpages / (ETR_SG_PTRS_PER_PAGE - 1);
@@ -1093,10 +693,6 @@
 {
 	struct etr_sg_table *etr_table = etr_buf->private;
 
-<<<<<<< HEAD
-	/* Zero out the memory to help with debug */
-	tmc_etr_mem_reset(drvdata);
-=======
 	if (etr_table) {
 		tmc_free_sg_table(etr_table->sg_table);
 		kfree(etr_table);
@@ -1298,7 +894,7 @@
  * Returns: The size of the linear data available @pos, with *bufpp
  * updated to point to the buffer.
  */
-static ssize_t tmc_etr_buf_get_data(struct etr_buf *etr_buf,
+ssize_t tmc_etr_buf_get_data(struct etr_buf *etr_buf,
 				    u64 offset, size_t len, char **bufpp)
 {
 	/* Adjust the length to limit this transaction to end of buffer */
@@ -1360,7 +956,6 @@
 {
 	u32 axictl, sts;
 	struct etr_buf *etr_buf = drvdata->etr_buf;
->>>>>>> f9b4ab5c
 
 	CS_UNLOCK(drvdata->base);
 
@@ -1372,10 +967,6 @@
 
 	axictl = readl_relaxed(drvdata->base + TMC_AXICTL);
 	axictl &= ~TMC_AXICTL_CLEAR_MASK;
-	if (drvdata->memtype == TMC_ETR_MEM_TYPE_CONTIG)
-		axictl &= ~TMC_AXICTL_SCT_GAT_MODE;
-	else
-		axictl |= TMC_AXICTL_SCT_GAT_MODE;
 	axictl |= (TMC_AXICTL_PROT_CTL_B1 | TMC_AXICTL_WR_BURST_16);
 	axictl |= TMC_AXICTL_AXCACHE_OS;
 
@@ -1384,16 +975,14 @@
 		axictl |= TMC_AXICTL_ARCACHE_OS;
 	}
 
-<<<<<<< HEAD
 	axictl = (axictl &
 		  ~(TMC_AXICTL_CACHE_CTL_B0 | TMC_AXICTL_CACHE_CTL_B1 |
 		  TMC_AXICTL_CACHE_CTL_B2 | TMC_AXICTL_CACHE_CTL_B3)) |
 		  TMC_AXICTL_CACHE_CTL_B0;
-=======
+
 	if (etr_buf->mode == ETR_MODE_ETR_SG)
 		axictl |= TMC_AXICTL_SCT_GAT_MODE;
 
->>>>>>> f9b4ab5c
 	writel_relaxed(axictl, drvdata->base + TMC_AXICTL);
 	tmc_write_dba(drvdata, etr_buf->hwaddr);
 	/*
@@ -1407,10 +996,6 @@
 		sts = readl_relaxed(drvdata->base + TMC_STS) & ~TMC_STS_FULL;
 		writel_relaxed(sts, drvdata->base + TMC_STS);
 	}
-
-	writel_relaxed(drvdata->paddr, drvdata->base + TMC_DBALO);
-	writel_relaxed(((u64)drvdata->paddr >> 32) & 0xFF,
-		       drvdata->base + TMC_DBAHI);
 
 	writel_relaxed(TMC_FFCR_EN_FMT | TMC_FFCR_EN_TI |
 		       TMC_FFCR_FON_FLIN | TMC_FFCR_FON_TRIG_EVT |
@@ -1438,47 +1023,6 @@
 	if (WARN_ON(drvdata->etr_buf))
 		return -EBUSY;
 
-<<<<<<< HEAD
-	if (drvdata->memtype == TMC_ETR_MEM_TYPE_CONTIG) {
-		/*
-		 * Adjust the buffer to point to the beginning of the trace data
-		 * and update the available trace data.
-		 */
-		if (val & TMC_STS_FULL) {
-			drvdata->buf = drvdata->vaddr + rwp - drvdata->paddr;
-			drvdata->len = drvdata->size;
-
-			barrier = barrier_pkt;
-			temp = (u32 *)drvdata->buf;
-
-			while (*barrier) {
-				*temp = *barrier;
-				temp++;
-				barrier++;
-			}
-
-		} else {
-			drvdata->buf = drvdata->vaddr;
-			drvdata->len = rwp - drvdata->paddr;
-		}
-	} else {
-		/*
-		 * Reset these variables before computing since we
-		 * rely on their values during tmc read
-		 */
-		drvdata->sg_blk_num = 0;
-		drvdata->delta_bottom = 0;
-		drvdata->len = drvdata->size;
-
-		if (val & TMC_STS_FULL)
-			tmc_etr_sg_rwp_pos(drvdata, rwp);
-		else
-			drvdata->buf = drvdata->vaddr;
-	}
-}
-
-void tmc_etr_disable_hw(struct tmc_drvdata *drvdata)
-=======
 	/*
 	 * If this ETR is connected to a CATU, enable it before we turn
 	 * this on.
@@ -1558,7 +1102,6 @@
 }
 
 static void __tmc_etr_disable_hw(struct tmc_drvdata *drvdata)
->>>>>>> f9b4ab5c
 {
 	CS_UNLOCK(drvdata->base);
 
@@ -1584,52 +1127,6 @@
 	coresight_disclaim_device(drvdata->base);
 	/* Reset the ETR buf used by hardware */
 	drvdata->etr_buf = NULL;
-}
-
-int tmc_etr_alloc_mem(struct tmc_drvdata *drvdata)
-{
-	int ret;
-
-	if (!drvdata->vaddr) {
-		if (drvdata->memtype == TMC_ETR_MEM_TYPE_CONTIG) {
-			drvdata->vaddr = dma_zalloc_coherent(drvdata->dev,
-							     drvdata->size,
-							     &drvdata->paddr,
-							     GFP_KERNEL);
-			if (!drvdata->vaddr) {
-				ret = -ENOMEM;
-				goto err;
-			}
-		} else {
-			ret = tmc_etr_sg_tbl_alloc(drvdata);
-			if (ret)
-				goto err;
-		}
-	}
-	/*
-	 * Need to reinitialize buf for each tmc enable session since it is
-	 * getting modified during tmc etr dump.
-	 */
-	drvdata->buf = drvdata->vaddr;
-	return 0;
-err:
-	dev_err(drvdata->dev, "etr ddr memory allocation failed\n");
-	return ret;
-}
-
-void tmc_etr_free_mem(struct tmc_drvdata *drvdata)
-{
-	if (drvdata->vaddr) {
-		if (drvdata->memtype == TMC_ETR_MEM_TYPE_CONTIG)
-			dma_free_coherent(drvdata->dev, drvdata->size,
-					  drvdata->vaddr, drvdata->paddr);
-		else
-			tmc_etr_sg_tbl_free((uint32_t *)drvdata->vaddr,
-				drvdata->size,
-				DIV_ROUND_UP(drvdata->size, PAGE_SIZE));
-		drvdata->vaddr = 0;
-		drvdata->paddr = 0;
-	}
 }
 
 static int tmc_etr_fill_usb_bam_data(struct tmc_drvdata *drvdata)
@@ -1902,11 +1399,6 @@
 {
 	int ret = 0;
 	unsigned long flags;
-<<<<<<< HEAD
-	void __iomem *vaddr = NULL;
-	dma_addr_t paddr = 0;
-=======
->>>>>>> f9b4ab5c
 	struct tmc_drvdata *drvdata = dev_get_drvdata(csdev->dev.parent);
 	struct etr_buf *sysfs_buf = NULL, *new_buf = NULL, *free_buf = NULL;
 
@@ -1922,10 +1414,10 @@
 	mutex_lock(&drvdata->mem_lock);
 	spin_lock_irqsave(&drvdata->spinlock, flags);
 	sysfs_buf = READ_ONCE(drvdata->sysfs_buf);
-	if (!sysfs_buf || (sysfs_buf->size != drvdata->size)) {
+	if (!sysfs_buf || (sysfs_buf->size != drvdata->size)
+			|| !drvdata->usbch) {
 		spin_unlock_irqrestore(&drvdata->spinlock, flags);
 
-<<<<<<< HEAD
 		if (drvdata->out_mode == TMC_ETR_OUT_MODE_MEM ||
 			drvdata->out_mode == TMC_ETR_OUT_MODE_PCIE) {
 			/*
@@ -1936,29 +1428,17 @@
 			 * enabling tmc; the new selection will be honored from
 			 * next tmc enable session.
 			 */
-			if (drvdata->out_mode == TMC_ETR_OUT_MODE_MEM) {
-				if (drvdata->size != drvdata->mem_size) {
-					tmc_etr_free_mem(drvdata);
-					drvdata->size = drvdata->mem_size;
-					drvdata->memtype = drvdata->mem_type;
-				}
-
-			} else {
-				drvdata->memtype = TMC_ETR_MEM_TYPE_CONTIG;
+			/* Allocate memory with the locks released */
+			free_buf = new_buf = tmc_etr_setup_sysfs_buf(drvdata);
+			if (IS_ERR(new_buf)) {
+				mutex_unlock(&drvdata->mem_lock);
+				return PTR_ERR(new_buf);
+			}
+
+			if (drvdata->out_mode != TMC_ETR_OUT_MODE_MEM) {
 				drvdata->size = TMC_ETR_PCIE_MEM_SIZE;
 			}
-=======
-		/* Allocate memory with the locks released */
-		free_buf = new_buf = tmc_etr_setup_sysfs_buf(drvdata);
-		if (IS_ERR(new_buf))
-			return PTR_ERR(new_buf);
->>>>>>> f9b4ab5c
-
-			ret = tmc_etr_alloc_mem(drvdata);
-			if (ret) {
-				mutex_unlock(&drvdata->mem_lock);
-				return ret;
-			}
+
 			coresight_cti_map_trigout(drvdata->cti_flush, 3, 0);
 			coresight_cti_map_trigin(drvdata->cti_reset, 2, 0);
 		} else {
@@ -1970,6 +1450,7 @@
 				return -ENODEV;
 			}
 		}
+
 		spin_lock_irqsave(&drvdata->spinlock, flags);
 	}
 
@@ -1998,43 +1479,35 @@
 		drvdata->sysfs_buf = new_buf;
 	}
 
-<<<<<<< HEAD
+	if (drvdata->out_mode == TMC_ETR_OUT_MODE_MEM ||
+			drvdata->out_mode == TMC_ETR_OUT_MODE_PCIE) {
+		ret = tmc_etr_enable_hw(drvdata, drvdata->sysfs_buf);
+		if (ret)
+			goto out;
+	}
+
 	drvdata->mode = CS_MODE_SYSFS;
-	if (drvdata->out_mode == TMC_ETR_OUT_MODE_MEM ||
-			drvdata->out_mode == TMC_ETR_OUT_MODE_PCIE)
-		tmc_etr_enable_hw(drvdata);
+	atomic_inc(csdev->refcnt);
 
 	drvdata->enable = true;
-=======
-	ret = tmc_etr_enable_hw(drvdata, drvdata->sysfs_buf);
-	if (!ret) {
-		drvdata->mode = CS_MODE_SYSFS;
-		atomic_inc(csdev->refcnt);
-	}
->>>>>>> f9b4ab5c
 out:
 	spin_unlock_irqrestore(&drvdata->spinlock, flags);
 
 	/* Free memory outside the spinlock if need be */
-<<<<<<< HEAD
-	if (!used && vaddr)
-		tmc_etr_free_mem(drvdata);
-
-	if (drvdata->out_mode == TMC_ETR_OUT_MODE_MEM)
-		tmc_etr_byte_cntr_start(drvdata->byte_cntr);
-
-	if (drvdata->out_mode == TMC_ETR_OUT_MODE_PCIE)
-		etr_pcie_start(drvdata->byte_cntr);
-
-	mutex_unlock(&drvdata->mem_lock);
-=======
 	if (free_buf)
 		tmc_etr_free_sysfs_buf(free_buf);
->>>>>>> f9b4ab5c
-
-	if (!ret)
-		dev_dbg(drvdata->dev, "TMC-ETR enabled\n");
-
+
+	if (!ret) {
+		if (drvdata->out_mode == TMC_ETR_OUT_MODE_MEM)
+			tmc_etr_byte_cntr_start(drvdata->byte_cntr);
+
+		if (drvdata->out_mode == TMC_ETR_OUT_MODE_PCIE)
+			etr_pcie_start(drvdata->byte_cntr);
+
+		dev_info(drvdata->dev, "TMC-ETR enabled\n");
+	}
+
+	mutex_unlock(&drvdata->mem_lock);
 	return ret;
 }
 
@@ -2481,9 +1954,8 @@
 
 	if (drvdata->reading) {
 		spin_unlock_irqrestore(&drvdata->spinlock, flags);
-<<<<<<< HEAD
 		mutex_unlock(&drvdata->mem_lock);
-		return;
+		return -EBUSY;
 	}
 
 	/* Disable the TMC only if it needs to */
@@ -2493,25 +1965,21 @@
 			spin_unlock_irqrestore(&drvdata->spinlock, flags);
 			tmc_etr_bam_disable(drvdata);
 			usb_qdss_close(drvdata->usbch);
+			drvdata->usbch = NULL;
 			drvdata->mode = CS_MODE_DISABLED;
 			goto out;
 		} else {
 			tmc_etr_disable_hw(drvdata);
 		}
 		drvdata->mode = CS_MODE_DISABLED;
-=======
-		return -EBUSY;
 	}
 
 	if (atomic_dec_return(csdev->refcnt)) {
 		spin_unlock_irqrestore(&drvdata->spinlock, flags);
+		mutex_unlock(&drvdata->mem_lock);
 		return -EBUSY;
->>>>>>> f9b4ab5c
-	}
-
-	/* Complain if we (somehow) got out of sync */
-	WARN_ON_ONCE(drvdata->mode == CS_MODE_DISABLED);
-	tmc_etr_disable_hw(drvdata);
+	}
+
 	/* Dissociate from monitored process. */
 	drvdata->pid = -1;
 	drvdata->mode = CS_MODE_DISABLED;
@@ -2520,7 +1988,6 @@
 
 	spin_unlock_irqrestore(&drvdata->spinlock, flags);
 
-<<<<<<< HEAD
 	if (drvdata->out_mode == TMC_ETR_OUT_MODE_MEM ||
 		drvdata->out_mode == TMC_ETR_OUT_MODE_PCIE) {
 		if (drvdata->out_mode == TMC_ETR_OUT_MODE_PCIE) {
@@ -2531,15 +1998,11 @@
 
 		coresight_cti_unmap_trigin(drvdata->cti_reset, 2, 0);
 		coresight_cti_unmap_trigout(drvdata->cti_flush, 3, 0);
-		tmc_etr_free_mem(drvdata);
 	}
 out:
 	mutex_unlock(&drvdata->mem_lock);
 	dev_info(drvdata->dev, "TMC-ETR disabled\n");
-=======
-	dev_dbg(drvdata->dev, "TMC-ETR disabled\n");
 	return 0;
->>>>>>> f9b4ab5c
 }
 
 static void tmc_abort_etr_sink(struct coresight_device *csdev)
@@ -2601,13 +2064,10 @@
 static const struct coresight_ops_sink tmc_etr_sink_ops = {
 	.enable		= tmc_enable_etr_sink,
 	.disable	= tmc_disable_etr_sink,
-<<<<<<< HEAD
 	.abort		= tmc_abort_etr_sink,
-=======
 	.alloc_buffer	= tmc_alloc_etr_buffer,
 	.update_buffer	= tmc_update_etr_buffer,
 	.free_buffer	= tmc_free_etr_buffer,
->>>>>>> f9b4ab5c
 };
 
 const struct coresight_ops tmc_etr_cs_ops = {
@@ -2630,41 +2090,26 @@
 		goto out;
 	}
 
-<<<<<<< HEAD
 	if (drvdata->out_mode == TMC_ETR_OUT_MODE_USB) {
 		ret = -EINVAL;
 		goto out;
 	}
-	/* Don't interfere if operated from Perf */
-	if (drvdata->mode == CS_MODE_PERF) {
-		ret = -EINVAL;
-		goto out;
-	}
-
-	/* If drvdata::buf is NULL the trace data has been read already */
-	if (drvdata->buf == NULL) {
-=======
 	/*
 	 * We can safely allow reads even if the ETR is operating in PERF mode,
 	 * since the sysfs session is captured in mode specific data.
 	 * If drvdata::sysfs_data is NULL the trace data has been read already.
 	 */
 	if (!drvdata->sysfs_buf) {
->>>>>>> f9b4ab5c
 		ret = -EINVAL;
 		goto out;
 	}
 
-<<<<<<< HEAD
 	if (drvdata->byte_cntr && drvdata->byte_cntr->enable) {
 		ret = -EINVAL;
 		goto out;
 	}
 
-	/* Disable the TMC if need be */
-=======
 	/* Disable the TMC if we are trying to read from a running session. */
->>>>>>> f9b4ab5c
 	if (drvdata->mode == CS_MODE_SYSFS)
 		__tmc_etr_disable_hw(drvdata);
 
@@ -2708,14 +2153,9 @@
 	spin_unlock_irqrestore(&drvdata->spinlock, flags);
 
 	/* Free allocated memory out side of the spinlock */
-<<<<<<< HEAD
-	if (vaddr)
-		tmc_etr_free_mem(drvdata);
-
-=======
 	if (sysfs_buf)
 		tmc_etr_free_sysfs_buf(sysfs_buf);
->>>>>>> f9b4ab5c
+
 
 	mutex_unlock(&drvdata->mem_lock);
 	return 0;
