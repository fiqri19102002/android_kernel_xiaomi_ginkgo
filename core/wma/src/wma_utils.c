/*
 * Copyright (c) 2013-2020 The Linux Foundation. All rights reserved.
 *
 * Permission to use, copy, modify, and/or distribute this software for
 * any purpose with or without fee is hereby granted, provided that the
 * above copyright notice and this permission notice appear in all
 * copies.
 *
 * THE SOFTWARE IS PROVIDED "AS IS" AND THE AUTHOR DISCLAIMS ALL
 * WARRANTIES WITH REGARD TO THIS SOFTWARE INCLUDING ALL IMPLIED
 * WARRANTIES OF MERCHANTABILITY AND FITNESS. IN NO EVENT SHALL THE
 * AUTHOR BE LIABLE FOR ANY SPECIAL, DIRECT, INDIRECT, OR CONSEQUENTIAL
 * DAMAGES OR ANY DAMAGES WHATSOEVER RESULTING FROM LOSS OF USE, DATA OR
 * PROFITS, WHETHER IN AN ACTION OF CONTRACT, NEGLIGENCE OR OTHER
 * TORTIOUS ACTION, ARISING OUT OF OR IN CONNECTION WITH THE USE OR
 * PERFORMANCE OF THIS SOFTWARE.
 */

/**
 *  DOC:    wma_utis.c
 *  This file contains utilities and stats related functions.
 */

/* Header files */

#include "wma.h"
#include "wma_api.h"
#include "cds_api.h"
#include "wmi_unified_api.h"
#include "wlan_qct_sys.h"
#include "wni_api.h"
#include "ani_global.h"
#include "wmi_unified.h"
#include "wni_cfg.h"

#include "qdf_nbuf.h"
#include "qdf_types.h"
#include "qdf_mem.h"

#include "wma_types.h"
#include "lim_api.h"
#include "lim_session_utils.h"

#include "cds_utils.h"

#if !defined(REMOVE_PKT_LOG)
#include "pktlog_ac.h"
#endif /* REMOVE_PKT_LOG */

#include "dbglog_host.h"
#include "csr_api.h"
#include "ol_fw.h"

#include "wma_internal.h"
#include "wlan_policy_mgr_api.h"
#include "wmi_unified_param.h"
#include "linux/ieee80211.h"
#include <cdp_txrx_handle.h>
#include <cdp_txrx_peer_ops.h>
#include "cds_reg_service.h"
#include "target_if.h"
#include <wlan_utility.h>
#include <wlan_mlme_main.h>
#include "host_diag_core_log.h"
#include <wlan_mlme_api.h>
<<<<<<< HEAD
#include "cdp_txrx_misc.h"
=======
#include <../../core/src/vdev_mgr_ops.h>
#include "cdp_txrx_misc.h"
#include <cdp_txrx_host_stats.h>
>>>>>>> 5d8474a2

/* MCS Based rate table */
/* HT MCS parameters with Nss = 1 */
static struct index_data_rate_type mcs_nss1[] = {
	/* MCS L20  S20   L40   S40 */
	{0,  {65,  72},  {135,  150 } },
	{1,  {130, 144}, {270,  300 } },
	{2,  {195, 217}, {405,  450 } },
	{3,  {260, 289}, {540,  600 } },
	{4,  {390, 433}, {815,  900 } },
	{5,  {520, 578}, {1080, 1200} },
	{6,  {585, 650}, {1215, 1350} },
	{7,  {650, 722}, {1350, 1500} }
};

/* HT MCS parameters with Nss = 2 */
static struct index_data_rate_type mcs_nss2[] = {
	/* MCS L20  S20    L40   S40 */
	{0,  {130,  144},  {270,  300 } },
	{1,  {260,  289},  {540,  600 } },
	{2,  {390,  433},  {810,  900 } },
	{3,  {520,  578},  {1080, 1200} },
	{4,  {780,  867},  {1620, 1800} },
	{5,  {1040, 1156}, {2160, 2400} },
	{6,  {1170, 1300}, {2430, 2700} },
	{7,  {1300, 1440}, {2700, 3000} }
};

/* MCS Based VHT rate table */
/* MCS parameters with Nss = 1*/
static struct index_vht_data_rate_type vht_mcs_nss1[] = {
	/* MCS L20  S20    L40   S40    L80   S80    L160  S160*/
	{0,  {65,   72 }, {135,  150},  {293,  325}, {585, 650} },
	{1,  {130,  144}, {270,  300},  {585,  650}, {1170, 1300} },
	{2,  {195,  217}, {405,  450},  {878,  975}, {1755, 1950} },
	{3,  {260,  289}, {540,  600},  {1170, 1300}, {2340, 2600} },
	{4,  {390,  433}, {810,  900},  {1755, 1950}, {3510, 3900} },
	{5,  {520,  578}, {1080, 1200}, {2340, 2600}, {4680, 5200} },
	{6,  {585,  650}, {1215, 1350}, {2633, 2925}, {5265, 5850} },
	{7,  {650,  722}, {1350, 1500}, {2925, 3250}, {5850, 6500} },
	{8,  {780,  867}, {1620, 1800}, {3510, 3900}, {7020, 7800} },
	{9,  {865,  960}, {1800, 2000}, {3900, 4333}, {7800, 8667} }
};

/*MCS parameters with Nss = 2*/
static struct index_vht_data_rate_type vht_mcs_nss2[] = {
	/* MCS L20  S20    L40    S40    L80    S80    L160   S160*/
	{0,  {130,  144},  {270,  300},  { 585,  650}, {1170, 1300} },
	{1,  {260,  289},  {540,  600},  {1170, 1300}, {2340, 2600} },
	{2,  {390,  433},  {810,  900},  {1755, 1950}, {3510, 3900} },
	{3,  {520,  578},  {1080, 1200}, {2340, 2600}, {4680, 5200} },
	{4,  {780,  867},  {1620, 1800}, {3510, 3900}, {7020, 7800} },
	{5,  {1040, 1156}, {2160, 2400}, {4680, 5200}, {9360, 10400} },
	{6,  {1170, 1300}, {2430, 2700}, {5265, 5850}, {10530, 11700} },
	{7,  {1300, 1444}, {2700, 3000}, {5850, 6500}, {11700, 13000} },
	{8,  {1560, 1733}, {3240, 3600}, {7020, 7800}, {14040, 15600} },
	{9,  {1730, 1920}, {3600, 4000}, {7800, 8667}, {15600, 17333} }
};

#ifdef WLAN_FEATURE_11AX
/* MCS Based HE rate table */
/* MCS parameters with Nss = 1*/
static struct index_he_data_rate_type he_mcs_nss1[] = {
/* MCS,  {dcm0:0.8/1.6/3.2}, {dcm1:0.8/1.6/3.2} */
	{0,  {{86,   81,   73  }, {43,   40,  36 } }, /* HE20 */
	     {{172,  163,  146 }, {86,   81,  73 } }, /* HE40 */
<<<<<<< HEAD
	     {{360,  340,  306 }, {180,  170, 153} } }, /* HE80 */
	{1,  {{172,  163,  146 }, {86,   81,  73 } },
	     {{344,  325,  293 }, {172,  163, 146} },
	     {{721,  681,  613 }, {360,  340, 306} } },
	{2,  {{258,  244,  219 }, {0} },
	     {{516,  488,  439 }, {0} },
	     {{1081, 1021, 919 }, {0} } },
	{3,  {{344,  325,  293 }, {172,  163, 146} },
	     {{688,  650,  585 }, {344,  325, 293} },
	     {{1441, 1361, 1225}, {721,  681, 613} } },
	{4,  {{516,  488,  439 }, {258,  244, 219} },
	     {{1032, 975,  878 }, {516,  488, 439} },
	     {{2162, 2042, 1838}, {1081, 1021, 919} } },
	{5,  {{688,  650,  585 }, {0} },
	     {{1376, 1300, 1170}, {0} },
	     {{2882, 2722, 2450}, {0} } },
	{6,  {{774,  731,  658 }, {0} },
	     {{1549, 1463, 1316}, {0} },
	     {{3243, 3063, 2756}, {0} } },
	{7,  {{860,  813,  731 }, {0} },
	     {{1721, 1625, 1463}, {0} },
	     {{3603, 3403, 3063}, {0} } },
	{8,  {{1032, 975,  878 }, {0} },
	     {{2065, 1950, 1755}, {0} },
	     {{4324, 4083, 3675}, {0} } },
	{9,  {{1147, 1083, 975 }, {0} },
	     {{2294, 2167, 1950}, {0} },
	     {{4804, 4537, 4083}, {0} } },
	{10, {{1290, 1219, 1097}, {0} },
	     {{2581, 2438, 2194}, {0} },
	     {{5404, 5104, 4594}, {0} } },
	{11, {{1434, 1354, 1219}, {0} },
	     {{2868, 2708, 2438}, {0} },
	     {{6004, 5671, 5104}, {0} } }
=======
	     {{360,  340,  306 }, {180,  170, 153} }, /* HE80 */
	     {{721,  681,  613 }, {360,  340, 306} } }, /* HE160/HE80+80 */
	{1,  {{172,  163,  146 }, {86,   81,  73 } },
	     {{344,  325,  293 }, {172,  163, 146} },
	     {{721,  681,  613 }, {360,  340, 306} },
	     {{1441, 1361, 1225}, {721,  681, 613} } },
	{2,  {{258,  244,  219 }, {0} },
	     {{516,  488,  439 }, {0} },
	     {{1081, 1021, 919 }, {0} },
	     {{2162, 2042, 1838}, {0} } },
	{3,  {{344,  325,  293 }, {172,  163, 146} },
	     {{688,  650,  585 }, {344,  325, 293} },
	     {{1441, 1361, 1225}, {721,  681, 613} },
	     {{2882, 2722, 2450}, {1441, 1361, 1225} } },
	{4,  {{516,  488,  439 }, {258,  244, 219} },
	     {{1032, 975,  878 }, {516,  488, 439} },
	     {{2162, 2042, 1838}, {1081, 1021, 919} },
	     {{4324, 4083, 3675}, {2162, 2042, 1838} } },
	{5,  {{688,  650,  585 }, {0} },
	     {{1376, 1300, 1170}, {0} },
	     {{2882, 2722, 2450}, {0} },
	     {{5765, 5444, 4900}, {0} } },
	{6,  {{774,  731,  658 }, {0} },
	     {{1549, 1463, 1316}, {0} },
	     {{3243, 3063, 2756}, {0} },
	     {{6485, 6125, 5513}, {0} } },
	{7,  {{860,  813,  731 }, {0} },
	     {{1721, 1625, 1463}, {0} },
	     {{3603, 3403, 3063}, {0} },
	     {{7206, 6806, 6125}, {0} } },
	{8,  {{1032, 975,  878 }, {0} },
	     {{2065, 1950, 1755}, {0} },
	     {{4324, 4083, 3675}, {0} },
	     {{8647, 8167, 7350}, {0} } },
	{9,  {{1147, 1083, 975 }, {0} },
	     {{2294, 2167, 1950}, {0} },
	     {{4804, 4537, 4083}, {0} },
	     {{9607, 9074, 8166}, {0} } },
	{10, {{1290, 1219, 1097}, {0} },
	     {{2581, 2438, 2194}, {0} },
	     {{5404, 5104, 4594}, {0} },
	     {{10809, 10208, 9188}, {0} } },
	{11, {{1434, 1354, 1219}, {0} },
	     {{2868, 2708, 2438}, {0} },
	     {{6004, 5671, 5104}, {0} },
	     {{12010, 11342, 10208}, {0} } }
>>>>>>> 5d8474a2
};

/*MCS parameters with Nss = 2*/
static struct index_he_data_rate_type he_mcs_nss2[] = {
/* MCS,  {dcm0:0.8/1.6/3.2}, {dcm1:0.8/1.6/3.2} */
	{0,  {{172,   163,   146 }, {86,   81,   73 } }, /* HE20 */
	     {{344,   325,   293 }, {172,  163,  146} }, /* HE40 */
<<<<<<< HEAD
	     {{721,   681,   613 }, {360,  340,  306} } }, /* HE80 */
	{1,  {{344,   325,   293 }, {172,  163,  146} },
	     {{688,   650,   585 }, {344,  325,  293} },
	     {{1441,  1361,  1225}, {721,  681,  613} } },
	{2,  {{516,   488,   439 }, {0} },
	     {{1032,  975,   878 }, {0} },
	     {{2162,  2042,  1838}, {0} } },
	{3,  {{688,   650,   585 }, {344,  325,  293 } },
	     {{1376,  1300,  1170}, {688,  650,  585  } },
	     {{2882,  2722,  2450}, {1441, 1361, 1225} } },
	{4,  {{1032,  975,   878 }, {516,  488,  439 } },
	     {{2065,  1950,  1755}, {1032, 975,  878 } },
	     {{4324,  4083,  3675}, {2162, 2042, 1838} } },
	{5,  {{1376,  1300,  1170}, {0} },
	     {{2753,  2600,  2340}, {0} },
	     {{5765,  5444,  4900}, {0} } },
	{6,  {{1549,  1463,  1316}, {0} },
	     {{3097,  2925,  2633}, {0} },
	     {{6485,  6125,  5513}, {0} } },
	{7,  {{1721,  1625,  1463}, {0} },
	     {{3441,  3250,  2925}, {0} },
	     {{7206,  6806,  6125}, {0} } },
	{8,  {{2065,  1950,  1755}, {0} },
	     {{4129,  3900,  3510}, {0} },
	     {{8647,  8167,  7350}, {0} } },
	{9,  {{2294,  2167,  1950}, {0} },
	     {{4588,  4333,  3900}, {0} },
	     {{9607,  9074,  8166}, {0} } },
	{10, {{2581,  2438,  2194}, {0} },
	     {{5162,  4875,  4388}, {0} },
	     {{10809, 10208, 9188}, {0} } },
	{11, {{2868,  2708,  2438}, {0} },
	     {{5735,  5417,  4875}, {0} },
	     {{12010, 11343, 10208}, {0} } }
=======
	     {{721,   681,   613 }, {360,  340,  306} }, /* HE80 */
	     {{1441, 1361, 1225},   {721, 681, 613} } }, /* HE160/HE80+80 */
	{1,  {{344,   325,   293 }, {172,  163,  146} },
	     {{688,   650,   585 }, {344,  325,  293} },
	     {{1441,  1361,  1225}, {721,  681,  613} },
	     {{2882, 2722, 2450},   {1441, 1361, 1225} } },
	{2,  {{516,   488,   439 }, {0} },
	     {{1032,  975,   878 }, {0} },
	     {{2162,  2042,  1838}, {0} },
	     {{4324, 4083, 3675}, {0} } },
	{3,  {{688,   650,   585 }, {344,  325,  293 } },
	     {{1376,  1300,  1170}, {688,  650,  585  } },
	     {{2882,  2722,  2450}, {1441, 1361, 1225} },
	     {{5765, 5444, 4900}, {2882, 2722, 2450} } },
	{4,  {{1032,  975,   878 }, {516,  488,  439 } },
	     {{2065,  1950,  1755}, {1032, 975,  878 } },
	     {{4324,  4083,  3675}, {2162, 2042, 1838} },
	     {{8647, 8167, 7350}, {4324, 4083, 3675} } },
	{5,  {{1376,  1300,  1170}, {0} },
	     {{2753,  2600,  2340}, {0} },
	     {{5765,  5444,  4900}, {0} },
	     {{11529, 10889, 9800}, {0} } },
	{6,  {{1549,  1463,  1316}, {0} },
	     {{3097,  2925,  2633}, {0} },
	     {{6485,  6125,  5513}, {0} },
	     {{12971, 12250, 11025}, {0} } },
	{7,  {{1721,  1625,  1463}, {0} },
	     {{3441,  3250,  2925}, {0} },
	     {{7206,  6806,  6125}, {0} },
	     {{14412, 13611, 12250}, {0} } },
	{8,  {{2065,  1950,  1755}, {0} },
	     {{4129,  3900,  3510}, {0} },
	     {{8647,  8167,  7350}, {0} },
	     {{17294, 16333, 14700}, {0} } },
	{9,  {{2294,  2167,  1950}, {0} },
	     {{4588,  4333,  3900}, {0} },
	     {{9607,  9074,  8166}, {0} },
	     {{19215, 18148, 16333}, {0} } },
	{10, {{2581,  2438,  2194}, {0} },
	     {{5162,  4875,  4388}, {0} },
	     {{10809, 10208, 9188}, {0} },
	     {{21618, 20417, 18375}, {0} } },
	{11, {{2868,  2708,  2438}, {0} },
	     {{5735,  5417,  4875}, {0} },
	     {{12010, 11343, 10208}, {0} },
	     {{24019, 22685, 20416}, {0} } }
>>>>>>> 5d8474a2
};
#endif

#ifdef BIG_ENDIAN_HOST

/* ############# function definitions ############ */

/**
 * wma_swap_bytes() - swap bytes
 * @pv: buffer
 * @n: swap bytes
 *
 * Return: none
 */
void wma_swap_bytes(void *pv, uint32_t n)
{
	int32_t no_words;
	int32_t i;
	uint32_t *word_ptr;

	no_words = n / sizeof(uint32_t);
	word_ptr = (uint32_t *) pv;
	for (i = 0; i < no_words; i++)
		*(word_ptr + i) = __cpu_to_le32(*(word_ptr + i));
}

#define SWAPME(x, len) wma_swap_bytes(&x, len)
#endif /* BIG_ENDIAN_HOST */

/**
 * wma_mcs_rate_match() - find the match mcs rate
 * @raw_rate: the rate to look up
 * @is_he: if it is he rate
<<<<<<< HEAD
 * @nss1_rate:	the nss1 rate
 * @nss2_rate:	the nss2 rate
=======
 * @nss1_rate: the nss1 rate
 * @nss2_rate: the nss2 rate
>>>>>>> 5d8474a2
 * @nss: the nss in use
 * @guard_interval: to get guard interval from rate
 *
 * This is a helper function to find the match of the tx_rate
 * and return nss/guard interval.
 *
 * Return: the found rate or 0 otherwise
 */
static inline uint16_t wma_mcs_rate_match(uint16_t raw_rate,
					  bool is_he,
					  uint16_t *nss1_rate,
					  uint16_t *nss2_rate,
					  uint8_t *nss,
					  enum txrate_gi *guard_interval)
{
	uint8_t gi_index;
	uint8_t gi_index_max = 2;
	uint16_t ret_rate = 0;

	if (is_he)
		gi_index_max = 3;

	for (gi_index = 0; gi_index < gi_index_max; gi_index++) {
		if (raw_rate == nss1_rate[gi_index]) {
			*nss = 1;
			ret_rate = nss1_rate[gi_index];
			break;
		}
		if (*nss == 2 && raw_rate == nss2_rate[gi_index]) {
			ret_rate = nss2_rate[gi_index];
			break;
		}
	}

	if (ret_rate) {
		if (gi_index == 1)
			*guard_interval =
				is_he ? TXRATE_GI_1_6_US : TXRATE_GI_0_4_US;
		else if (is_he && gi_index == 2)
			*guard_interval = TXRATE_GI_3_2_US;
		else
			*guard_interval = TXRATE_GI_0_8_US;
	}

	return ret_rate;
}

#ifdef WLAN_FEATURE_11AX
/**
 * wma_get_mcs_idx() - get mcs index
 * @raw_rate: raw rate from fw
 * @rate_flags: rate flags
 * @nss: nss
 * @dcm: dcm
 * @guard_interval: guard interval
 * @mcs_rate_flag: mcs rate flags
 * @p_index: index for matched rate
 *
 *  Return: return match rate if found, else 0
 */
static uint16_t wma_match_he_rate(uint16_t raw_rate,
				  enum tx_rate_info rate_flags,
				  uint8_t *nss, uint8_t *dcm,
				  enum txrate_gi *guard_interval,
				  enum tx_rate_info *mcs_rate_flag,
				  uint8_t *p_index)
{
	uint8_t index = 0;
	uint8_t dcm_index_max = 1;
	uint8_t dcm_index = 0;
	uint16_t match_rate = 0;
	uint16_t *nss1_rate;
	uint16_t *nss2_rate;

	*p_index = 0;
<<<<<<< HEAD
	if (!(rate_flags & (TX_RATE_HE80 | TX_RATE_HE40 |
=======
	if (!(rate_flags & (TX_RATE_HE160 | TX_RATE_HE80 | TX_RATE_HE40 |
>>>>>>> 5d8474a2
		TX_RATE_HE20)))
		return 0;

	for (index = 0; index < MAX_HE_MCS_IDX; index++) {
		dcm_index_max = IS_MCS_HAS_DCM_RATE(index) ? 2 : 1;

		for (dcm_index = 0; dcm_index < dcm_index_max;
			 dcm_index++) {
<<<<<<< HEAD
			if (rate_flags & TX_RATE_HE80) {
=======
			if (rate_flags & TX_RATE_HE160) {
				nss1_rate = &he_mcs_nss1[index].
					supported_he160_rate[dcm_index][0];
				nss2_rate = &he_mcs_nss2[index].
					supported_he160_rate[dcm_index][0];
				/* check for he160 nss1/2 rate set */
				match_rate = wma_mcs_rate_match(raw_rate, 1,
								nss1_rate,
								nss2_rate,
								nss,
								guard_interval);
				if (match_rate)
					goto rate_found;
			}

			if (rate_flags & (TX_RATE_HE80 | TX_RATE_HE160)) {
>>>>>>> 5d8474a2
				nss1_rate = &he_mcs_nss1[index].
					supported_he80_rate[dcm_index][0];
				nss2_rate = &he_mcs_nss2[index].
					supported_he80_rate[dcm_index][0];
				/* check for he80 nss1/2 rate set */
				match_rate = wma_mcs_rate_match(raw_rate, 1,
								nss1_rate,
								nss2_rate,
								nss,
								guard_interval);
<<<<<<< HEAD
				if (match_rate)
					goto rate_found;
			}

			if (rate_flags & (TX_RATE_HE40 | TX_RATE_HE80)) {
=======
				if (match_rate) {
					*mcs_rate_flag &= ~TX_RATE_HE160;
					goto rate_found;
				}
			}

			if (rate_flags & (TX_RATE_HE40 | TX_RATE_HE80 |
					  TX_RATE_HE160)) {
>>>>>>> 5d8474a2
				nss1_rate = &he_mcs_nss1[index].
					supported_he40_rate[dcm_index][0];
				nss2_rate = &he_mcs_nss2[index].
					supported_he40_rate[dcm_index][0];
				/* check for he40 nss1/2 rate set */
				match_rate = wma_mcs_rate_match(raw_rate, 1,
								nss1_rate,
								nss2_rate,
								nss,
								guard_interval);

				if (match_rate) {
					*mcs_rate_flag &= ~TX_RATE_HE80;
					goto rate_found;
				}
			}

			if (rate_flags & (TX_RATE_HE80 | TX_RATE_HE40 |
<<<<<<< HEAD
				TX_RATE_HE20)) {
=======
				TX_RATE_HE20 | TX_RATE_HE160)) {
>>>>>>> 5d8474a2
				nss1_rate = &he_mcs_nss1[index].
					supported_he20_rate[dcm_index][0];
				nss2_rate = &he_mcs_nss2[index].
					supported_he20_rate[dcm_index][0];
				/* check for he20 nss1/2 rate set */
				match_rate = wma_mcs_rate_match(raw_rate, 1,
								nss1_rate,
								nss2_rate,
								nss,
								guard_interval);

				if (match_rate) {
					*mcs_rate_flag &= TX_RATE_HE20;
					goto rate_found;
				}
			}
		}
	}

rate_found:
	if (match_rate) {
		if (dcm_index == 1)
			*dcm = 1;
		*p_index = index;
	}
	return match_rate;
}
#else
static uint16_t wma_match_he_rate(uint16_t raw_rate,
				  enum tx_rate_info rate_flags,
				  uint8_t *nss, uint8_t *dcm,
				  enum txrate_gi *guard_interval,
				  enum tx_rate_info *mcs_rate_flag,
				  uint8_t *p_index)
{
		return 0;
}
#endif

uint8_t wma_get_mcs_idx(uint16_t raw_rate, enum tx_rate_info rate_flags,
			uint8_t *nss, uint8_t *dcm,
			enum txrate_gi *guard_interval,
			enum tx_rate_info *mcs_rate_flag)
{
	uint8_t  index = 0;
	uint16_t match_rate = 0;
	uint16_t *nss1_rate;
	uint16_t *nss2_rate;

	wma_debug("Rates from FW:  raw_rate:%d rate_flgs: 0x%x, nss: %d",
		  raw_rate, rate_flags, *nss);

	*mcs_rate_flag = rate_flags;

	match_rate = wma_match_he_rate(raw_rate, rate_flags,
				       nss, dcm, guard_interval,
				       mcs_rate_flag, &index);
	if (match_rate)
		goto rate_found;

	for (index = 0; index < MAX_VHT_MCS_IDX; index++) {
<<<<<<< HEAD
		if (rate_flags & TX_RATE_VHT80) {
			nss1_rate = &vht_mcs_nss1[index].ht80_rate[0];
			nss2_rate = &vht_mcs_nss2[index].ht80_rate[0];
			/* check for vht80 nss1/2 rate set */
=======
		if (rate_flags & TX_RATE_VHT160) {
			nss1_rate = &vht_mcs_nss1[index].ht160_rate[0];
			nss2_rate = &vht_mcs_nss2[index].ht160_rate[0];
			/* check for vht160 nss1/2 rate set */
>>>>>>> 5d8474a2
			match_rate = wma_mcs_rate_match(raw_rate, 0,
							nss1_rate,
							nss2_rate,
							nss, guard_interval);
			if (match_rate)
				goto rate_found;
		}
<<<<<<< HEAD
		if (rate_flags & (TX_RATE_VHT40 | TX_RATE_VHT80)) {
=======
		if (rate_flags & (TX_RATE_VHT80 | TX_RATE_VHT160)) {
			nss1_rate = &vht_mcs_nss1[index].ht80_rate[0];
			nss2_rate = &vht_mcs_nss2[index].ht80_rate[0];
			/* check for vht80 nss1/2 rate set */
			match_rate = wma_mcs_rate_match(raw_rate, 0,
							nss1_rate,
							nss2_rate,
							nss, guard_interval);
			if (match_rate) {
				*mcs_rate_flag &= ~TX_RATE_VHT160;
				goto rate_found;
			}
		}
		if (rate_flags & (TX_RATE_VHT40 | TX_RATE_VHT80 |
				TX_RATE_VHT160)) {
>>>>>>> 5d8474a2
			nss1_rate = &vht_mcs_nss1[index].ht40_rate[0];
			nss2_rate = &vht_mcs_nss2[index].ht40_rate[0];
			/* check for vht40 nss1/2 rate set */
			match_rate = wma_mcs_rate_match(raw_rate, 0,
							nss1_rate,
							nss2_rate,
							nss, guard_interval);
			if (match_rate) {
				*mcs_rate_flag &= ~TX_RATE_VHT80;
				goto rate_found;
			}
		}
		if (rate_flags & (TX_RATE_VHT20 | TX_RATE_VHT40 |
<<<<<<< HEAD
			TX_RATE_VHT80)) {
=======
			TX_RATE_VHT80 | TX_RATE_VHT160)) {
>>>>>>> 5d8474a2
			nss1_rate = &vht_mcs_nss1[index].ht20_rate[0];
			nss2_rate = &vht_mcs_nss2[index].ht20_rate[0];
			/* check for vht20 nss1/2 rate set */
			match_rate = wma_mcs_rate_match(raw_rate, 0,
							nss1_rate,
							nss2_rate,
							nss, guard_interval);
			if (match_rate) {
				*mcs_rate_flag &= ~(TX_RATE_VHT80 |
						TX_RATE_VHT40);
				goto rate_found;
			}
		}
	}
	for (index = 0; index < MAX_HT_MCS_IDX; index++) {
		if (rate_flags & TX_RATE_HT40) {
			nss1_rate = &mcs_nss1[index].ht40_rate[0];
			nss2_rate = &mcs_nss2[index].ht40_rate[0];
			/* check for ht40 nss1/2 rate set */
			match_rate = wma_mcs_rate_match(raw_rate, 0,
							nss1_rate,
							nss2_rate,
							nss, guard_interval);
			if (match_rate) {
				*mcs_rate_flag = TX_RATE_HT40;
				if (*nss == 2)
					index += MAX_HT_MCS_IDX;
				goto rate_found;
			}
		}
		if (rate_flags & (TX_RATE_HT20 | TX_RATE_HT40)) {
			nss1_rate = &mcs_nss1[index].ht20_rate[0];
			nss2_rate = &mcs_nss2[index].ht20_rate[0];
			/* check for ht20 nss1/2 rate set */
			match_rate = wma_mcs_rate_match(raw_rate, 0,
							nss1_rate,
							nss2_rate,
							nss, guard_interval);
			if (match_rate) {
				*mcs_rate_flag = TX_RATE_HT20;
				if (*nss == 2)
					index += MAX_HT_MCS_IDX;
				goto rate_found;
			}
		}
	}

rate_found:

	/* set SGI flag only if this is SGI rate */
	if (match_rate && *guard_interval == TXRATE_GI_0_4_US)
		*mcs_rate_flag |= TX_RATE_SGI;
	else
		*mcs_rate_flag &= ~TX_RATE_SGI;

	WMA_LOGD("%s Matched rate in table: %d index: %d"
		 " mcs_rate_flag: 0x%x nss %d guard interval %d",
		 __func__, match_rate, index, *mcs_rate_flag,
		 *nss, *guard_interval);

	return match_rate ? index : INVALID_MCS_IDX;
}

void wma_lost_link_info_handler(tp_wma_handle wma, uint32_t vdev_id,
					int32_t rssi)
{
	struct sir_lost_link_info *lost_link_info;
	QDF_STATUS qdf_status;
	struct scheduler_msg sme_msg = {0};

	if (vdev_id >= wma->max_bssid) {
		WMA_LOGE("%s: received invalid vdev_id %d",
			 __func__, vdev_id);
		return;
	}

	/* report lost link information only for STA mode */
	if (wma_is_vdev_up(vdev_id) &&
	    (WMI_VDEV_TYPE_STA == wma->interfaces[vdev_id].type) &&
	    (0 == wma->interfaces[vdev_id].sub_type)) {
		lost_link_info = qdf_mem_malloc(sizeof(*lost_link_info));
		if (!lost_link_info)
			return;

		lost_link_info->vdev_id = vdev_id;
		lost_link_info->rssi = rssi;
		sme_msg.type = eWNI_SME_LOST_LINK_INFO_IND;
		sme_msg.bodyptr = lost_link_info;
		sme_msg.bodyval = 0;
		qdf_status = scheduler_post_message(QDF_MODULE_ID_WMA,
						    QDF_MODULE_ID_SME,
						    QDF_MODULE_ID_SME,
						    &sme_msg);
		if (!QDF_IS_STATUS_SUCCESS(qdf_status)) {
			WMA_LOGE("%s: fail to post msg to SME", __func__);
			qdf_mem_free(lost_link_info);
		}
	}
}

/**
 * host_map_smps_mode() - map fw smps mode to enum eSmpsModeValue
 * @fw_smps_mode: fw smps mode
 *
 * Return: return enum eSmpsModeValue
 */
enum eSmpsModeValue host_map_smps_mode(A_UINT32 fw_smps_mode)
{
	enum eSmpsModeValue smps_mode = SMPS_MODE_DISABLED;

	switch (fw_smps_mode) {
	case WMI_SMPS_FORCED_MODE_STATIC:
		smps_mode = STATIC_SMPS_MODE;
		break;
	case WMI_SMPS_FORCED_MODE_DYNAMIC:
		smps_mode = DYNAMIC_SMPS_MODE;
		break;
	default:
		smps_mode = SMPS_MODE_DISABLED;
	}

	return smps_mode;
}

/**
 * wma_smps_mode_to_force_mode_param() - Map smps mode to force
 * mode commmand param
 * @smps_mode: SMPS mode according to the protocol
 *
 * Return: int > 0 for success else failure
 */
int wma_smps_mode_to_force_mode_param(uint8_t smps_mode)
{
	int param = -EINVAL;

	switch (smps_mode) {
	case STATIC_SMPS_MODE:
		param = WMI_SMPS_FORCED_MODE_STATIC;
		break;
	case DYNAMIC_SMPS_MODE:
		param = WMI_SMPS_FORCED_MODE_DYNAMIC;
		break;
	case SMPS_MODE_DISABLED:
		param = WMI_SMPS_FORCED_MODE_DISABLED;
		break;
	default:
		WMA_LOGE(FL("smps mode cannot be mapped :%d "),
			 smps_mode);
	}
	return param;
}

#ifdef WLAN_FEATURE_STATS_EXT
#ifdef FEATURE_STATS_EXT_V2
int wma_stats_ext_event_handler(void *handle, uint8_t *event_buf,
				uint32_t len)
{
	WMI_STATS_EXT_EVENTID_param_tlvs *param_buf;
	tSirStatsExtEvent *stats_ext_event;
	wmi_stats_ext_event_fixed_param *stats_ext_info;
	QDF_STATUS status;
	struct scheduler_msg cds_msg = {0};
	uint8_t *buf_ptr;
	uint32_t alloc_len;
	struct cdp_txrx_ext_stats ext_stats = {0};
	struct cdp_soc_t *soc_hdl = cds_get_context(QDF_MODULE_ID_SOC);
<<<<<<< HEAD
	void *pdev = cds_get_context(QDF_MODULE_ID_TXRX);
=======
>>>>>>> 5d8474a2

	wma_debug("%s: Posting stats ext event to SME", __func__);

	param_buf = (WMI_STATS_EXT_EVENTID_param_tlvs *)event_buf;
	if (!param_buf) {
		wma_err("%s: Invalid stats ext event buf", __func__);
		return -EINVAL;
	}

	stats_ext_info = param_buf->fixed_param;
	buf_ptr = (uint8_t *)stats_ext_info;

	alloc_len = sizeof(tSirStatsExtEvent);
	alloc_len += stats_ext_info->data_len;
	alloc_len += sizeof(struct cdp_txrx_ext_stats);

	if (stats_ext_info->data_len > (WMI_SVC_MSG_MAX_SIZE -
	    WMI_TLV_HDR_SIZE - sizeof(*stats_ext_info)) ||
	    stats_ext_info->data_len > param_buf->num_data) {
		wma_err("Excess data_len:%d, num_data:%d",
			stats_ext_info->data_len, param_buf->num_data);
		return -EINVAL;
	}
	stats_ext_event = qdf_mem_malloc(alloc_len);
	if (!stats_ext_event)
		return -ENOMEM;

	buf_ptr += sizeof(wmi_stats_ext_event_fixed_param) + WMI_TLV_HDR_SIZE;

	stats_ext_event->vdev_id = stats_ext_info->vdev_id;
	stats_ext_event->event_data_len = stats_ext_info->data_len;
	qdf_mem_copy(stats_ext_event->event_data,
		     buf_ptr, stats_ext_event->event_data_len);

<<<<<<< HEAD
	cdp_txrx_ext_stats_request(soc_hdl, pdev, &ext_stats);

=======
	cdp_txrx_ext_stats_request(soc_hdl, OL_TXRX_PDEV_ID, &ext_stats);
>>>>>>> 5d8474a2
	qdf_mem_copy(stats_ext_event->event_data +
		     stats_ext_event->event_data_len,
		     &ext_stats, sizeof(struct cdp_txrx_ext_stats));

	stats_ext_event->event_data_len += sizeof(struct cdp_txrx_ext_stats);

	cds_msg.type = eWNI_SME_STATS_EXT_EVENT;
	cds_msg.bodyptr = (void *)stats_ext_event;
	cds_msg.bodyval = 0;

	status = scheduler_post_message(QDF_MODULE_ID_WMA,
					QDF_MODULE_ID_SME,
					QDF_MODULE_ID_SME, &cds_msg);
	if (status != QDF_STATUS_SUCCESS) {
		qdf_mem_free(stats_ext_event);
		return -EFAULT;
	}

	wma_debug("%s: stats ext event Posted to SME", __func__);
	return 0;
}
#else
int wma_stats_ext_event_handler(void *handle, uint8_t *event_buf,
				uint32_t len)
{
	WMI_STATS_EXT_EVENTID_param_tlvs *param_buf;
	tSirStatsExtEvent *stats_ext_event;
	wmi_stats_ext_event_fixed_param *stats_ext_info;
	QDF_STATUS status;
	struct scheduler_msg cds_msg = {0};
	uint8_t *buf_ptr;
	uint32_t alloc_len;

	WMA_LOGD("%s: Posting stats ext event to SME", __func__);

	param_buf = (WMI_STATS_EXT_EVENTID_param_tlvs *)event_buf;
	if (!param_buf) {
		WMA_LOGE("%s: Invalid stats ext event buf", __func__);
		return -EINVAL;
	}

	stats_ext_info = param_buf->fixed_param;
	buf_ptr = (uint8_t *)stats_ext_info;

	alloc_len = sizeof(tSirStatsExtEvent);
	alloc_len += stats_ext_info->data_len;

	if (stats_ext_info->data_len > (WMI_SVC_MSG_MAX_SIZE -
	    WMI_TLV_HDR_SIZE - sizeof(*stats_ext_info)) ||
	    stats_ext_info->data_len > param_buf->num_data) {
		WMA_LOGE("Excess data_len:%d, num_data:%d",
			stats_ext_info->data_len, param_buf->num_data);
		return -EINVAL;
	}
	stats_ext_event = qdf_mem_malloc(alloc_len);
	if (!stats_ext_event)
		return -ENOMEM;

	buf_ptr += sizeof(wmi_stats_ext_event_fixed_param) + WMI_TLV_HDR_SIZE;

	stats_ext_event->vdev_id = stats_ext_info->vdev_id;
	stats_ext_event->event_data_len = stats_ext_info->data_len;
	qdf_mem_copy(stats_ext_event->event_data,
		     buf_ptr, stats_ext_event->event_data_len);

	cds_msg.type = eWNI_SME_STATS_EXT_EVENT;
	cds_msg.bodyptr = (void *)stats_ext_event;
	cds_msg.bodyval = 0;

	status = scheduler_post_message(QDF_MODULE_ID_WMA,
					QDF_MODULE_ID_SME,
					QDF_MODULE_ID_SME, &cds_msg);
	if (status != QDF_STATUS_SUCCESS) {
		qdf_mem_free(stats_ext_event);
		return -EFAULT;
	}

	WMA_LOGD("%s: stats ext event Posted to SME", __func__);
	return 0;
}
#endif
#endif /* WLAN_FEATURE_STATS_EXT */

/**
 * wma_profile_data_report_event_handler() - fw profiling handler
 * @handle:     wma handle
 * @event_buf:  event buffer received from fw
 * @len:        length of data
 *
 * Return: 0 for success or error code
 */
int wma_profile_data_report_event_handler(void *handle, uint8_t *event_buf,
				uint32_t len)
{
	WMI_WLAN_PROFILE_DATA_EVENTID_param_tlvs *param_buf;
	wmi_wlan_profile_ctx_t *profile_ctx;
	wmi_wlan_profile_t *profile_data;
	uint32_t i = 0;
	uint32_t entries;
	uint8_t *buf_ptr;
	char temp_str[150];

	param_buf = (WMI_WLAN_PROFILE_DATA_EVENTID_param_tlvs *) event_buf;
	if (!param_buf) {
		WMA_LOGE("%s: Invalid profile data event buf", __func__);
		return -EINVAL;
	}
	profile_ctx = param_buf->profile_ctx;
	buf_ptr = (uint8_t *)profile_ctx;
	buf_ptr = buf_ptr + sizeof(wmi_wlan_profile_ctx_t) + WMI_TLV_HDR_SIZE;
	profile_data = (wmi_wlan_profile_t *) buf_ptr;
	entries = profile_ctx->bin_count;

	if (entries > param_buf->num_profile_data) {
		WMA_LOGE("FW bin count %d more than data %d in TLV hdr",
			 entries,
			 param_buf->num_profile_data);
		return -EINVAL;
	}

	QDF_TRACE(QDF_MODULE_ID_WMA, QDF_TRACE_LEVEL_ERROR,
				"Profile data stats\n");
	QDF_TRACE(QDF_MODULE_ID_WMA, QDF_TRACE_LEVEL_ERROR,
		"TOT: %d\n"
		"tx_msdu_cnt: %d\n"
		"tx_mpdu_cnt: %d\n"
		"tx_ppdu_cnt: %d\n"
		"rx_msdu_cnt: %d\n"
		"rx_mpdu_cnt: %d\n"
		"bin_count: %d\n",
		profile_ctx->tot,
		profile_ctx->tx_msdu_cnt,
		profile_ctx->tx_mpdu_cnt,
		profile_ctx->tx_ppdu_cnt,
		profile_ctx->rx_msdu_cnt,
		profile_ctx->rx_mpdu_cnt,
		profile_ctx->bin_count);

	QDF_TRACE(QDF_MODULE_ID_WMA, QDF_TRACE_LEVEL_ERROR,
		  "Profile ID: Count: TOT: Min: Max: hist_intvl: hist[0]: hist[1]:hist[2]");

	for (i = 0; i < entries; i++) {
		if (i == WMI_WLAN_PROFILE_MAX_BIN_CNT)
			break;
		snprintf(temp_str, sizeof(temp_str),
			 " %d : %d : %d : %d : %d : %d : %d : %d : %d",
			profile_data[i].id,
			profile_data[i].cnt,
			profile_data[i].tot,
			profile_data[i].min,
			profile_data[i].max,
			profile_data[i].hist_intvl,
			profile_data[i].hist[0],
			profile_data[i].hist[1],
			profile_data[i].hist[2]);
		QDF_TRACE(QDF_MODULE_ID_WMA, QDF_TRACE_LEVEL_ERROR,
			"%s", temp_str);
	}

	return 0;
}

#ifdef WLAN_FEATURE_LINK_LAYER_STATS

#define WMA_FILL_TX_STATS(eve, msg)   do {\
	(msg)->msdus = (eve)->tx_msdu_cnt;\
	(msg)->mpdus = (eve)->tx_mpdu_cnt;\
	(msg)->ppdus = (eve)->tx_ppdu_cnt;\
	(msg)->bytes = (eve)->tx_bytes;\
	(msg)->drops = (eve)->tx_msdu_drop_cnt;\
	(msg)->drop_bytes = (eve)->tx_drop_bytes;\
	(msg)->retries = (eve)->tx_mpdu_retry_cnt;\
	(msg)->failed = (eve)->tx_mpdu_fail_cnt;\
} while (0)

#define WMA_FILL_RX_STATS(eve, msg)       do {\
	(msg)->mpdus = (eve)->mac_rx_mpdu_cnt;\
	(msg)->bytes = (eve)->mac_rx_bytes;\
	(msg)->ppdus = (eve)->phy_rx_ppdu_cnt;\
	(msg)->ppdu_bytes = (eve)->phy_rx_bytes;\
	(msg)->mpdu_retry = (eve)->rx_mpdu_retry_cnt;\
	(msg)->mpdu_dup = (eve)->rx_mpdu_dup_cnt;\
	(msg)->mpdu_discard = (eve)->rx_mpdu_discard_cnt;\
} while (0)

/**
 * wma_get_ll_stats_ext_buf() - alloc result buffer for MAC counters
 * @len: buffer length output
 * @peer_num: peer number
 * @fixed_param: fixed parameters in WMI event
 *
 * Structure of the stats message
 * LL_EXT_STATS
 *  |
 *  |--Channel stats[1~n]
 *  |--Peer[1~n]
 *      |
 *      +---Signal
 *      +---TX
 *      |    +---BE
 *      |    +---BK
 *      |    +---VI
 *      |    +---VO
 *      |
 *      +---RX
 *           +---BE
 *           +---BK
 *           +---VI
 *           +---VO
 * For each Access Category, the arregation and mcs
 * stats are as this:
 *  TX
 *   +-BE/BK/VI/VO
 *         +----tx_mpdu_aggr_array
 *         +----tx_succ_mcs_array
 *         +----tx_fail_mcs_array
 *         +----tx_delay_array
 *  RX
 *   +-BE/BK/VI/VO
 *         +----rx_mpdu_aggr_array
 *         +----rx_mcs_array
 *
 * return: Address for result buffer.
 */
static tSirLLStatsResults *wma_get_ll_stats_ext_buf(uint32_t *len,
						    uint32_t peer_num,
			wmi_report_stats_event_fixed_param *fixed_param)
{
	tSirLLStatsResults *buf;
	uint32_t buf_len;
	uint32_t total_array_len, total_peer_len;
	bool excess_data = false;

	if (!len || !fixed_param) {
		WMA_LOGE(FL("Invalid input parameters."));
		return NULL;
	}

	/*
	 * Result buffer has a structure like this:
	 *     ---------------------------------
	 *     |      trigger_cond_i           |
	 *     +-------------------------------+
	 *     |      cca_chgd_bitmap          |
	 *     +-------------------------------+
	 *     |      sig_chgd_bitmap          |
	 *     +-------------------------------+
	 *     |      tx_chgd_bitmap           |
	 *     +-------------------------------+
	 *     |      rx_chgd_bitmap           |
	 *     +-------------------------------+
	 *     |      peer_num                 |
	 *     +-------------------------------+
	 *     |      channel_num              |
	 *     +-------------------------------+
	 *     |      tx_mpdu_aggr_array_len   |
	 *     +-------------------------------+
	 *     |      tx_succ_mcs_array_len    |
	 *     +-------------------------------+
	 *     |      tx_fail_mcs_array_len    |
	 *     +-------------------------------+
	 *     |      tx_delay_array_len       |
	 *     +-------------------------------+
	 *     |      rx_mpdu_aggr_array_len   |
	 *     +-------------------------------+
	 *     |      rx_mcs_array_len         |
	 *     +-------------------------------+
	 *     |      pointer to CCA stats     |
	 *     +-------------------------------+
	 *     |      CCA stats                |
	 *     +-------------------------------+
	 *     |      peer_stats               |----+
	 *     +-------------------------------+    |
	 *     | TX aggr/mcs parameters array  |    |
	 *     | Length of this buffer is      |    |
	 *     | not fixed.                    |<-+ |
	 *     +-------------------------------+  | |
	 *     |      per peer tx stats        |--+ |
	 *     |         BE                    | <--+
	 *     |         BK                    |    |
	 *     |         VI                    |    |
	 *     |         VO                    |    |
	 *     +-------------------------------+    |
	 *     | TX aggr/mcs parameters array  |    |
	 *     | Length of this buffer is      |    |
	 *     | not fixed.                    |<-+ |
	 *     +-------------------------------+  | |
	 *     |      peer peer rx stats       |--+ |
	 *     |         BE                    | <--+
	 *     |         BK                    |
	 *     |         VI                    |
	 *     |         VO                    |
	 *     ---------------------------------
	 */

	buf_len = sizeof(tSirLLStatsResults) +
		  sizeof(struct sir_wifi_ll_ext_stats);
	do {
		if (fixed_param->num_chan_cca_stats > (WMI_SVC_MSG_MAX_SIZE /
		    sizeof(struct sir_wifi_chan_cca_stats))) {
			excess_data = true;
			break;
		}
		buf_len += (fixed_param->num_chan_cca_stats *
				sizeof(struct sir_wifi_chan_cca_stats));
		if (fixed_param->tx_mpdu_aggr_array_len >
		    WMI_SVC_MSG_MAX_SIZE) {
			excess_data = true;
			break;
		} else {
			total_array_len = fixed_param->tx_mpdu_aggr_array_len;
		}
		if (fixed_param->tx_succ_mcs_array_len >
		    (WMI_SVC_MSG_MAX_SIZE - total_array_len)) {
			excess_data = true;
			break;
		} else {
			total_array_len += fixed_param->tx_succ_mcs_array_len;
		}
		if (fixed_param->tx_fail_mcs_array_len >
		    (WMI_SVC_MSG_MAX_SIZE - total_array_len)) {
			excess_data = true;
			break;
		} else {
			total_array_len += fixed_param->tx_fail_mcs_array_len;
		}
		if (fixed_param->tx_ppdu_delay_array_len >
		    (WMI_SVC_MSG_MAX_SIZE - total_array_len)) {
			excess_data = true;
			break;
		} else {
			total_array_len += fixed_param->tx_ppdu_delay_array_len;
		}
		if (fixed_param->rx_mpdu_aggr_array_len >
		    (WMI_SVC_MSG_MAX_SIZE - total_array_len)) {
			excess_data = true;
			break;
		} else {
			total_array_len += fixed_param->rx_mpdu_aggr_array_len;
		}
		if (fixed_param->rx_mcs_array_len >
		    (WMI_SVC_MSG_MAX_SIZE - total_array_len)) {
			excess_data = true;
			break;
		} else {
			total_array_len += fixed_param->rx_mcs_array_len;
		}

		if (total_array_len > (WMI_SVC_MSG_MAX_SIZE /
		    (sizeof(uint32_t) * WLAN_MAX_AC))) {
			excess_data = true;
			break;
		} else {
			total_peer_len = (sizeof(uint32_t) * WLAN_MAX_AC *
					 total_array_len) +
					 (WLAN_MAX_AC *
					 (sizeof(struct sir_wifi_tx) +
					 sizeof(struct sir_wifi_rx)));
		}
		if (total_peer_len > WMI_SVC_MSG_MAX_SIZE) {
			excess_data = true;
			break;
		}
		if (peer_num > WMI_SVC_MSG_MAX_SIZE / (total_peer_len +
		    sizeof(struct sir_wifi_ll_ext_peer_stats))) {
			excess_data = true;
			break;
		} else {
			buf_len += peer_num *
				   (sizeof(struct sir_wifi_ll_ext_peer_stats) +
				    total_peer_len);
		}
	} while (0);

	if (excess_data || (buf_len > WMI_SVC_MSG_MAX_SIZE)) {
		WMA_LOGE("%s: excess wmi buffer: peer %d cca %d tx_mpdu %d tx_succ%d tx_fail %d tx_ppdu %d rx_mpdu %d rx_mcs %d",
			 __func__, peer_num, fixed_param->num_chan_cca_stats,
			 fixed_param->tx_mpdu_aggr_array_len,
			 fixed_param->tx_succ_mcs_array_len,
			 fixed_param->tx_fail_mcs_array_len,
			 fixed_param->tx_ppdu_delay_array_len,
			 fixed_param->rx_mpdu_aggr_array_len,
			 fixed_param->rx_mcs_array_len);
		return NULL;
	}

	buf = qdf_mem_malloc(buf_len);
	if (!buf)
		*len = 0;
	else
		*len = buf_len;

	return buf;
}

/**
 * wma_fill_tx_stats() - Fix TX stats into result buffer
 * @ll_stats: LL stats buffer
 * @fix_param: parameters with fixed length in WMI event
 * @param_buf: parameters without fixed length in WMI event
 * @buf: buffer for TLV parameters
 *
 * Return: QDF_STATUS
 */
static QDF_STATUS
wma_fill_tx_stats(struct sir_wifi_ll_ext_stats *ll_stats,
		  wmi_report_stats_event_fixed_param *fix_param,
		  WMI_REPORT_STATS_EVENTID_param_tlvs *param_buf,
		  uint8_t **buf, uint32_t *buf_length)
{
	uint8_t *result;
	uint32_t i, j, k;
	wmi_peer_ac_tx_stats *wmi_peer_tx;
	wmi_tx_stats *wmi_tx;
	struct sir_wifi_tx *tx_stats;
	struct sir_wifi_ll_ext_peer_stats *peer_stats;
	uint32_t *tx_mpdu_aggr, *tx_succ_mcs, *tx_fail_mcs, *tx_delay;
	uint32_t len, dst_len, param_len, tx_mpdu_aggr_array_len,
		 tx_succ_mcs_array_len, tx_fail_mcs_array_len,
		 tx_delay_array_len;

	result = *buf;
	dst_len = *buf_length;
	tx_mpdu_aggr_array_len = fix_param->tx_mpdu_aggr_array_len;
	ll_stats->tx_mpdu_aggr_array_len = tx_mpdu_aggr_array_len;
	tx_succ_mcs_array_len = fix_param->tx_succ_mcs_array_len;
	ll_stats->tx_succ_mcs_array_len = tx_succ_mcs_array_len;
	tx_fail_mcs_array_len = fix_param->tx_fail_mcs_array_len;
	ll_stats->tx_fail_mcs_array_len = tx_fail_mcs_array_len;
	tx_delay_array_len = fix_param->tx_ppdu_delay_array_len;
	ll_stats->tx_delay_array_len = tx_delay_array_len;
	wmi_peer_tx = param_buf->peer_ac_tx_stats;
	wmi_tx = param_buf->tx_stats;

	len = fix_param->num_peer_ac_tx_stats *
		WLAN_MAX_AC * tx_mpdu_aggr_array_len * sizeof(uint32_t);
	param_len = param_buf->num_tx_mpdu_aggr * sizeof(uint32_t);
	if (len <= dst_len && len <= param_len && param_buf->tx_mpdu_aggr) {
		tx_mpdu_aggr = (uint32_t *)result;
		qdf_mem_copy(tx_mpdu_aggr, param_buf->tx_mpdu_aggr, len);
		result += len;
		dst_len -= len;
	} else {
		WMA_LOGE(FL("TX_MPDU_AGGR invalid arg, %d, %d, %d"),
			 len, dst_len, param_len);
		return QDF_STATUS_E_FAILURE;
	}

	len = fix_param->num_peer_ac_tx_stats * WLAN_MAX_AC *
		tx_succ_mcs_array_len * sizeof(uint32_t);
	param_len = param_buf->num_tx_succ_mcs * sizeof(uint32_t);
	if (len <= dst_len && len <= param_len && param_buf->tx_succ_mcs) {
		tx_succ_mcs = (uint32_t *)result;
		qdf_mem_copy(tx_succ_mcs, param_buf->tx_succ_mcs, len);
		result += len;
		dst_len -= len;
	} else {
		WMA_LOGE(FL("TX_SUCC_MCS invalid arg, %d, %d, %d"),
			 len, dst_len, param_len);
		return QDF_STATUS_E_FAILURE;
	}

	len = fix_param->num_peer_ac_tx_stats * WLAN_MAX_AC *
		tx_fail_mcs_array_len * sizeof(uint32_t);
	param_len = param_buf->num_tx_fail_mcs * sizeof(uint32_t);
	if (len <= dst_len && len <= param_len && param_buf->tx_fail_mcs) {
		tx_fail_mcs = (uint32_t *)result;
		qdf_mem_copy(tx_fail_mcs, param_buf->tx_fail_mcs, len);
		result += len;
		dst_len -= len;
	} else {
		WMA_LOGE(FL("TX_FAIL_MCS invalid arg, %d, %d %d"),
			 len, dst_len, param_len);
		return QDF_STATUS_E_FAILURE;
	}

	len = fix_param->num_peer_ac_tx_stats *
		WLAN_MAX_AC * tx_delay_array_len * sizeof(uint32_t);
	param_len = param_buf->num_tx_ppdu_delay * sizeof(uint32_t);
	if (len <= dst_len && len <= param_len && param_buf->tx_ppdu_delay) {
		tx_delay = (uint32_t *)result;
		qdf_mem_copy(tx_delay, param_buf->tx_ppdu_delay, len);
		result += len;
		dst_len -= len;
	} else {
		WMA_LOGE(FL("TX_DELAY invalid arg, %d, %d, %d"),
			 len, dst_len, param_len);
		return QDF_STATUS_E_FAILURE;
	}

	/* per peer tx stats */
	peer_stats = ll_stats->peer_stats;
	if (!wmi_peer_tx || !wmi_tx || !peer_stats) {
		WMA_LOGE(FL("Invalid arg, peer_tx %pK, wmi_tx %pK stats %pK"),
			 wmi_peer_tx, wmi_tx, peer_stats);
		return QDF_STATUS_E_FAILURE;
	}

	for (i = 0; i < fix_param->num_peer_ac_tx_stats; i++) {
		uint32_t peer_id = wmi_peer_tx[i].peer_id;
		struct sir_wifi_tx *ac;
		wmi_tx_stats *wmi_tx_stats;

		for (j = 0; j < ll_stats->peer_num; j++) {
			peer_stats += j;
			if (peer_stats->peer_id == WIFI_INVALID_PEER_ID ||
			    peer_stats->peer_id == peer_id)
				break;
		}

		if (j < ll_stats->peer_num) {
			peer_stats->peer_id = wmi_peer_tx[i].peer_id;
			peer_stats->vdev_id = wmi_peer_tx[i].vdev_id;
			tx_stats = (struct sir_wifi_tx *)result;
			for (k = 0; k < WLAN_MAX_AC; k++) {
				wmi_tx_stats = &wmi_tx[i * WLAN_MAX_AC + k];
				ac = &tx_stats[k];
				WMA_FILL_TX_STATS(wmi_tx_stats, ac);
				ac->mpdu_aggr_size = tx_mpdu_aggr;
				ac->aggr_len = tx_mpdu_aggr_array_len *
							sizeof(uint32_t);
				ac->success_mcs_len = tx_succ_mcs_array_len *
							sizeof(uint32_t);
				ac->success_mcs = tx_succ_mcs;
				ac->fail_mcs = tx_fail_mcs;
				ac->fail_mcs_len = tx_fail_mcs_array_len *
							sizeof(uint32_t);
				ac->delay = tx_delay;
				ac->delay_len = tx_delay_array_len *
							sizeof(uint32_t);
				peer_stats->ac_stats[k].tx_stats = ac;
				peer_stats->ac_stats[k].type = k;
				tx_mpdu_aggr += tx_mpdu_aggr_array_len;
				tx_succ_mcs += tx_succ_mcs_array_len;
				tx_fail_mcs += tx_fail_mcs_array_len;
				tx_delay += tx_delay_array_len;
			}
			result += WLAN_MAX_AC * sizeof(struct sir_wifi_tx);
		} else {
			/*
			 * Buffer for Peer TX counter overflow.
			 * There is peer ID mismatch between TX, RX,
			 * signal counters.
			 */
			WMA_LOGE(FL("One peer TX info is dropped."));

			tx_mpdu_aggr += tx_mpdu_aggr_array_len * WLAN_MAX_AC;
			tx_succ_mcs += tx_succ_mcs_array_len * WLAN_MAX_AC;
			tx_fail_mcs += tx_fail_mcs_array_len * WLAN_MAX_AC;
			tx_delay += tx_delay_array_len * WLAN_MAX_AC;
		}
	}
	*buf = result;
	*buf_length = dst_len;

	return QDF_STATUS_SUCCESS;
}

/**
 * wma_fill_rx_stats() - Fix RX stats into result buffer
 * @ll_stats: LL stats buffer
 * @fix_param: parameters with fixed length in WMI event
 * @param_buf: parameters without fixed length in WMI event
 * @buf: buffer for TLV parameters
 *
 * Return: QDF_STATUS
 */
static QDF_STATUS
wma_fill_rx_stats(struct sir_wifi_ll_ext_stats *ll_stats,
		  wmi_report_stats_event_fixed_param *fix_param,
		  WMI_REPORT_STATS_EVENTID_param_tlvs *param_buf,
		  uint8_t **buf, uint32_t *buf_length)
{
	uint8_t *result;
	uint32_t i, j, k;
	uint32_t *rx_mpdu_aggr, *rx_mcs;
	wmi_rx_stats *wmi_rx;
	wmi_peer_ac_rx_stats *wmi_peer_rx;
	struct sir_wifi_rx *rx_stats;
	struct sir_wifi_ll_ext_peer_stats *peer_stats;
	uint32_t len, dst_len, param_len,
		 rx_mpdu_aggr_array_len, rx_mcs_array_len;

	rx_mpdu_aggr_array_len = fix_param->rx_mpdu_aggr_array_len;
	ll_stats->rx_mpdu_aggr_array_len = rx_mpdu_aggr_array_len;
	rx_mcs_array_len = fix_param->rx_mcs_array_len;
	ll_stats->rx_mcs_array_len = rx_mcs_array_len;
	wmi_peer_rx = param_buf->peer_ac_rx_stats;
	wmi_rx = param_buf->rx_stats;

	result = *buf;
	dst_len = *buf_length;
	len = sizeof(uint32_t) * (fix_param->num_peer_ac_rx_stats *
				  WLAN_MAX_AC * rx_mpdu_aggr_array_len);
	param_len = param_buf->num_rx_mpdu_aggr * sizeof(uint32_t);
	if (len <= dst_len && len <= param_len && param_buf->rx_mpdu_aggr) {
		rx_mpdu_aggr = (uint32_t *)result;
		qdf_mem_copy(rx_mpdu_aggr, param_buf->rx_mpdu_aggr, len);
		result += len;
		dst_len -= len;
	} else {
		WMA_LOGE(FL("RX_MPDU_AGGR invalid arg %d, %d, %d"),
			 len, dst_len, param_len);
		return QDF_STATUS_E_FAILURE;
	}

	len = sizeof(uint32_t) * (fix_param->num_peer_ac_rx_stats *
				  WLAN_MAX_AC * rx_mcs_array_len);
	param_len = param_buf->num_rx_mcs * sizeof(uint32_t);
	if (len <= dst_len && len <= param_len && param_buf->rx_mcs) {
		rx_mcs = (uint32_t *)result;
		qdf_mem_copy(rx_mcs, param_buf->rx_mcs, len);
		result += len;
		dst_len -= len;
	} else {
		WMA_LOGE(FL("RX_MCS invalid arg %d, %d, %d"),
			 len, dst_len, param_len);
		return QDF_STATUS_E_FAILURE;
	}

	/* per peer rx stats */
	peer_stats = ll_stats->peer_stats;
	if (!wmi_peer_rx || !wmi_rx || !peer_stats) {
		WMA_LOGE(FL("Invalid arg, peer_rx %pK, wmi_rx %pK stats %pK"),
			 wmi_peer_rx, wmi_rx, peer_stats);
		return QDF_STATUS_E_FAILURE;
	}
	for (i = 0; i < fix_param->num_peer_ac_rx_stats; i++) {
		uint32_t peer_id = wmi_peer_rx[i].peer_id;
		struct sir_wifi_rx *ac;
		wmi_rx_stats *wmi_rx_stats;

		for (j = 0; j < ll_stats->peer_num; j++) {
			peer_stats += j;
			if ((peer_stats->peer_id == WIFI_INVALID_PEER_ID) ||
			    (peer_stats->peer_id == peer_id))
				break;
		}

		if (j < ll_stats->peer_num) {
			peer_stats->peer_id = wmi_peer_rx[i].peer_id;
			peer_stats->vdev_id = wmi_peer_rx[i].vdev_id;
			peer_stats->sta_ps_inds = wmi_peer_rx[i].sta_ps_inds;
			peer_stats->sta_ps_durs = wmi_peer_rx[i].sta_ps_durs;
			peer_stats->rx_probe_reqs =
						wmi_peer_rx[i].rx_probe_reqs;
			peer_stats->rx_oth_mgmts = wmi_peer_rx[i].rx_oth_mgmts;
			rx_stats = (struct sir_wifi_rx *)result;

			for (k = 0; k < WLAN_MAX_AC; k++) {
				wmi_rx_stats = &wmi_rx[i * WLAN_MAX_AC + k];
				ac = &rx_stats[k];
				WMA_FILL_RX_STATS(wmi_rx_stats, ac);
				ac->mpdu_aggr = rx_mpdu_aggr;
				ac->aggr_len = rx_mpdu_aggr_array_len *
							sizeof(uint32_t);
				ac->mcs = rx_mcs;
				ac->mcs_len = rx_mcs_array_len *
							sizeof(uint32_t);
				peer_stats->ac_stats[k].rx_stats = ac;
				peer_stats->ac_stats[k].type = k;
				rx_mpdu_aggr += rx_mpdu_aggr_array_len;
				rx_mcs += rx_mcs_array_len;
			}
			result += WLAN_MAX_AC * sizeof(struct sir_wifi_rx);
		} else {
			/*
			 * Buffer for Peer RX counter overflow.
			 * There is peer ID mismatch between TX, RX,
			 * signal counters.
			 */
			WMA_LOGE(FL("One peer RX info is dropped."));
			rx_mpdu_aggr += rx_mpdu_aggr_array_len * WLAN_MAX_AC;
			rx_mcs += rx_mcs_array_len * WLAN_MAX_AC;
		}
	}
	*buf = result;
	*buf_length = dst_len;

	return QDF_STATUS_SUCCESS;
}

/**
 * wma_ll_stats_evt_handler() - handler for MAC layer counters.
 * @handle - wma handle
 * @event - FW event
 * @len - length of FW event
 *
 * return: 0 success.
 */
static int wma_ll_stats_evt_handler(void *handle, u_int8_t *event,
				    u_int32_t len)
{
	WMI_REPORT_STATS_EVENTID_param_tlvs *param_buf;
	wmi_report_stats_event_fixed_param *fixed_param;
	tSirLLStatsResults *link_stats_results;
	wmi_chan_cca_stats *wmi_cca_stats;
	wmi_peer_signal_stats *wmi_peer_signal;
	struct sir_wifi_ll_ext_stats *ll_stats;
	struct sir_wifi_ll_ext_peer_stats *peer_stats;
	struct sir_wifi_chan_cca_stats *cca_stats;
	struct sir_wifi_peer_signal_stats *peer_signal;
	uint8_t *result;
	uint32_t i, peer_num, result_size, dst_len;
	struct mac_context *mac;
	struct scheduler_msg sme_msg = { 0 };
	QDF_STATUS qdf_status;

	mac = (struct mac_context *)cds_get_context(QDF_MODULE_ID_PE);
	if (!mac) {
		WMA_LOGD("%s: NULL mac ptr. Exiting", __func__);
		return -EINVAL;
	}

	if (!mac->sme.link_layer_stats_ext_cb) {
		WMA_LOGD("%s: HDD callback is null", __func__);
		return -EINVAL;
	}

	WMA_LOGD("%s: Posting MAC counters event to HDD", __func__);

	param_buf = (WMI_REPORT_STATS_EVENTID_param_tlvs *)event;
	if (!param_buf) {
		WMA_LOGD("%s: param_buf is null", __func__);
		return -EINVAL;
	}
	fixed_param = param_buf->fixed_param;
	if (!fixed_param) {
		WMA_LOGD("%s: fixed_param is null", __func__);
		return -EINVAL;
	}
	wmi_cca_stats = param_buf->chan_cca_stats;
	wmi_peer_signal = param_buf->peer_signal_stats;
	if (fixed_param->num_peer_signal_stats >
		param_buf->num_peer_signal_stats ||
		fixed_param->num_peer_ac_tx_stats >
		param_buf->num_peer_ac_tx_stats ||
		fixed_param->num_peer_ac_rx_stats >
		param_buf->num_peer_ac_rx_stats) {
		WMA_LOGE("%s: excess num_peer_signal_stats:%d, num_peer_ac_tx_stats:%d, num_peer_ac_rx_stats:%d",
			__func__, fixed_param->num_peer_signal_stats,
			fixed_param->num_peer_ac_tx_stats,
			fixed_param->num_peer_ac_rx_stats);
		return -EINVAL;
	}

	/* Get the MAX of three peer numbers */
	peer_num = fixed_param->num_peer_signal_stats >
			fixed_param->num_peer_ac_tx_stats ?
			fixed_param->num_peer_signal_stats :
			fixed_param->num_peer_ac_tx_stats;
	peer_num = peer_num > fixed_param->num_peer_ac_rx_stats ?
			peer_num : fixed_param->num_peer_ac_rx_stats;

	if (peer_num == 0)
		return -EINVAL;

	link_stats_results = wma_get_ll_stats_ext_buf(&result_size,
						      peer_num,
						      fixed_param);
	if (!link_stats_results) {
		WMA_LOGE("%s: Fail to allocate stats buffer", __func__);
		return -EINVAL;
	}
	link_stats_results->paramId = WMI_LL_STATS_EXT_MAC_COUNTER;
	link_stats_results->num_peers = peer_num;
	link_stats_results->peer_event_number = 1;
	link_stats_results->moreResultToFollow = 0;

	ll_stats = (struct sir_wifi_ll_ext_stats *)link_stats_results->results;
	ll_stats->trigger_cond_id = fixed_param->trigger_cond_id;
	ll_stats->cca_chgd_bitmap = fixed_param->cca_chgd_bitmap;
	ll_stats->sig_chgd_bitmap = fixed_param->sig_chgd_bitmap;
	ll_stats->tx_chgd_bitmap = fixed_param->tx_chgd_bitmap;
	ll_stats->rx_chgd_bitmap = fixed_param->rx_chgd_bitmap;
	ll_stats->channel_num = fixed_param->num_chan_cca_stats;
	ll_stats->peer_num = peer_num;

	result = (uint8_t *)ll_stats->stats;
	if (!result) {
		WMA_LOGE("%s: result is null", __func__);
		qdf_mem_free(link_stats_results);
		return -EINVAL;
	}
	peer_stats = (struct sir_wifi_ll_ext_peer_stats *)result;
	ll_stats->peer_stats = peer_stats;

	for (i = 0; i < peer_num && peer_stats; i++) {
		peer_stats[i].peer_id = WIFI_INVALID_PEER_ID;
		peer_stats[i].vdev_id = WIFI_INVALID_VDEV_ID;
	}

	/* Per peer signal */
	result_size -= sizeof(struct sir_wifi_ll_ext_stats);
	dst_len = sizeof(struct sir_wifi_peer_signal_stats);
	for (i = 0;
	     i < fixed_param->num_peer_signal_stats &&
	     peer_stats && wmi_peer_signal;
	     i++) {
		peer_stats[i].peer_id = wmi_peer_signal->peer_id;
		peer_stats[i].vdev_id = wmi_peer_signal->vdev_id;
		peer_signal = &peer_stats[i].peer_signal_stats;

		WMA_LOGD("%d antennas for peer %d",
			 wmi_peer_signal->num_chains_valid,
			 wmi_peer_signal->peer_id);
		if (dst_len <= result_size && peer_signal) {
			peer_signal->vdev_id = wmi_peer_signal->vdev_id;
			peer_signal->peer_id = wmi_peer_signal->peer_id;
			peer_signal->num_chain =
					wmi_peer_signal->num_chains_valid;
			qdf_mem_copy(peer_signal->per_ant_snr,
				     wmi_peer_signal->per_chain_snr,
				     sizeof(peer_signal->per_ant_snr));
			qdf_mem_copy(peer_signal->nf,
				     wmi_peer_signal->per_chain_nf,
				     sizeof(peer_signal->nf));
			qdf_mem_copy(peer_signal->per_ant_rx_mpdus,
				     wmi_peer_signal->per_antenna_rx_mpdus,
				     sizeof(peer_signal->per_ant_rx_mpdus));
			qdf_mem_copy(peer_signal->per_ant_tx_mpdus,
				     wmi_peer_signal->per_antenna_tx_mpdus,
				     sizeof(peer_signal->per_ant_tx_mpdus));
			result_size -= dst_len;
		} else {
			WMA_LOGE(FL("Invalid length of PEER signal."));
		}
		wmi_peer_signal++;
	}

	result += peer_num * sizeof(struct sir_wifi_ll_ext_peer_stats);
	cca_stats = (struct sir_wifi_chan_cca_stats *)result;
	ll_stats->cca = cca_stats;
	dst_len = sizeof(*cca_stats);
	for (i = 0;
	     i < ll_stats->channel_num && cca_stats && wmi_cca_stats;
	     i++) {
		if (dst_len <= result_size) {
			cca_stats->vdev_id = wmi_cca_stats->vdev_id;
			cca_stats->idle_time = wmi_cca_stats->idle_time;
			cca_stats->tx_time = wmi_cca_stats->tx_time;
			cca_stats->rx_in_bss_time =
				wmi_cca_stats->rx_in_bss_time;
			cca_stats->rx_out_bss_time =
				wmi_cca_stats->rx_out_bss_time;
			cca_stats->rx_busy_time = wmi_cca_stats->rx_busy_time;
			cca_stats->rx_in_bad_cond_time =
				wmi_cca_stats->rx_in_bad_cond_time;
			cca_stats->tx_in_bad_cond_time =
				wmi_cca_stats->tx_in_bad_cond_time;
			cca_stats->wlan_not_avail_time =
				wmi_cca_stats->wlan_not_avail_time;
			result_size -= dst_len;
		} else {
			WMA_LOGE(FL("Invalid length of CCA."));
		}
		cca_stats++;
	}

	result += i * sizeof(struct sir_wifi_chan_cca_stats);
	qdf_status = wma_fill_tx_stats(ll_stats, fixed_param, param_buf,
				       &result, &result_size);
	if (QDF_IS_STATUS_SUCCESS(qdf_status))
		qdf_status = wma_fill_rx_stats(ll_stats, fixed_param, param_buf,
					       &result, &result_size);
	if (QDF_IS_STATUS_SUCCESS(qdf_status)) {
		sme_msg.type = eWMI_SME_LL_STATS_IND;
		sme_msg.bodyptr = (void *)link_stats_results;
		sme_msg.bodyval = 0;
		qdf_status = scheduler_post_message(QDF_MODULE_ID_WMA,
						    QDF_MODULE_ID_SME,
						    QDF_MODULE_ID_SME,
						    &sme_msg);
	}

	if (!QDF_IS_STATUS_SUCCESS(qdf_status)) {
		qdf_mem_free(link_stats_results);
		return -EINVAL;
	}

	return 0;
}

/**
 * wma_unified_link_peer_stats_event_handler() - peer stats event handler
 * @handle:          wma handle
 * @cmd_param_info:  data received with event from fw
 * @len:             length of data
 *
 * Return: 0 for success or error code
 */
static int wma_unified_link_peer_stats_event_handler(void *handle,
						     uint8_t *cmd_param_info,
						     uint32_t len)
{
	WMI_PEER_LINK_STATS_EVENTID_param_tlvs *param_tlvs;
	wmi_peer_stats_event_fixed_param *fixed_param;
	wmi_peer_link_stats *peer_stats, *temp_peer_stats;
	wmi_rate_stats *rate_stats;
	tSirLLStatsResults *link_stats_results;
	uint8_t *results, *t_peer_stats, *t_rate_stats;
	uint32_t count, rate_cnt;
	uint32_t total_num_rates = 0;
	uint32_t next_res_offset, next_peer_offset, next_rate_offset;
	size_t peer_info_size, peer_stats_size, rate_stats_size;
	size_t link_stats_results_size;
	bool excess_data = false;
	uint32_t buf_len = 0;
	struct cdp_peer_stats *dp_stats;
	void *dp_soc = cds_get_context(QDF_MODULE_ID_SOC);
	QDF_STATUS status;
	uint8_t mcs_index;

	struct mac_context *mac = cds_get_context(QDF_MODULE_ID_PE);

	if (!mac) {
		WMA_LOGD("%s: NULL mac ptr. Exiting", __func__);
		return -EINVAL;
	}

	if (!mac->sme.link_layer_stats_cb) {
		WMA_LOGD("%s: HDD callback is null", __func__);
		return -EINVAL;
	}

	param_tlvs = (WMI_PEER_LINK_STATS_EVENTID_param_tlvs *) cmd_param_info;
	if (!param_tlvs) {
		WMA_LOGA("%s: Invalid stats event", __func__);
		return -EINVAL;
	}
	/*
	 * cmd_param_info contains
	 * wmi_peer_stats_event_fixed_param fixed_param;
	 * num_peers * size of(struct wmi_peer_link_stats)
	 * total_num_rates * size of(struct wmi_rate_stats)
	 * total_num_rates is the sum of the rates of all the peers.
	 */
	fixed_param = param_tlvs->fixed_param;
	peer_stats = param_tlvs->peer_stats;
	rate_stats = param_tlvs->peer_rate_stats;

	if (!fixed_param || !peer_stats ||
	    (peer_stats->num_rates && !rate_stats)) {
		WMA_LOGA("%s: Invalid param_tlvs for Peer Stats", __func__);
		return -EINVAL;
	}

	do {
		if (fixed_param->num_peers >
		    WMI_SVC_MSG_MAX_SIZE/sizeof(wmi_peer_link_stats) ||
		    fixed_param->num_peers > param_tlvs->num_peer_stats) {
			excess_data = true;
			break;
		} else {
			buf_len = fixed_param->num_peers *
				sizeof(wmi_peer_link_stats);
		}
		temp_peer_stats = (wmi_peer_link_stats *) peer_stats;
		for (count = 0; count < fixed_param->num_peers; count++) {
			if (temp_peer_stats->num_rates >
			    WMI_SVC_MSG_MAX_SIZE / sizeof(wmi_rate_stats)) {
				excess_data = true;
				break;
			} else {
				total_num_rates += temp_peer_stats->num_rates;
				if (total_num_rates >
				    WMI_SVC_MSG_MAX_SIZE /
				    sizeof(wmi_rate_stats) || total_num_rates >
				    param_tlvs->num_peer_rate_stats) {
					excess_data = true;
					break;
				}
				buf_len += temp_peer_stats->num_rates *
					sizeof(wmi_rate_stats);
			}
			temp_peer_stats++;
		}
	} while (0);

	if (excess_data ||
	    (buf_len > WMI_SVC_MSG_MAX_SIZE - sizeof(*fixed_param))) {
		WMA_LOGE("excess wmi buffer: rates:%d, peers:%d",
			peer_stats->num_rates, fixed_param->num_peers);
		return -EINVAL;
	}

	peer_stats_size = sizeof(struct wifi_peer_stat);
	peer_info_size = sizeof(struct wifi_peer_info);
	rate_stats_size = sizeof(struct wifi_rate_stat);
	link_stats_results_size =
		sizeof(*link_stats_results) + peer_stats_size +
		(fixed_param->num_peers * peer_info_size) +
		(total_num_rates * rate_stats_size);

	link_stats_results = qdf_mem_malloc(link_stats_results_size);
	if (!link_stats_results)
		return -ENOMEM;

	qdf_mem_zero(link_stats_results, link_stats_results_size);

	link_stats_results->paramId = WMI_LINK_STATS_ALL_PEER;
	link_stats_results->rspId = fixed_param->request_id;
	link_stats_results->ifaceId = 0;
	link_stats_results->num_peers = fixed_param->num_peers;
	link_stats_results->peer_event_number = fixed_param->peer_event_number;
	link_stats_results->moreResultToFollow = fixed_param->more_data;

	qdf_mem_copy(link_stats_results->results,
		     &fixed_param->num_peers, peer_stats_size);
	dp_stats = qdf_mem_malloc(sizeof(*dp_stats));
	if (!dp_stats) {
		WMA_LOGE("dp stats allocation failed");
		qdf_mem_free(link_stats_results);
		return -ENOMEM;
	}

	results = (uint8_t *) link_stats_results->results;
	t_peer_stats = (uint8_t *) peer_stats;
	t_rate_stats = (uint8_t *) rate_stats;
	next_res_offset = peer_stats_size;
	next_peer_offset = WMI_TLV_HDR_SIZE;
	next_rate_offset = WMI_TLV_HDR_SIZE;
	for (rate_cnt = 0; rate_cnt < fixed_param->num_peers; rate_cnt++) {
		qdf_mem_copy(results + next_res_offset,
			     t_peer_stats + next_peer_offset, peer_info_size);
		next_res_offset += peer_info_size;

		status = cdp_host_get_peer_stats(dp_soc,
				       link_stats_results->ifaceId,
				       (uint8_t *)&peer_stats->peer_mac_address,
				       dp_stats);

		/* Copy rate stats associated with this peer */
		for (count = 0; count < peer_stats->num_rates; count++) {
			mcs_index = RATE_STAT_GET_MCS_INDEX(rate_stats->rate);
			if (QDF_IS_STATUS_SUCCESS(status)) {
				if (rate_stats->rate && mcs_index < MAX_MCS)
					rate_stats->rx_mpdu =
					    dp_stats->rx.rx_mpdu_cnt[mcs_index];
				else
					rate_stats->rx_mpdu = 0;
			}
			rate_stats++;

			qdf_mem_copy(results + next_res_offset,
				     t_rate_stats + next_rate_offset,
				     rate_stats_size);
			next_res_offset += rate_stats_size;
			next_rate_offset += sizeof(*rate_stats);
		}
		next_peer_offset += sizeof(*peer_stats);
		peer_stats++;
	}

	qdf_mem_free(dp_stats);
	/* call hdd callback with Link Layer Statistics
	 * vdev_id/ifacId in link_stats_results will be
	 * used to retrieve the correct HDD context
	 */
	mac->sme.link_layer_stats_cb(mac->hdd_handle,
				     WMA_LINK_LAYER_STATS_RESULTS_RSP,
				     link_stats_results,
				     mac->sme.ll_stats_context);
	qdf_mem_free(link_stats_results);

	return 0;
}

/**
 * wma_unified_link_stats_results_mem_free() - Free link stats results memory
 * #link_stats_results: pointer to link stats result
 *
 * Return: 0 on success, error number otherwise.
 */
void wma_unified_link_stats_results_mem_free(
			tSirLLStatsResults *link_stats_results)
{
	struct wifi_radio_stats *rs_results;
	uint32_t i = 0;

	if (!link_stats_results)
		return;

	rs_results = (struct wifi_radio_stats *)
				&link_stats_results->results[0];
	for (i = 0; i < link_stats_results->num_radio; i++) {
		if (rs_results->tx_time_per_power_level) {
			qdf_mem_free(rs_results->tx_time_per_power_level);
			rs_results->tx_time_per_power_level = NULL;
		}

		if (rs_results->channels) {
			qdf_mem_free(rs_results->channels);
			rs_results->channels = NULL;
		}
		rs_results++;
	}
}

/**
 * wma_unified_radio_tx_mem_free() - Free radio tx power stats memory
 * @handle: WMI handle
 *
 * Return: 0 on success, error number otherwise.
 */
int wma_unified_radio_tx_mem_free(void *handle)
{
	tp_wma_handle wma_handle = (tp_wma_handle) handle;

	if (!wma_handle->link_stats_results)
		return 0;

	wma_unified_link_stats_results_mem_free(wma_handle->link_stats_results);

	qdf_mem_free(wma_handle->link_stats_results);
	wma_handle->link_stats_results = NULL;

	return 0;
}

/**
 * wma_unified_radio_tx_power_level_stats_event_handler() - tx power level stats
 * @handle: WMI handle
 * @cmd_param_info: command param info
 * @len: Length of @cmd_param_info
 *
 * This is the WMI event handler function to receive radio stats tx
 * power level stats.
 *
 * Return: 0 on success, error number otherwise.
 */
static int wma_unified_radio_tx_power_level_stats_event_handler(void *handle,
			u_int8_t *cmd_param_info, u_int32_t len)
{
	tp_wma_handle wma_handle = (tp_wma_handle) handle;
	WMI_RADIO_TX_POWER_LEVEL_STATS_EVENTID_param_tlvs *param_tlvs;
	wmi_tx_power_level_stats_evt_fixed_param *fixed_param;
	uint8_t *tx_power_level_values;
	tSirLLStatsResults *link_stats_results;
	struct wifi_radio_stats *rs_results;
	uint32_t max_total_num_tx_power_levels = MAX_TPC_LEVELS * NUM_OF_BANDS *
						MAX_SPATIAL_STREAM_ANY_V3;

	struct mac_context *mac = cds_get_context(QDF_MODULE_ID_PE);

	if (!mac) {
		WMA_LOGD("%s: NULL mac ptr. Exiting", __func__);
		return -EINVAL;
	}

	if (!mac->sme.link_layer_stats_cb) {
		WMA_LOGD("%s: HDD callback is null", __func__);
		return -EINVAL;
	}

	param_tlvs = (WMI_RADIO_TX_POWER_LEVEL_STATS_EVENTID_param_tlvs *)
								cmd_param_info;
	if (!param_tlvs) {
		WMA_LOGA("%s: Invalid tx power level stats event", __func__);
		return -EINVAL;
	}

	fixed_param = param_tlvs->fixed_param;
	if (!fixed_param) {
		WMA_LOGA("%s:Invalid param_tlvs for Radio tx_power level Stats",
			 __func__);
		return -EINVAL;
	}

	link_stats_results = wma_handle->link_stats_results;
	if (!link_stats_results) {
		WMA_LOGA("%s: link_stats_results is NULL", __func__);
		return -EINVAL;
	}

	if (fixed_param->num_tx_power_levels > ((WMI_SVC_MSG_MAX_SIZE -
	    sizeof(*fixed_param)) / sizeof(uint32_t)) ||
	    fixed_param->num_tx_power_levels >
	    param_tlvs->num_tx_time_per_power_level) {
		WMA_LOGE("%s: excess tx_power buffers:%d, num_tx_time_per_power_level:%d",
			__func__, fixed_param->num_tx_power_levels,
			param_tlvs->num_tx_time_per_power_level);
		return -EINVAL;
	}

	if (fixed_param->radio_id >= link_stats_results->num_radio) {
		WMA_LOGE("%s: Invalid radio_id %d num_radio %d",
			 __func__, fixed_param->radio_id,
			 link_stats_results->num_radio);
		return -EINVAL;
	}

	if (fixed_param->total_num_tx_power_levels >
	    max_total_num_tx_power_levels) {
		WMA_LOGD("Invalid total_num_tx_power_levels %d",
			 fixed_param->total_num_tx_power_levels);
		return -EINVAL;
	}

	rs_results = (struct wifi_radio_stats *) &link_stats_results->results[0] +
							 fixed_param->radio_id;
	tx_power_level_values = (uint8_t *) param_tlvs->tx_time_per_power_level;

	if (rs_results->total_num_tx_power_levels &&
	    fixed_param->total_num_tx_power_levels >
		rs_results->total_num_tx_power_levels) {
		WMA_LOGE("%s: excess tx_power buffers:%d, total_num_tx_power_levels:%d",
			 __func__, fixed_param->total_num_tx_power_levels,
			 rs_results->total_num_tx_power_levels);
		return -EINVAL;
	}

	rs_results->total_num_tx_power_levels =
				fixed_param->total_num_tx_power_levels;
	if (!rs_results->total_num_tx_power_levels) {
		link_stats_results->nr_received++;
		goto post_stats;
	}

	if ((fixed_param->power_level_offset >
	    rs_results->total_num_tx_power_levels) ||
	    (fixed_param->num_tx_power_levels >
	    rs_results->total_num_tx_power_levels -
	    fixed_param->power_level_offset)) {
		WMA_LOGE("%s: Invalid offset %d total_num %d num %d",
			 __func__, fixed_param->power_level_offset,
			 rs_results->total_num_tx_power_levels,
			 fixed_param->num_tx_power_levels);
		return -EINVAL;
	}

	if (!rs_results->tx_time_per_power_level) {
		rs_results->tx_time_per_power_level = qdf_mem_malloc(
				sizeof(uint32_t) *
				rs_results->total_num_tx_power_levels);
		if (!rs_results->tx_time_per_power_level) {
			/* In error case, atleast send the radio stats without
			 * tx_power_level stats */
			rs_results->total_num_tx_power_levels = 0;
			link_stats_results->nr_received++;
			goto post_stats;
		}
	}
	qdf_mem_copy(&rs_results->tx_time_per_power_level[
					fixed_param->power_level_offset],
		tx_power_level_values,
		sizeof(uint32_t) * fixed_param->num_tx_power_levels);
	if (rs_results->total_num_tx_power_levels ==
	   (fixed_param->num_tx_power_levels +
					 fixed_param->power_level_offset)) {
		link_stats_results->moreResultToFollow = 0;
		link_stats_results->nr_received++;
	}
	WMA_LOGD("num tx pwr lvls %u num tx pwr lvls %u pwr lvl offset %u radio_id %u moretofollow: %u nr_received: %u",
		 fixed_param->total_num_tx_power_levels,
		 fixed_param->num_tx_power_levels,
		 fixed_param->power_level_offset, fixed_param->radio_id,
		 link_stats_results->moreResultToFollow,
		 link_stats_results->nr_received);

	/* If still data to receive, return from here */
	if (link_stats_results->moreResultToFollow)
		return 0;

post_stats:
	if (link_stats_results->num_radio != link_stats_results->nr_received) {
		/* Not received all radio stats yet, don't post yet */
		return 0;
	}

	/* call hdd callback with Link Layer Statistics
	 * vdev_id/ifacId in link_stats_results will be
	 * used to retrieve the correct HDD context
	 */
	mac->sme.link_layer_stats_cb(mac->hdd_handle,
		WMA_LINK_LAYER_STATS_RESULTS_RSP,
		link_stats_results,
		mac->sme.ll_stats_context);
	wma_unified_radio_tx_mem_free(handle);

	return 0;
}

/**
 * wma_unified_link_radio_stats_event_handler() - radio link stats event handler
 * @handle:          wma handle
 * @cmd_param_info:  data received with event from fw
 * @len:             length of data
 *
 * Return: 0 for success or error code
 */
static int wma_unified_link_radio_stats_event_handler(void *handle,
						      uint8_t *cmd_param_info,
						      uint32_t len)
{
	tp_wma_handle wma_handle = (tp_wma_handle) handle;
	WMI_RADIO_LINK_STATS_EVENTID_param_tlvs *param_tlvs;
	wmi_radio_link_stats_event_fixed_param *fixed_param;
	wmi_radio_link_stats *radio_stats;
	wmi_channel_stats *channel_stats;
	tSirLLStatsResults *link_stats_results;
	uint8_t *results, *t_radio_stats, *t_channel_stats;
	uint32_t next_chan_offset, count;
	size_t radio_stats_size, chan_stats_size;
	size_t link_stats_results_size;
	struct wifi_radio_stats *rs_results;
	struct wifi_channel_stats *chn_results;

	struct mac_context *mac = cds_get_context(QDF_MODULE_ID_PE);

	if (!mac) {
		WMA_LOGD("%s: NULL mac ptr. Exiting", __func__);
		return -EINVAL;
	}

	if (!mac->sme.link_layer_stats_cb) {
		WMA_LOGD("%s: HDD callback is null", __func__);
		return -EINVAL;
	}

	param_tlvs = (WMI_RADIO_LINK_STATS_EVENTID_param_tlvs *) cmd_param_info;
	if (!param_tlvs) {
		WMA_LOGA("%s: Invalid stats event", __func__);
		return -EINVAL;
	}

	/*
	 * cmd_param_info contains
	 * wmi_radio_link_stats_event_fixed_param fixed_param;
	 * size of(struct wmi_radio_link_stats);
	 * num_channels * size of(struct wmi_channel_stats)
	 */
	fixed_param = param_tlvs->fixed_param;
	if (fixed_param && !fixed_param->num_radio &&
	    !fixed_param->more_radio_events) {
<<<<<<< HEAD
		WMA_LOGI("FW indicates dummy link radio stats");
=======
		WMA_LOGD("FW indicates dummy link radio stats");
>>>>>>> 5d8474a2
		if (!wma_handle->link_stats_results) {
			wma_handle->link_stats_results = qdf_mem_malloc(
						sizeof(*link_stats_results));
			if (!wma_handle->link_stats_results)
				return -ENOMEM;
		}

		/*
		 * Free the already allocated memory, if any, before setting
		 * the num_radio to 0
		 */
		wma_unified_link_stats_results_mem_free(
					wma_handle->link_stats_results);

		link_stats_results = wma_handle->link_stats_results;
		link_stats_results->num_radio = fixed_param->num_radio;
		goto link_radio_stats_cb;
	}

	radio_stats = param_tlvs->radio_stats;
	channel_stats = param_tlvs->channel_stats;

	if (!fixed_param || !radio_stats ||
	    (radio_stats->num_channels && !channel_stats)) {
		WMA_LOGA("%s: Invalid param_tlvs for Radio Stats", __func__);
		return -EINVAL;
	}
	if (radio_stats->num_channels >
		(NUM_24GHZ_CHANNELS + NUM_5GHZ_CHANNELS) ||
		radio_stats->num_channels > param_tlvs->num_channel_stats) {
		WMA_LOGE("%s: Too many channels %d",
			__func__, radio_stats->num_channels);
		return -EINVAL;
	}

	radio_stats_size = sizeof(struct wifi_radio_stats);
	chan_stats_size = sizeof(struct wifi_channel_stats);
	if (fixed_param->num_radio >
		(UINT_MAX - sizeof(*link_stats_results))/radio_stats_size) {
		WMA_LOGE("excess num_radio %d is leading to int overflow",
			fixed_param->num_radio);
		return -EINVAL;
	}
	link_stats_results_size = sizeof(*link_stats_results) +
				  fixed_param->num_radio * radio_stats_size;

	if (radio_stats->radio_id >= fixed_param->num_radio) {
		WMA_LOGE("%s, invalid radio id:%d, num radio:%d",
			__func__, radio_stats->radio_id,
			fixed_param->num_radio);
		return -EINVAL;
	}

	if (!wma_handle->link_stats_results) {
		wma_handle->link_stats_results = qdf_mem_malloc(
						link_stats_results_size);
		if (!wma_handle->link_stats_results)
			return -ENOMEM;
	}
	link_stats_results = wma_handle->link_stats_results;
	if (link_stats_results->num_radio == 0) {
		link_stats_results->num_radio = fixed_param->num_radio;
	} else if (link_stats_results->num_radio < fixed_param->num_radio) {
		/*
		 * The link stats results size allocated based on num_radio of
		 * first event must be same as following events. Otherwise these
		 * events may be spoofed. Drop all of them and report error.
		 */
		WMA_LOGE("Invalid following WMI_RADIO_LINK_STATS_EVENTID. Discarding this set");
		wma_unified_radio_tx_mem_free(handle);
		return -EINVAL;
	}

	WMA_LOGD("Radio stats Fixed Param: req_id: %u num_radio: %u more_radio_events: %u",
		 fixed_param->request_id, fixed_param->num_radio,
		 fixed_param->more_radio_events);

	results = (uint8_t *) link_stats_results->results;
	t_radio_stats = (uint8_t *) radio_stats;
	t_channel_stats = (uint8_t *) channel_stats;

	rs_results = (struct wifi_radio_stats *) &results[0] + radio_stats->radio_id;
	rs_results->radio = radio_stats->radio_id;
	rs_results->on_time = radio_stats->on_time;
	rs_results->tx_time = radio_stats->tx_time;
	rs_results->rx_time = radio_stats->rx_time;
	rs_results->on_time_scan = radio_stats->on_time_scan;
	rs_results->on_time_nbd = radio_stats->on_time_nbd;
	rs_results->on_time_gscan = radio_stats->on_time_gscan;
	rs_results->on_time_roam_scan = radio_stats->on_time_roam_scan;
	rs_results->on_time_pno_scan = radio_stats->on_time_pno_scan;
	rs_results->on_time_hs20 = radio_stats->on_time_hs20;
	rs_results->total_num_tx_power_levels = 0;
	if (rs_results->tx_time_per_power_level) {
		qdf_mem_free(rs_results->tx_time_per_power_level);
		rs_results->tx_time_per_power_level = NULL;
	}
	if (rs_results->channels) {
		qdf_mem_free(rs_results->channels);
		rs_results->channels = NULL;
	}
	rs_results->num_channels = radio_stats->num_channels;
	rs_results->on_time_host_scan = radio_stats->on_time_host_scan;
	rs_results->on_time_lpi_scan = radio_stats->on_time_lpi_scan;
	if (rs_results->num_channels) {
		rs_results->channels = qdf_mem_malloc(
					radio_stats->num_channels *
					chan_stats_size);
		if (!rs_results->channels) {
			wma_unified_radio_tx_mem_free(handle);
			return -ENOMEM;
		}

		chn_results = (struct wifi_channel_stats *) &rs_results->channels[0];
		next_chan_offset = WMI_TLV_HDR_SIZE;
		WMA_LOGD("Channel Stats Info");
		for (count = 0; count < radio_stats->num_channels; count++) {
			WMA_LOGD("freq %u width %u freq0 %u freq1 %u awake time %u cca busy time %u",
				 channel_stats->center_freq,
				 channel_stats->channel_width,
				 channel_stats->center_freq0,
				 channel_stats->center_freq1,
				 channel_stats->radio_awake_time,
				 channel_stats->cca_busy_time);
			channel_stats++;

			qdf_mem_copy(chn_results,
				     t_channel_stats + next_chan_offset,
				     chan_stats_size);
			chn_results++;
			next_chan_offset += sizeof(*channel_stats);
		}
	}

link_radio_stats_cb:
	link_stats_results->paramId = WMI_LINK_STATS_RADIO;
	link_stats_results->rspId = fixed_param->request_id;
	link_stats_results->ifaceId = 0;
	link_stats_results->peer_event_number = 0;

	/*
	 * Backward compatibility:
	 * There are firmware(s) which will send Radio stats only with
	 * more_radio_events set to 0 and firmware which sends Radio stats
	 * followed by tx_power level stats with more_radio_events set to 1.
	 * if more_radio_events is set to 1, buffer the radio stats and
	 * wait for tx_power_level stats.
	 */
	link_stats_results->moreResultToFollow = fixed_param->more_radio_events;

	if (link_stats_results->moreResultToFollow) {
		/* More results coming, don't post yet */
		return 0;
	}
	if (link_stats_results->num_radio) {
		link_stats_results->nr_received++;

		if (link_stats_results->num_radio !=
		    link_stats_results->nr_received) {
			/* Not received all radio stats yet, don't post yet */
			return 0;
		}
	}

	mac->sme.link_layer_stats_cb(mac->hdd_handle,
				     WMA_LINK_LAYER_STATS_RESULTS_RSP,
				     link_stats_results,
				     mac->sme.ll_stats_context);
	wma_unified_radio_tx_mem_free(handle);

	return 0;
}

#ifdef WLAN_PEER_PS_NOTIFICATION
/**
 * wma_peer_ps_evt_handler() - handler for PEER power state change.
 * @handle: wma handle
 * @event: FW event
 * @len: length of FW event
 *
 * Once peer STA power state changes, an event will be indicated by
 * FW. This function send a link layer state change msg to HDD. HDD
 * link layer callback will converts the event to NL msg.
 *
 * Return: 0 Success. Others fail.
 */
static int wma_peer_ps_evt_handler(void *handle, u_int8_t *event,
				   u_int32_t len)
{
	WMI_PEER_STA_PS_STATECHG_EVENTID_param_tlvs *param_buf;
	wmi_peer_sta_ps_statechange_event_fixed_param *fixed_param;
	struct wifi_peer_stat *peer_stat;
	struct wifi_peer_info *peer_info;
	tSirLLStatsResults *link_stats_results;
	tSirMacAddr mac_address;
	uint32_t result_len;
	cds_msg_t sme_msg = { 0 };
	QDF_STATUS qdf_status = QDF_STATUS_SUCCESS;

	struct mac_context *mac = cds_get_context(QDF_MODULE_ID_PE);

	if (!mac) {
		WMA_LOGD("%s: NULL mac ptr. Exiting", __func__);
		return -EINVAL;
	}

	if (!mac->sme.link_layer_stats_ext_cb) {
		WMA_LOGD("%s: HDD callback is null", __func__);
		return -EINVAL;
	}

	WMA_LOGD("%s: Posting Peer Stats PS event to HDD", __func__);

	param_buf = (WMI_PEER_STA_PS_STATECHG_EVENTID_param_tlvs *)event;
	fixed_param = param_buf->fixed_param;

	result_len = sizeof(tSirLLStatsResults) +
			sizeof(struct wifi_peer_stat) +
			sizeof(struct wifi_peer_info);
	link_stats_results = qdf_mem_malloc(result_len);
	if (!link_stats_results)
		return -EINVAL;

	WMI_MAC_ADDR_TO_CHAR_ARRAY(&fixed_param->peer_macaddr, &mac_address[0]);
	WMA_LOGD("Peer power state change event from FW");
	WMA_LOGD("Fixed Param:");
	WMA_LOGD("MAC address: %2x:%2x:%2x:%2x:%2x:%2x, Power state: %d",
		 mac_address[0], mac_address[1], mac_address[2],
		 mac_address[3], mac_address[4], mac_address[5],
		 fixed_param->peer_ps_state);

	link_stats_results->paramId            = WMI_LL_STATS_EXT_PS_CHG;
	link_stats_results->num_peers          = 1;
	link_stats_results->peer_event_number  = 1;
	link_stats_results->moreResultToFollow = 0;

	peer_stat = (struct wifi_peer_stat *)link_stats_results->results;
	peer_stat->numPeers = 1;
	peer_info = (struct wifi_peer_info *)peer_stat->peer_info;
	qdf_mem_copy(&peer_info->peer_macaddr,
		     &mac_address,
		     sizeof(tSirMacAddr));
	peer_info->power_saving = fixed_param->peer_ps_state;

	sme_msg.type = eWMI_SME_LL_STATS_IND;
	sme_msg.bodyptr = link_stats_results;
	sme_msg.bodyval = 0;

	qdf_status = scheduler_post_message(QDF_MODULE_ID_WMA,
					    QDF_MODULE_ID_SME,
					    QDF_MODULE_ID_SME, &sme_msg);
	if (!QDF_IS_STATUS_SUCCESS(qdf_status)) {
		WMA_LOGE("%s: Fail to post ps change ind msg", __func__);
		qdf_mem_free(link_stats_results);
	}

	return 0;
}
#else
/**
 * wma_peer_ps_evt_handler() - handler for PEER power state change.
 * @handle: wma handle
 * @event: FW event
 * @len: length of FW event
 *
 * Once peer STA power state changes, an event will be indicated by
 * FW. This function send a link layer state change msg to HDD. HDD
 * link layer callback will converts the event to NL msg.
 *
 * Return: 0 Success. Others fail.
 */
static inline int wma_peer_ps_evt_handler(void *handle, u_int8_t *event,
					  u_int32_t len)
{
	return 0;
}
#endif

/**
 * wma_register_ll_stats_event_handler() - register link layer stats related
 *                                         event handler
 * @wma_handle: wma handle
 *
 * Return: none
 */
void wma_register_ll_stats_event_handler(tp_wma_handle wma_handle)
{
	if (!wma_handle) {
		WMA_LOGE("%s: wma_handle is NULL", __func__);
		return;
	}

	wmi_unified_register_event_handler(wma_handle->wmi_handle,
				wmi_iface_link_stats_event_id,
				wma_unified_link_iface_stats_event_handler,
				WMA_RX_SERIALIZER_CTX);
	wmi_unified_register_event_handler(wma_handle->wmi_handle,
				wmi_peer_link_stats_event_id,
				wma_unified_link_peer_stats_event_handler,
				WMA_RX_SERIALIZER_CTX);
	wmi_unified_register_event_handler(wma_handle->wmi_handle,
				wmi_radio_link_stats_link,
				wma_unified_link_radio_stats_event_handler,
				WMA_RX_SERIALIZER_CTX);
	wmi_unified_register_event_handler(wma_handle->wmi_handle,
			wmi_radio_tx_power_level_stats_event_id,
			wma_unified_radio_tx_power_level_stats_event_handler,
			WMA_RX_SERIALIZER_CTX);
	wmi_unified_register_event_handler(wma_handle->wmi_handle,
					   wmi_peer_sta_ps_statechg_event_id,
					   wma_peer_ps_evt_handler,
					   WMA_RX_SERIALIZER_CTX);
	wmi_unified_register_event_handler(wma_handle->wmi_handle,
					   wmi_report_stats_event_id,
					   wma_ll_stats_evt_handler,
					   WMA_RX_SERIALIZER_CTX);

}

QDF_STATUS wma_process_ll_stats_clear_req(tp_wma_handle wma,
				 const tpSirLLStatsClearReq clearReq)
{
	uint8_t *addr;
	struct ll_stats_clear_params cmd = {0};
	int ret;
	struct wlan_objmgr_vdev *vdev;

	if (!clearReq || !wma) {
		WMA_LOGE("%s: input pointer is NULL", __func__);
		return QDF_STATUS_E_FAILURE;
	}

	vdev = wma->interfaces[clearReq->staId].vdev;
	if (!vdev) {
		WMA_LOGE("%s: vdev is NULL for vdev_%d",
			 __func__, clearReq->staId);
		return QDF_STATUS_E_FAILURE;
	}

	cmd.stop_req = clearReq->stopReq;
	cmd.vdev_id = clearReq->staId;
	cmd.stats_clear_mask = clearReq->statsClearReqMask;

	vdev = wma->interfaces[clearReq->staId].vdev;
	if (!vdev) {
		WMA_LOGE("%s: Failed to get vdev for vdev_%d",
			 __func__, clearReq->staId);
		return QDF_STATUS_E_FAILURE;
	}
	addr = wlan_vdev_mlme_get_macaddr(vdev);
	if (!addr) {
		WMA_LOGE("%s: Failed to get macaddr for vdev_%d",
			 __func__, clearReq->staId);
		return QDF_STATUS_E_FAILURE;
	}
	qdf_mem_copy(cmd.peer_macaddr.bytes, addr, QDF_MAC_ADDR_SIZE);
	ret = wmi_unified_process_ll_stats_clear_cmd(wma->wmi_handle, &cmd);
	if (ret) {
		WMA_LOGE("%s: Failed to send clear link stats req", __func__);
		return QDF_STATUS_E_FAILURE;
	}

	return QDF_STATUS_SUCCESS;
}

/**
 * wma_process_ll_stats_set_req() - link layer stats set request
 * @wma:       wma handle
 * @setReq:  ll stats set request command params
 *
 * Return: QDF_STATUS_SUCCESS for success or error code
 */
QDF_STATUS wma_process_ll_stats_set_req(tp_wma_handle wma,
				 const tpSirLLStatsSetReq setReq)
{
	struct ll_stats_set_params cmd = {0};
	int ret;

	if (!setReq || !wma) {
		WMA_LOGE("%s: input pointer is NULL", __func__);
		return QDF_STATUS_E_FAILURE;
	}

	cmd.mpdu_size_threshold = setReq->mpduSizeThreshold;
	cmd.aggressive_statistics_gathering =
		setReq->aggressiveStatisticsGathering;

	ret = wmi_unified_process_ll_stats_set_cmd(wma->wmi_handle,
					 &cmd);
	if (ret) {
		WMA_LOGE("%s: Failed to send set link stats request", __func__);
		return QDF_STATUS_E_FAILURE;
	}

	return QDF_STATUS_SUCCESS;
}

QDF_STATUS wma_process_ll_stats_get_req(tp_wma_handle wma,
				 const tpSirLLStatsGetReq getReq)
{
	struct wlan_objmgr_vdev *vdev;
	uint8_t *addr;
	struct ll_stats_get_params cmd = {0};
	int ret;

	if (!getReq || !wma) {
		WMA_LOGE("%s: input pointer is NULL", __func__);
		return QDF_STATUS_E_FAILURE;
	}

	if (!wma_is_vdev_valid(getReq->staId)) {
		WMA_LOGE("%s: vdev:%d not created yet", __func__,
			 getReq->staId);
		return QDF_STATUS_E_FAILURE;
	}

	cmd.req_id = getReq->reqId;
	cmd.param_id_mask = getReq->paramIdMask;
	cmd.vdev_id = getReq->staId;

	vdev = wma->interfaces[getReq->staId].vdev;
	if (!vdev) {
		WMA_LOGE("%s: Failed to get vdev for vdev_%d",
			 __func__, getReq->staId);
		return QDF_STATUS_E_FAILURE;
	}
	addr = wlan_vdev_mlme_get_macaddr(vdev);
	if (!addr) {
		WMA_LOGE("%s: Failed to get macaddr for vdev_%d",
			 __func__, getReq->staId);
		return QDF_STATUS_E_FAILURE;
	}
	qdf_mem_copy(cmd.peer_macaddr.bytes, addr, QDF_MAC_ADDR_SIZE);
	ret = wmi_unified_process_ll_stats_get_cmd(wma->wmi_handle, &cmd);
	if (ret) {
		WMA_LOGE("%s: Failed to send get link stats request", __func__);
		return QDF_STATUS_E_FAILURE;
	}

	return QDF_STATUS_SUCCESS;
}

/**
 * wma_unified_link_iface_stats_event_handler() - link iface stats event handler
 * @wma:wma handle
 * @cmd_param_info: data from event
 * @len: length
 *
 * Return: 0 for success or error code
 */
int wma_unified_link_iface_stats_event_handler(void *handle,
					       uint8_t *cmd_param_info,
					       uint32_t len)
{
	tp_wma_handle wma_handle = (tp_wma_handle)handle;
	WMI_IFACE_LINK_STATS_EVENTID_param_tlvs *param_tlvs;
	wmi_iface_link_stats_event_fixed_param *fixed_param;
	wmi_iface_link_stats *link_stats, *iface_link_stats;
	wmi_wmm_ac_stats *ac_stats, *iface_ac_stats;
	wmi_iface_offload_stats *offload_stats, *iface_offload_stats;
	tSirLLStatsResults *link_stats_results;
	struct wifi_interface_stats *iface_stat;
	uint32_t count;
	size_t link_stats_size, ac_stats_size, iface_info_size;
	size_t link_stats_results_size, offload_stats_size;
	size_t total_ac_size, total_offload_size;
	bool db2dbm_enabled;

	struct mac_context *mac = cds_get_context(QDF_MODULE_ID_PE);

	if (!mac) {
		WMA_LOGD("%s: NULL mac ptr. Exiting", __func__);
		return -EINVAL;
	}

	if (!mac->sme.link_layer_stats_cb) {
		WMA_LOGD("%s: HDD callback is null", __func__);
		return -EINVAL;
	}

	param_tlvs = (WMI_IFACE_LINK_STATS_EVENTID_param_tlvs *) cmd_param_info;
	if (!param_tlvs) {
		WMA_LOGA("%s: Invalid stats event", __func__);
		return -EINVAL;
	}

	/*
	 * cmd_param_info contains
	 * wmi_iface_link_stats_event_fixed_param fixed_param;
	 * wmi_iface_link_stats iface_link_stats;
	 * iface_link_stats->num_ac * size of(struct wmi_wmm_ac_stats)
	 * fixed_param->num_offload_stats * size of(wmi_iface_offload_stats);
	 */
	fixed_param = param_tlvs->fixed_param;
	link_stats = param_tlvs->iface_link_stats;
	ac_stats = param_tlvs->ac;
	offload_stats = param_tlvs->iface_offload_stats;

	if (!fixed_param || !link_stats || (link_stats->num_ac && !ac_stats) ||
	    (fixed_param->num_offload_stats && !offload_stats)) {
		WMA_LOGA("%s: Invalid param_tlvs for Iface Stats", __func__);
		return -EINVAL;
	}
	if (link_stats->num_ac > WIFI_AC_MAX || link_stats->num_ac >
	    param_tlvs->num_ac) {
		WMA_LOGE("%s: Excess data received from firmware num_ac %d, param_tlvs->num_ac %d",
			 __func__, link_stats->num_ac, param_tlvs->num_ac);
		return -EINVAL;
	}
	if (fixed_param->num_offload_stats > WMI_OFFLOAD_STATS_TYPE_MAX ||
	    fixed_param->num_offload_stats >
	    param_tlvs->num_iface_offload_stats) {
		WMA_LOGE("%s: Excess num offload stats recvd from fw: %d, um_iface_offload_stats: %d",
			__func__, fixed_param->num_offload_stats,
			param_tlvs->num_iface_offload_stats);
		return -EINVAL;
	}

	link_stats_size = sizeof(struct wifi_interface_stats);
	iface_info_size = sizeof(struct wifi_interface_info);

	ac_stats_size = sizeof(wmi_wmm_ac_stats);
	offload_stats_size = sizeof(wmi_iface_offload_stats);

	total_ac_size = ac_stats_size * WIFI_AC_MAX;
	total_offload_size = offload_stats_size * WMI_OFFLOAD_STATS_TYPE_MAX +
			      member_size(struct wifi_interface_stats,
					  num_offload_stats);

	link_stats_results_size = sizeof(*link_stats_results) +	link_stats_size;

	link_stats_results = qdf_mem_malloc(link_stats_results_size);
	if (!link_stats_results)
		return -ENOMEM;

	qdf_mem_zero(link_stats_results, link_stats_results_size);

	link_stats_results->paramId = WMI_LINK_STATS_IFACE;
	link_stats_results->rspId = fixed_param->request_id;
	link_stats_results->ifaceId = fixed_param->vdev_id;
	link_stats_results->num_peers = link_stats->num_peers;
	link_stats_results->peer_event_number = 0;
	link_stats_results->moreResultToFollow = 0;

	/* results is copied to struct wifi_interface_stats in upper layer
	 *   struct wifi_interface_stats
	 *    - struct wifi_interface_info (all fields except roaming is
	 *                             filled by host in the upper layer)
	 *    - various members of struct wifi_interface_stats (from
	 *                             wmi_iface_link_stats)
	 *    - ACs information (from wmi_wmm_ac_stats)
	 *    - num_offload_stats (from fixed param)
	 *    - offload stats (from wmi_iface_offload_stats)
	 */

	iface_stat = (struct wifi_interface_stats *)link_stats_results->results;

	iface_link_stats = &iface_stat->link_stats;
	*iface_link_stats = *link_stats;
	db2dbm_enabled = wmi_service_enabled(wma_handle->wmi_handle,
					     wmi_service_hw_db2dbm_support);
	if (!db2dbm_enabled) {
		/* FW doesn't indicate support for HW db2dbm conversion */
		iface_link_stats->rssi_mgmt += WMA_TGT_NOISE_FLOOR_DBM;
		iface_link_stats->rssi_data += WMA_TGT_NOISE_FLOOR_DBM;
		iface_link_stats->rssi_ack += WMA_TGT_NOISE_FLOOR_DBM;
	}
	WMA_LOGD("db2dbm: %d, rssi_mgmt: %d, rssi_data: %d, rssi_ack: %d",
		 db2dbm_enabled, iface_link_stats->rssi_mgmt,
		 iface_link_stats->rssi_data, iface_link_stats->rssi_ack);

	/* Copy roaming state */
	iface_stat->info.roaming = link_stats->roam_state;

	iface_ac_stats = &iface_stat->ac_stats[0];
	for (count = 0; count < link_stats->num_ac; count++) {
		*iface_ac_stats = *ac_stats;
		ac_stats++;
		iface_ac_stats++;
	}

	/* Copy wmi_iface_offload_stats to wifi_iface_offload_stat */
	iface_stat->num_offload_stats = fixed_param->num_offload_stats;
	iface_offload_stats = &iface_stat->offload_stats[0];
	for (count = 0; count < fixed_param->num_offload_stats; count++) {
		*iface_offload_stats = *offload_stats;
		offload_stats++;
		iface_offload_stats++;
	}

	/* call hdd callback with Link Layer Statistics
	 * vdev_id/ifacId in link_stats_results will be
	 * used to retrieve the correct HDD context
	 */
	mac->sme.link_layer_stats_cb(mac->hdd_handle,
				     WMA_LINK_LAYER_STATS_RESULTS_RSP,
				     link_stats_results,
				     mac->sme.ll_stats_context);
	qdf_mem_free(link_stats_results);

	return 0;
}

/**
 * wma_config_stats_ext_threshold - set threthold for MAC counters
 * @wma: wma handler
 * @threshold: threhold for MAC counters
 *
 * For each MAC layer counter, FW holds two copies. One is the current value.
 * The other is the last report. Once a current counter's increment is larger
 * than the threshold, FW will indicate that counter to host even if the
 * monitoring timer does not expire.
 *
 * Return: None
 */
void wma_config_stats_ext_threshold(tp_wma_handle wma,
				    struct sir_ll_ext_stats_threshold *thresh)
{
	QDF_STATUS status;
	uint32_t len, tag, hdr_len;
	uint8_t *buf_ptr;
	wmi_buf_t buf;
	wmi_pdev_set_stats_threshold_cmd_fixed_param *cmd;
	wmi_chan_cca_stats_thresh *cca;
	wmi_peer_signal_stats_thresh *signal;
	wmi_tx_stats_thresh *tx;
	wmi_rx_stats_thresh *rx;

	if (!thresh) {
		WMA_LOGE(FL("Invalid threshold input."));
		return;
	}

	len = sizeof(wmi_pdev_set_stats_threshold_cmd_fixed_param) +
	      sizeof(wmi_chan_cca_stats_thresh) +
	      sizeof(wmi_peer_signal_stats_thresh) +
	      sizeof(wmi_tx_stats_thresh) +
	      sizeof(wmi_rx_stats_thresh) +
	      5 * WMI_TLV_HDR_SIZE;
	buf = wmi_buf_alloc(wma->wmi_handle, len);
	if (!buf)
		return;

	buf_ptr = (u_int8_t *)wmi_buf_data(buf);
	tag = WMITLV_TAG_STRUC_wmi_pdev_set_stats_threshold_cmd_fixed_param;
	hdr_len = WMITLV_GET_STRUCT_TLVLEN(
			wmi_pdev_set_stats_threshold_cmd_fixed_param);
	WMA_LOGD(FL("Setting fixed parameters. tag=%d, len=%d"), tag, hdr_len);
	cmd = (wmi_pdev_set_stats_threshold_cmd_fixed_param *)buf_ptr;
	WMITLV_SET_HDR(&cmd->tlv_header, tag, hdr_len);
	cmd->enable_thresh = thresh->enable;
	cmd->use_thresh_bitmap = thresh->enable_bitmap;
	cmd->gbl_thresh = thresh->global_threshold;
	cmd->cca_thresh_enable_bitmap = thresh->cca_bitmap;
	cmd->signal_thresh_enable_bitmap = thresh->signal_bitmap;
	cmd->tx_thresh_enable_bitmap = thresh->tx_bitmap;
	cmd->rx_thresh_enable_bitmap = thresh->rx_bitmap;
	len = sizeof(wmi_pdev_set_stats_threshold_cmd_fixed_param);

	tag = WMITLV_TAG_STRUC_wmi_chan_cca_stats_thresh,
	hdr_len = WMITLV_GET_STRUCT_TLVLEN(wmi_chan_cca_stats_thresh);
	cca = (wmi_chan_cca_stats_thresh *)(buf_ptr + len);
	WMITLV_SET_HDR(&cca->tlv_header, tag, hdr_len);
	WMA_LOGD(FL("Setting cca parameters. tag=%d, len=%d"), tag, hdr_len);
	cca->idle_time = thresh->cca.idle_time;
	cca->tx_time = thresh->cca.tx_time;
	cca->rx_in_bss_time = thresh->cca.rx_in_bss_time;
	cca->rx_out_bss_time = thresh->cca.rx_out_bss_time;
	cca->rx_busy_time = thresh->cca.rx_busy_time;
	cca->rx_in_bad_cond_time = thresh->cca.rx_in_bad_cond_time;
	cca->tx_in_bad_cond_time = thresh->cca.tx_in_bad_cond_time;
	cca->wlan_not_avail_time = thresh->cca.wlan_not_avail_time;
	WMA_LOGD(FL("idle time=%d, tx_time=%d, in_bss=%d, out_bss=%d"),
		 cca->idle_time, cca->tx_time,
		 cca->rx_in_bss_time, cca->rx_out_bss_time);
	WMA_LOGD(FL("rx_busy=%d, rx_bad=%d, tx_bad=%d, not_avail=%d"),
		 cca->rx_busy_time, cca->rx_in_bad_cond_time,
		 cca->tx_in_bad_cond_time, cca->wlan_not_avail_time);
	len += sizeof(wmi_chan_cca_stats_thresh);

	signal = (wmi_peer_signal_stats_thresh *)(buf_ptr + len);
	tag = WMITLV_TAG_STRUC_wmi_peer_signal_stats_thresh;
	hdr_len = WMITLV_GET_STRUCT_TLVLEN(wmi_peer_signal_stats_thresh);
	WMA_LOGD(FL("Setting signal parameters. tag=%d, len=%d"), tag, hdr_len);
	WMITLV_SET_HDR(&signal->tlv_header, tag, hdr_len);
	signal->per_chain_snr = thresh->signal.snr;
	signal->per_chain_nf = thresh->signal.nf;
	WMA_LOGD(FL("snr=%d, nf=%d"), signal->per_chain_snr,
		 signal->per_chain_nf);
	len += sizeof(wmi_peer_signal_stats_thresh);

	tx = (wmi_tx_stats_thresh *)(buf_ptr + len);
	tag = WMITLV_TAG_STRUC_wmi_tx_stats_thresh;
	hdr_len = WMITLV_GET_STRUCT_TLVLEN(wmi_tx_stats_thresh);
	WMA_LOGD(FL("Setting TX parameters. tag=%d, len=%d"), tag, len);
	WMITLV_SET_HDR(&tx->tlv_header, tag, hdr_len);
	tx->tx_msdu_cnt = thresh->tx.msdu;
	tx->tx_mpdu_cnt = thresh->tx.mpdu;
	tx->tx_ppdu_cnt = thresh->tx.ppdu;
	tx->tx_bytes = thresh->tx.bytes;
	tx->tx_msdu_drop_cnt = thresh->tx.msdu_drop;
	tx->tx_drop_bytes = thresh->tx.byte_drop;
	tx->tx_mpdu_retry_cnt = thresh->tx.mpdu_retry;
	tx->tx_mpdu_fail_cnt = thresh->tx.mpdu_fail;
	tx->tx_ppdu_fail_cnt = thresh->tx.ppdu_fail;
	tx->tx_mpdu_aggr = thresh->tx.aggregation;
	tx->tx_succ_mcs = thresh->tx.succ_mcs;
	tx->tx_fail_mcs = thresh->tx.fail_mcs;
	tx->tx_ppdu_delay = thresh->tx.delay;
	WMA_LOGD(FL("msdu=%d, mpdu=%d, ppdu=%d, bytes=%d, msdu_drop=%d"),
		 tx->tx_msdu_cnt, tx->tx_mpdu_cnt, tx->tx_ppdu_cnt,
		 tx->tx_bytes, tx->tx_msdu_drop_cnt);
	WMA_LOGD(FL("byte_drop=%d, mpdu_retry=%d, mpdu_fail=%d, ppdu_fail=%d"),
		 tx->tx_drop_bytes, tx->tx_mpdu_retry_cnt,
		 tx->tx_mpdu_fail_cnt, tx->tx_ppdu_fail_cnt);
	WMA_LOGD(FL("aggr=%d, succ_mcs=%d, fail_mcs=%d, delay=%d"),
		 tx->tx_mpdu_aggr, tx->tx_succ_mcs, tx->tx_fail_mcs,
		 tx->tx_ppdu_delay);
	len += sizeof(wmi_tx_stats_thresh);

	rx = (wmi_rx_stats_thresh *)(buf_ptr + len);
	tag = WMITLV_TAG_STRUC_wmi_rx_stats_thresh,
	hdr_len = WMITLV_GET_STRUCT_TLVLEN(wmi_rx_stats_thresh);
	WMITLV_SET_HDR(&rx->tlv_header, tag, hdr_len);
	WMA_LOGD(FL("Setting RX parameters. tag=%d, len=%d"), tag, hdr_len);
	rx->mac_rx_mpdu_cnt = thresh->rx.mpdu;
	rx->mac_rx_bytes = thresh->rx.bytes;
	rx->phy_rx_ppdu_cnt = thresh->rx.ppdu;
	rx->phy_rx_bytes = thresh->rx.ppdu_bytes;
	rx->rx_disorder_cnt = thresh->rx.disorder;
	rx->rx_mpdu_retry_cnt = thresh->rx.mpdu_retry;
	rx->rx_mpdu_dup_cnt = thresh->rx.mpdu_dup;
	rx->rx_mpdu_discard_cnt = thresh->rx.mpdu_discard;
	rx->rx_mpdu_aggr = thresh->rx.aggregation;
	rx->rx_mcs = thresh->rx.mcs;
	rx->sta_ps_inds = thresh->rx.ps_inds;
	rx->sta_ps_durs = thresh->rx.ps_durs;
	rx->rx_probe_reqs = thresh->rx.probe_reqs;
	rx->rx_oth_mgmts = thresh->rx.other_mgmt;
	WMA_LOGD(FL("rx_mpdu=%d, rx_bytes=%d, rx_ppdu=%d, rx_pbytes=%d"),
		 rx->mac_rx_mpdu_cnt, rx->mac_rx_bytes,
		 rx->phy_rx_ppdu_cnt, rx->phy_rx_bytes);
	WMA_LOGD(FL("disorder=%d, rx_dup=%d, rx_aggr=%d, rx_mcs=%d"),
		 rx->rx_disorder_cnt, rx->rx_mpdu_dup_cnt,
		 rx->rx_mpdu_aggr, rx->rx_mcs);
	WMA_LOGD(FL("rx_ind=%d, rx_dur=%d, rx_probe=%d, rx_mgmt=%d"),
		 rx->sta_ps_inds, rx->sta_ps_durs,
		 rx->rx_probe_reqs, rx->rx_oth_mgmts);
	len += sizeof(wmi_rx_stats_thresh);

	WMA_LOGA("WMA --> WMI_PDEV_SET_STATS_THRESHOLD_CMDID(0x%x), length=%d",
		 WMI_PDEV_SET_STATS_THRESHOLD_CMDID, len);
	status = wmi_unified_cmd_send(wma->wmi_handle, buf, len,
				      WMI_PDEV_SET_STATS_THRESHOLD_CMDID);
	if (QDF_IS_STATUS_ERROR(status))
		wmi_buf_free(buf);
}
#endif /* WLAN_FEATURE_LINK_LAYER_STATS */

/**
 * wma_post_link_status() - post link status to SME
 * @pGetLinkStatus: SME Link status
 * @link_status: Link status
 *
 * Return: none
 */
void wma_post_link_status(tAniGetLinkStatus *pGetLinkStatus,
			  uint8_t link_status)
{
	QDF_STATUS qdf_status = QDF_STATUS_SUCCESS;
	struct scheduler_msg sme_msg = { 0 };

	pGetLinkStatus->linkStatus = link_status;
	sme_msg.type = eWNI_SME_LINK_STATUS_IND;
	sme_msg.bodyptr = pGetLinkStatus;
	sme_msg.bodyval = 0;

	qdf_status = scheduler_post_message(QDF_MODULE_ID_WMA,
					    QDF_MODULE_ID_SME,
					    QDF_MODULE_ID_SME, &sme_msg);
	if (!QDF_IS_STATUS_SUCCESS(qdf_status)) {
		WMA_LOGE("%s: Fail to post link status ind msg", __func__);
		qdf_mem_free(pGetLinkStatus);
	}
}

int wma_link_status_event_handler(void *handle, uint8_t *cmd_param_info,
				  uint32_t len)
{
	tp_wma_handle wma = (tp_wma_handle) handle;
	WMI_UPDATE_VDEV_RATE_STATS_EVENTID_param_tlvs *param_buf;
	wmi_vdev_rate_stats_event_fixed_param *event;
	wmi_vdev_rate_ht_info *ht_info;
	struct wma_txrx_node *intr = wma->interfaces;
	uint8_t link_status = LINK_STATUS_LEGACY;
	uint32_t i, rate_flag;
	QDF_STATUS status;

	param_buf =
	      (WMI_UPDATE_VDEV_RATE_STATS_EVENTID_param_tlvs *) cmd_param_info;
	if (!param_buf) {
		WMA_LOGA("%s: Invalid stats event", __func__);
		return -EINVAL;
	}

	event = (wmi_vdev_rate_stats_event_fixed_param *)
						param_buf->fixed_param;
	ht_info = (wmi_vdev_rate_ht_info *) param_buf->ht_info;

	if (!ht_info) {
		wma_err("Invalid ht_info");
		return -EINVAL;
	}

	WMA_LOGD("num_vdev_stats: %d", event->num_vdev_stats);

	if (event->num_vdev_stats > ((WMI_SVC_MSG_MAX_SIZE -
	    sizeof(*event)) / sizeof(*ht_info)) ||
	    event->num_vdev_stats > param_buf->num_ht_info) {
		WMA_LOGE("%s: excess vdev_stats buffers:%d, num_ht_info:%d",
			__func__, event->num_vdev_stats,
			param_buf->num_ht_info);
		return -EINVAL;
	}

	if (!wma_is_vdev_valid(ht_info->vdevid)) {
		wma_err("Invalid vdevid %d", ht_info->vdevid);
		return -EINVAL;
	}

	if (!intr[ht_info->vdevid].vdev) {
		wma_err("Vdev is NULL");
		return -EINVAL;
	}

	status = wma_get_vdev_rate_flag(intr[ht_info->vdevid].vdev, &rate_flag);
	if (QDF_IS_STATUS_ERROR(status)) {
		WMA_LOGE("%s: Failed to get rate flag",	__func__);
		return -EINVAL;
	}

	for (i = 0; (i < event->num_vdev_stats) && ht_info; i++) {
		WMA_LOGD("%s vdevId:%d  tx_nss:%d rx_nss:%d tx_preamble:%d rx_preamble:%d",
			__func__, ht_info->vdevid, ht_info->tx_nss,
			ht_info->rx_nss, ht_info->tx_preamble,
			ht_info->rx_preamble);
		if (ht_info->vdevid < wma->max_bssid
		    && intr[ht_info->vdevid].plink_status_req) {
			if (ht_info->tx_nss || ht_info->rx_nss)
				link_status = LINK_STATUS_MIMO;

			if ((ht_info->tx_preamble == LINK_RATE_VHT) ||
			    (ht_info->rx_preamble == LINK_RATE_VHT))
				link_status |= LINK_STATUS_VHT;

			if (intr[ht_info->vdevid].nss == 2)
				link_status |= LINK_SUPPORT_MIMO;

			if (rate_flag &
				(TX_RATE_VHT20 | TX_RATE_VHT40 |
				TX_RATE_VHT80))
				link_status |= LINK_SUPPORT_VHT;

			wma_post_link_status(
					intr[ht_info->vdevid].plink_status_req,
					link_status);
			intr[ht_info->vdevid].plink_status_req = NULL;
			link_status = LINK_STATUS_LEGACY;
		}

		ht_info++;
	}

	return 0;
}

int wma_rso_cmd_status_event_handler(wmi_roam_event_fixed_param *wmi_event)
{
	struct rso_cmd_status *rso_status;
	struct scheduler_msg sme_msg = {0};
	QDF_STATUS qdf_status;

	rso_status = qdf_mem_malloc(sizeof(*rso_status));
	if (!rso_status)
		return -ENOMEM;

	rso_status->vdev_id = wmi_event->vdev_id;
	if (WMI_ROAM_NOTIF_SCAN_MODE_SUCCESS == wmi_event->notif)
		rso_status->status = true;
	else if (WMI_ROAM_NOTIF_SCAN_MODE_FAIL == wmi_event->notif)
		rso_status->status = false;
	sme_msg.type = eWNI_SME_RSO_CMD_STATUS_IND;
	sme_msg.bodyptr = rso_status;
	sme_msg.bodyval = 0;
	WMA_LOGD("%s: Post RSO cmd status to SME",  __func__);

	qdf_status = scheduler_post_message(QDF_MODULE_ID_WMA,
					    QDF_MODULE_ID_SME,
					    QDF_MODULE_ID_SME, &sme_msg);
	if (!QDF_IS_STATUS_SUCCESS(qdf_status)) {
		WMA_LOGE("%s: fail to post RSO cmd status to SME", __func__);
		qdf_mem_free(rso_status);
	}
	return 0;
}

/**
 * wma_fill_peer_info() - fill SIR peer info from WMI peer info struct
 * @wma: wma interface
 * @stats_info: WMI peer info pointer
 * @peer_info: SIR peer info pointer
 *
 * This function will fill SIR peer info from WMI peer info struct
 *
 * Return: None
 */
static void wma_fill_peer_info(tp_wma_handle wma,
		wmi_peer_stats_info *stats_info,
		struct sir_peer_info_ext *peer_info)
{
	int i;

	peer_info->tx_packets = stats_info->tx_packets.low_32;
	peer_info->tx_bytes = stats_info->tx_bytes.high_32;
	peer_info->tx_bytes <<= 32;
	peer_info->tx_bytes += stats_info->tx_bytes.low_32;
	peer_info->rx_packets = stats_info->rx_packets.low_32;
	peer_info->rx_bytes = stats_info->rx_bytes.high_32;
	peer_info->rx_bytes <<= 32;
	peer_info->rx_bytes += stats_info->rx_bytes.low_32;
	peer_info->tx_retries = stats_info->tx_retries;
	peer_info->tx_failed = stats_info->tx_failed;
	peer_info->tx_succeed = stats_info->tx_succeed;
	peer_info->rssi = stats_info->peer_rssi;
	peer_info->tx_rate = stats_info->last_tx_bitrate_kbps;
	peer_info->tx_rate_code = stats_info->last_tx_rate_code;
	peer_info->rx_rate = stats_info->last_rx_bitrate_kbps;
	peer_info->rx_rate_code = stats_info->last_rx_rate_code;
	for (i = 0; i < WMI_MAX_CHAINS; i++)
		peer_info->peer_rssi_per_chain[i] =
				stats_info->peer_rssi_per_chain[i];
}

/**
 * wma_peer_info_ext_rsp() - process peer ext info ext
 * @handle: wma interface
 * @buf: wmi event buf pointer
 *
 * This function will send eWNI_SME_GET_PEER_INFO_EXT_IND to SME
 *
 * Return: 0 on success, error code otherwise
 */
static QDF_STATUS wma_peer_info_ext_rsp(tp_wma_handle wma, u_int8_t *buf)
{
	wmi_peer_stats_info_event_fixed_param *event;
	wmi_peer_stats_info *stats_info;
	struct sir_peer_info_ext_resp *resp;
	struct sir_peer_info_ext *peer_info;
	struct scheduler_msg sme_msg = {0};
	int i, j = 0;
	QDF_STATUS qdf_status;

	event = (wmi_peer_stats_info_event_fixed_param *)buf;
	stats_info = (wmi_peer_stats_info *)(buf +
			sizeof(wmi_peer_stats_info_event_fixed_param));

	if (wma->get_one_peer_info) {
		resp = qdf_mem_malloc(sizeof(struct sir_peer_info_ext_resp) +
				sizeof(resp->info[0]));
		if (!resp)
			return QDF_STATUS_E_NOMEM;

		resp->count = 0;
		peer_info = &resp->info[0];
		for (i = 0; i < event->num_peers; i++) {
			WMI_MAC_ADDR_TO_CHAR_ARRAY(&stats_info->peer_macaddr,
					peer_info->peer_macaddr.bytes);

			if (!qdf_mem_cmp(peer_info->peer_macaddr.bytes,
					wma->peer_macaddr.bytes,
					QDF_MAC_ADDR_SIZE)) {
				wma_fill_peer_info(wma, stats_info, peer_info);
				resp->count++;
				break;
			}

			stats_info = stats_info + 1;
		}
	} else {
		resp = qdf_mem_malloc(sizeof(struct sir_peer_info_ext_resp) +
				event->num_peers * sizeof(resp->info[0]));
		if (!resp)
			return QDF_STATUS_E_NOMEM;

		resp->count = event->num_peers;
		for (i = 0; i < event->num_peers; i++) {
			peer_info = &resp->info[j];
			WMI_MAC_ADDR_TO_CHAR_ARRAY(&stats_info->peer_macaddr,
					peer_info->peer_macaddr.bytes);

			if (!qdf_mem_cmp(peer_info->peer_macaddr.bytes,
					wma->myaddr, QDF_MAC_ADDR_SIZE)) {
				resp->count = resp->count - 1;
			} else {
				wma_fill_peer_info(wma, stats_info, peer_info);
				j++;
			}
			stats_info = stats_info + 1;
		}
	}

	sme_msg.type = eWNI_SME_GET_PEER_INFO_EXT_IND;
	sme_msg.bodyptr = resp;
	sme_msg.bodyval = 0;

	qdf_status = scheduler_post_message(QDF_MODULE_ID_WMA,
					    QDF_MODULE_ID_SME,
					    QDF_MODULE_ID_SME, &sme_msg);
	if (!QDF_IS_STATUS_SUCCESS(qdf_status)) {
		WMA_LOGE("%s: Fail to post get peer info msg", __func__);
		qdf_mem_free(resp);
	}

	return qdf_status;
}

/**
 * dump_peer_stats_info() - dump wmi peer info struct
 * @event: wmi peer info fixed param pointer
 * @peer_stats: wmi peer stats info pointer
 *
 * This function will dump wmi peer info struct
 *
 * Return: None
 */
static void dump_peer_stats_info(wmi_peer_stats_info_event_fixed_param *event,
		wmi_peer_stats_info *peer_stats)
{
	int i, j;
	wmi_peer_stats_info *stats = peer_stats;
	u_int8_t mac[6];

	WMA_LOGI("%s vdev_id %d, num_peers %d more_data %d",
		 __func__, event->vdev_id,
		 event->num_peers, event->more_data);

	for (i = 0; i < event->num_peers; i++) {
		WMI_MAC_ADDR_TO_CHAR_ARRAY(&stats->peer_macaddr, mac);
		WMA_LOGI("%s mac %pM", __func__, mac);
		WMA_LOGI("%s tx_bytes %d %d tx_packets %d %d",
			 __func__,
			 stats->tx_bytes.low_32,
			 stats->tx_bytes.high_32,
			 stats->tx_packets.low_32,
			 stats->tx_packets.high_32);
		WMA_LOGI("%s rx_bytes %d %d rx_packets %d %d",
			 __func__,
			 stats->rx_bytes.low_32,
			 stats->rx_bytes.high_32,
			 stats->rx_packets.low_32,
			 stats->rx_packets.high_32);
		WMA_LOGI("%s tx_retries %d tx_failed %d",
			 __func__, stats->tx_retries, stats->tx_failed);
		WMA_LOGI("%s tx_rate_code %x rx_rate_code %x",
			 __func__,
			 stats->last_tx_rate_code,
			 stats->last_rx_rate_code);
		WMA_LOGI("%s tx_rate %x rx_rate %x",
			 __func__,
			 stats->last_tx_bitrate_kbps,
			 stats->last_rx_bitrate_kbps);
		WMA_LOGI("%s peer_rssi %d", __func__, stats->peer_rssi);
		WMA_LOGI("%s tx_succeed %d", __func__, stats->tx_succeed);
		for (j = 0; j < WMI_MAX_CHAINS; j++)
			WMA_LOGI("%s chain%d_rssi %d", __func__, j,
				 stats->peer_rssi_per_chain[j]);

		stats++;
	}
}

int wma_peer_info_event_handler(void *handle, u_int8_t *cmd_param_info,
				   u_int32_t len)
{
	tp_wma_handle wma = (tp_wma_handle) handle;
	WMI_PEER_STATS_INFO_EVENTID_param_tlvs *param_buf;
	wmi_peer_stats_info_event_fixed_param *event;
	u_int32_t buf_size;
	u_int8_t *buf;

	param_buf =
		(WMI_PEER_STATS_INFO_EVENTID_param_tlvs *)cmd_param_info;
	if (!param_buf) {
		WMA_LOGA("%s: Invalid stats event", __func__);
		return -EINVAL;
	}

	WMA_LOGI("%s Recv WMI_PEER_STATS_INFO_EVENTID", __func__);
	event = param_buf->fixed_param;
	if (event->num_peers >
	    ((WMI_SVC_MSG_MAX_SIZE -
	      sizeof(wmi_peer_stats_info_event_fixed_param))/
	      sizeof(wmi_peer_stats_info)) || event->num_peers >
	      param_buf->num_peer_stats_info) {
		WMA_LOGE("Excess num of peers from fw: %d, num_peer_stats_info:%d",
			event->num_peers, param_buf->num_peer_stats_info);
		return -EINVAL;
	}
	buf_size = sizeof(wmi_peer_stats_info_event_fixed_param) +
		sizeof(wmi_peer_stats_info) * event->num_peers;
	buf = qdf_mem_malloc(buf_size);
	if (!buf)
		return -ENOMEM;

	qdf_mem_copy(buf, param_buf->fixed_param,
			sizeof(wmi_peer_stats_info_event_fixed_param));
	qdf_mem_copy((buf + sizeof(wmi_peer_stats_info_event_fixed_param)),
			param_buf->peer_stats_info,
			sizeof(wmi_peer_stats_info) * event->num_peers);
	WMA_LOGI("%s dump peer stats info", __func__);
	dump_peer_stats_info(event, param_buf->peer_stats_info);

	wma_peer_info_ext_rsp(wma, buf);
	qdf_mem_free(buf);

	return 0;
}

/**
 * wma_send_link_speed() - send link speed to SME
 * @link_speed: link speed
 *
 * Return: QDF_STATUS_SUCCESS for success or error code
 */
QDF_STATUS wma_send_link_speed(uint32_t link_speed)
{
	struct mac_context *mac_ctx;
	struct link_speed_info *ls_ind;

	mac_ctx = cds_get_context(QDF_MODULE_ID_PE);
	if (!mac_ctx) {
		WMA_LOGD("%s: NULL mac ptr. Exiting", __func__);
		return QDF_STATUS_E_INVAL;
	}

	ls_ind = qdf_mem_malloc(sizeof(*ls_ind));
	if (!ls_ind)
		return QDF_STATUS_E_NOMEM;

	ls_ind->estLinkSpeed = link_speed;
	if (mac_ctx->sme.link_speed_cb)
		mac_ctx->sme.link_speed_cb(ls_ind,
					   mac_ctx->sme.link_speed_context);
	else
		WMA_LOGD("%s: link_speed_cb is null", __func__);
	qdf_mem_free(ls_ind);

	return QDF_STATUS_SUCCESS;
}

/**
 * wma_link_speed_event_handler() - link speed event handler
 * @handle: wma handle
 * @cmd_param_info: event data
 * @len: length
 *
 * Return: 0 for success or error code
 */
int wma_link_speed_event_handler(void *handle, uint8_t *cmd_param_info,
				 uint32_t len)
{
	WMI_PEER_ESTIMATED_LINKSPEED_EVENTID_param_tlvs *param_buf;
	wmi_peer_estimated_linkspeed_event_fixed_param *event;
	QDF_STATUS qdf_status;

	param_buf = (WMI_PEER_ESTIMATED_LINKSPEED_EVENTID_param_tlvs *)
							 cmd_param_info;
	if (!param_buf) {
		WMA_LOGE("%s: Invalid linkspeed event", __func__);
		return -EINVAL;
	}
	event = param_buf->fixed_param;
	qdf_status = wma_send_link_speed(event->est_linkspeed_kbps);
	if (!QDF_IS_STATUS_SUCCESS(qdf_status))
		return -EINVAL;
	return 0;
}

#define BIG_ENDIAN_MAX_DEBUG_BUF   500
/**
 * wma_unified_debug_print_event_handler() - debug print event handler
 * @handle: wma handle
 * @datap: data pointer
 * @len: length
 *
 * Return: 0 for success or error code
 */
int wma_unified_debug_print_event_handler(void *handle, uint8_t *datap,
					  uint32_t len)
{
	WMI_DEBUG_PRINT_EVENTID_param_tlvs *param_buf;
	uint8_t *data;
	uint32_t datalen;

	param_buf = (WMI_DEBUG_PRINT_EVENTID_param_tlvs *) datap;
	if (!param_buf || !param_buf->data) {
		WMA_LOGE("Get NULL point message from FW");
		return -ENOMEM;
	}
	data = param_buf->data;
	datalen = param_buf->num_data;
	if (datalen > WMI_SVC_MSG_MAX_SIZE) {
		WMA_LOGE("Received data len %d exceeds max value %d",
				datalen, WMI_SVC_MSG_MAX_SIZE);
		return QDF_STATUS_E_FAILURE;
	}
	data[datalen - 1] = '\0';

#ifdef BIG_ENDIAN_HOST
	{
		if (datalen >= BIG_ENDIAN_MAX_DEBUG_BUF) {
			WMA_LOGE("%s Invalid data len %d, limiting to max",
				 __func__, datalen);
			datalen = BIG_ENDIAN_MAX_DEBUG_BUF - 1;
		}
		char dbgbuf[BIG_ENDIAN_MAX_DEBUG_BUF] = { 0 };

		memcpy(dbgbuf, data, datalen);
		SWAPME(dbgbuf, datalen);
		WMA_LOGD("FIRMWARE:%s", dbgbuf);
		return 0;
	}
#else
	WMA_LOGD("FIRMWARE:%s", data);
	return 0;
#endif /* BIG_ENDIAN_HOST */
}

enum wlan_phymode
wma_peer_phymode(tSirNwType nw_type, uint8_t sta_type,
		 uint8_t is_ht, uint8_t ch_width,
		 uint8_t is_vht, bool is_he)
{
	enum wlan_phymode phymode = WLAN_PHYMODE_AUTO;

	switch (nw_type) {
	case eSIR_11B_NW_TYPE:
#ifdef FEATURE_WLAN_TDLS
	if (STA_ENTRY_TDLS_PEER == sta_type) {
		if (is_vht) {
			if (CH_WIDTH_80MHZ == ch_width)
				phymode = WLAN_PHYMODE_11AC_VHT80;
			else
				phymode = (CH_WIDTH_40MHZ == ch_width) ?
					  WLAN_PHYMODE_11AC_VHT40 :
					  WLAN_PHYMODE_11AC_VHT20;
		} else if (is_ht) {
			phymode = (CH_WIDTH_40MHZ == ch_width) ?
				   WLAN_PHYMODE_11NG_HT40 :
				   WLAN_PHYMODE_11NG_HT20;
		} else
			phymode = WLAN_PHYMODE_11B;
	} else
#endif /* FEATURE_WLAN_TDLS */
	{
		phymode = WLAN_PHYMODE_11B;
		if (is_ht || is_vht || is_he)
			WMA_LOGE("HT/VHT is enabled with 11B NW type");
	}
		break;
	case eSIR_11G_NW_TYPE:
		if (!(is_ht || is_vht || is_he)) {
			phymode = WLAN_PHYMODE_11G;
			break;
		}
		if (CH_WIDTH_40MHZ < ch_width)
			WMA_LOGE("80/160 MHz BW sent in 11G, configured 40MHz");
		if (ch_width)
			phymode = (is_he) ? WLAN_PHYMODE_11AXG_HE40 : (is_vht) ?
					WLAN_PHYMODE_11AC_VHT40_2G :
					WLAN_PHYMODE_11NG_HT40;
		else
			phymode = (is_he) ? WLAN_PHYMODE_11AXG_HE20 : (is_vht) ?
					WLAN_PHYMODE_11AC_VHT20_2G :
					WLAN_PHYMODE_11NG_HT20;
		break;
	case eSIR_11A_NW_TYPE:
		if (!(is_ht || is_vht || is_he)) {
			phymode = WLAN_PHYMODE_11A;
			break;
		}
		if (is_he) {
			if (ch_width == CH_WIDTH_160MHZ)
				phymode = WLAN_PHYMODE_11AXA_HE160;
			else if (ch_width == CH_WIDTH_80P80MHZ)
				phymode = WLAN_PHYMODE_11AXA_HE80_80;
			else if (ch_width == CH_WIDTH_80MHZ)
				phymode = WLAN_PHYMODE_11AXA_HE80;
			else
				phymode = (ch_width) ?
					  WLAN_PHYMODE_11AXA_HE40 :
					  WLAN_PHYMODE_11AXA_HE20;
		} else if (is_vht) {
			if (ch_width == CH_WIDTH_160MHZ)
				phymode = WLAN_PHYMODE_11AC_VHT160;
			else if (ch_width == CH_WIDTH_80P80MHZ)
				phymode = WLAN_PHYMODE_11AC_VHT80_80;
			else if (ch_width == CH_WIDTH_80MHZ)
				phymode = WLAN_PHYMODE_11AC_VHT80;
			else
				phymode = (ch_width) ?
					  WLAN_PHYMODE_11AC_VHT40 :
					  WLAN_PHYMODE_11AC_VHT20;
		} else
			phymode = (ch_width) ? WLAN_PHYMODE_11NA_HT40 :
						WLAN_PHYMODE_11NA_HT20;
		break;
	default:
		WMA_LOGE("%s: Invalid nw type %d", __func__, nw_type);
		break;
	}
	WMA_LOGD(FL("nw_type %d is_ht %d ch_width %d is_vht %d is_he %d phymode %d"),
		 nw_type, is_ht, ch_width, is_vht, is_he, phymode);

	return phymode;
}

/**
 * wma_txrx_fw_stats_reset() - reset txrx fw statistics
 * @wma_handle: wma handle
 * @vdev_id: vdev id
 * @value: value
 *
 * Return: 0 for success or return error
 */
int32_t wma_txrx_fw_stats_reset(tp_wma_handle wma_handle,
				uint8_t vdev_id, uint32_t value)
{
	struct ol_txrx_stats_req req;
	void *soc = cds_get_context(QDF_MODULE_ID_SOC);

	if (!soc) {
		WMA_LOGE("%s:SOC context is NULL", __func__);
		return -EINVAL;
	}

	qdf_mem_zero(&req, sizeof(req));
	req.stats_type_reset_mask = value;
	cdp_fw_stats_get(soc, vdev_id, &req, false, false);

	return 0;
}

#ifdef HELIUMPLUS
#define SET_UPLOAD_MASK(_mask, _rate_info)	\
	((_mask) = 1 << (_rate_info ## _V2))
#else  /* !HELIUMPLUS */
#define SET_UPLOAD_MASK(_mask, _rate_info)	\
	((_mask) = 1 << (_rate_info))
#endif

#if defined(HELIUMPLUS) || defined(QCN7605_SUPPORT)
static bool wma_is_valid_fw_stats_cmd(uint32_t value)
{
	if (value > (HTT_DBG_NUM_STATS + 1) ||
		value == (HTT_DBG_STATS_RX_RATE_INFO + 1) ||
		value == (HTT_DBG_STATS_TX_RATE_INFO + 1) ||
		value == (HTT_DBG_STATS_TXBF_MUSU_NDPA_PKT + 1)) {
		WMA_LOGE("%s: Not supported", __func__);
		return false;
	}
	return true;
}
#else
static bool wma_is_valid_fw_stats_cmd(uint32_t value)
{
	if (value > (HTT_DBG_NUM_STATS + 1) ||
		value == (HTT_DBG_STATS_RX_RATE_INFO_V2 + 1) ||
		value == (HTT_DBG_STATS_TX_RATE_INFO_V2 + 1) ||
		value == (HTT_DBG_STATS_TXBF_MUSU_NDPA_PKT + 1)) {
		WMA_LOGE("%s: Not supported", __func__);
		return false;
	}
	return true;
}
#endif

/**
 * wma_set_txrx_fw_stats_level() - set txrx fw stats level
 * @wma_handle: wma handle
 * @vdev_id: vdev id
 * @value: value
 *
 * Return: 0 for success or return error
 */
int32_t wma_set_txrx_fw_stats_level(tp_wma_handle wma_handle,
				    uint8_t vdev_id, uint32_t value)
{
	struct ol_txrx_stats_req req;
	uint32_t l_up_mask;
	void *soc = cds_get_context(QDF_MODULE_ID_SOC);

	if (!soc) {
		WMA_LOGE("%s:SOC context is NULL", __func__);
		return -EINVAL;
	}

	if (wma_is_valid_fw_stats_cmd(value) == false)
		return -EINVAL;

	qdf_mem_zero(&req, sizeof(req));
	req.print.verbose = 1;

	/* TODO: Need to check how to avoid mem leak*/
	l_up_mask = 1 << (value - 1);
	req.stats_type_upload_mask = l_up_mask;

	cdp_fw_stats_get(soc, vdev_id, &req, false, true);

	return 0;
}

/**
 * wma_get_cca_stats() - send request to fw to get CCA
 * @wma_handle: wma handle
 * @vdev_id: vdev id
 *
 * Return: QDF status
 */
QDF_STATUS wma_get_cca_stats(tp_wma_handle wma_handle,
				uint8_t vdev_id)
{
	if (wmi_unified_congestion_request_cmd(wma_handle->wmi_handle,
			vdev_id)) {
		WMA_LOGE("Failed to congestion request to fw");
		return QDF_STATUS_E_FAILURE;
	}
	return QDF_STATUS_SUCCESS;
}

/**
 * wma_get_beacon_buffer_by_vdev_id() - get the beacon buffer from vdev ID
 * @vdev_id: vdev id
 * @buffer_size: size of buffer
 *
 * Return: none
 */
void *wma_get_beacon_buffer_by_vdev_id(uint8_t vdev_id, uint32_t *buffer_size)
{
	tp_wma_handle wma;
	struct beacon_info *beacon;
	uint8_t *buf;
	uint32_t buf_size;

	wma = cds_get_context(QDF_MODULE_ID_WMA);
	if (!wma) {
		WMA_LOGE("%s: Invalid WMA handle", __func__);
		return NULL;
	}

	if (vdev_id >= wma->max_bssid) {
		WMA_LOGE("%s: Invalid vdev_id %u", __func__, vdev_id);
		return NULL;
	}

	if (!wma_is_vdev_in_ap_mode(wma, vdev_id)) {
		WMA_LOGE("%s: vdevid %d is not in AP mode", __func__, vdev_id);
		return NULL;
	}

	beacon = wma->interfaces[vdev_id].beacon;

	if (!beacon) {
		WMA_LOGE("%s: beacon invalid", __func__);
		return NULL;
	}

	qdf_spin_lock_bh(&beacon->lock);

	buf_size = qdf_nbuf_len(beacon->buf);
	buf = qdf_mem_malloc(buf_size);
	if (!buf) {
		qdf_spin_unlock_bh(&beacon->lock);
		return NULL;
	}

	qdf_mem_copy(buf, qdf_nbuf_data(beacon->buf), buf_size);

	qdf_spin_unlock_bh(&beacon->lock);

	if (buffer_size)
		*buffer_size = buf_size;

	return buf;
}

uint8_t *wma_get_vdev_address_by_vdev_id(uint8_t vdev_id)
{
	tp_wma_handle wma;
	struct wlan_objmgr_vdev *vdev;

	wma = cds_get_context(QDF_MODULE_ID_WMA);
	if (!wma) {
		WMA_LOGE("%s: Invalid WMA handle", __func__);
		return NULL;
	}

	if (vdev_id >= wma->max_bssid) {
		WMA_LOGE("%s: Invalid vdev_id %u", __func__, vdev_id);
		return NULL;
	}
	vdev = wma->interfaces[vdev_id].vdev;
	if (!vdev) {
		WMA_LOGE("%s: Invalid vdev for vdev_id %u", __func__, vdev_id);
		return NULL;
	}
	return wlan_vdev_mlme_get_macaddr(vdev);
}

QDF_STATUS wma_get_connection_info(uint8_t vdev_id,
		struct policy_mgr_vdev_entry_info *conn_table_entry)
{
	struct wma_txrx_node *wma_conn_table_entry;

	wma_conn_table_entry = wma_get_interface_by_vdev_id(vdev_id);
	if (!wma_conn_table_entry) {
		WMA_LOGE("%s: can't find vdev_id %d in WMA table", __func__, vdev_id);
		return QDF_STATUS_E_FAILURE;
	}
	conn_table_entry->chan_width = wma_conn_table_entry->chan_width;
	conn_table_entry->mac_id = wma_conn_table_entry->mac_id;
	conn_table_entry->mhz = wma_conn_table_entry->mhz;
	conn_table_entry->sub_type = wma_conn_table_entry->sub_type;
	conn_table_entry->type = wma_conn_table_entry->type;
	conn_table_entry->ch_flagext = wma_conn_table_entry->ch_flagext;

	return QDF_STATUS_SUCCESS;
}

QDF_STATUS wma_ndi_update_connection_info(uint8_t vdev_id,
				struct nan_datapath_channel_info *ndp_chan_info)
{
	struct wma_txrx_node *wma_iface_entry;

	wma_iface_entry = wma_get_interface_by_vdev_id(vdev_id);
	if (!wma_iface_entry) {
		WMA_LOGE("%s: can't find vdev_id %d in WMA table", __func__, vdev_id);
		return QDF_STATUS_E_FAILURE;
	}

	if (WMI_VDEV_TYPE_NDI != wma_iface_entry->type) {
		WMA_LOGE("%s: Given vdev id(%d) not of type NDI!",
			 __func__, vdev_id);
		return QDF_STATUS_E_FAILURE;
	}

	if (!ndp_chan_info) {
		WMA_LOGE("%s: Provided chan info is NULL!", __func__);
		return QDF_STATUS_E_FAILURE;
	}

	wma_iface_entry->chan_width = ndp_chan_info->ch_width;
	wma_iface_entry->mhz = ndp_chan_info->freq;
	wma_iface_entry->nss = ndp_chan_info->nss;
	wma_iface_entry->mac_id = ndp_chan_info->mac_id;

	return QDF_STATUS_SUCCESS;
}

/**
 * wma_get_interface_by_vdev_id() - lookup interface entry using vdev ID
 * @vdev_id: vdev id
 *
 * Return: entry from vdev table
 */
struct wma_txrx_node  *wma_get_interface_by_vdev_id(uint8_t vdev_id)
{
	tp_wma_handle wma;

	wma = cds_get_context(QDF_MODULE_ID_WMA);
	if (!wma) {
		WMA_LOGE("%s: Invalid WMA handle", __func__);
		return NULL;
	}

	if (vdev_id >= wma->max_bssid) {
		WMA_LOGE("%s: Invalid vdev_id %u", __func__, vdev_id);
		return NULL;
	}

	return &wma->interfaces[vdev_id];
}

#ifdef WLAN_FEATURE_PKT_CAPTURE
int wma_get_rmf_status(uint8_t vdev_id)
{
	struct wma_txrx_node *iface;

	iface = wma_get_interface_by_vdev_id(vdev_id);
	if (!iface) {
		WMA_LOGE("Unable to get wma interface");
		return -EINVAL;
	}

	return iface->rmfEnabled;
}
#endif

/**
 * wma_update_intf_hw_mode_params() - Update WMA params
 * @vdev_id: VDEV id whose params needs to be updated
 * @mac_id: MAC id to be updated
 * @cfgd_hw_mode_index: HW mode index from which Tx and Rx SS will be updated
 *
 * Updates the MAC id, tx spatial stream, rx spatial stream in WMA
 *
 * Return: None
 */
void wma_update_intf_hw_mode_params(uint32_t vdev_id, uint32_t mac_id,
				    uint32_t cfgd_hw_mode_index)
{
	tp_wma_handle wma;
	struct policy_mgr_hw_mode_params hw_mode;
	QDF_STATUS status;

	wma = cds_get_context(QDF_MODULE_ID_WMA);
	if (!wma) {
		WMA_LOGE("%s: Invalid WMA handle", __func__);
		return;
	}

	if (!wma->interfaces) {
		WMA_LOGE("%s: Interface is NULL", __func__);
		return;
	}

	status = policy_mgr_get_hw_mode_from_idx(wma->psoc, cfgd_hw_mode_index,
						 &hw_mode);
	if (!QDF_IS_STATUS_SUCCESS(status)) {
		WMA_LOGE("%s: cfgd_hw_mode_index %d not found", __func__,
			 cfgd_hw_mode_index);
		return;
	}
	wma->interfaces[vdev_id].mac_id = mac_id;
	if (mac_id == 0)
		wma->interfaces[vdev_id].tx_streams =
			hw_mode.mac0_tx_ss;
	else
		wma->interfaces[vdev_id].tx_streams =
			hw_mode.mac1_tx_ss;

	WMA_LOGD("%s: vdev %d, update tx ss:%d mac %d hw_mode_id %d",
		 __func__,
		 vdev_id,
		 wma->interfaces[vdev_id].tx_streams,
		 mac_id,
		 cfgd_hw_mode_index);
}

/**
 * wma_get_vht_ch_width - return vht channel width
 *
 * Return: return vht channel width
 */
uint32_t wma_get_vht_ch_width(void)
{
	uint32_t fw_ch_wd = WNI_CFG_VHT_CHANNEL_WIDTH_80MHZ;
	tp_wma_handle wm_hdl = cds_get_context(QDF_MODULE_ID_WMA);
	struct target_psoc_info *tgt_hdl;
	int vht_cap_info;

	if (!wm_hdl)
		return fw_ch_wd;

	tgt_hdl = wlan_psoc_get_tgt_if_handle(wm_hdl->psoc);
	if (!tgt_hdl)
		return fw_ch_wd;

	vht_cap_info = target_if_get_vht_cap_info(tgt_hdl);
	if (vht_cap_info & WMI_VHT_CAP_CH_WIDTH_80P80_160MHZ)
		fw_ch_wd = WNI_CFG_VHT_CHANNEL_WIDTH_80_PLUS_80MHZ;
	else if (vht_cap_info & WMI_VHT_CAP_CH_WIDTH_160MHZ)
		fw_ch_wd = WNI_CFG_VHT_CHANNEL_WIDTH_160MHZ;

	return fw_ch_wd;
}

/**
 * wma_get_num_of_setbits_from_bitmask() - to get num of setbits from bitmask
 * @mask: given bitmask
 *
 * This helper function should return number of setbits from bitmask
 *
 * Return: number of setbits from bitmask
 */
uint32_t wma_get_num_of_setbits_from_bitmask(uint32_t mask)
{
	uint32_t num_of_setbits = 0;

	while (mask) {
		mask &= (mask - 1);
		num_of_setbits++;
	}
	return num_of_setbits;
}

/**
 * wma_is_csa_offload_enabled - checks fw CSA offload capability
 *
 * Return: true or false
 */

bool wma_is_csa_offload_enabled(void)
{
	tp_wma_handle wma = cds_get_context(QDF_MODULE_ID_WMA);

	if (!wma)
		return false;

	return wmi_service_enabled(wma->wmi_handle,
				   wmi_service_csa_offload);
}

bool wma_is_mbssid_enabled(void)
{
	tp_wma_handle wma = cds_get_context(QDF_MODULE_ID_WMA);

	if (!wma)
		return false;

	return wmi_service_enabled(wma->wmi_handle,
				   wmi_service_infra_mbssid);
}

#ifdef FEATURE_FW_LOG_PARSING
/**
 * wma_config_debug_module_cmd - set debug log config
 * @wmi_handle: wmi layer handle
 * @param: debug log parameter
 * @val: debug log value
 * @module_id_bitmap: debug module id bitmap
 * @bitmap_len:  debug module bitmap length
 *
 * Return: QDF_STATUS_SUCCESS for success or error code
 */
QDF_STATUS
wma_config_debug_module_cmd(wmi_unified_t wmi_handle, A_UINT32 param,
			    A_UINT32 val, A_UINT32 *module_id_bitmap,
			    A_UINT32 bitmap_len)
{
	struct dbglog_params dbg_param;

	dbg_param.param = param;
	dbg_param.val = val;
	dbg_param.module_id_bitmap = module_id_bitmap;
	dbg_param.bitmap_len = bitmap_len;

	return wmi_unified_dbglog_cmd_send(wmi_handle, &dbg_param);
}
#endif
#ifdef FEATURE_P2P_LISTEN_OFFLOAD
/**
 * wma_is_p2p_lo_capable() - if driver is capable of p2p listen offload
 *
 * This function checks if driver is capable of p2p listen offload
 *    true: capable of p2p offload
 *    false: not capable
 *
 * Return: true - capable, false - not capable
 */
bool wma_is_p2p_lo_capable(void)
{
	tp_wma_handle wma = cds_get_context(QDF_MODULE_ID_WMA);

	if (wma) {
		return wmi_service_enabled
				(wma->wmi_handle,
				 wmi_service_p2p_listen_offload_support);
	}

	return 0;
}
#endif

#ifdef WLAN_FEATURE_ROAM_OFFLOAD
QDF_STATUS wma_get_roam_scan_ch(wmi_unified_t wmi_handle,
				uint8_t vdev_id)
{
	QDF_STATUS status = QDF_STATUS_E_FAILURE;
	struct roam_scan_ch_resp *roam_ch;
	struct scheduler_msg sme_msg = {0};

	if (!wma_is_vdev_valid(vdev_id)) {
		wma_err("vdev_id: %d is not active", vdev_id);
		return QDF_STATUS_E_INVAL;
	}

	status = wmi_unified_get_roam_scan_ch_list(wmi_handle, vdev_id);
	if (QDF_IS_STATUS_SUCCESS(status))
		return status;
	roam_ch = qdf_mem_malloc(sizeof(struct roam_scan_ch_resp));
	if (!roam_ch) {
		wma_err("Failed to alloc resp");
		return QDF_STATUS_E_INVAL;
	}

	roam_ch->command_resp = 1;
	roam_ch->num_channels = 0;
	roam_ch->chan_list = NULL;
	roam_ch->vdev_id = vdev_id;
	sme_msg.type = eWNI_SME_GET_ROAM_SCAN_CH_LIST_EVENT;
	sme_msg.bodyptr = roam_ch;

	if (scheduler_post_message(QDF_MODULE_ID_WMA,
				   QDF_MODULE_ID_SME,
				   QDF_MODULE_ID_SME, &sme_msg)) {
		wma_err("Failed to post msg to SME");
		qdf_mem_free(roam_ch);
		return QDF_STATUS_E_INVAL;
	}

	return status;
}
#endif

bool wma_capability_enhanced_mcast_filter(void)
{
	tp_wma_handle wma = cds_get_context(QDF_MODULE_ID_WMA);

	if (wma) {
		return wmi_service_enabled(wma->wmi_handle,
					   wmi_service_enhanced_mcast_filter);
	}

	return 0;
}


bool wma_is_vdev_up(uint8_t vdev_id)
{
	struct wlan_objmgr_vdev *vdev;
	tp_wma_handle wma = (tp_wma_handle)cds_get_context(QDF_MODULE_ID_WMA);
	bool is_up = false;

	if (!wma) {
		WMA_LOGE("%s: WMA context is invald!", __func__);
		return is_up;
	}

	vdev = wlan_objmgr_get_vdev_by_id_from_psoc(wma->psoc, vdev_id,
			WLAN_LEGACY_WMA_ID);
	if (vdev) {
		is_up = QDF_IS_STATUS_SUCCESS(wlan_vdev_is_up(vdev));
		wlan_objmgr_vdev_release_ref(vdev, WLAN_LEGACY_WMA_ID);
	}
	return is_up;
}

void wma_acquire_wakelock(qdf_wake_lock_t *wl, uint32_t msec)
{
	t_wma_handle *wma = cds_get_context(QDF_MODULE_ID_WMA);

	cds_host_diag_log_work(wl, msec, WIFI_POWER_EVENT_WAKELOCK_WMI_CMD_RSP);
	qdf_wake_lock_timeout_acquire(wl, msec);
	qdf_runtime_pm_prevent_suspend(&wma->wmi_cmd_rsp_runtime_lock);
}

void wma_release_wakelock(qdf_wake_lock_t *wl)
{
	t_wma_handle *wma = cds_get_context(QDF_MODULE_ID_WMA);

	qdf_wake_lock_release(wl, WIFI_POWER_EVENT_WAKELOCK_WMI_CMD_RSP);
	qdf_runtime_pm_allow_suspend(&wma->wmi_cmd_rsp_runtime_lock);
}

<<<<<<< HEAD
QDF_STATUS
wma_send_vdev_start_to_fw(t_wma_handle *wma, struct vdev_start_params *params)
{
	QDF_STATUS status;
	struct wma_txrx_node *vdev = &wma->interfaces[params->vdev_id];

	if (!wma_is_vdev_valid(params->vdev_id)) {
		WMA_LOGE("%s: Invalid vdev id:%d", __func__, params->vdev_id);
		status = QDF_STATUS_E_FAILURE;
		return status;
	}
	wma_acquire_wakelock(&vdev->vdev_start_wakelock,
			     WMA_VDEV_START_REQUEST_TIMEOUT);
	qdf_runtime_pm_prevent_suspend(&vdev->vdev_start_runtime_wakelock);
	status = wmi_unified_vdev_start_send(wma->wmi_handle, params);
	if (QDF_IS_STATUS_ERROR(status)) {
		qdf_runtime_pm_allow_suspend(
				&vdev->vdev_start_runtime_wakelock);
		wma_release_wakelock(&vdev->vdev_start_wakelock);
	}

	return status;
}

=======
>>>>>>> 5d8474a2
QDF_STATUS wma_send_vdev_stop_to_fw(t_wma_handle *wma, uint8_t vdev_id)
{
	QDF_STATUS status = QDF_STATUS_E_FAILURE;
	struct wma_txrx_node *iface = &wma->interfaces[vdev_id];
	struct vdev_mlme_obj *vdev_mlme = NULL;

	if (!wma_is_vdev_valid(vdev_id)) {
		WMA_LOGE("%s: Invalid vdev id:%d", __func__, vdev_id);
		return status;
	}

	vdev_mlme = wlan_vdev_mlme_get_cmpt_obj(iface->vdev);
	if (!vdev_mlme) {
		WMA_LOGE("Failed to get vdev mlme obj for vdev id %d", vdev_id);
		return status;
	}

	/*
	 * Reset the dynamic nss chains config to the ini values, as when the
	 * vdev gets its started again, this would be a fresh connection,
	 * and we dont want the config of previous connection to affect the
	 * current connection.
	 */
	qdf_mem_copy(mlme_get_dynamic_vdev_config(iface->vdev),
		     mlme_get_ini_vdev_config(iface->vdev),
		     sizeof(struct wlan_mlme_nss_chains));
<<<<<<< HEAD
	wma_acquire_wakelock(&iface->vdev_stop_wakelock,
			     WMA_VDEV_STOP_REQUEST_TIMEOUT);
	qdf_runtime_pm_prevent_suspend(
			&iface->vdev_stop_runtime_wakelock);
	status = wmi_unified_vdev_stop_send(wma->wmi_handle, vdev_id);
	if (QDF_IS_STATUS_ERROR(status)) {
		qdf_runtime_pm_allow_suspend(
				&iface->vdev_stop_runtime_wakelock);
		wma_release_wakelock(&iface->vdev_stop_wakelock);
	}
=======

	status = vdev_mgr_stop_send(vdev_mlme);
>>>>>>> 5d8474a2

	return status;
}

QDF_STATUS wma_get_rcpi_req(WMA_HANDLE handle,
			    struct sme_rcpi_req *rcpi_request)
{
	tp_wma_handle wma_handle = (tp_wma_handle) handle;
	struct rcpi_req  cmd = {0};
	struct wma_txrx_node *iface;
	struct sme_rcpi_req *node_rcpi_req;

	WMA_LOGD("%s: Enter", __func__);
	iface = &wma_handle->interfaces[rcpi_request->session_id];
	/* command is in progress */
	if (iface->rcpi_req) {
		WMA_LOGE("%s : previous rcpi request is pending", __func__);
		return QDF_STATUS_SUCCESS;
	}

	node_rcpi_req = qdf_mem_malloc(sizeof(*node_rcpi_req));
	if (!node_rcpi_req)
		return QDF_STATUS_E_NOMEM;

	*node_rcpi_req = *rcpi_request;
	iface->rcpi_req = node_rcpi_req;

	cmd.vdev_id = rcpi_request->session_id;
	qdf_mem_copy(cmd.mac_addr, &rcpi_request->mac_addr, QDF_MAC_ADDR_SIZE);
	cmd.measurement_type = rcpi_request->measurement_type;

	if (wmi_unified_send_request_get_rcpi_cmd(wma_handle->wmi_handle,
						  &cmd)) {
		WMA_LOGE("%s: Failed to send WMI_REQUEST_RCPI_CMDID",
			 __func__);
		iface->rcpi_req = NULL;
		qdf_mem_free(node_rcpi_req);
		return QDF_STATUS_E_FAILURE;
	}

	WMA_LOGD("%s: Exit", __func__);

	return QDF_STATUS_SUCCESS;
}

int wma_rcpi_event_handler(void *handle, uint8_t *cmd_param_info,
			   uint32_t len)
{
	struct rcpi_res res = {0};
	struct sme_rcpi_req *rcpi_req;
	struct qdf_mac_addr qdf_mac;
	struct wma_txrx_node *iface;
	QDF_STATUS status = QDF_STATUS_SUCCESS;
	tp_wma_handle wma_handle = (tp_wma_handle)handle;

	status = wmi_extract_rcpi_response_event(wma_handle->wmi_handle,
						 cmd_param_info, &res);
	if (status == QDF_STATUS_E_INVAL)
		return -EINVAL;

	if (res.vdev_id >= wma_handle->max_bssid) {
		WMA_LOGE("%s: received invalid vdev_id %d",
			 __func__, res.vdev_id);
		return -EINVAL;
	}

	iface = &wma_handle->interfaces[res.vdev_id];
	if (!iface->rcpi_req) {
		WMI_LOGE("rcpi_req buffer not available");
		return 0;
	}

	rcpi_req = iface->rcpi_req;
	if (!rcpi_req->rcpi_callback) {
		iface->rcpi_req = NULL;
		qdf_mem_free(rcpi_req);
		return 0;
	}

	if ((res.measurement_type == RCPI_MEASUREMENT_TYPE_INVALID) ||
	    (res.vdev_id != rcpi_req->session_id) ||
	    (res.measurement_type != rcpi_req->measurement_type) ||
	    (qdf_mem_cmp(res.mac_addr, &rcpi_req->mac_addr,
			 QDF_MAC_ADDR_SIZE))) {
		WMI_LOGE("invalid rcpi_response");
		iface->rcpi_req = NULL;
		qdf_mem_free(rcpi_req);
		return 0;
	}

	qdf_mem_copy(&qdf_mac, res.mac_addr, QDF_MAC_ADDR_SIZE);
	(rcpi_req->rcpi_callback)(rcpi_req->rcpi_context, qdf_mac,
				  res.rcpi_value, status);
	iface->rcpi_req = NULL;
	qdf_mem_free(rcpi_req);

	return 0;
}

/**
 * wma_set_roam_offload_flag() -  Set roam offload flag to fw
 * @wma:     wma handle
 * @vdev_id: vdev id
 * @is_set:  set or clear
 *
 * Return: none
 */
static void wma_set_roam_offload_flag(tp_wma_handle wma, uint8_t vdev_id,
				      bool is_set)
{
	QDF_STATUS status;
	uint32_t flag = 0;
<<<<<<< HEAD
	bool bmiss_skip_full_scan;
	bool disable_4way_hs_offload;
=======
	bool disable_4way_hs_offload;
	bool bmiss_skip_full_scan;
>>>>>>> 5d8474a2

	if (is_set) {
		flag = WMI_ROAM_FW_OFFLOAD_ENABLE_FLAG |
		       WMI_ROAM_BMISS_FINAL_SCAN_ENABLE_FLAG;

<<<<<<< HEAD
=======
		wlan_mlme_get_4way_hs_offload(wma->psoc,
					      &disable_4way_hs_offload);
		/*
		 * If 4-way HS offload is disabled then let supplicant handle
		 * 4way HS and firmware will still do LFR3.0 till reassoc phase.
		 */
		if (disable_4way_hs_offload)
			flag |= WMI_VDEV_PARAM_SKIP_ROAM_EAPOL_4WAY_HANDSHAKE;

>>>>>>> 5d8474a2
		wlan_mlme_get_bmiss_skip_full_scan_value(wma->psoc,
							 &bmiss_skip_full_scan);
		/*
		 * If WMI_ROAM_BMISS_FINAL_SCAN_ENABLE_FLAG is set, then
		 * WMI_ROAM_BMISS_FINAL_SCAN_TYPE_FLAG decides whether firmware
		 * does channel map based partial scan or partial scan followed
		 * by full scan in case no candidate is found in partial scan.
		 */
		if (bmiss_skip_full_scan)
			flag |= WMI_ROAM_BMISS_FINAL_SCAN_TYPE_FLAG;
<<<<<<< HEAD

		wlan_mlme_get_4way_hs_offload(wma->psoc,
					      &disable_4way_hs_offload);
		/*
		 * If 4-way HS offload is disabled then let supplicant handle
		 * 4way HS and firmware will still do LFR3.0 till reassoc phase.
		 */
		if (disable_4way_hs_offload)
			flag |= WMI_VDEV_PARAM_SKIP_ROAM_EAPOL_4WAY_HANDSHAKE;
=======
>>>>>>> 5d8474a2
	}

	wma_debug("vdev_id:%d, is_set:%d, flag:%d", vdev_id, is_set, flag);
	status = wma_vdev_set_param(wma->wmi_handle, vdev_id,
				    WMI_VDEV_PARAM_ROAM_FW_OFFLOAD, flag);
	if (QDF_IS_STATUS_ERROR(status))
		WMA_LOGE("Failed to set WMI_VDEV_PARAM_ROAM_FW_OFFLOAD");
}

void wma_update_roam_offload_flag(void *handle,
				  struct roam_init_params *params)
{
	tp_wma_handle wma = handle;
	struct wma_txrx_node *iface;

	if (!wma_is_vdev_valid(params->vdev_id)) {
		WMA_LOGE("%s: vdev_id: %d is not active", __func__,
			 params->vdev_id);
		return;
	}

	iface = &wma->interfaces[params->vdev_id];

	if ((iface->type != WMI_VDEV_TYPE_STA) ||
	    (iface->sub_type != 0)) {
		WMA_LOGE("%s: this isn't a STA: %d",
			 __func__, params->vdev_id);
		return;
	}

	wma_set_roam_offload_flag(wma, params->vdev_id, params->enable);
<<<<<<< HEAD
}

QDF_STATUS wma_send_vdev_up_to_fw(t_wma_handle *wma,
				  struct vdev_up_params *params,
				  uint8_t bssid[QDF_MAC_ADDR_SIZE])
{
	QDF_STATUS status;
	struct wma_txrx_node *vdev;

	if (!wma_is_vdev_valid(params->vdev_id)) {
		WMA_LOGE("%s: Invalid vdev id:%d", __func__, params->vdev_id);
		return QDF_STATUS_E_FAILURE;
	}

	vdev = &wma->interfaces[params->vdev_id];

	status = wmi_unified_vdev_up_send(wma->wmi_handle, bssid, params);
	qdf_runtime_pm_allow_suspend(&vdev->vdev_start_runtime_wakelock);
	wma_release_wakelock(&vdev->vdev_start_wakelock);

	return status;
=======
>>>>>>> 5d8474a2
}

QDF_STATUS wma_send_vdev_down_to_fw(t_wma_handle *wma, uint8_t vdev_id)
{
	QDF_STATUS status = QDF_STATUS_E_FAILURE;
	struct wma_txrx_node *iface = &wma->interfaces[vdev_id];
	struct vdev_mlme_obj *vdev_mlme;

	if (!wma_is_vdev_valid(vdev_id)) {
		WMA_LOGE("%s: Invalid vdev id:%d", __func__, vdev_id);
		return status;
	}

	vdev_mlme = wlan_vdev_mlme_get_cmpt_obj(iface->vdev);
	if (!vdev_mlme) {
		WMA_LOGE("Failed to get vdev mlme obj for vdev id %d", vdev_id);
		return status;
	}

<<<<<<< HEAD
	vdev = &wma->interfaces[vdev_id];
	wma->interfaces[vdev_id].roaming_in_progress = false;
	status = wmi_unified_vdev_down_send(wma->wmi_handle, vdev_id);
	qdf_runtime_pm_allow_suspend(&vdev->vdev_start_runtime_wakelock);
	wma_release_wakelock(&vdev->vdev_start_wakelock);
=======
	wma->interfaces[vdev_id].roaming_in_progress = false;

	status = vdev_mgr_down_send(vdev_mlme);
>>>>>>> 5d8474a2

	return status;
}

#ifdef WLAN_FEATURE_LINK_LAYER_STATS
tSirWifiPeerType wmi_to_sir_peer_type(enum wmi_peer_type type)
{
	switch (type) {
	case WMI_PEER_TYPE_DEFAULT:
		return WIFI_PEER_STA;
	case WMI_PEER_TYPE_BSS:
		return WIFI_PEER_AP;
	case WMI_PEER_TYPE_TDLS:
		return WIFI_PEER_TDLS;
	case WMI_PEER_TYPE_NAN_DATA:
		return WIFI_PEER_NAN;
	default:
		WMA_LOGE("Cannot map wmi_peer_type %d to HAL peer type", type);
		return WIFI_PEER_INVALID;
	}
}
#endif /* WLAN_FEATURE_LINK_LAYER_STATS */

#ifdef FEATURE_WLAN_DYNAMIC_CVM
/**
 * wma_set_vc_mode_config() - set voltage corner mode config to FW.
 * @wma_handle:	pointer to wma handle.
 * @vc_bitmap:	value needs to set to firmware.
 *
 * At the time of driver startup, set operating voltage corner mode
 * for differenet phymode and bw configurations.
 *
 * Return: QDF_STATUS.
 */
QDF_STATUS wma_set_vc_mode_config(void *wma_handle,
		uint32_t vc_bitmap)
{
	int32_t ret;
	tp_wma_handle wma = (tp_wma_handle)wma_handle;
	struct pdev_params pdevparam;

	pdevparam.param_id = WMI_PDEV_UPDATE_WDCVS_ALGO;
	pdevparam.param_value = vc_bitmap;

	ret = wmi_unified_pdev_param_send(wma->wmi_handle,
			&pdevparam,
			WMA_WILDCARD_PDEV_ID);
	if (ret) {
		WMA_LOGE("Fail to Set Voltage Corner config (0x%x)",
			vc_bitmap);
		return QDF_STATUS_E_FAILURE;
	}

	WMA_LOGD("Successfully Set Voltage Corner config (0x%x)",
		vc_bitmap);

	return QDF_STATUS_SUCCESS;
}
#endif

int wma_chip_power_save_failure_detected_handler(void *handle,
						 uint8_t  *cmd_param_info,
						 uint32_t len)
{
	tp_wma_handle wma = (tp_wma_handle)handle;
	WMI_PDEV_CHIP_POWER_SAVE_FAILURE_DETECTED_EVENTID_param_tlvs *param_buf;
	wmi_chip_power_save_failure_detected_fixed_param  *event;
	struct chip_pwr_save_fail_detected_params  pwr_save_fail_params;
	struct mac_context *mac = (struct mac_context *)cds_get_context(
						QDF_MODULE_ID_PE);
	if (!wma) {
		WMA_LOGE("%s: wma_handle is NULL", __func__);
		return -EINVAL;
	}
	if (!mac) {
		WMA_LOGE("%s: Invalid mac context", __func__);
		return -EINVAL;
	}
	if (!mac->sme.chip_power_save_fail_cb) {
		WMA_LOGE("%s: Callback not registered", __func__);
		return -EINVAL;
	}

	param_buf =
	(WMI_PDEV_CHIP_POWER_SAVE_FAILURE_DETECTED_EVENTID_param_tlvs *)
	cmd_param_info;
	if (!param_buf) {
		WMA_LOGE("%s: Invalid pwr_save_fail_params breached event",
			 __func__);
		return -EINVAL;
	}
	event = param_buf->fixed_param;
	pwr_save_fail_params.failure_reason_code =
				event->power_save_failure_reason_code;
	pwr_save_fail_params.wake_lock_bitmap[0] =
				event->protocol_wake_lock_bitmap[0];
	pwr_save_fail_params.wake_lock_bitmap[1] =
				event->protocol_wake_lock_bitmap[1];
	pwr_save_fail_params.wake_lock_bitmap[2] =
				event->protocol_wake_lock_bitmap[2];
	pwr_save_fail_params.wake_lock_bitmap[3] =
				event->protocol_wake_lock_bitmap[3];
	mac->sme.chip_power_save_fail_cb(mac->hdd_handle,
				&pwr_save_fail_params);

	WMA_LOGD("%s: Invoke HDD pwr_save_fail callback", __func__);
	return 0;
}

int wma_roam_scan_stats_event_handler(void *handle, uint8_t *event,
				      uint32_t len)
{
	tp_wma_handle wma_handle;
	wmi_unified_t wmi_handle;
	struct sir_roam_scan_stats *roam_scan_stats_req = NULL;
	struct wma_txrx_node *iface = NULL;
	struct wmi_roam_scan_stats_res *res = NULL;
	int ret = 0;
	uint32_t vdev_id;
	QDF_STATUS status;

	wma_handle = handle;
	if (!wma_handle) {
		WMA_LOGE(FL("NULL wma_handle"));
		return -EINVAL;
	}

	wmi_handle = wma_handle->wmi_handle;
	if (!wmi_handle) {
		WMA_LOGE(FL("NULL wmi_handle"));
		return -EINVAL;
	}

	status = wmi_extract_roam_scan_stats_res_evt(wmi_handle, event,
						     &vdev_id,
						     &res);

	/* vdev_id can be invalid though status is success, hence validate */
	if (vdev_id >= wma_handle->max_bssid) {
		WMA_LOGE(FL("Received invalid vdev_id: %d"), vdev_id);
		ret  = -EINVAL;
		goto free_res;
	}

	/* Get interface for valid vdev_id */
	iface = &wma_handle->interfaces[vdev_id];
	if (!iface) {
		WMI_LOGE(FL("Interface not available for vdev_id: %d"),
			 vdev_id);
		ret  = -EINVAL;
		goto free_res;
	}

	roam_scan_stats_req = iface->roam_scan_stats_req;
	iface->roam_scan_stats_req = NULL;
	if (!roam_scan_stats_req) {
		WMI_LOGE(FL("No pending request vdev_id: %d"), vdev_id);
		ret  = -EINVAL;
		goto free_res;
	}

	if (!QDF_IS_STATUS_SUCCESS(status) ||
	    !roam_scan_stats_req->cb ||
	    roam_scan_stats_req->vdev_id != vdev_id) {
		WMI_LOGE(FL("roam_scan_stats buffer not available"));
		ret = -EINVAL;
		goto free_roam_scan_stats_req;
	}

	roam_scan_stats_req->cb(roam_scan_stats_req->context, res);

free_roam_scan_stats_req:
	qdf_mem_free(roam_scan_stats_req);
	roam_scan_stats_req = NULL;

free_res:
	qdf_mem_free(res);
	res = NULL;

	return ret;
}

QDF_STATUS wma_get_roam_scan_stats(WMA_HANDLE handle,
				   struct sir_roam_scan_stats *req)
{
	tp_wma_handle wma_handle = (tp_wma_handle)handle;
	struct wmi_roam_scan_stats_req cmd = {0};
	struct wma_txrx_node *iface;
	struct sir_roam_scan_stats *node_req = NULL;

	WMA_LOGD("%s: Enter", __func__);
	iface = &wma_handle->interfaces[req->vdev_id];
	/* command is in progress */
	if (iface->roam_scan_stats_req) {
		WMA_LOGE(FL("previous roam scan stats req is pending"));
		return QDF_STATUS_SUCCESS;
	}

	node_req = qdf_mem_malloc(sizeof(*node_req));
	if (!node_req)
		return QDF_STATUS_E_NOMEM;

	*node_req = *req;
	iface->roam_scan_stats_req = node_req;
	cmd.vdev_id = req->vdev_id;

	if (wmi_unified_send_roam_scan_stats_cmd(wma_handle->wmi_handle,
						 &cmd)) {
		WMA_LOGE("%s: Failed to send WMI_REQUEST_ROAM_SCAN_STATS_CMDID",
			 __func__);
		iface->roam_scan_stats_req = NULL;
		qdf_mem_free(node_req);
		return QDF_STATUS_E_FAILURE;
	}

	WMA_LOGD("%s: Exit", __func__);

	return QDF_STATUS_SUCCESS;
}

void wma_remove_bss_peer_on_vdev_start_failure(tp_wma_handle wma,
					       uint8_t vdev_id)
{
	uint8_t pdev_id = WMI_PDEV_ID_SOC;
	void *soc = cds_get_context(QDF_MODULE_ID_SOC);
	QDF_STATUS status;
	struct qdf_mac_addr bss_peer;
	struct wma_txrx_node *iface;

	iface = &wma->interfaces[vdev_id];

	status = mlme_get_vdev_bss_peer_mac_addr(iface->vdev, &bss_peer);
	if (QDF_IS_STATUS_ERROR(status)) {
		WMA_LOGE("%s: Failed to get bssid", __func__);
		return;
	}

	WMA_LOGE("%s: ADD BSS failure for vdev %d", __func__, vdev_id);

	if (!cdp_find_peer_exist(soc, pdev_id, bss_peer.bytes)) {
		WMA_LOGE("%s Failed to find peer %pM",
			 __func__, bss_peer.bytes);
		return;
	}

	wma_remove_peer(wma, bss_peer.bytes, vdev_id, false);
}

QDF_STATUS wma_sta_vdev_up_send(struct vdev_mlme_obj *vdev_mlme,
				uint16_t data_len, void *data)
{
	uint8_t vdev_id;
	tp_wma_handle wma = cds_get_context(QDF_MODULE_ID_WMA);
	QDF_STATUS status;
	struct wma_txrx_node *iface;
<<<<<<< HEAD
	struct vdev_mlme_mbss_11ax *mbss_11ax = NULL;
=======
>>>>>>> 5d8474a2

	if (!wma) {
		WMA_LOGE("%s wma handle is NULL", __func__);
		return QDF_STATUS_E_INVAL;
	}
	vdev_id = wlan_vdev_get_id(vdev_mlme->vdev);
	iface = &wma->interfaces[vdev_id];
<<<<<<< HEAD
	param.assoc_id = iface->aid;

	mlme_get_mbssid_info(vdev_mlme->vdev, &mbss_11ax);
	if (mbss_11ax) {
		param.profile_idx = mbss_11ax->profile_idx;
		param.profile_num = mbss_11ax->profile_num;
		qdf_mem_copy(param.trans_bssid,
			     mbss_11ax->trans_bssid,
			     QDF_MAC_ADDR_SIZE);
	}
	status = wma_send_vdev_up_to_fw(wma, &param, iface->bssid);
=======
	vdev_mlme->proto.sta.assoc_id = iface->aid;

	status = vdev_mgr_up_send(vdev_mlme);
>>>>>>> 5d8474a2

	if (QDF_IS_STATUS_ERROR(status)) {
		WMA_LOGE("%s: Failed to send vdev up cmd: vdev %d",
			 __func__, vdev_id);
		policy_mgr_set_do_hw_mode_change_flag(
			wma->psoc, false);
		status = QDF_STATUS_E_FAILURE;
	} else {
		wma_set_vdev_mgmt_rate(wma, vdev_id);
		if (iface->beacon_filter_enabled)
			wma_add_beacon_filter(
					wma,
					&iface->beacon_filter);
	}

	return QDF_STATUS_SUCCESS;
}

bool wma_get_hidden_ssid_restart_in_progress(struct wma_txrx_node *iface)
{
	if (!iface)
		return false;

	return ap_mlme_is_hidden_ssid_restart_in_progress(iface->vdev);
}

bool wma_get_channel_switch_in_progress(struct wma_txrx_node *iface)
{
	if (!iface)
		return false;

	return mlme_is_chan_switch_in_progress(iface->vdev);
}

static QDF_STATUS wma_vdev_send_start_resp(tp_wma_handle wma,
					  struct add_bss_rsp *add_bss_rsp)
{
	WMA_LOGD(FL("Sending add bss rsp to umac(vdev %d status %d)"),
		 add_bss_rsp->vdev_id, add_bss_rsp->status);
	lim_handle_add_bss_rsp(wma->mac_context, add_bss_rsp);

	return QDF_STATUS_SUCCESS;
}

QDF_STATUS wma_sta_mlme_vdev_start_continue(struct vdev_mlme_obj *vdev_mlme,
					    uint16_t data_len, void *data)
{
	tp_wma_handle wma = cds_get_context(QDF_MODULE_ID_WMA);
	enum vdev_assoc_type assoc_type;

	if (!wma) {
		wma_err("Invalid wma handle");
		return QDF_STATUS_E_FAILURE;
	}
	if (mlme_is_chan_switch_in_progress(vdev_mlme->vdev)) {
		mlme_set_chan_switch_in_progress(vdev_mlme->vdev, false);
		lim_process_switch_channel_rsp(wma->mac_context, data);
		return QDF_STATUS_SUCCESS;
	}

	assoc_type = mlme_get_assoc_type(vdev_mlme->vdev);
	switch (assoc_type) {
	case VDEV_ASSOC:
	case VDEV_REASSOC:
		lim_process_switch_channel_rsp(wma->mac_context, data);
		break;
	case VDEV_FT_REASSOC:
		lim_handle_add_bss_rsp(wma->mac_context, data);
		break;
	default:
		WMA_LOGE(FL("assoc_type %d is invalid"), assoc_type);
	}

	return QDF_STATUS_SUCCESS;
}

QDF_STATUS wma_sta_mlme_vdev_roam_notify(struct vdev_mlme_obj *vdev_mlme,
					 uint16_t data_len, void *data)
{
	tp_wma_handle wma;
	int ret;
	QDF_STATUS status = QDF_STATUS_SUCCESS;

	wma = cds_get_context(QDF_MODULE_ID_WMA);
	if (!wma) {
		WMA_LOGE("%s wma handle is NULL", __func__);
		return QDF_STATUS_E_INVAL;
	}

	ret = wma_mlme_roam_synch_event_handler_cb(wma, data, data_len);
	if (ret != 0) {
		wma_err("Failed to process roam synch event");
		status = QDF_STATUS_E_FAILURE;
	}

	return status;
}

QDF_STATUS wma_ap_mlme_vdev_start_continue(struct vdev_mlme_obj *vdev_mlme,
					   uint16_t data_len, void *data)
{
	tp_wma_handle wma;
	QDF_STATUS status = QDF_STATUS_SUCCESS;
	struct wlan_objmgr_vdev *vdev = vdev_mlme->vdev;
	uint8_t vdev_id;

	wma = cds_get_context(QDF_MODULE_ID_WMA);
	if (!wma) {
		WMA_LOGE("%s wma handle is NULL", __func__);
		return QDF_STATUS_E_INVAL;
	}

	if (mlme_is_chan_switch_in_progress(vdev)) {
		mlme_set_chan_switch_in_progress(vdev, false);
		lim_process_switch_channel_rsp(wma->mac_context, data);
	} else if (ap_mlme_is_hidden_ssid_restart_in_progress(vdev)) {
		vdev_id = vdev->vdev_objmgr.vdev_id;
		lim_process_mlm_update_hidden_ssid_rsp(wma->mac_context,
						       vdev_id);
		ap_mlme_set_hidden_ssid_restart_in_progress(vdev, false);
	} else {
		status = wma_vdev_send_start_resp(wma, data);
	}

	return status;
}

QDF_STATUS wma_mlme_vdev_stop_continue(struct vdev_mlme_obj *vdev_mlme,
				       uint16_t data_len, void *data)
{
	return __wma_handle_vdev_stop_rsp(
			(struct vdev_stop_response *)data);
}

QDF_STATUS wma_ap_mlme_vdev_down_send(struct vdev_mlme_obj *vdev_mlme,
				      uint16_t data_len, void *data)
{
	tp_wma_handle wma = cds_get_context(QDF_MODULE_ID_WMA);

	if (!wma) {
		WMA_LOGE("%s wma handle is NULL", __func__);
		return QDF_STATUS_E_INVAL;
	}

	wma_send_vdev_down(wma, data);

	return QDF_STATUS_SUCCESS;
}

QDF_STATUS
wma_mlme_vdev_notify_down_complete(struct vdev_mlme_obj *vdev_mlme,
				   uint16_t data_len, void *data)
{
	tp_wma_handle wma;
	QDF_STATUS status;
	uint32_t vdev_stop_type;
	struct del_bss_resp *resp = (struct del_bss_resp *)data;

	if (mlme_is_connection_fail(vdev_mlme->vdev) ||
	    mlme_get_vdev_start_failed(vdev_mlme->vdev)) {
		WMA_LOGD("%s Vdev start req failed, no action required",
			 __func__);
		mlme_set_connection_fail(vdev_mlme->vdev, false);
		mlme_set_vdev_start_failed(vdev_mlme->vdev, false);
		return QDF_STATUS_SUCCESS;
	}

	if (mlme_is_connection_fail(vdev_mlme->vdev) ||
	    mlme_get_vdev_start_failed(vdev_mlme->vdev)) {
		WMA_LOGD("%s Vdev start req failed, no action required",
			 __func__);
		mlme_set_connection_fail(vdev_mlme->vdev, false);
		mlme_set_vdev_start_failed(vdev_mlme->vdev, false);
		return QDF_STATUS_SUCCESS;
	}
	wma = cds_get_context(QDF_MODULE_ID_WMA);
	if (!wma) {
		WMA_LOGE("%s wma handle is NULL", __func__);
		status = QDF_STATUS_E_INVAL;
		goto end;
	}

	status = mlme_get_vdev_stop_type(wma->interfaces[resp->vdev_id].vdev,
					 &vdev_stop_type);
	if (QDF_IS_STATUS_ERROR(status)) {
		WMA_LOGE("%s: Failed to get msg_type", __func__);
		status = QDF_STATUS_E_INVAL;
		goto end;
	}

	if (vdev_stop_type == WMA_DELETE_BSS_HO_FAIL_REQ) {
		resp->status = QDF_STATUS_SUCCESS;
		wma_send_msg_high_priority(wma, WMA_DELETE_BSS_HO_FAIL_RSP,
					   (void *)resp, 0);
		return QDF_STATUS_SUCCESS;
	}

<<<<<<< HEAD
	if (req->msg_type == WMA_SET_LINK_STATE ||
	    req->type == WMA_SET_LINK_PEER_RSP)
		wma_send_set_link_response(wma, req);
	else
		wma_send_del_bss_response(wma, req);
=======
	if (vdev_stop_type == WMA_SET_LINK_STATE) {
		lim_join_result_callback(wma->mac_context,
					 wlan_vdev_get_id(vdev_mlme->vdev));
	} else {
		wma_send_del_bss_response(wma, resp);
		return QDF_STATUS_SUCCESS;
	}
>>>>>>> 5d8474a2

end:
	qdf_mem_free(resp);

	return status;
}

QDF_STATUS wma_ap_mlme_vdev_stop_start_send(struct vdev_mlme_obj *vdev_mlme,
					    enum vdev_cmd_type type,
					    uint16_t data_len, void *data)
{
	tp_wma_handle wma;
	struct add_bss_rsp *add_bss_rsp = data;

	wma = cds_get_context(QDF_MODULE_ID_WMA);
	if (!wma) {
		WMA_LOGE("%s wma handle is NULL", __func__);
		return QDF_STATUS_E_INVAL;
	}

	if (wma_send_vdev_stop_to_fw(wma, add_bss_rsp->vdev_id))
		WMA_LOGE(FL("Failed to send vdev stop for vdev id %d"),
			 add_bss_rsp->vdev_id);

	wma_remove_bss_peer_on_vdev_start_failure(wma, add_bss_rsp->vdev_id);

	return wma_vdev_send_start_resp(wma, add_bss_rsp);
}

QDF_STATUS wma_mon_mlme_vdev_start_continue(struct vdev_mlme_obj *vdev_mlme,
					    uint16_t data_len, void *data)
{
	tp_wma_handle wma = cds_get_context(QDF_MODULE_ID_WMA);

	if (!wma) {
		WMA_LOGE("%s wma handle is NULL", __func__);
		return QDF_STATUS_E_INVAL;
	}

	if (mlme_is_chan_switch_in_progress(vdev_mlme->vdev))
		mlme_set_chan_switch_in_progress(vdev_mlme->vdev, false);

	lim_process_switch_channel_rsp(wma->mac_context, data);

	return QDF_STATUS_SUCCESS;
}

QDF_STATUS wma_mon_mlme_vdev_up_send(struct vdev_mlme_obj *vdev_mlme,
				     uint16_t data_len, void *data)
{
	uint8_t vdev_id;
	tp_wma_handle wma = cds_get_context(QDF_MODULE_ID_WMA);
	QDF_STATUS status;
	struct wma_txrx_node *iface;

	if (!wma) {
		WMA_LOGE("%s wma handle is NULL", __func__);
		return QDF_STATUS_E_INVAL;
	}
	vdev_id = wlan_vdev_get_id(vdev_mlme->vdev);
	iface = &wma->interfaces[vdev_id];
	vdev_mlme->proto.sta.assoc_id = 0;

	status = vdev_mgr_up_send(vdev_mlme);
	if (QDF_IS_STATUS_ERROR(status))
		WMA_LOGE("%s: Failed to send vdev up cmd: vdev %d",
			 __func__, vdev_id);

	return status;
}

QDF_STATUS wma_mon_mlme_vdev_stop_send(struct vdev_mlme_obj *vdev_mlme,
				       uint16_t data_len, void *data)
{
	uint8_t vdev_id;
	tp_wma_handle wma = cds_get_context(QDF_MODULE_ID_WMA);
	QDF_STATUS status;

	if (!wma) {
		WMA_LOGE("%s wma handle is NULL", __func__);
		return QDF_STATUS_E_INVAL;
	}
	vdev_id = wlan_vdev_get_id(vdev_mlme->vdev);

	status = wma_send_vdev_stop_to_fw(wma, vdev_id);

	if (QDF_IS_STATUS_ERROR(status))
		WMA_LOGE("%s: Failed to send vdev stop cmd: vdev %d",
			 __func__, vdev_id);

	wlan_vdev_mlme_sm_deliver_evt(vdev_mlme->vdev,
				      WLAN_VDEV_SM_EV_MLME_DOWN_REQ,
				      0,
				      NULL);

	return status;
}

QDF_STATUS wma_mon_mlme_vdev_down_send(struct vdev_mlme_obj *vdev_mlme,
				       uint16_t data_len, void *data)
{
	uint8_t vdev_id;
	tp_wma_handle wma = cds_get_context(QDF_MODULE_ID_WMA);
	QDF_STATUS status;

	if (!wma) {
		WMA_LOGE("%s wma handle is NULL", __func__);
		return QDF_STATUS_E_INVAL;
	}
	vdev_id = wlan_vdev_get_id(vdev_mlme->vdev);

	status = wma_send_vdev_down_to_fw(wma, vdev_id);

	if (QDF_IS_STATUS_ERROR(status))
		WMA_LOGE("%s: Failed to send vdev down cmd: vdev %d",
			 __func__, vdev_id);

	wlan_vdev_mlme_sm_deliver_evt(vdev_mlme->vdev,
				      WLAN_VDEV_SM_EV_DOWN_COMPLETE,
				      0,
				      NULL);

	return status;
}

QDF_STATUS wma_mon_mlme_vdev_start_continue(struct vdev_mlme_obj *vdev_mlme,
					    uint16_t data_len, void *data)
{
	tp_wma_handle wma = cds_get_context(QDF_MODULE_ID_WMA);

	if (!wma) {
		WMA_LOGE("%s wma handle is NULL", __func__);
		return QDF_STATUS_E_INVAL;
	}

	if (mlme_is_chan_switch_in_progress(vdev_mlme->vdev))
		mlme_set_chan_switch_in_progress(vdev_mlme->vdev, false);

	wma_send_msg_high_priority(wma, WMA_SWITCH_CHANNEL_RSP, data, 0);

	return QDF_STATUS_SUCCESS;
}

QDF_STATUS wma_mon_mlme_vdev_up_send(struct vdev_mlme_obj *vdev_mlme,
				     uint16_t data_len, void *data)
{
	struct vdev_up_params param;
	uint8_t vdev_id;
	tp_wma_handle wma = cds_get_context(QDF_MODULE_ID_WMA);
	QDF_STATUS status;
	struct wma_txrx_node *iface;

	if (!wma) {
		WMA_LOGE("%s wma handle is NULL", __func__);
		return QDF_STATUS_E_INVAL;
	}
	vdev_id = wlan_vdev_get_id(vdev_mlme->vdev);
	param.vdev_id = vdev_id;
	iface = &wma->interfaces[vdev_id];

	status = wma_send_vdev_up_to_fw(wma, &param, iface->bssid);

	if (QDF_IS_STATUS_ERROR(status))
		WMA_LOGE("%s: Failed to send vdev up cmd: vdev %d bssid %pM",
			 __func__, vdev_id, iface->bssid);

	return status;
}

QDF_STATUS wma_mon_mlme_vdev_stop_send(struct vdev_mlme_obj *vdev_mlme,
				       uint16_t data_len, void *data)
{
	uint8_t vdev_id;
	tp_wma_handle wma = cds_get_context(QDF_MODULE_ID_WMA);
	QDF_STATUS status;

	if (!wma) {
		WMA_LOGE("%s wma handle is NULL", __func__);
		return QDF_STATUS_E_INVAL;
	}
	vdev_id = wlan_vdev_get_id(vdev_mlme->vdev);

	status = wma_send_vdev_stop_to_fw(wma, vdev_id);

	if (QDF_IS_STATUS_ERROR(status))
		WMA_LOGE("%s: Failed to send vdev stop cmd: vdev %d",
			 __func__, vdev_id);

	wlan_vdev_mlme_sm_deliver_evt(vdev_mlme->vdev,
				      WLAN_VDEV_SM_EV_MLME_DOWN_REQ,
				      0,
				      NULL);

	return status;
}

QDF_STATUS wma_mon_mlme_vdev_down_send(struct vdev_mlme_obj *vdev_mlme,
				       uint16_t data_len, void *data)
{
	uint8_t vdev_id;
	tp_wma_handle wma = cds_get_context(QDF_MODULE_ID_WMA);
	QDF_STATUS status;

	if (!wma) {
		WMA_LOGE("%s wma handle is NULL", __func__);
		return QDF_STATUS_E_INVAL;
	}
	vdev_id = wlan_vdev_get_id(vdev_mlme->vdev);

	status = wma_send_vdev_down_to_fw(wma, vdev_id);

	if (QDF_IS_STATUS_ERROR(status))
		WMA_LOGE("%s: Failed to send vdev down cmd: vdev %d",
			 __func__, vdev_id);

	wlan_vdev_mlme_sm_deliver_evt(vdev_mlme->vdev,
				      WLAN_VDEV_SM_EV_DOWN_COMPLETE,
				      0,
				      NULL);

	return status;
}

#ifdef FEATURE_WLM_STATS
int wma_wlm_stats_req(int vdev_id, uint32_t bitmask, uint32_t max_size,
		      wma_wlm_stats_cb cb, void *cookie)
{
	tp_wma_handle wma_handle = cds_get_context(QDF_MODULE_ID_WMA);
	wmi_unified_t wmi_handle;
	wmi_buf_t wmi_buf;
	uint32_t buf_len, tlv_tag, tlv_len;
	wmi_request_wlm_stats_cmd_fixed_param *cmd;
	QDF_STATUS status;

	if (!wma_handle) {
		wma_err("Invalid wma handle");
		return -EINVAL;
	}

	wmi_handle = wma_handle->wmi_handle;
	if (!wmi_handle) {
		wma_err("Invalid wmi handle for wlm_stats_event_handler");
		return -EINVAL;
	}

	if (!wmi_service_enabled(wmi_handle, wmi_service_wlm_stats_support)) {
		wma_err("Feature not supported by firmware");
		return -ENOTSUPP;
	}

	wma_handle->wlm_data.wlm_stats_cookie = cookie;
	wma_handle->wlm_data.wlm_stats_callback = cb;
	wma_handle->wlm_data.wlm_stats_max_size = max_size;

	buf_len = sizeof(*cmd);
	wmi_buf = wmi_buf_alloc(wma_handle->wmi_handle, buf_len);
	if (!wmi_buf)
		return -EINVAL;

	cmd = (void *)wmi_buf_data(wmi_buf);

	tlv_tag = WMITLV_TAG_STRUC_wmi_request_wlm_stats_cmd_fixed_param;
	tlv_len =
		WMITLV_GET_STRUCT_TLVLEN(wmi_request_wlm_stats_cmd_fixed_param);
	WMITLV_SET_HDR(&cmd->tlv_header, tlv_tag, tlv_len);

	cmd->vdev_id = vdev_id;
	cmd->request_bitmask = bitmask;
	status = wmi_unified_cmd_send(wma_handle->wmi_handle, wmi_buf, buf_len,
				      WMI_REQUEST_WLM_STATS_CMDID);
	if (QDF_IS_STATUS_ERROR(status)) {
		wmi_buf_free(wmi_buf);
		return -EINVAL;
	}
	/* info logging per test team request */
	wma_info("---->sent request for vdev:%d", vdev_id);

	return 0;
}

int wma_wlm_stats_rsp(void *wma_ctx, uint8_t *event, uint32_t evt_len)
{
	WMI_WLM_STATS_EVENTID_param_tlvs *param_tlvs;
	wmi_wlm_stats_event_fixed_param *param;
	tp_wma_handle wma_handle = wma_ctx;
	char *data;
	void *cookie;
	uint32_t *raw_data;
	uint32_t len, buffer_size, raw_data_num, i;

	if (!wma_handle) {
		wma_err("Invalid wma handle");
		return -EINVAL;
	}
	if (!wma_handle->wlm_data.wlm_stats_callback) {
		wma_err("No callback registered");
		return -EINVAL;
	}

	param_tlvs = (WMI_WLM_STATS_EVENTID_param_tlvs *)event;
	param = param_tlvs->fixed_param;
	if (!param) {
		wma_err("Fix size param is not present, something is wrong");
		return -EINVAL;
	}

	/* info logging per test team request */
	wma_info("---->Received response for vdev:%d", param->vdev_id);

	raw_data = param_tlvs->data;
	raw_data_num = param_tlvs->num_data;

	len = 0;
	buffer_size = wma_handle->wlm_data.wlm_stats_max_size;
	data = qdf_mem_malloc(buffer_size);
	if (!data)
		return -ENOMEM;

	len += qdf_scnprintf(data + len, buffer_size - len, "\n%x ",
			     param->request_bitmask);
	len += qdf_scnprintf(data + len, buffer_size - len, "%x ",
			     param->vdev_id);
	len += qdf_scnprintf(data + len, buffer_size - len, "%x ",
			     param->timestamp);
	len += qdf_scnprintf(data + len, buffer_size - len, "%x ",
			     param->req_interval);
	if (!raw_data)
		goto send_data;

	len += qdf_scnprintf(data + len, buffer_size - len, "\ndata:\n");

	for (i = 0; i < raw_data_num; i++)
		len += qdf_scnprintf(data + len, buffer_size - len, "%x ",
				     *raw_data++);

send_data:
	cookie = wma_handle->wlm_data.wlm_stats_cookie;
	wma_handle->wlm_data.wlm_stats_callback(cookie, data);

	qdf_mem_free(data);

	return 0;
}
#endif /* FEATURE_WLM_STATS */

#ifdef FEATURE_WLAN_DIAG_SUPPORT
static QDF_STATUS wma_send_cold_boot_cal_data(uint8_t *data,
		wmi_cold_boot_cal_data_fixed_param *event)
{
	struct host_log_cold_boot_cal_data_type *log_ptr = NULL;

	WLAN_HOST_DIAG_LOG_ALLOC(log_ptr,
				 struct host_log_cold_boot_cal_data_type,
				 LOG_WLAN_COLD_BOOT_CAL_DATA_C);

	if (!log_ptr)
		return QDF_STATUS_E_NOMEM;

	log_ptr->version = VERSION_LOG_WLAN_COLD_BOOT_CAL_DATA_C;
	log_ptr->cb_cal_data_len = event->data_len;
	log_ptr->flags = event->flags;
	qdf_mem_copy(log_ptr->cb_cal_data, data, log_ptr->cb_cal_data_len);

	WLAN_HOST_DIAG_LOG_REPORT(log_ptr);

	return QDF_STATUS_SUCCESS;
}
#else
static QDF_STATUS wma_send_cold_boot_cal_data(uint8_t *data,
		wmi_cold_boot_cal_data_fixed_param *event)
{
	return QDF_STATUS_SUCCESS;
}
#endif

int wma_cold_boot_cal_event_handler(void *wma_ctx, uint8_t *event_buff,
				    uint32_t len)
{
	WMI_PDEV_COLD_BOOT_CAL_DATA_EVENTID_param_tlvs *param_buf;
	wmi_cold_boot_cal_data_fixed_param *event;
	QDF_STATUS status;
	tp_wma_handle wma_handle = (tp_wma_handle)wma_ctx;

	if (!wma_handle) {
		wma_err("NULL wma handle");
		return -EINVAL;
	}

	param_buf =
		   (WMI_PDEV_COLD_BOOT_CAL_DATA_EVENTID_param_tlvs *)event_buff;
	if (!param_buf) {
		wma_err("Invalid Cold Boot Cal Event");
		return -EINVAL;
	}

	event = param_buf->fixed_param;
	if ((event->data_len > param_buf->num_data) ||
	    (param_buf->num_data > HOST_LOG_MAX_COLD_BOOT_CAL_DATA_SIZE)) {
		WMA_LOGE("Excess data_len:%d, num_data:%d", event->data_len,
			 param_buf->num_data);
		return -EINVAL;
	}

	status = wma_send_cold_boot_cal_data((uint8_t *)param_buf->data, event);
	if (status != QDF_STATUS_SUCCESS) {
		wma_err("Cold Boot Cal Diag log not sent");
		return -ENOMEM;
	}

	return 0;
}

#ifdef FEATURE_OEM_DATA
int wma_oem_event_handler(void *wma_ctx, uint8_t *event_buff, uint32_t len)
{
	WMI_OEM_DATA_EVENTID_param_tlvs *param_buf;
	struct mac_context *pmac =
		(struct mac_context *)cds_get_context(QDF_MODULE_ID_PE);
	wmi_oem_data_event_fixed_param *event;
	struct oem_data oem_event_data;

	if (!pmac) {
		wma_err("NULL mac handle");
		return -EINVAL;
	}

	if (!pmac->sme.oem_data_event_handler_cb) {
		wma_err("oem data handler cb is not registered");
		return -EINVAL;
	}

	param_buf =
		   (WMI_OEM_DATA_EVENTID_param_tlvs *)event_buff;
	if (!param_buf) {
		wma_err("Invalid oem data Event");
		return -EINVAL;
	}

	event = param_buf->fixed_param;
	if (!event) {
		wma_err("Invalid fixed param in oem data Event");
		return -EINVAL;
	}

	if (event->data_len > param_buf->num_data) {
		wma_err("Invalid data len %d num_data %d", event->data_len,
			param_buf->num_data);
		return -EINVAL;
	}

	oem_event_data.data_len = event->data_len;
	oem_event_data.data = param_buf->data;
<<<<<<< HEAD

	pmac->sme.oem_data_event_handler_cb(&oem_event_data);
=======
	pmac->sme.oem_data_event_handler_cb(&oem_event_data,
					    pmac->sme.oem_data_vdev_id);
	pmac->sme.oem_data_event_handler_cb = NULL;
>>>>>>> 5d8474a2

	return QDF_STATUS_SUCCESS;
}
#endif<|MERGE_RESOLUTION|>--- conflicted
+++ resolved
@@ -63,13 +63,9 @@
 #include <wlan_mlme_main.h>
 #include "host_diag_core_log.h"
 #include <wlan_mlme_api.h>
-<<<<<<< HEAD
-#include "cdp_txrx_misc.h"
-=======
 #include <../../core/src/vdev_mgr_ops.h>
 #include "cdp_txrx_misc.h"
 #include <cdp_txrx_host_stats.h>
->>>>>>> 5d8474a2
 
 /* MCS Based rate table */
 /* HT MCS parameters with Nss = 1 */
@@ -136,42 +132,6 @@
 /* MCS,  {dcm0:0.8/1.6/3.2}, {dcm1:0.8/1.6/3.2} */
 	{0,  {{86,   81,   73  }, {43,   40,  36 } }, /* HE20 */
 	     {{172,  163,  146 }, {86,   81,  73 } }, /* HE40 */
-<<<<<<< HEAD
-	     {{360,  340,  306 }, {180,  170, 153} } }, /* HE80 */
-	{1,  {{172,  163,  146 }, {86,   81,  73 } },
-	     {{344,  325,  293 }, {172,  163, 146} },
-	     {{721,  681,  613 }, {360,  340, 306} } },
-	{2,  {{258,  244,  219 }, {0} },
-	     {{516,  488,  439 }, {0} },
-	     {{1081, 1021, 919 }, {0} } },
-	{3,  {{344,  325,  293 }, {172,  163, 146} },
-	     {{688,  650,  585 }, {344,  325, 293} },
-	     {{1441, 1361, 1225}, {721,  681, 613} } },
-	{4,  {{516,  488,  439 }, {258,  244, 219} },
-	     {{1032, 975,  878 }, {516,  488, 439} },
-	     {{2162, 2042, 1838}, {1081, 1021, 919} } },
-	{5,  {{688,  650,  585 }, {0} },
-	     {{1376, 1300, 1170}, {0} },
-	     {{2882, 2722, 2450}, {0} } },
-	{6,  {{774,  731,  658 }, {0} },
-	     {{1549, 1463, 1316}, {0} },
-	     {{3243, 3063, 2756}, {0} } },
-	{7,  {{860,  813,  731 }, {0} },
-	     {{1721, 1625, 1463}, {0} },
-	     {{3603, 3403, 3063}, {0} } },
-	{8,  {{1032, 975,  878 }, {0} },
-	     {{2065, 1950, 1755}, {0} },
-	     {{4324, 4083, 3675}, {0} } },
-	{9,  {{1147, 1083, 975 }, {0} },
-	     {{2294, 2167, 1950}, {0} },
-	     {{4804, 4537, 4083}, {0} } },
-	{10, {{1290, 1219, 1097}, {0} },
-	     {{2581, 2438, 2194}, {0} },
-	     {{5404, 5104, 4594}, {0} } },
-	{11, {{1434, 1354, 1219}, {0} },
-	     {{2868, 2708, 2438}, {0} },
-	     {{6004, 5671, 5104}, {0} } }
-=======
 	     {{360,  340,  306 }, {180,  170, 153} }, /* HE80 */
 	     {{721,  681,  613 }, {360,  340, 306} } }, /* HE160/HE80+80 */
 	{1,  {{172,  163,  146 }, {86,   81,  73 } },
@@ -218,7 +178,6 @@
 	     {{2868, 2708, 2438}, {0} },
 	     {{6004, 5671, 5104}, {0} },
 	     {{12010, 11342, 10208}, {0} } }
->>>>>>> 5d8474a2
 };
 
 /*MCS parameters with Nss = 2*/
@@ -226,42 +185,6 @@
 /* MCS,  {dcm0:0.8/1.6/3.2}, {dcm1:0.8/1.6/3.2} */
 	{0,  {{172,   163,   146 }, {86,   81,   73 } }, /* HE20 */
 	     {{344,   325,   293 }, {172,  163,  146} }, /* HE40 */
-<<<<<<< HEAD
-	     {{721,   681,   613 }, {360,  340,  306} } }, /* HE80 */
-	{1,  {{344,   325,   293 }, {172,  163,  146} },
-	     {{688,   650,   585 }, {344,  325,  293} },
-	     {{1441,  1361,  1225}, {721,  681,  613} } },
-	{2,  {{516,   488,   439 }, {0} },
-	     {{1032,  975,   878 }, {0} },
-	     {{2162,  2042,  1838}, {0} } },
-	{3,  {{688,   650,   585 }, {344,  325,  293 } },
-	     {{1376,  1300,  1170}, {688,  650,  585  } },
-	     {{2882,  2722,  2450}, {1441, 1361, 1225} } },
-	{4,  {{1032,  975,   878 }, {516,  488,  439 } },
-	     {{2065,  1950,  1755}, {1032, 975,  878 } },
-	     {{4324,  4083,  3675}, {2162, 2042, 1838} } },
-	{5,  {{1376,  1300,  1170}, {0} },
-	     {{2753,  2600,  2340}, {0} },
-	     {{5765,  5444,  4900}, {0} } },
-	{6,  {{1549,  1463,  1316}, {0} },
-	     {{3097,  2925,  2633}, {0} },
-	     {{6485,  6125,  5513}, {0} } },
-	{7,  {{1721,  1625,  1463}, {0} },
-	     {{3441,  3250,  2925}, {0} },
-	     {{7206,  6806,  6125}, {0} } },
-	{8,  {{2065,  1950,  1755}, {0} },
-	     {{4129,  3900,  3510}, {0} },
-	     {{8647,  8167,  7350}, {0} } },
-	{9,  {{2294,  2167,  1950}, {0} },
-	     {{4588,  4333,  3900}, {0} },
-	     {{9607,  9074,  8166}, {0} } },
-	{10, {{2581,  2438,  2194}, {0} },
-	     {{5162,  4875,  4388}, {0} },
-	     {{10809, 10208, 9188}, {0} } },
-	{11, {{2868,  2708,  2438}, {0} },
-	     {{5735,  5417,  4875}, {0} },
-	     {{12010, 11343, 10208}, {0} } }
-=======
 	     {{721,   681,   613 }, {360,  340,  306} }, /* HE80 */
 	     {{1441, 1361, 1225},   {721, 681, 613} } }, /* HE160/HE80+80 */
 	{1,  {{344,   325,   293 }, {172,  163,  146} },
@@ -308,7 +231,6 @@
 	     {{5735,  5417,  4875}, {0} },
 	     {{12010, 11343, 10208}, {0} },
 	     {{24019, 22685, 20416}, {0} } }
->>>>>>> 5d8474a2
 };
 #endif
 
@@ -342,13 +264,8 @@
  * wma_mcs_rate_match() - find the match mcs rate
  * @raw_rate: the rate to look up
  * @is_he: if it is he rate
-<<<<<<< HEAD
- * @nss1_rate:	the nss1 rate
- * @nss2_rate:	the nss2 rate
-=======
  * @nss1_rate: the nss1 rate
  * @nss2_rate: the nss2 rate
->>>>>>> 5d8474a2
  * @nss: the nss in use
  * @guard_interval: to get guard interval from rate
  *
@@ -424,11 +341,7 @@
 	uint16_t *nss2_rate;
 
 	*p_index = 0;
-<<<<<<< HEAD
-	if (!(rate_flags & (TX_RATE_HE80 | TX_RATE_HE40 |
-=======
 	if (!(rate_flags & (TX_RATE_HE160 | TX_RATE_HE80 | TX_RATE_HE40 |
->>>>>>> 5d8474a2
 		TX_RATE_HE20)))
 		return 0;
 
@@ -437,9 +350,6 @@
 
 		for (dcm_index = 0; dcm_index < dcm_index_max;
 			 dcm_index++) {
-<<<<<<< HEAD
-			if (rate_flags & TX_RATE_HE80) {
-=======
 			if (rate_flags & TX_RATE_HE160) {
 				nss1_rate = &he_mcs_nss1[index].
 					supported_he160_rate[dcm_index][0];
@@ -456,7 +366,6 @@
 			}
 
 			if (rate_flags & (TX_RATE_HE80 | TX_RATE_HE160)) {
->>>>>>> 5d8474a2
 				nss1_rate = &he_mcs_nss1[index].
 					supported_he80_rate[dcm_index][0];
 				nss2_rate = &he_mcs_nss2[index].
@@ -467,13 +376,6 @@
 								nss2_rate,
 								nss,
 								guard_interval);
-<<<<<<< HEAD
-				if (match_rate)
-					goto rate_found;
-			}
-
-			if (rate_flags & (TX_RATE_HE40 | TX_RATE_HE80)) {
-=======
 				if (match_rate) {
 					*mcs_rate_flag &= ~TX_RATE_HE160;
 					goto rate_found;
@@ -482,7 +384,6 @@
 
 			if (rate_flags & (TX_RATE_HE40 | TX_RATE_HE80 |
 					  TX_RATE_HE160)) {
->>>>>>> 5d8474a2
 				nss1_rate = &he_mcs_nss1[index].
 					supported_he40_rate[dcm_index][0];
 				nss2_rate = &he_mcs_nss2[index].
@@ -501,11 +402,7 @@
 			}
 
 			if (rate_flags & (TX_RATE_HE80 | TX_RATE_HE40 |
-<<<<<<< HEAD
-				TX_RATE_HE20)) {
-=======
 				TX_RATE_HE20 | TX_RATE_HE160)) {
->>>>>>> 5d8474a2
 				nss1_rate = &he_mcs_nss1[index].
 					supported_he20_rate[dcm_index][0];
 				nss2_rate = &he_mcs_nss2[index].
@@ -567,17 +464,10 @@
 		goto rate_found;
 
 	for (index = 0; index < MAX_VHT_MCS_IDX; index++) {
-<<<<<<< HEAD
-		if (rate_flags & TX_RATE_VHT80) {
-			nss1_rate = &vht_mcs_nss1[index].ht80_rate[0];
-			nss2_rate = &vht_mcs_nss2[index].ht80_rate[0];
-			/* check for vht80 nss1/2 rate set */
-=======
 		if (rate_flags & TX_RATE_VHT160) {
 			nss1_rate = &vht_mcs_nss1[index].ht160_rate[0];
 			nss2_rate = &vht_mcs_nss2[index].ht160_rate[0];
 			/* check for vht160 nss1/2 rate set */
->>>>>>> 5d8474a2
 			match_rate = wma_mcs_rate_match(raw_rate, 0,
 							nss1_rate,
 							nss2_rate,
@@ -585,9 +475,6 @@
 			if (match_rate)
 				goto rate_found;
 		}
-<<<<<<< HEAD
-		if (rate_flags & (TX_RATE_VHT40 | TX_RATE_VHT80)) {
-=======
 		if (rate_flags & (TX_RATE_VHT80 | TX_RATE_VHT160)) {
 			nss1_rate = &vht_mcs_nss1[index].ht80_rate[0];
 			nss2_rate = &vht_mcs_nss2[index].ht80_rate[0];
@@ -603,7 +490,6 @@
 		}
 		if (rate_flags & (TX_RATE_VHT40 | TX_RATE_VHT80 |
 				TX_RATE_VHT160)) {
->>>>>>> 5d8474a2
 			nss1_rate = &vht_mcs_nss1[index].ht40_rate[0];
 			nss2_rate = &vht_mcs_nss2[index].ht40_rate[0];
 			/* check for vht40 nss1/2 rate set */
@@ -617,11 +503,7 @@
 			}
 		}
 		if (rate_flags & (TX_RATE_VHT20 | TX_RATE_VHT40 |
-<<<<<<< HEAD
-			TX_RATE_VHT80)) {
-=======
 			TX_RATE_VHT80 | TX_RATE_VHT160)) {
->>>>>>> 5d8474a2
 			nss1_rate = &vht_mcs_nss1[index].ht20_rate[0];
 			nss2_rate = &vht_mcs_nss2[index].ht20_rate[0];
 			/* check for vht20 nss1/2 rate set */
@@ -788,10 +670,6 @@
 	uint32_t alloc_len;
 	struct cdp_txrx_ext_stats ext_stats = {0};
 	struct cdp_soc_t *soc_hdl = cds_get_context(QDF_MODULE_ID_SOC);
-<<<<<<< HEAD
-	void *pdev = cds_get_context(QDF_MODULE_ID_TXRX);
-=======
->>>>>>> 5d8474a2
 
 	wma_debug("%s: Posting stats ext event to SME", __func__);
 
@@ -826,12 +704,7 @@
 	qdf_mem_copy(stats_ext_event->event_data,
 		     buf_ptr, stats_ext_event->event_data_len);
 
-<<<<<<< HEAD
-	cdp_txrx_ext_stats_request(soc_hdl, pdev, &ext_stats);
-
-=======
 	cdp_txrx_ext_stats_request(soc_hdl, OL_TXRX_PDEV_ID, &ext_stats);
->>>>>>> 5d8474a2
 	qdf_mem_copy(stats_ext_event->event_data +
 		     stats_ext_event->event_data_len,
 		     &ext_stats, sizeof(struct cdp_txrx_ext_stats));
@@ -2167,11 +2040,7 @@
 	fixed_param = param_tlvs->fixed_param;
 	if (fixed_param && !fixed_param->num_radio &&
 	    !fixed_param->more_radio_events) {
-<<<<<<< HEAD
-		WMA_LOGI("FW indicates dummy link radio stats");
-=======
 		WMA_LOGD("FW indicates dummy link radio stats");
->>>>>>> 5d8474a2
 		if (!wma_handle->link_stats_results) {
 			wma_handle->link_stats_results = qdf_mem_malloc(
 						sizeof(*link_stats_results));
@@ -3765,21 +3634,6 @@
 	return &wma->interfaces[vdev_id];
 }
 
-#ifdef WLAN_FEATURE_PKT_CAPTURE
-int wma_get_rmf_status(uint8_t vdev_id)
-{
-	struct wma_txrx_node *iface;
-
-	iface = wma_get_interface_by_vdev_id(vdev_id);
-	if (!iface) {
-		WMA_LOGE("Unable to get wma interface");
-		return -EINVAL;
-	}
-
-	return iface->rmfEnabled;
-}
-#endif
-
 /**
  * wma_update_intf_hw_mode_params() - Update WMA params
  * @vdev_id: VDEV id whose params needs to be updated
@@ -4047,33 +3901,6 @@
 	qdf_runtime_pm_allow_suspend(&wma->wmi_cmd_rsp_runtime_lock);
 }
 
-<<<<<<< HEAD
-QDF_STATUS
-wma_send_vdev_start_to_fw(t_wma_handle *wma, struct vdev_start_params *params)
-{
-	QDF_STATUS status;
-	struct wma_txrx_node *vdev = &wma->interfaces[params->vdev_id];
-
-	if (!wma_is_vdev_valid(params->vdev_id)) {
-		WMA_LOGE("%s: Invalid vdev id:%d", __func__, params->vdev_id);
-		status = QDF_STATUS_E_FAILURE;
-		return status;
-	}
-	wma_acquire_wakelock(&vdev->vdev_start_wakelock,
-			     WMA_VDEV_START_REQUEST_TIMEOUT);
-	qdf_runtime_pm_prevent_suspend(&vdev->vdev_start_runtime_wakelock);
-	status = wmi_unified_vdev_start_send(wma->wmi_handle, params);
-	if (QDF_IS_STATUS_ERROR(status)) {
-		qdf_runtime_pm_allow_suspend(
-				&vdev->vdev_start_runtime_wakelock);
-		wma_release_wakelock(&vdev->vdev_start_wakelock);
-	}
-
-	return status;
-}
-
-=======
->>>>>>> 5d8474a2
 QDF_STATUS wma_send_vdev_stop_to_fw(t_wma_handle *wma, uint8_t vdev_id)
 {
 	QDF_STATUS status = QDF_STATUS_E_FAILURE;
@@ -4100,21 +3927,8 @@
 	qdf_mem_copy(mlme_get_dynamic_vdev_config(iface->vdev),
 		     mlme_get_ini_vdev_config(iface->vdev),
 		     sizeof(struct wlan_mlme_nss_chains));
-<<<<<<< HEAD
-	wma_acquire_wakelock(&iface->vdev_stop_wakelock,
-			     WMA_VDEV_STOP_REQUEST_TIMEOUT);
-	qdf_runtime_pm_prevent_suspend(
-			&iface->vdev_stop_runtime_wakelock);
-	status = wmi_unified_vdev_stop_send(wma->wmi_handle, vdev_id);
-	if (QDF_IS_STATUS_ERROR(status)) {
-		qdf_runtime_pm_allow_suspend(
-				&iface->vdev_stop_runtime_wakelock);
-		wma_release_wakelock(&iface->vdev_stop_wakelock);
-	}
-=======
 
 	status = vdev_mgr_stop_send(vdev_mlme);
->>>>>>> 5d8474a2
 
 	return status;
 }
@@ -4227,20 +4041,13 @@
 {
 	QDF_STATUS status;
 	uint32_t flag = 0;
-<<<<<<< HEAD
-	bool bmiss_skip_full_scan;
-	bool disable_4way_hs_offload;
-=======
 	bool disable_4way_hs_offload;
 	bool bmiss_skip_full_scan;
->>>>>>> 5d8474a2
 
 	if (is_set) {
 		flag = WMI_ROAM_FW_OFFLOAD_ENABLE_FLAG |
 		       WMI_ROAM_BMISS_FINAL_SCAN_ENABLE_FLAG;
 
-<<<<<<< HEAD
-=======
 		wlan_mlme_get_4way_hs_offload(wma->psoc,
 					      &disable_4way_hs_offload);
 		/*
@@ -4250,7 +4057,6 @@
 		if (disable_4way_hs_offload)
 			flag |= WMI_VDEV_PARAM_SKIP_ROAM_EAPOL_4WAY_HANDSHAKE;
 
->>>>>>> 5d8474a2
 		wlan_mlme_get_bmiss_skip_full_scan_value(wma->psoc,
 							 &bmiss_skip_full_scan);
 		/*
@@ -4261,18 +4067,6 @@
 		 */
 		if (bmiss_skip_full_scan)
 			flag |= WMI_ROAM_BMISS_FINAL_SCAN_TYPE_FLAG;
-<<<<<<< HEAD
-
-		wlan_mlme_get_4way_hs_offload(wma->psoc,
-					      &disable_4way_hs_offload);
-		/*
-		 * If 4-way HS offload is disabled then let supplicant handle
-		 * 4way HS and firmware will still do LFR3.0 till reassoc phase.
-		 */
-		if (disable_4way_hs_offload)
-			flag |= WMI_VDEV_PARAM_SKIP_ROAM_EAPOL_4WAY_HANDSHAKE;
-=======
->>>>>>> 5d8474a2
 	}
 
 	wma_debug("vdev_id:%d, is_set:%d, flag:%d", vdev_id, is_set, flag);
@@ -4304,30 +4098,6 @@
 	}
 
 	wma_set_roam_offload_flag(wma, params->vdev_id, params->enable);
-<<<<<<< HEAD
-}
-
-QDF_STATUS wma_send_vdev_up_to_fw(t_wma_handle *wma,
-				  struct vdev_up_params *params,
-				  uint8_t bssid[QDF_MAC_ADDR_SIZE])
-{
-	QDF_STATUS status;
-	struct wma_txrx_node *vdev;
-
-	if (!wma_is_vdev_valid(params->vdev_id)) {
-		WMA_LOGE("%s: Invalid vdev id:%d", __func__, params->vdev_id);
-		return QDF_STATUS_E_FAILURE;
-	}
-
-	vdev = &wma->interfaces[params->vdev_id];
-
-	status = wmi_unified_vdev_up_send(wma->wmi_handle, bssid, params);
-	qdf_runtime_pm_allow_suspend(&vdev->vdev_start_runtime_wakelock);
-	wma_release_wakelock(&vdev->vdev_start_wakelock);
-
-	return status;
-=======
->>>>>>> 5d8474a2
 }
 
 QDF_STATUS wma_send_vdev_down_to_fw(t_wma_handle *wma, uint8_t vdev_id)
@@ -4347,17 +4117,9 @@
 		return status;
 	}
 
-<<<<<<< HEAD
-	vdev = &wma->interfaces[vdev_id];
 	wma->interfaces[vdev_id].roaming_in_progress = false;
-	status = wmi_unified_vdev_down_send(wma->wmi_handle, vdev_id);
-	qdf_runtime_pm_allow_suspend(&vdev->vdev_start_runtime_wakelock);
-	wma_release_wakelock(&vdev->vdev_start_wakelock);
-=======
-	wma->interfaces[vdev_id].roaming_in_progress = false;
 
 	status = vdev_mgr_down_send(vdev_mlme);
->>>>>>> 5d8474a2
 
 	return status;
 }
@@ -4613,10 +4375,6 @@
 	tp_wma_handle wma = cds_get_context(QDF_MODULE_ID_WMA);
 	QDF_STATUS status;
 	struct wma_txrx_node *iface;
-<<<<<<< HEAD
-	struct vdev_mlme_mbss_11ax *mbss_11ax = NULL;
-=======
->>>>>>> 5d8474a2
 
 	if (!wma) {
 		WMA_LOGE("%s wma handle is NULL", __func__);
@@ -4624,23 +4382,9 @@
 	}
 	vdev_id = wlan_vdev_get_id(vdev_mlme->vdev);
 	iface = &wma->interfaces[vdev_id];
-<<<<<<< HEAD
-	param.assoc_id = iface->aid;
-
-	mlme_get_mbssid_info(vdev_mlme->vdev, &mbss_11ax);
-	if (mbss_11ax) {
-		param.profile_idx = mbss_11ax->profile_idx;
-		param.profile_num = mbss_11ax->profile_num;
-		qdf_mem_copy(param.trans_bssid,
-			     mbss_11ax->trans_bssid,
-			     QDF_MAC_ADDR_SIZE);
-	}
-	status = wma_send_vdev_up_to_fw(wma, &param, iface->bssid);
-=======
 	vdev_mlme->proto.sta.assoc_id = iface->aid;
 
 	status = vdev_mgr_up_send(vdev_mlme);
->>>>>>> 5d8474a2
 
 	if (QDF_IS_STATUS_ERROR(status)) {
 		WMA_LOGE("%s: Failed to send vdev up cmd: vdev %d",
@@ -4808,14 +4552,6 @@
 		return QDF_STATUS_SUCCESS;
 	}
 
-	if (mlme_is_connection_fail(vdev_mlme->vdev) ||
-	    mlme_get_vdev_start_failed(vdev_mlme->vdev)) {
-		WMA_LOGD("%s Vdev start req failed, no action required",
-			 __func__);
-		mlme_set_connection_fail(vdev_mlme->vdev, false);
-		mlme_set_vdev_start_failed(vdev_mlme->vdev, false);
-		return QDF_STATUS_SUCCESS;
-	}
 	wma = cds_get_context(QDF_MODULE_ID_WMA);
 	if (!wma) {
 		WMA_LOGE("%s wma handle is NULL", __func__);
@@ -4838,13 +4574,6 @@
 		return QDF_STATUS_SUCCESS;
 	}
 
-<<<<<<< HEAD
-	if (req->msg_type == WMA_SET_LINK_STATE ||
-	    req->type == WMA_SET_LINK_PEER_RSP)
-		wma_send_set_link_response(wma, req);
-	else
-		wma_send_del_bss_response(wma, req);
-=======
 	if (vdev_stop_type == WMA_SET_LINK_STATE) {
 		lim_join_result_callback(wma->mac_context,
 					 wlan_vdev_get_id(vdev_mlme->vdev));
@@ -4852,7 +4581,6 @@
 		wma_send_del_bss_response(wma, resp);
 		return QDF_STATUS_SUCCESS;
 	}
->>>>>>> 5d8474a2
 
 end:
 	qdf_mem_free(resp);
@@ -4920,104 +4648,6 @@
 	if (QDF_IS_STATUS_ERROR(status))
 		WMA_LOGE("%s: Failed to send vdev up cmd: vdev %d",
 			 __func__, vdev_id);
-
-	return status;
-}
-
-QDF_STATUS wma_mon_mlme_vdev_stop_send(struct vdev_mlme_obj *vdev_mlme,
-				       uint16_t data_len, void *data)
-{
-	uint8_t vdev_id;
-	tp_wma_handle wma = cds_get_context(QDF_MODULE_ID_WMA);
-	QDF_STATUS status;
-
-	if (!wma) {
-		WMA_LOGE("%s wma handle is NULL", __func__);
-		return QDF_STATUS_E_INVAL;
-	}
-	vdev_id = wlan_vdev_get_id(vdev_mlme->vdev);
-
-	status = wma_send_vdev_stop_to_fw(wma, vdev_id);
-
-	if (QDF_IS_STATUS_ERROR(status))
-		WMA_LOGE("%s: Failed to send vdev stop cmd: vdev %d",
-			 __func__, vdev_id);
-
-	wlan_vdev_mlme_sm_deliver_evt(vdev_mlme->vdev,
-				      WLAN_VDEV_SM_EV_MLME_DOWN_REQ,
-				      0,
-				      NULL);
-
-	return status;
-}
-
-QDF_STATUS wma_mon_mlme_vdev_down_send(struct vdev_mlme_obj *vdev_mlme,
-				       uint16_t data_len, void *data)
-{
-	uint8_t vdev_id;
-	tp_wma_handle wma = cds_get_context(QDF_MODULE_ID_WMA);
-	QDF_STATUS status;
-
-	if (!wma) {
-		WMA_LOGE("%s wma handle is NULL", __func__);
-		return QDF_STATUS_E_INVAL;
-	}
-	vdev_id = wlan_vdev_get_id(vdev_mlme->vdev);
-
-	status = wma_send_vdev_down_to_fw(wma, vdev_id);
-
-	if (QDF_IS_STATUS_ERROR(status))
-		WMA_LOGE("%s: Failed to send vdev down cmd: vdev %d",
-			 __func__, vdev_id);
-
-	wlan_vdev_mlme_sm_deliver_evt(vdev_mlme->vdev,
-				      WLAN_VDEV_SM_EV_DOWN_COMPLETE,
-				      0,
-				      NULL);
-
-	return status;
-}
-
-QDF_STATUS wma_mon_mlme_vdev_start_continue(struct vdev_mlme_obj *vdev_mlme,
-					    uint16_t data_len, void *data)
-{
-	tp_wma_handle wma = cds_get_context(QDF_MODULE_ID_WMA);
-
-	if (!wma) {
-		WMA_LOGE("%s wma handle is NULL", __func__);
-		return QDF_STATUS_E_INVAL;
-	}
-
-	if (mlme_is_chan_switch_in_progress(vdev_mlme->vdev))
-		mlme_set_chan_switch_in_progress(vdev_mlme->vdev, false);
-
-	wma_send_msg_high_priority(wma, WMA_SWITCH_CHANNEL_RSP, data, 0);
-
-	return QDF_STATUS_SUCCESS;
-}
-
-QDF_STATUS wma_mon_mlme_vdev_up_send(struct vdev_mlme_obj *vdev_mlme,
-				     uint16_t data_len, void *data)
-{
-	struct vdev_up_params param;
-	uint8_t vdev_id;
-	tp_wma_handle wma = cds_get_context(QDF_MODULE_ID_WMA);
-	QDF_STATUS status;
-	struct wma_txrx_node *iface;
-
-	if (!wma) {
-		WMA_LOGE("%s wma handle is NULL", __func__);
-		return QDF_STATUS_E_INVAL;
-	}
-	vdev_id = wlan_vdev_get_id(vdev_mlme->vdev);
-	param.vdev_id = vdev_id;
-	iface = &wma->interfaces[vdev_id];
-
-	status = wma_send_vdev_up_to_fw(wma, &param, iface->bssid);
-
-	if (QDF_IS_STATUS_ERROR(status))
-		WMA_LOGE("%s: Failed to send vdev up cmd: vdev %d bssid %pM",
-			 __func__, vdev_id, iface->bssid);
 
 	return status;
 }
@@ -5305,14 +4935,9 @@
 
 	oem_event_data.data_len = event->data_len;
 	oem_event_data.data = param_buf->data;
-<<<<<<< HEAD
-
-	pmac->sme.oem_data_event_handler_cb(&oem_event_data);
-=======
 	pmac->sme.oem_data_event_handler_cb(&oem_event_data,
 					    pmac->sme.oem_data_vdev_id);
 	pmac->sme.oem_data_event_handler_cb = NULL;
->>>>>>> 5d8474a2
 
 	return QDF_STATUS_SUCCESS;
 }
