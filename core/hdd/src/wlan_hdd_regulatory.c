/*
 * Copyright (c) 2014-2020 The Linux Foundation. All rights reserved.
 *
 * Permission to use, copy, modify, and/or distribute this software for
 * any purpose with or without fee is hereby granted, provided that the
 * above copyright notice and this permission notice appear in all
 * copies.
 *
 * THE SOFTWARE IS PROVIDED "AS IS" AND THE AUTHOR DISCLAIMS ALL
 * WARRANTIES WITH REGARD TO THIS SOFTWARE INCLUDING ALL IMPLIED
 * WARRANTIES OF MERCHANTABILITY AND FITNESS. IN NO EVENT SHALL THE
 * AUTHOR BE LIABLE FOR ANY SPECIAL, DIRECT, INDIRECT, OR CONSEQUENTIAL
 * DAMAGES OR ANY DAMAGES WHATSOEVER RESULTING FROM LOSS OF USE, DATA OR
 * PROFITS, WHETHER IN AN ACTION OF CONTRACT, NEGLIGENCE OR OTHER
 * TORTIOUS ACTION, ARISING OUT OF OR IN CONNECTION WITH THE USE OR
 * PERFORMANCE OF THIS SOFTWARE.
 */

/**
 * DOC: wlan_hdd_regulatory.c
 *
 * hdd regulatory implementation
 */

#include "qdf_types.h"
#include "qdf_trace.h"
#include "wlan_hdd_main.h"
#include <wlan_osif_priv.h>
#include "wlan_hdd_regulatory.h"
#include <wlan_reg_ucfg_api.h>
#include "cds_regdomain.h"
#include "cds_utils.h"
#include "pld_common.h"
#include <net/cfg80211.h>
#include "wlan_policy_mgr_ucfg.h"

#define REG_RULE_2412_2462    REG_RULE(2412-10, 2462+10, 40, 0, 20, 0)

#define REG_RULE_2467_2472    REG_RULE(2467-10, 2472+10, 40, 0, 20, \
		NL80211_RRF_PASSIVE_SCAN | NL80211_RRF_NO_IBSS)

#define REG_RULE_2484         REG_RULE(2484-10, 2484+10, 20, 0, 20, \
		NL80211_RRF_PASSIVE_SCAN | NL80211_RRF_NO_IBSS | \
				       NL80211_RRF_NO_OFDM)

#define REG_RULE_5180_5320    REG_RULE(5180-10, 5320+10, 160, 0, 20, \
		NL80211_RRF_PASSIVE_SCAN | NL80211_RRF_NO_IBSS)

#define REG_RULE_5500_5720    REG_RULE(5500-10, 5720+10, 160, 0, 20, \
		NL80211_RRF_PASSIVE_SCAN | NL80211_RRF_NO_IBSS)

#define REG_RULE_5745_5925    REG_RULE(5745-10, 5925+10, 80, 0, 20, \
		NL80211_RRF_PASSIVE_SCAN | NL80211_RRF_NO_IBSS)

static bool init_by_driver;
static bool init_by_reg_core;

struct regulatory_channel reg_channels[NUM_CHANNELS];

static const struct ieee80211_regdomain
hdd_world_regrules_60_61_62 = {
	.n_reg_rules = 6,
	.alpha2 =  "00",
	.reg_rules = {
		REG_RULE_2412_2462,
		REG_RULE_2467_2472,
		REG_RULE_2484,
		REG_RULE_5180_5320,
		REG_RULE_5500_5720,
		REG_RULE_5745_5925,
	}
};

static const struct ieee80211_regdomain
hdd_world_regrules_63_65 = {
	.n_reg_rules = 4,
	.alpha2 =  "00",
	.reg_rules = {
		REG_RULE_2412_2462,
		REG_RULE_2467_2472,
		REG_RULE_5180_5320,
		REG_RULE_5745_5925,
	}
};

static const struct ieee80211_regdomain
hdd_world_regrules_64 = {
	.n_reg_rules = 3,
	.alpha2 =  "00",
	.reg_rules = {
		REG_RULE_2412_2462,
		REG_RULE_5180_5320,
		REG_RULE_5745_5925,
	}
};

static const struct ieee80211_regdomain
hdd_world_regrules_66_69 = {
	.n_reg_rules = 4,
	.alpha2 =  "00",
	.reg_rules = {
		REG_RULE_2412_2462,
		REG_RULE_5180_5320,
		REG_RULE_5500_5720,
		REG_RULE_5745_5925,
	}
};

static const struct ieee80211_regdomain
hdd_world_regrules_67_68_6A_6C = {
	.n_reg_rules = 5,
	.alpha2 =  "00",
	.reg_rules = {
		REG_RULE_2412_2462,
		REG_RULE_2467_2472,
		REG_RULE_5180_5320,
		REG_RULE_5500_5720,
		REG_RULE_5745_5925,
	}
};

/**
 * hdd_get_world_regrules() - get the appropriate world regrules
 * @reg: regulatory data
 *
 * Return: regulatory rules ptr
 */
#if (LINUX_VERSION_CODE < KERNEL_VERSION(4, 4, 0))
static const struct ieee80211_regdomain *hdd_get_world_regrules(
	struct regulatory *reg)
{
	struct reg_dmn_pair *regpair =
		(struct reg_dmn_pair *)reg->regpair;

	switch (regpair->reg_dmn_pair) {
	case 0x60:
	case 0x61:
	case 0x62:
		return &hdd_world_regrules_60_61_62;
	case 0x63:
	case 0x65:
		return &hdd_world_regrules_63_65;
	case 0x64:
		return &hdd_world_regrules_64;
	case 0x66:
	case 0x69:
		return &hdd_world_regrules_66_69;
	case 0x67:
	case 0x68:
	case 0x6A:
	case 0x6C:
		return &hdd_world_regrules_67_68_6A_6C;
	default:
		hdd_warn("invalid world mode in BDF");
		return &hdd_world_regrules_60_61_62;
	}
}

/**
 * hdd_is_world_regdomain() - whether world regdomain
 * @reg_domain: integer regulatory domain
 *
 * Return: bool
 */
static bool hdd_is_world_regdomain(uint32_t reg_domain)
{
	uint32_t temp_regd = reg_domain & ~WORLD_ROAMING_FLAG;

	return ((temp_regd & CTRY_FLAG) != CTRY_FLAG) &&
		((temp_regd & WORLD_ROAMING_MASK) ==
		 WORLD_ROAMING_PREFIX);
}

/**
 * hdd_update_regulatory_info() - update regulatory info
 * @hdd_ctx: hdd context
 *
 * Return: Error Code
 */
static int hdd_update_regulatory_info(struct hdd_context *hdd_ctx)
{
	uint32_t country_code;

	country_code = cds_get_country_from_alpha2(hdd_ctx->reg.alpha2);

	hdd_ctx->reg.reg_domain = CTRY_FLAG;
	hdd_ctx->reg.reg_domain |= country_code;

	return cds_fill_some_regulatory_info(&hdd_ctx->reg);

}
#endif

/**
 * hdd_reset_global_reg_params - Reset global static reg params
 *
 * This function is helpful in static driver to reset
 * the global params.
 *
 * Return: void
 */
void hdd_reset_global_reg_params(void)
{
	init_by_driver = false;
	init_by_reg_core = false;
}

static void reg_program_config_vars(struct hdd_context *hdd_ctx,
				    struct reg_config_vars *config_vars)
{
	uint8_t band_capability = 0, indoor_chnl_marking = 0;
	uint32_t scan_11d_interval = 0;
	bool indoor_chan_enabled = false;
	uint32_t restart_beaconing = 0;
	bool enable_srd_chan = false;
	QDF_STATUS status;
	bool country_priority = 0;
	bool value = false;
	bool enable_dfs_scan = true;

	status = ucfg_mlme_get_band_capability(hdd_ctx->psoc, &band_capability);
	if (QDF_IS_STATUS_ERROR(status))
		hdd_err("Failed to get MLME band cap, defaulting to BAND_ALL");

	status = ucfg_policy_mgr_get_indoor_chnl_marking(hdd_ctx->psoc,
							 &indoor_chnl_marking);
	if (QDF_STATUS_SUCCESS != status)
		hdd_err("can't get indoor channel marking, using default");

	status = ucfg_mlme_is_11d_enabled(hdd_ctx->psoc, &value);
	if (!QDF_IS_STATUS_SUCCESS(status))
		hdd_err("Invalid 11d_enable flag");
	config_vars->enable_11d_support = value;

	ucfg_mlme_get_scan_11d_interval(hdd_ctx->psoc, &scan_11d_interval);
	config_vars->scan_11d_interval = scan_11d_interval;

	ucfg_mlme_get_sap_country_priority(hdd_ctx->psoc,
					   &country_priority);
	config_vars->userspace_ctry_priority = country_priority;

	ucfg_scan_cfg_get_dfs_chan_scan_allowed(hdd_ctx->psoc,
						&enable_dfs_scan);

	config_vars->dfs_enabled = enable_dfs_scan;

	ucfg_mlme_get_indoor_channel_support(hdd_ctx->psoc,
					     &indoor_chan_enabled);
	config_vars->indoor_chan_enabled = indoor_chan_enabled;

	config_vars->force_ssc_disable_indoor_channel = indoor_chnl_marking;
	config_vars->band_capability = band_capability;

	ucfg_mlme_get_restart_beaconing_on_ch_avoid(hdd_ctx->psoc,
						    &restart_beaconing);
	config_vars->restart_beaconing = restart_beaconing;

	ucfg_mlme_get_etsi13_srd_chan_in_master_mode(hdd_ctx->psoc,
						     &enable_srd_chan);
	config_vars->enable_srd_chan_in_master_mode = enable_srd_chan;

	ucfg_mlme_get_11d_in_world_mode(hdd_ctx->psoc,
					&config_vars->enable_11d_in_world_mode);
}

/**
 * hdd_regulatory_wiphy_init() - regulatory wiphy init
 * @hdd_ctx: hdd context
 * @reg: regulatory data
 * @wiphy: wiphy structure
 *
 * Return: void
 */
#if (LINUX_VERSION_CODE >= KERNEL_VERSION(4, 4, 0))
#elif (LINUX_VERSION_CODE >= KERNEL_VERSION(3, 14, 0)) || defined(WITH_BACKPORTS)
static void hdd_regulatory_wiphy_init(struct hdd_context *hdd_ctx,
				     struct regulatory *reg,
				     struct wiphy *wiphy)
{
	const struct ieee80211_regdomain *reg_rules;
	int chan_num;
	struct ieee80211_channel *chan;

	if (hdd_is_world_regdomain(reg->reg_domain)) {
		reg_rules = hdd_get_world_regrules(reg);
		wiphy->regulatory_flags |= REGULATORY_CUSTOM_REG;
	} else {
		wiphy->regulatory_flags |= REGULATORY_STRICT_REG;
		reg_rules = &hdd_world_regrules_60_61_62;
	}

	/*
	 * save the original driver regulatory flags
	 */
	hdd_ctx->reg.reg_flags = wiphy->regulatory_flags;
	wiphy_apply_custom_regulatory(wiphy, reg_rules);

	/*
	 * disable 2.4 Ghz channels that dont have 20 mhz bw
	 */
	for (chan_num = 0;
	     chan_num < wiphy->bands[HDD_NL80211_BAND_2GHZ]->n_channels;
	     chan_num++) {
		chan = &(wiphy->bands[HDD_NL80211_BAND_2GHZ]->channels[chan_num]);
		if (chan->flags & IEEE80211_CHAN_NO_20MHZ)
			chan->flags |= IEEE80211_CHAN_DISABLED;
	}

	/*
	 * restore the driver regulatory flags since
	 * wiphy_apply_custom_regulatory may have
	 * changed them
	 */
	wiphy->regulatory_flags = hdd_ctx->reg.reg_flags;

}
#else
static void hdd_regulatory_wiphy_init(struct hdd_context *hdd_ctx,
				     struct regulatory *reg,
				     struct wiphy *wiphy)
{
	const struct ieee80211_regdomain *reg_rules;

	if (hdd_is_world_regdomain(reg->reg_domain)) {
		reg_rules = hdd_get_world_regrules(reg);
		wiphy->flags |= WIPHY_FLAG_CUSTOM_REGULATORY;
	} else {
		wiphy->flags |= WIPHY_FLAG_STRICT_REGULATORY;
		reg_rules = &hdd_world_regrules_60_61_62;
	}

	/*
	 * save the original driver regulatory flags
	 */
	hdd_ctx->reg.reg_flags = wiphy->flags;
	wiphy_apply_custom_regulatory(wiphy, reg_rules);

	/*
	 * restore the driver regulatory flags since
	 * wiphy_apply_custom_regulatory may have
	 * changed them
	 */
	wiphy->flags = hdd_ctx->reg.reg_flags;

}
#endif

/**
 * is_wiphy_custom_regulatory() - is custom regulatory defined
 * @wiphy: wiphy
 *
 * Return: int
 */
#if (LINUX_VERSION_CODE >= KERNEL_VERSION(4, 4, 0))
#elif (LINUX_VERSION_CODE >= KERNEL_VERSION(3, 14, 0)) || defined(WITH_BACKPORTS)
static int is_wiphy_custom_regulatory(struct wiphy *wiphy)
{

	return wiphy->regulatory_flags & REGULATORY_CUSTOM_REG;
}
#else
static int is_wiphy_custom_regulatory(struct wiphy *wiphy)
{
	return wiphy->flags & WIPHY_FLAG_CUSTOM_REGULATORY;
}
#endif

/**
 * hdd_modify_wiphy() - modify wiphy
 * @wiphy: wiphy
 * @chan: channel structure
 *
 * Return: void
 */
#if (LINUX_VERSION_CODE < KERNEL_VERSION(4, 4, 0))
static void hdd_modify_wiphy(struct wiphy  *wiphy,
			     struct ieee80211_channel *chan)
{
	const struct ieee80211_reg_rule *reg_rule;

	if (is_wiphy_custom_regulatory(wiphy)) {
		reg_rule = freq_reg_info(wiphy, MHZ_TO_KHZ(chan->center_freq));
		if (!IS_ERR(reg_rule)) {
			chan->flags &= ~IEEE80211_CHAN_DISABLED;

			if (!(reg_rule->flags & NL80211_RRF_DFS)) {
				hdd_debug("Remove dfs restriction for %u",
					chan->center_freq);
				chan->flags &= ~IEEE80211_CHAN_RADAR;
			}

			if (!(reg_rule->flags & NL80211_RRF_PASSIVE_SCAN)) {
				hdd_debug("Remove passive restriction for %u",
					chan->center_freq);
				chan->flags &= ~IEEE80211_CHAN_PASSIVE_SCAN;
			}

			if (!(reg_rule->flags & NL80211_RRF_NO_IBSS)) {
				hdd_debug("Remove no ibss restriction for %u",
					chan->center_freq);
				chan->flags &= ~IEEE80211_CHAN_NO_IBSS;
			}

			chan->max_power =
				MBM_TO_DBM(reg_rule->power_rule.max_eirp);
		}
	}
}
#endif

/**
 * hdd_set_dfs_region() - set the dfs_region
 * @dfs_region: the dfs_region to set
 *
 * Return: void
 */
#if (LINUX_VERSION_CODE >= KERNEL_VERSION(4, 4, 0))
#elif (LINUX_VERSION_CODE >= KERNEL_VERSION(3, 14, 0)) || defined(WITH_BACKPORTS)
static void hdd_set_dfs_region(struct hdd_context *hdd_ctx,
			       enum dfs_reg dfs_reg)
{
	wlan_reg_set_dfs_region(hdd_ctx->pdev, dfs_reg);
}
#endif

/**
 * hdd_process_regulatory_data() - process regulatory data
 * @hdd_ctx: hdd context
 * @wiphy: wiphy
 * @reset: whether to reset channel data
 *
 * Return: void
 */
#if (LINUX_VERSION_CODE < KERNEL_VERSION(4, 4, 0))
static void hdd_process_regulatory_data(struct hdd_context *hdd_ctx,
					struct wiphy *wiphy,
					bool reset)
{
	int band_num;
	int chan_num;
	enum channel_enum chan_enum = CHAN_ENUM_1;
	struct ieee80211_channel *wiphy_chan, *wiphy_chan_144 = NULL;
	struct regulatory_channel *cds_chan;
	uint8_t band_capability, indoor_chnl_marking = 0;
	bool indoor;
	QDF_STATUS status;

	band_capability = hdd_ctx->curr_band;

	status = ucfg_policy_mgr_get_indoor_chnl_marking(hdd_ctx->psoc,
							 &indoor_chnl_marking);
	if (QDF_STATUS_SUCCESS != status)
		hdd_err("can't get indoor channel marking, using default");

	for (band_num = 0; band_num < HDD_NUM_NL80211_BANDS; band_num++) {

		if (!wiphy->bands[band_num])
			continue;

		for (chan_num = 0;
		     chan_num < wiphy->bands[band_num]->n_channels &&
		     chan_enum < NUM_CHANNELS;
		     chan_num++) {
			wiphy_chan =
				&(wiphy->bands[band_num]->channels[chan_num]);
			cds_chan = &(reg_channels[chan_enum]);
			cds_chan->chan_flags = 0;
			if (CHAN_ENUM_144 == chan_enum)
				wiphy_chan_144 = wiphy_chan;

			chan_enum++;

			if (!reset)
				hdd_modify_wiphy(wiphy, wiphy_chan);

			if (indoor_chnl_marking &&
			    (wiphy_chan->flags & IEEE80211_CHAN_INDOOR_ONLY))
				cds_chan->chan_flags |=
					REGULATORY_CHAN_INDOOR_ONLY;

			if (wiphy_chan->flags & IEEE80211_CHAN_DISABLED) {
				cds_chan->state = CHANNEL_STATE_DISABLE;
				cds_chan->chan_flags |=
					REGULATORY_CHAN_DISABLED;
			} else if (wiphy_chan->flags &
				    (IEEE80211_CHAN_RADAR |
				     IEEE80211_CHAN_PASSIVE_SCAN)) {
				cds_chan->state = CHANNEL_STATE_DFS;
				if (wiphy_chan->flags & IEEE80211_CHAN_RADAR)
					cds_chan->chan_flags |=
						REGULATORY_CHAN_RADAR;
				if (wiphy_chan->flags &
				    IEEE80211_CHAN_PASSIVE_SCAN)
					cds_chan->chan_flags |=
						REGULATORY_CHAN_NO_IR;
			} else if (wiphy_chan->flags &
				     IEEE80211_CHAN_INDOOR_ONLY) {
				cds_chan->chan_flags |=
						REGULATORY_CHAN_INDOOR_ONLY;

				ucfg_mlme_get_indoor_channel_support(
								hdd_ctx->psoc,
								&indoor);
				if (!indoor) {
					cds_chan->state = CHANNEL_STATE_DFS;
					wiphy_chan->flags |=
						IEEE80211_CHAN_PASSIVE_SCAN;
					cds_chan->chan_flags |=
						REGULATORY_CHAN_NO_IR;
				} else
					cds_chan->state = CHANNEL_STATE_ENABLE;
			} else
				cds_chan->state = CHANNEL_STATE_ENABLE;
			cds_chan->tx_power = wiphy_chan->max_power;
			if (wiphy_chan->flags & IEEE80211_CHAN_NO_10MHZ)
				cds_chan->max_bw = 5;
			else if (wiphy_chan->flags & IEEE80211_CHAN_NO_20MHZ)
				cds_chan->max_bw = 10;
			/*
			 * IEEE80211_CHAN_NO_HT40  is defined as 0x30 in kernel
			 * 4th BIT representing IEEE80211_CHAN_NO_HT40PLUS
			 * 5th BIT representing IEEE80211_CHAN_NO_HT40MINUS
			 *
			 * In order to claim no 40Mhz support value of
			 * wiphy_chan->flags needs to be 0x30.
			 * 0x20 and 0x10 values shows that either HT40+ or
			 * HT40- is not supported based on BIT set but they
			 * can support 40Mhz Operation.
			 */
			else if ((wiphy_chan->flags & IEEE80211_CHAN_NO_HT40) ==
					IEEE80211_CHAN_NO_HT40)
				cds_chan->max_bw = 20;
			else if (wiphy_chan->flags & IEEE80211_CHAN_NO_80MHZ)
				cds_chan->max_bw = 40;
			else if (wiphy_chan->flags & IEEE80211_CHAN_NO_160MHZ)
				cds_chan->max_bw = 80;
			else
				cds_chan->max_bw = 160;
		}
	}

	if (0 == (hdd_ctx->reg.eeprom_rd_ext &
		  (1 << WMI_REG_EXT_FCC_CH_144))) {
		cds_chan = &(reg_channels[CHAN_ENUM_144]);
		cds_chan->state = CHANNEL_STATE_DISABLE;
		if (wiphy_chan_144)
			wiphy_chan_144->flags |= IEEE80211_CHAN_DISABLED;
	}

	wlan_hdd_cfg80211_update_band(hdd_ctx, wiphy, band_capability);
}

/**
 * hdd_regulatory_init_no_offload() - regulatory init
 * @hdd_ctx: hdd context
 * @wiphy: wiphy
 *
 * Return: int
 */
static int hdd_regulatory_init_no_offload(struct hdd_context *hdd_ctx,
					  struct wiphy *wiphy)
{
	int ret_val;
	struct regulatory *reg_info;
	enum dfs_reg dfs_reg;
	struct reg_config_vars config_vars;

	reg_info = &hdd_ctx->reg;

	ret_val = cds_fill_some_regulatory_info(reg_info);
	if (ret_val) {
		hdd_err("incorrect BDF regulatory data");
		return ret_val;
	}

	hdd_set_dfs_region(hdd_ctx, DFS_FCC_REGION);

	hdd_regulatory_wiphy_init(hdd_ctx, reg_info, wiphy);

	hdd_process_regulatory_data(hdd_ctx, wiphy, true);

	reg_info->cc_src = SOURCE_DRIVER;

	ucfg_reg_set_default_country(hdd_ctx->psoc, reg_info->alpha2);

	cds_fill_and_send_ctl_to_fw(reg_info);

	wlan_reg_get_dfs_region(hdd_ctx->pdev, &dfs_reg);

	reg_program_config_vars(hdd_ctx, &config_vars);
	ucfg_reg_set_config_vars(hdd_ctx->psoc, config_vars);
	ucfg_reg_program_mas_chan_list(hdd_ctx->psoc,
				       reg_channels,
				       hdd_ctx->reg.alpha2,
				       dfs_reg);

	return 0;
}
#endif

/**
 * hdd_modify_indoor_channel_state_flags() - modify wiphy flags and cds state
 * @wiphy_chan: wiphy channel number
 * @cds_chan: cds channel structure
 * @disable: Disable/enable the flags
 *
 * Modify wiphy flags and cds state if channel is indoor.
 *
 * Return: void
 */
void hdd_modify_indoor_channel_state_flags(
	struct hdd_context *hdd_ctx,
	struct ieee80211_channel *wiphy_chan,
	struct regulatory_channel *cds_chan,
	enum channel_enum chan_enum, int chan_num, bool disable)
{
	bool indoor_support;

	ucfg_mlme_get_indoor_channel_support(hdd_ctx->psoc, &indoor_support);

	/* Mark indoor channel to disable in wiphy and cds */
	if (disable) {
		if (wiphy_chan->flags & IEEE80211_CHAN_INDOOR_ONLY) {
			wiphy_chan->flags |=
				IEEE80211_CHAN_DISABLED;
			hdd_info("Mark indoor channel %d as disable",
				cds_chan->center_freq);
			cds_chan->state =
				CHANNEL_STATE_DISABLE;
		}
	} else {
		if (wiphy_chan->flags & IEEE80211_CHAN_INDOOR_ONLY) {
			wiphy_chan->flags &=
					~IEEE80211_CHAN_DISABLED;
			 /*
			  * Indoor channels may be marked as dfs / enable
			  * during regulatory processing
			  */
			if ((wiphy_chan->flags &
				(IEEE80211_CHAN_RADAR |
				IEEE80211_CHAN_PASSIVE_SCAN)) ||
			     ((indoor_support == false) &&
				(wiphy_chan->flags &
				IEEE80211_CHAN_INDOOR_ONLY)))
				cds_chan->state =
					CHANNEL_STATE_DFS;
			else
				cds_chan->state =
					CHANNEL_STATE_ENABLE;
			hdd_debug("Mark indoor channel %d as cds_chan state %d",
					cds_chan->chan_num, cds_chan->state);
		}
	}

}

void hdd_update_indoor_channel(struct hdd_context *hdd_ctx,
					bool disable)
{
	int band_num;
	int chan_num;
	enum channel_enum chan_enum = CHAN_ENUM_2412;
	struct ieee80211_channel *wiphy_chan, *wiphy_chan_144 = NULL;
	struct regulatory_channel *cds_chan;
	uint8_t band_capability;
	struct wiphy *wiphy = hdd_ctx->wiphy;

	hdd_enter();
	hdd_debug("mark indoor channel disable: %d", disable);

	band_capability = hdd_ctx->curr_band;
	for (band_num = 0; band_num < HDD_NUM_NL80211_BANDS; band_num++) {

		if (!wiphy->bands[band_num])
			continue;

		for (chan_num = 0;
		     chan_num < wiphy->bands[band_num]->n_channels &&
		     chan_enum < NUM_CHANNELS;
		     chan_num++) {

			wiphy_chan =
				&(wiphy->bands[band_num]->channels[chan_num]);
			cds_chan = &(reg_channels[chan_enum]);
			if (chan_enum == CHAN_ENUM_5720)
				wiphy_chan_144 = wiphy_chan;

			chan_enum++;
			hdd_modify_indoor_channel_state_flags(hdd_ctx,
				wiphy_chan, cds_chan,
				chan_enum, chan_num, disable);
		}
	}

	/* Notify the regulatory domain to update the channel list */
	if (QDF_IS_STATUS_ERROR(ucfg_reg_notify_sap_event(hdd_ctx->pdev,
							  disable))) {
		hdd_err("Failed to notify sap event");
	}
	hdd_exit();

}

/**
 * hdd_program_country_code() - process channel information from country code
 * @hdd_ctx: hddc context
 *
 * Return: void
 */
#if (LINUX_VERSION_CODE >= KERNEL_VERSION(4, 4, 0))
void hdd_program_country_code(struct hdd_context *hdd_ctx)
{
}
#else
void hdd_program_country_code(struct hdd_context *hdd_ctx)
{
	struct wiphy *wiphy = hdd_ctx->wiphy;
	uint8_t *country_alpha2 = hdd_ctx->reg.alpha2;

	if (!init_by_reg_core && !init_by_driver) {
		init_by_driver = true;
		if (('0' != country_alpha2[0]) ||
		    ('0' != country_alpha2[1]))
			regulatory_hint(wiphy, country_alpha2);
	}
}
#endif

int hdd_reg_set_country(struct hdd_context *hdd_ctx, char *country_code)
{
	QDF_STATUS status;
	uint8_t cc[REG_ALPHA2_LEN + 1];

	if (!country_code) {
		hdd_err("country_code is null");
		return -EINVAL;
	}

	qdf_mem_copy(cc, country_code, REG_ALPHA2_LEN);
	cc[REG_ALPHA2_LEN] = '\0';

	status = ucfg_reg_set_country(hdd_ctx->pdev, cc);
	if (QDF_IS_STATUS_ERROR(status))
		hdd_err("Failed to set country");

	return qdf_status_to_os_return(status);
}

int hdd_reg_set_band(struct net_device *dev, u8 ui_band)
{
	struct hdd_adapter *adapter = WLAN_HDD_GET_PRIV_PTR(dev);
	mac_handle_t mac_handle;
	enum band_info band;
	QDF_STATUS status;
	struct hdd_context *hdd_ctx;
	enum band_info current_band;
	enum band_info connected_band;
<<<<<<< HEAD
	uint8_t band_capability;
=======
>>>>>>> 5d8474a2

	hdd_ctx = WLAN_HDD_GET_CTX(adapter);

	switch (ui_band) {
	case WLAN_HDD_UI_BAND_AUTO:
		band = BAND_ALL;
		break;
	case WLAN_HDD_UI_BAND_5_GHZ:
		band = BAND_5G;
		break;
	case WLAN_HDD_UI_BAND_2_4_GHZ:
		band = BAND_2G;
		break;
	default:
		hdd_err("Invalid band value %u", ui_band);
		return -EINVAL;
	}

	hdd_debug("change band to %u", band);

	if (ucfg_reg_get_curr_band(hdd_ctx->pdev, &current_band) !=
	    QDF_STATUS_SUCCESS) {
		hdd_debug("Failed to get current band config");
		return -EIO;
	}

	if (current_band == band)
		return 0;

	hdd_ctx->curr_band = band;

	/* Change band request received.
	 * Abort pending scan requests, flush the existing scan results,
	 * and change the band capability
	 */
	hdd_debug("Current band value = %u, new setting %u ",
			current_band, band);

	mac_handle = hdd_ctx->mac_handle;
	hdd_for_each_adapter(hdd_ctx, adapter) {
		wlan_abort_scan(hdd_ctx->pdev, INVAL_PDEV_ID,
				adapter->vdev_id, INVALID_SCAN_ID, false);
		connected_band = hdd_conn_get_connected_band(
				WLAN_HDD_GET_STATION_CTX_PTR(adapter));

		/* Handling is done only for STA and P2P */
		if (band != BAND_ALL &&
		    ((adapter->device_mode == QDF_STA_MODE) ||
		     (adapter->device_mode == QDF_P2P_CLIENT_MODE)) &&
		    (hdd_conn_is_connected(
				WLAN_HDD_GET_STATION_CTX_PTR(adapter)))
			&& (connected_band != band)) {
			status = QDF_STATUS_SUCCESS;

			/* STA already connected on current
			 * band, So issue disconnect first,
			 * then change the band
			 */

			hdd_debug("STA (Device mode %s(%d)) connected in band %u, Changing band to %u, Issuing Disconnect",
				  qdf_opmode_str(adapter->device_mode),
				  adapter->device_mode, current_band, band);

			status = wlan_hdd_disconnect(adapter,
					eCSR_DISCONNECT_REASON_UNSPECIFIED,
					eSIR_MAC_OPER_CHANNEL_BAND_CHANGE);
			if (status) {
				hdd_err("Hdd disconnect failed, status: %d",
					status);
				return -EINVAL;
			}
		}
		ucfg_scan_flush_results(hdd_ctx->pdev, NULL);
	}

	if (QDF_IS_STATUS_ERROR(ucfg_reg_set_band(hdd_ctx->pdev, band))) {
		hdd_err("Failed to set the band value to %u", band);
		return -EINVAL;
	}

	return 0;
}

/**
 * hdd_restore_custom_reg_settings() - restore custom reg settings
 * @wiphy: wiphy structure
 * @country_alpha2: alpha2 of the country
 * @reset: whether wiphy is reset
 *
 * Return: void
 */
#if (LINUX_VERSION_CODE >= KERNEL_VERSION(4, 4, 0))
#elif (LINUX_VERSION_CODE > KERNEL_VERSION(3, 14, 0)) || defined(WITH_BACKPORTS)
static void hdd_restore_custom_reg_settings(struct wiphy *wiphy,
					    uint8_t *country_alpha2,
					    bool *reset)
{
}
#else
static void hdd_restore_custom_reg_settings(struct wiphy *wiphy,
					    uint8_t *country_alpha2,
					    bool *reset)
{
	struct ieee80211_supported_band *sband;
	enum nl80211_band band;
	struct ieee80211_channel *chan;
	int i;

	if ((country_alpha2[0] == '0') &&
	    (country_alpha2[1] == '0') &&
	    (wiphy->flags & WIPHY_FLAG_CUSTOM_REGULATORY)) {

		for (band = 0; band < HDD_NUM_NL80211_BANDS; band++) {
			sband = wiphy->bands[band];
			if (!sband)
				continue;
			for (i = 0; i < sband->n_channels; i++) {
				chan = &sband->channels[i];
				chan->flags = chan->orig_flags;
				chan->max_antenna_gain = chan->orig_mag;
				chan->max_power = chan->orig_mpwr;
			}
		}
		*reset = true;
	}
}
#endif

/**
 * hdd_restore_reg_flags() - restore regulatory flags
 * @flags: regulatory flags
 *
 * Return: void
 */
#if (LINUX_VERSION_CODE >= KERNEL_VERSION(4, 4, 0))
#elif (LINUX_VERSION_CODE >= KERNEL_VERSION(3, 14, 0)) || defined(WITH_BACKPORTS)
static void hdd_restore_reg_flags(struct wiphy *wiphy, uint32_t flags)
{
	wiphy->regulatory_flags = flags;
}
#else
static void hdd_restore_reg_flags(struct wiphy *wiphy, uint32_t flags)
{
	wiphy->flags = flags;
}
#endif

/**
 * hdd_reg_notifier() - regulatory notifier
 * @wiphy: wiphy
 * @request: regulatory request
 *
 * Return: void
 */
#if (LINUX_VERSION_CODE >= KERNEL_VERSION(4, 4, 0))
void hdd_reg_notifier(struct wiphy *wiphy,
		      struct regulatory_request *request)
{
	QDF_STATUS status = QDF_STATUS_SUCCESS;
	struct hdd_context *hdd_ctx = wiphy_priv(wiphy);
	char country[REG_ALPHA2_LEN + 1] = {0};

	hdd_debug("country: %c%c, initiator %d, dfs_region: %d",
		  request->alpha2[0],
		  request->alpha2[1],
		  request->initiator,
		  request->dfs_region);

	switch (request->initiator) {
	case NL80211_REGDOM_SET_BY_USER:

		if (request->user_reg_hint_type !=
		    NL80211_USER_REG_HINT_CELL_BASE)
			return;

		qdf_mem_copy(country, request->alpha2, QDF_MIN(
			     sizeof(request->alpha2), sizeof(country)));
		status = ucfg_reg_set_country(hdd_ctx->pdev, country);
		break;
	case NL80211_REGDOM_SET_BY_CORE:
	case NL80211_REGDOM_SET_BY_COUNTRY_IE:
	case NL80211_REGDOM_SET_BY_DRIVER:
	default:
		break;
	}

	if (QDF_IS_STATUS_ERROR(status))
		hdd_err("Failed to set country");
}
#else
void hdd_reg_notifier(struct wiphy *wiphy,
		      struct regulatory_request *request)
{
	struct hdd_context *hdd_ctx = wiphy_priv(wiphy);
	bool reset = false;
	enum dfs_reg dfs_reg;
	struct reg_config_vars config_vars;
	int ret_val;

	hdd_debug("country: %c%c, initiator %d, dfs_region: %d",
		  request->alpha2[0],
		  request->alpha2[1],
		  request->initiator,
		  request->dfs_region);

	if (!hdd_ctx) {
		hdd_err("invalid hdd_ctx pointer");
		return;
	}

	if (cds_is_driver_unloading() || cds_is_driver_recovering() ||
	    cds_is_driver_in_bad_state()) {
		hdd_err("%s: unloading or ssr in progress, ignore",
			__func__);
		return;
	}

	if (hdd_ctx->driver_status == DRIVER_MODULES_CLOSED) {
		hdd_err("Driver module is closed; dropping request");
		return;
	}

	if (hdd_ctx->is_wiphy_suspended == true) {
		hdd_err("%s: system/cfg80211 is already suspend", __func__);
		return;
	}

	if (('K' == request->alpha2[0]) &&
	    ('R' == request->alpha2[1]))
		request->dfs_region = (enum nl80211_dfs_regions)DFS_KR_REGION;

	if (('C' == request->alpha2[0]) &&
	    ('N' == request->alpha2[1]))
		request->dfs_region = (enum nl80211_dfs_regions)DFS_CN_REGION;

	/* first check if this callback is in response to the driver callback */
	switch (request->initiator) {
	case NL80211_REGDOM_SET_BY_DRIVER:
	case NL80211_REGDOM_SET_BY_CORE:
	case NL80211_REGDOM_SET_BY_USER:

		if ((false == init_by_driver) &&
		    (false == init_by_reg_core)) {

			if (NL80211_REGDOM_SET_BY_CORE == request->initiator)
				return;
			init_by_reg_core = true;
		}

		if ((NL80211_REGDOM_SET_BY_DRIVER == request->initiator) &&
		    (true == init_by_driver)) {

			/*
			 * restore the driver regulatory flags since
			 * regulatory_hint may have
			 * changed them
			 */
			hdd_restore_reg_flags(wiphy, hdd_ctx->reg.reg_flags);
		}

		if (NL80211_REGDOM_SET_BY_CORE == request->initiator) {
			hdd_ctx->reg.cc_src = SOURCE_CORE;
			if (is_wiphy_custom_regulatory(wiphy))
				reset = true;
		} else if (NL80211_REGDOM_SET_BY_DRIVER == request->initiator) {
			hdd_ctx->reg.cc_src = SOURCE_DRIVER;
			sme_set_cc_src(hdd_ctx->mac_handle, SOURCE_DRIVER);
		} else {
			hdd_ctx->reg.cc_src = SOURCE_USERSPACE;
			hdd_restore_custom_reg_settings(wiphy,
							request->alpha2,
							&reset);
		}

		hdd_ctx->reg.alpha2[0] = request->alpha2[0];
		hdd_ctx->reg.alpha2[1] = request->alpha2[1];

		ret_val = hdd_update_regulatory_info(hdd_ctx);
		if (ret_val) {
			hdd_err("invalid reg info, do not process");
			return;
		}

		hdd_process_regulatory_data(hdd_ctx, wiphy, reset);

		sme_generic_change_country_code(hdd_ctx->mac_handle,
						hdd_ctx->reg.alpha2);

		cds_fill_and_send_ctl_to_fw(&hdd_ctx->reg);

		hdd_set_dfs_region(hdd_ctx, request->dfs_region);
		wlan_reg_get_dfs_region(hdd_ctx->pdev, &dfs_reg);

		reg_program_config_vars(hdd_ctx, &config_vars);
		ucfg_reg_set_config_vars(hdd_ctx->psoc, config_vars);
		ucfg_reg_program_mas_chan_list(hdd_ctx->psoc,
					       reg_channels,
					       hdd_ctx->reg.alpha2,
					       dfs_reg);
		break;

	default:
		break;
	}
}
#endif

#if (LINUX_VERSION_CODE >= KERNEL_VERSION(4, 4, 0))
static void fill_wiphy_channel(struct ieee80211_channel *wiphy_chan,
			       struct regulatory_channel *cur_chan)
{

	wiphy_chan->flags = 0;
	wiphy_chan->max_power = cur_chan->tx_power;

	if (cur_chan->chan_flags & REGULATORY_CHAN_DISABLED)
		wiphy_chan->flags  |= IEEE80211_CHAN_DISABLED;
	if (cur_chan->chan_flags & REGULATORY_CHAN_NO_IR)
		wiphy_chan->flags  |= IEEE80211_CHAN_NO_IR;
	if (cur_chan->chan_flags & REGULATORY_CHAN_RADAR)
		wiphy_chan->flags  |= IEEE80211_CHAN_RADAR;
	if (cur_chan->chan_flags & REGULATORY_CHAN_NO_OFDM)
		wiphy_chan->flags  |= IEEE80211_CHAN_NO_OFDM;
	if (cur_chan->chan_flags & REGULATORY_CHAN_INDOOR_ONLY)
		wiphy_chan->flags  |= IEEE80211_CHAN_INDOOR_ONLY;

	if (cur_chan->max_bw < 10)
		wiphy_chan->flags |= IEEE80211_CHAN_NO_10MHZ;
	if (cur_chan->max_bw < 20)
		wiphy_chan->flags |= IEEE80211_CHAN_NO_20MHZ;
	if (cur_chan->max_bw < 40)
		wiphy_chan->flags |= IEEE80211_CHAN_NO_HT40;
	if (cur_chan->max_bw < 80)
		wiphy_chan->flags |= IEEE80211_CHAN_NO_80MHZ;
	if (cur_chan->max_bw < 160)
		wiphy_chan->flags |= IEEE80211_CHAN_NO_160MHZ;

	wiphy_chan->orig_flags = wiphy_chan->flags;
}

static void fill_wiphy_band_channels(struct wiphy *wiphy,
				     struct regulatory_channel *cur_chan_list,
				     uint8_t band_id)
{
	uint32_t wiphy_num_chan, wiphy_index;
	uint32_t chan_cnt;
	struct ieee80211_channel *wiphy_chan;

	if (!wiphy->bands[band_id])
		return;

	wiphy_num_chan = wiphy->bands[band_id]->n_channels;
	wiphy_chan = wiphy->bands[band_id]->channels;

	for (wiphy_index = 0; wiphy_index < wiphy_num_chan; wiphy_index++) {
		for (chan_cnt = 0; chan_cnt < NUM_CHANNELS; chan_cnt++) {
			if (wiphy_chan[wiphy_index].center_freq ==
			    cur_chan_list[chan_cnt].center_freq) {
				fill_wiphy_channel(&(wiphy_chan[wiphy_index]),
						   &(cur_chan_list[chan_cnt]));
				break;
			}
		}
	}
}

#ifdef FEATURE_WLAN_CH_AVOID
/**
 * hdd_ch_avoid_ind() - Avoid notified channels from FW handler
 * @adapter:	HDD adapter pointer
 * @indParam:	Channel avoid notification parameter
 *
 * Avoid channel notification from FW handler.
 * FW will send un-safe channel list to avoid over wrapping.
 * hostapd should not use notified channel
 *
 * Return: None
 */
void hdd_ch_avoid_ind(struct hdd_context *hdd_ctxt,
		struct unsafe_ch_list *unsafe_chan_list,
		struct ch_avoid_ind_type *avoid_freq_list)
{
	uint16_t *local_unsafe_list;
	uint16_t local_unsafe_list_count;
	uint8_t i;

	/* Basic sanity */
	if (!hdd_ctxt) {
		hdd_err("Invalid arguments");
		return;
	}

	mutex_lock(&hdd_ctxt->avoid_freq_lock);
	qdf_mem_copy(&hdd_ctxt->coex_avoid_freq_list, avoid_freq_list,
			sizeof(struct ch_avoid_ind_type));
	mutex_unlock(&hdd_ctxt->avoid_freq_lock);

	if (hdd_clone_local_unsafe_chan(hdd_ctxt,
					&local_unsafe_list,
					&local_unsafe_list_count) != 0) {
		hdd_err("failed to clone cur unsafe chan list");
		return;
	}

	/* clear existing unsafe channel cache */
	hdd_ctxt->unsafe_channel_count = 0;
	qdf_mem_zero(hdd_ctxt->unsafe_channel_list,
					sizeof(hdd_ctxt->unsafe_channel_list));

	hdd_ctxt->unsafe_channel_count = unsafe_chan_list->chan_cnt;

	for (i = 0; i < unsafe_chan_list->chan_cnt; i++) {
		hdd_ctxt->unsafe_channel_list[i] =
				unsafe_chan_list->chan_freq_list[i];
	}
	hdd_debug("number of unsafe channels is %d ",
	       hdd_ctxt->unsafe_channel_count);

	if (pld_set_wlan_unsafe_channel(hdd_ctxt->parent_dev,
					hdd_ctxt->unsafe_channel_list,
				hdd_ctxt->unsafe_channel_count)) {
		hdd_err("Failed to set unsafe channel");

		/* clear existing unsafe channel cache */
		hdd_ctxt->unsafe_channel_count = 0;
		qdf_mem_zero(hdd_ctxt->unsafe_channel_list,
			sizeof(hdd_ctxt->unsafe_channel_list));
		qdf_mem_free(local_unsafe_list);
		return;
	}

	mutex_lock(&hdd_ctxt->avoid_freq_lock);
	if (hdd_ctxt->dnbs_avoid_freq_list.ch_avoid_range_cnt)
		if (wlan_hdd_merge_avoid_freqs(avoid_freq_list,
					&hdd_ctxt->dnbs_avoid_freq_list)) {
			mutex_unlock(&hdd_ctxt->avoid_freq_lock);
			hdd_debug("unable to merge avoid freqs");
			qdf_mem_free(local_unsafe_list);
			return;
	}
	mutex_unlock(&hdd_ctxt->avoid_freq_lock);
	/*
	 * first update the unsafe channel list to the platform driver and
	 * send the avoid freq event to the application
	 */
	wlan_hdd_send_avoid_freq_event(hdd_ctxt, avoid_freq_list);

	if (!hdd_ctxt->unsafe_channel_count) {
		hdd_debug("no unsafe channels - not restarting SAP");
		qdf_mem_free(local_unsafe_list);
		return;
	}
	if (hdd_local_unsafe_channel_updated(hdd_ctxt,
					    local_unsafe_list,
					    local_unsafe_list_count))
		hdd_unsafe_channel_restart_sap(hdd_ctxt);
	qdf_mem_free(local_unsafe_list);

}
#endif

#if defined CFG80211_USER_HINT_CELL_BASE_SELF_MANAGED || \
	    (LINUX_VERSION_CODE >= KERNEL_VERSION(4, 18, 0))
static void map_nl_reg_rule_flags(uint16_t drv_reg_rule_flag,
				  uint32_t *regd_rule_flag)
{
	if (drv_reg_rule_flag & REGULATORY_CHAN_NO_IR)
		*regd_rule_flag |= NL80211_RRF_NO_IR;
	if (drv_reg_rule_flag & REGULATORY_CHAN_RADAR)
		*regd_rule_flag |= NL80211_RRF_DFS;
	if (drv_reg_rule_flag & REGULATORY_CHAN_INDOOR_ONLY)
		*regd_rule_flag |= NL80211_RRF_NO_OUTDOOR;
	if (drv_reg_rule_flag & REGULATORY_CHAN_NO_OFDM)
		*regd_rule_flag |= NL80211_RRF_NO_OFDM;
	*regd_rule_flag |= NL80211_RRF_AUTO_BW;
}

/**
 * dfs_reg_to_nl80211_dfs_regions() - convert dfs_reg to nl80211_dfs_regions
 * @dfs_region: DFS region
 *
 * Return: nl80211_dfs_regions
 */
static enum nl80211_dfs_regions dfs_reg_to_nl80211_dfs_regions(
					enum dfs_reg dfs_region)
{
	switch (dfs_region) {
	case DFS_UNINIT_REGION:
		return NL80211_DFS_UNSET;
	case DFS_FCC_REGION:
		return NL80211_DFS_FCC;
	case DFS_ETSI_REGION:
		return NL80211_DFS_ETSI;
	case DFS_MKK_REGION:
		return NL80211_DFS_JP;
	default:
		return NL80211_DFS_UNSET;
	}
}

/**
 * hdd_set_dfs_pri_multiplier() - Set dfs_pri_multiplier for ETSI region
 * @dfs_region: DFS region
 *
 * Return: none
 */
#ifdef DFS_PRI_MULTIPLIER
static void hdd_set_dfs_pri_multiplier(struct hdd_context *hdd_ctx,
				       enum dfs_reg dfs_region)
{
	if (dfs_region == DFS_ETSI_REGION)
		wlan_sap_set_dfs_pri_multiplier(hdd_ctx->mac_handle);
}
#else
static inline void hdd_set_dfs_pri_multiplier(struct hdd_context *hdd_ctx,
					      enum dfs_reg dfs_region)
{
}
#endif

void hdd_send_wiphy_regd_sync_event(struct hdd_context *hdd_ctx)
{
	struct ieee80211_regdomain *regd;
	struct ieee80211_reg_rule *regd_rules;
	struct reg_rule_info reg_rules_struct;
	struct reg_rule_info *reg_rules;
	QDF_STATUS  status;
	uint8_t i;

	if (!hdd_ctx) {
		hdd_err("hdd_ctx is NULL");
		return;
	}

	status = ucfg_reg_get_regd_rules(hdd_ctx->pdev, &reg_rules_struct);
	if (QDF_IS_STATUS_ERROR(status)) {
		hdd_err("could not get reg rules");
		return;
	}

	reg_rules = &reg_rules_struct;
	if (!reg_rules->num_of_reg_rules) {
		hdd_err("no reg rules %d", reg_rules->num_of_reg_rules);
		return;
	}

	regd = qdf_mem_malloc((reg_rules->num_of_reg_rules *
				sizeof(*regd_rules) + sizeof(*regd)));
	if (!regd) {
		hdd_err("mem alloc failed for reg rules");
		return;
	}

	regd->n_reg_rules = reg_rules->num_of_reg_rules;
	qdf_mem_copy(regd->alpha2, reg_rules->alpha2, REG_ALPHA2_LEN + 1);
	regd->dfs_region =
		dfs_reg_to_nl80211_dfs_regions(reg_rules->dfs_region);

	hdd_set_dfs_pri_multiplier(hdd_ctx, reg_rules->dfs_region);

	regd_rules = regd->reg_rules;
	hdd_debug("Regulatory Domain %s", regd->alpha2);
	hdd_debug("start freq\tend freq\t@ max_bw\tant_gain\tpwr\tflags");
	for (i = 0; i < reg_rules->num_of_reg_rules; i++) {
		regd_rules[i].freq_range.start_freq_khz =
			reg_rules->reg_rules[i].start_freq * 1000;
		regd_rules[i].freq_range.end_freq_khz =
			reg_rules->reg_rules[i].end_freq * 1000;
		regd_rules[i].freq_range.max_bandwidth_khz =
			reg_rules->reg_rules[i].max_bw * 1000;
		regd_rules[i].power_rule.max_antenna_gain =
			reg_rules->reg_rules[i].ant_gain * 100;
		regd_rules[i].power_rule.max_eirp =
			reg_rules->reg_rules[i].reg_power * 100;
		map_nl_reg_rule_flags(reg_rules->reg_rules[i].flags,
				      &regd_rules[i].flags);
		hdd_debug("%d KHz\t%d KHz\t@ %d KHz\t%d\t\t%d\t%d",
			  regd_rules[i].freq_range.start_freq_khz,
			  regd_rules[i].freq_range.end_freq_khz,
			  regd_rules[i].freq_range.max_bandwidth_khz,
			  regd_rules[i].power_rule.max_antenna_gain,
			  regd_rules[i].power_rule.max_eirp,
			  regd_rules[i].flags);
	}

	regulatory_set_wiphy_regd(hdd_ctx->wiphy, regd);

	hdd_debug("regd sync event sent with reg rules info");
	qdf_mem_free(regd);
}
#endif

#if defined(CONFIG_BAND_6GHZ) && (defined(CFG80211_6GHZ_BAND_SUPPORTED) || \
	(KERNEL_VERSION(5, 4, 0) <= LINUX_VERSION_CODE))
static void
fill_wiphy_6ghz_band_channels(struct wiphy *wiphy,
			      struct regulatory_channel *chan_list)
{
	fill_wiphy_band_channels(wiphy, chan_list, NL80211_BAND_6GHZ);
}
#else
static void
fill_wiphy_6ghz_band_channels(struct wiphy *wiphy,
			      struct regulatory_channel *chan_list)
{
}
#endif

#define HDD_MAX_CHAN_INFO_LOG 192

/**
 * hdd_regulatory_chanlist_dump() - Dump regulatory channel list info
 * @chan_list: regulatory channel list
 *
 * Return: void
 */
static void hdd_regulatory_chanlist_dump(struct regulatory_channel *chan_list)
{
	uint32_t i;
	uint8_t info[HDD_MAX_CHAN_INFO_LOG];
	int len = 0;
	struct regulatory_channel *chan;
	uint32_t count = 0;
	int ret;

	hdd_debug("start (freq MHz, tx power dBm):");
	for (i = 0; i < NUM_CHANNELS; i++) {
		chan = &chan_list[i];
		if ((chan->chan_flags & REGULATORY_CHAN_DISABLED))
			continue;
		count++;
		ret = scnprintf(info + len, sizeof(info) - len, "%d %d ",
				chan->center_freq, chan->tx_power);
		if (ret <= 0)
			break;
		len += ret;
		if (len >= (sizeof(info) - 20)) {
			hdd_debug("%s", info);
			len = 0;
		}
	}
	if (len > 0)
		hdd_debug("%s", info);
	hdd_debug("end total_count %d", count);
}

static void hdd_regulatory_dyn_cbk(struct wlan_objmgr_psoc *psoc,
				   struct wlan_objmgr_pdev *pdev,
				   struct regulatory_channel *chan_list,
				   struct avoid_freq_ind_data *avoid_freq_ind,
				   void *arg)
{
	struct wiphy *wiphy;
	struct pdev_osif_priv *pdev_priv;
	struct hdd_context *hdd_ctx;
	enum country_src cc_src;
	uint8_t alpha2[REG_ALPHA2_LEN + 1];

	pdev_priv = wlan_pdev_get_ospriv(pdev);
	wiphy = pdev_priv->wiphy;
	hdd_ctx = wiphy_priv(wiphy);

	hdd_debug("process channel list update from regulatory");
	hdd_regulatory_chanlist_dump(chan_list);

	fill_wiphy_band_channels(wiphy, chan_list, NL80211_BAND_2GHZ);
	fill_wiphy_band_channels(wiphy, chan_list, NL80211_BAND_5GHZ);
	fill_wiphy_6ghz_band_channels(wiphy, chan_list);
	cc_src = ucfg_reg_get_cc_and_src(hdd_ctx->psoc, alpha2);
	qdf_mem_copy(hdd_ctx->reg.alpha2, alpha2, REG_ALPHA2_LEN + 1);
	sme_set_cc_src(hdd_ctx->mac_handle, cc_src);

	/* Check the kernel version for upstream commit aced43ce780dc5 that
	 * has support for processing user cell_base hints when wiphy is
	 * self managed or check the backport flag for the same.
	 */
#if defined CFG80211_USER_HINT_CELL_BASE_SELF_MANAGED || \
	    (LINUX_VERSION_CODE >= KERNEL_VERSION(4, 18, 0))
	if (wiphy->registered)
		hdd_send_wiphy_regd_sync_event(hdd_ctx);
#endif

	if (avoid_freq_ind) {
		hdd_ch_avoid_ind(hdd_ctx, &avoid_freq_ind->chan_list,
				&avoid_freq_ind->freq_list);
	} else {
		hdd_config_tdls_with_band_switch(hdd_ctx);

		sme_generic_change_country_code(hdd_ctx->mac_handle,
				hdd_ctx->reg.alpha2);
		/*Check whether need restart SAP/P2p Go*/
		policy_mgr_check_concurrent_intf_and_restart_sap(hdd_ctx->psoc);
	}
}

int hdd_update_regulatory_config(struct hdd_context *hdd_ctx)
{
	struct reg_config_vars config_vars;

	reg_program_config_vars(hdd_ctx, &config_vars);
	ucfg_reg_set_config_vars(hdd_ctx->psoc, config_vars);
	return 0;
}

int hdd_regulatory_init(struct hdd_context *hdd_ctx, struct wiphy *wiphy)
{
	bool offload_enabled;
<<<<<<< HEAD
	struct regulatory_channel cur_chan_list[NUM_CHANNELS];
	enum country_src cc_src;
	uint8_t alpha2[REG_ALPHA2_LEN + 1];

=======
	struct regulatory_channel *cur_chan_list;
	enum country_src cc_src;
	uint8_t alpha2[REG_ALPHA2_LEN + 1];

	cur_chan_list = qdf_mem_malloc(sizeof(*cur_chan_list) * NUM_CHANNELS);
	if (!cur_chan_list) {
		return -ENOMEM;
	}

>>>>>>> 5d8474a2
	ucfg_reg_register_chan_change_callback(hdd_ctx->psoc,
					       hdd_regulatory_dyn_cbk,
					       NULL);

<<<<<<< HEAD
=======

>>>>>>> 5d8474a2
	wiphy->regulatory_flags |= REGULATORY_WIPHY_SELF_MANAGED;
	/* Check the kernel version for upstream commit aced43ce780dc5 that
	 * has support for processing user cell_base hints when wiphy is
	 * self managed or check the backport flag for the same.
	 */
#if defined CFG80211_USER_HINT_CELL_BASE_SELF_MANAGED || \
	    (LINUX_VERSION_CODE >= KERNEL_VERSION(4, 18, 0))
	wiphy->features |= NL80211_FEATURE_CELL_BASE_REG_HINTS;
#endif
	wiphy->reg_notifier = hdd_reg_notifier;
	offload_enabled = ucfg_reg_is_regdb_offloaded(hdd_ctx->psoc);
	hdd_debug("regulatory offload_enabled %d", offload_enabled);
	if (offload_enabled) {
		hdd_ctx->reg_offload = true;
		ucfg_reg_get_current_chan_list(hdd_ctx->pdev,
					       cur_chan_list);
		hdd_regulatory_chanlist_dump(cur_chan_list);
		fill_wiphy_band_channels(wiphy, cur_chan_list,
					 NL80211_BAND_2GHZ);
		fill_wiphy_band_channels(wiphy, cur_chan_list,
					 NL80211_BAND_5GHZ);
		fill_wiphy_6ghz_band_channels(wiphy, cur_chan_list);
		cc_src = ucfg_reg_get_cc_and_src(hdd_ctx->psoc, alpha2);
		qdf_mem_copy(hdd_ctx->reg.alpha2, alpha2, REG_ALPHA2_LEN + 1);
		sme_set_cc_src(hdd_ctx->mac_handle, cc_src);
	} else {
		hdd_ctx->reg_offload = false;
	}

	qdf_mem_free(cur_chan_list);
	return 0;
}

#elif (LINUX_VERSION_CODE >= KERNEL_VERSION(3, 14, 0))
int hdd_regulatory_init(struct hdd_context *hdd_ctx, struct wiphy *wiphy)
{
	hdd_ctx->reg_offload = false;
	wiphy->reg_notifier = hdd_reg_notifier;
	wiphy->regulatory_flags |= REGULATORY_DISABLE_BEACON_HINTS;
	wiphy->regulatory_flags |= REGULATORY_COUNTRY_IE_IGNORE;
	hdd_regulatory_init_no_offload(hdd_ctx, wiphy);

	return 0;
}

#else
int hdd_regulatory_init(struct hdd_context *hdd_ctx, struct wiphy *wiphy)
{
	hdd_ctx->reg_offload = false;
	wiphy->reg_notifier = hdd_reg_notifier;
	wiphy->flags |= WIPHY_FLAG_DISABLE_BEACON_HINTS;
	wiphy->country_ie_pref |= NL80211_COUNTRY_IE_IGNORE_CORE;
	hdd_regulatory_init_no_offload(hdd_ctx, wiphy);

	return 0;
}
#endif

void hdd_update_regdb_offload_config(struct hdd_context *hdd_ctx)
{
	QDF_STATUS status;
	bool ignore_fw_reg_offload_ind = false;

	status = ucfg_mlme_get_ignore_fw_reg_offload_ind(
						hdd_ctx->psoc,
						&ignore_fw_reg_offload_ind);
	if (!ignore_fw_reg_offload_ind) {
		hdd_debug("regdb offload is based on firmware capability");
		return;
	}

	hdd_debug("Ignore regdb offload Indication from FW");
	ucfg_set_ignore_fw_reg_offload_ind(hdd_ctx->psoc);
}<|MERGE_RESOLUTION|>--- conflicted
+++ resolved
@@ -755,10 +755,6 @@
 	struct hdd_context *hdd_ctx;
 	enum band_info current_band;
 	enum band_info connected_band;
-<<<<<<< HEAD
-	uint8_t band_capability;
-=======
->>>>>>> 5d8474a2
 
 	hdd_ctx = WLAN_HDD_GET_CTX(adapter);
 
@@ -1466,12 +1462,6 @@
 int hdd_regulatory_init(struct hdd_context *hdd_ctx, struct wiphy *wiphy)
 {
 	bool offload_enabled;
-<<<<<<< HEAD
-	struct regulatory_channel cur_chan_list[NUM_CHANNELS];
-	enum country_src cc_src;
-	uint8_t alpha2[REG_ALPHA2_LEN + 1];
-
-=======
 	struct regulatory_channel *cur_chan_list;
 	enum country_src cc_src;
 	uint8_t alpha2[REG_ALPHA2_LEN + 1];
@@ -1481,15 +1471,11 @@
 		return -ENOMEM;
 	}
 
->>>>>>> 5d8474a2
 	ucfg_reg_register_chan_change_callback(hdd_ctx->psoc,
 					       hdd_regulatory_dyn_cbk,
 					       NULL);
 
-<<<<<<< HEAD
-=======
-
->>>>>>> 5d8474a2
+
 	wiphy->regulatory_flags |= REGULATORY_WIPHY_SELF_MANAGED;
 	/* Check the kernel version for upstream commit aced43ce780dc5 that
 	 * has support for processing user cell_base hints when wiphy is
