--- conflicted
+++ resolved
@@ -144,15 +144,10 @@
 					(struct wlan_objmgr_pdev *pdev,
 					 const enum spectral_scan_mode smode,
 					 enum spectral_cp_error_code *err);
-<<<<<<< HEAD
-	QDF_STATUS (*sptrlc_stop_spectral_scan)(struct wlan_objmgr_pdev *pdev,
-						enum spectral_scan_mode smode);
-=======
 	QDF_STATUS (*sptrlc_stop_spectral_scan)
 					(struct wlan_objmgr_pdev *pdev,
 					 enum spectral_scan_mode smode,
 					 enum spectral_cp_error_code *err);
->>>>>>> 4d3aee41
 	bool (*sptrlc_is_spectral_active)(struct wlan_objmgr_pdev *pdev,
 					  enum spectral_scan_mode smode);
 	bool (*sptrlc_is_spectral_enabled)(struct wlan_objmgr_pdev *pdev,
