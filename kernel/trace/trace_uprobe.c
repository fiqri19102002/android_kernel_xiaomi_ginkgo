--- conflicted
+++ resolved
@@ -611,11 +611,7 @@
 
 	/* Don't print "0x  (null)" when offset is 0 */
 	if (tu->offset) {
-<<<<<<< HEAD
-		seq_printf(m, "0x%px", (void *)tu->offset);
-=======
 		seq_printf(m, "0x%0*lx", (int)(sizeof(void *) * 2), tu->offset);
->>>>>>> 00524b48
 	} else {
 		switch (sizeof(void *)) {
 		case 4:
