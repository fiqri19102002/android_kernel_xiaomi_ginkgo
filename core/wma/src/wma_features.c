/*
 * Copyright (c) 2013-2020 The Linux Foundation. All rights reserved.
 *
 * Permission to use, copy, modify, and/or distribute this software for
 * any purpose with or without fee is hereby granted, provided that the
 * above copyright notice and this permission notice appear in all
 * copies.
 *
 * THE SOFTWARE IS PROVIDED "AS IS" AND THE AUTHOR DISCLAIMS ALL
 * WARRANTIES WITH REGARD TO THIS SOFTWARE INCLUDING ALL IMPLIED
 * WARRANTIES OF MERCHANTABILITY AND FITNESS. IN NO EVENT SHALL THE
 * AUTHOR BE LIABLE FOR ANY SPECIAL, DIRECT, INDIRECT, OR CONSEQUENTIAL
 * DAMAGES OR ANY DAMAGES WHATSOEVER RESULTING FROM LOSS OF USE, DATA OR
 * PROFITS, WHETHER IN AN ACTION OF CONTRACT, NEGLIGENCE OR OTHER
 * TORTIOUS ACTION, ARISING OUT OF OR IN CONNECTION WITH THE USE OR
 * PERFORMANCE OF THIS SOFTWARE.
 */

/**
 *  DOC:    wma_features.c
 *  This file contains different features related functions like WoW,
 *  Offloads, TDLS etc.
 */

/* Header files */

#include "cds_ieee80211_common.h"	/* ieee80211_frame */
#include "wma.h"
#include "wma_api.h"
#include "cds_api.h"
#include "wmi_unified_api.h"
#include "wlan_qct_sys.h"
#include "wni_api.h"
#include "ani_global.h"
#include "wmi_unified.h"
#include "wni_cfg.h"
#include <cdp_txrx_tx_delay.h>
#include <cdp_txrx_peer_ops.h>

#include "qdf_nbuf.h"
#include "qdf_types.h"
#include "qdf_mem.h"
#include "qdf_util.h"

#include "wma_types.h"
#include "lim_api.h"
#include "lim_session_utils.h"
#include "cfg_ucfg_api.h"
#include "cds_utils.h"
#include "cfg_qos.h"
#if !defined(REMOVE_PKT_LOG)
#include "pktlog_ac.h"
#endif /* REMOVE_PKT_LOG */

#include "dbglog_host.h"
#include "csr_api.h"
#include "ol_fw.h"

#include "wma_internal.h"
#include "wma_nan_datapath.h"
#include <cdp_txrx_handle.h>
#include "wlan_pmo_ucfg_api.h"
#include <target_if_scan.h>
#include "wlan_reg_services_api.h"
#include "wlan_roam_debug.h"
#include <wlan_cp_stats_mc_ucfg_api.h>
#ifdef WLAN_FEATURE_NAN
#include "target_if_nan.h"
#endif
#include "wlan_scan_api.h"
#include <wlan_crypto_global_api.h>
#include "cdp_txrx_host_stats.h"

/**
 * WMA_SET_VDEV_IE_SOURCE_HOST - Flag to identify the source of VDEV SET IE
 * command. The value is 0x0 for the VDEV SET IE WMI commands from mobile
 * MCL platform.
 */
#define WMA_SET_VDEV_IE_SOURCE_HOST 0x0

#if defined(FEATURE_WLAN_DIAG_SUPPORT)
/**
 * qdf_wma_wow_wakeup_stats_event()- send wow wakeup stats
 * @tp_wma_handle wma: WOW wakeup packet counter
 *
 * This function sends wow wakeup stats diag event
 *
 * Return: void.
 */
static inline void qdf_wma_wow_wakeup_stats_event(tp_wma_handle wma)
{
	QDF_STATUS status;
	struct wake_lock_stats stats = {0};

	WLAN_HOST_DIAG_EVENT_DEF(wow_stats,
	struct host_event_wlan_powersave_wow_stats);

	status = ucfg_mc_cp_stats_get_psoc_wake_lock_stats(wma->psoc, &stats);
	if (QDF_IS_STATUS_ERROR(status))
		return;
	qdf_mem_zero(&wow_stats, sizeof(wow_stats));

	wow_stats.wow_bcast_wake_up_count = stats.bcast_wake_up_count;
	wow_stats.wow_ipv4_mcast_wake_up_count = stats.ipv4_mcast_wake_up_count;
	wow_stats.wow_ipv6_mcast_wake_up_count = stats.ipv6_mcast_wake_up_count;
	wow_stats.wow_ipv6_mcast_ra_stats = stats.ipv6_mcast_ra_stats;
	wow_stats.wow_ipv6_mcast_ns_stats = stats.ipv6_mcast_ns_stats;
	wow_stats.wow_ipv6_mcast_na_stats = stats.ipv6_mcast_na_stats;
	wow_stats.wow_pno_match_wake_up_count = stats.pno_match_wake_up_count;
	wow_stats.wow_pno_complete_wake_up_count =
				stats.pno_complete_wake_up_count;
	wow_stats.wow_gscan_wake_up_count = stats.gscan_wake_up_count;
	wow_stats.wow_low_rssi_wake_up_count = stats.low_rssi_wake_up_count;
	wow_stats.wow_rssi_breach_wake_up_count =
				stats.rssi_breach_wake_up_count;
	wow_stats.wow_icmpv4_count = stats.icmpv4_count;
	wow_stats.wow_icmpv6_count = stats.icmpv6_count;
	wow_stats.wow_oem_response_wake_up_count =
				stats.oem_response_wake_up_count;

	WLAN_HOST_DIAG_EVENT_REPORT(&wow_stats, EVENT_WLAN_POWERSAVE_WOW_STATS);
}
#else
static inline void qdf_wma_wow_wakeup_stats_event(tp_wma_handle wma)
{
	return;
}
#endif

#ifdef FEATURE_WLAN_AUTO_SHUTDOWN
/**
 * wma_wake_reason_auto_shutdown() - to post auto shutdown event to sme
 *
 * Return: 0 for success or error code
 */
static int wma_wake_reason_auto_shutdown(void)
{
	QDF_STATUS qdf_status;
	struct scheduler_msg sme_msg = { 0 };

	sme_msg.type = eWNI_SME_AUTO_SHUTDOWN_IND;
	qdf_status = scheduler_post_message(QDF_MODULE_ID_WMA,
					    QDF_MODULE_ID_SME,
					    QDF_MODULE_ID_SME, &sme_msg);
	if (!QDF_IS_STATUS_SUCCESS(qdf_status))
		WMA_LOGE("Fail to post eWNI_SME_AUTO_SHUTDOWN_IND msg to SME");

	return qdf_status_to_os_return(qdf_status);
}
#else
static inline int wma_wake_reason_auto_shutdown(void)
{
	return 0;
}
#endif /* FEATURE_WLAN_AUTO_SHUTDOWN */

#ifdef FEATURE_WLAN_SCAN_PNO
static int wma_wake_reason_nlod(t_wma_handle *wma, uint8_t vdev_id)
{
	wmi_nlo_event nlo_event = { .vdev_id = vdev_id };
	WMI_NLO_MATCH_EVENTID_param_tlvs param = { .fixed_param = &nlo_event };

	return target_if_nlo_match_event_handler(wma, (uint8_t *)&param,
						 sizeof(param));
}
#else
static inline int wma_wake_reason_nlod(t_wma_handle *wma, uint8_t vdev_id)
{
	return 0;
}
#endif /* FEATURE_WLAN_SCAN_PNO */

#ifdef WLAN_FEATURE_NAN
/**
 * wma_nan_rsp_handler_callback() - call NAN Discovery event handler
 * @handle: wma handle
 * @event: event buffer
 * @len: buffer length
 *
 * Return: 0 for success or error code
 */
static int wma_nan_rsp_handler_callback(void *handle, uint8_t *event,
					uint32_t len)
{
	return target_if_nan_rsp_handler(handle, event, len);
}
#else
static inline int wma_nan_rsp_handler_callback(void *handle, uint8_t *event,
					       uint32_t len)
{
	return 0;
}
#endif

/**
 * wma_get_snr() - get RSSI from fw
 * @psnr_req: request params
 *
 * Return: QDF status
 */
QDF_STATUS wma_get_snr(tAniGetSnrReq *psnr_req)
{
	tAniGetSnrReq *psnr_req_bkp;
	tp_wma_handle wma_handle = NULL;
	struct wma_txrx_node *intr;

	wma_handle = cds_get_context(QDF_MODULE_ID_WMA);

	if (!wma_handle) {
		WMA_LOGE("%s : Failed to get wma_handle", __func__);
		return QDF_STATUS_E_FAULT;
	}

	intr = &wma_handle->interfaces[psnr_req->sessionId];
	/* command is in progress */
	if (intr->psnr_req) {
		WMA_LOGE("%s : previous snr request is pending", __func__);
		return QDF_STATUS_SUCCESS;
	}

	psnr_req_bkp = qdf_mem_malloc(sizeof(tAniGetSnrReq));
	if (!psnr_req_bkp)
		return QDF_STATUS_E_NOMEM;

	qdf_mem_zero(psnr_req_bkp, sizeof(tAniGetSnrReq));
	psnr_req_bkp->pDevContext = psnr_req->pDevContext;
	psnr_req_bkp->snrCallback = psnr_req->snrCallback;
	intr->psnr_req = (void *)psnr_req_bkp;

	if (wmi_unified_snr_cmd(wma_handle->wmi_handle,
				 psnr_req->sessionId)) {
		WMA_LOGE("Failed to send host stats request to fw");
		qdf_mem_free(psnr_req_bkp);
		intr->psnr_req = NULL;
		return QDF_STATUS_E_FAILURE;
	}

	return QDF_STATUS_SUCCESS;
}

void wma_get_rx_retry_cnt(struct mac_context *mac, uint8_t vdev_id,
			  uint8_t *mac_addr)
{
	struct cdp_peer_stats *peer_stats;
	QDF_STATUS status;

	peer_stats = qdf_mem_malloc(sizeof(*peer_stats));
	if (!peer_stats) {
		wma_err("Failed to allocate memory for peer stats");
		return;
	}

	status = cdp_host_get_peer_stats(cds_get_context(QDF_MODULE_ID_SOC),
					 vdev_id, mac_addr, peer_stats);

	if (QDF_IS_STATUS_ERROR(status)) {
		wma_err("Failed to get peer stats");
		goto exit;
	}

	mac->rx_retry_cnt = peer_stats->rx.rx_retries;
	wma_debug("Rx retry count %d, Peer" QDF_MAC_ADDR_STR, mac->rx_retry_cnt,
		  QDF_MAC_ADDR_ARRAY(mac_addr));

exit:
	qdf_mem_free(peer_stats);
}

/**
 * wma_process_link_status_req() - process link status request from UMAC
 * @wma: wma handle
 * @pGetLinkStatus: get link params
 *
 * Return: none
 */
void wma_process_link_status_req(tp_wma_handle wma,
				 tAniGetLinkStatus *pGetLinkStatus)
{
	struct link_status_params cmd = {0};
	struct wma_txrx_node *iface =
		&wma->interfaces[pGetLinkStatus->sessionId];

	if (iface->plink_status_req) {
		WMA_LOGE("%s:previous link status request is pending,deleting the new request",
			__func__);
		qdf_mem_free(pGetLinkStatus);
		return;
	}

	iface->plink_status_req = pGetLinkStatus;
	cmd.vdev_id = pGetLinkStatus->sessionId;
	if (wmi_unified_link_status_req_cmd(wma->wmi_handle, &cmd)) {
		WMA_LOGE("Failed to send WMI link  status request to fw");
		iface->plink_status_req = NULL;
		goto end;
	}

	return;

end:
	wma_post_link_status(pGetLinkStatus, LINK_STATUS_LEGACY);
}

#ifdef WLAN_FEATURE_TSF
/**
 * wma_vdev_tsf_handler() - handle tsf event indicated by FW
 * @handle: wma context
 * @data: event buffer
 * @data len: length of event buffer
 *
 * Return: 0 on success
 */
int wma_vdev_tsf_handler(void *handle, uint8_t *data, uint32_t data_len)
{
	struct scheduler_msg tsf_msg = {0};
	WMI_VDEV_TSF_REPORT_EVENTID_param_tlvs *param_buf;
	wmi_vdev_tsf_report_event_fixed_param *tsf_event;
	struct stsf *ptsf;

	if (!data) {
		WMA_LOGE("%s: invalid pointer", __func__);
		return -EINVAL;
	}
	ptsf = qdf_mem_malloc(sizeof(*ptsf));
	if (!ptsf)
		return -ENOMEM;

	param_buf = (WMI_VDEV_TSF_REPORT_EVENTID_param_tlvs *)data;
	tsf_event = param_buf->fixed_param;

	ptsf->vdev_id = tsf_event->vdev_id;
	ptsf->tsf_low = tsf_event->tsf_low;
	ptsf->tsf_high = tsf_event->tsf_high;
	ptsf->soc_timer_low = tsf_event->qtimer_low;
	ptsf->soc_timer_high = tsf_event->qtimer_high;
	ptsf->global_tsf_low = tsf_event->wlan_global_tsf_low;
	ptsf->global_tsf_high = tsf_event->wlan_global_tsf_high;
	wma_nofl_debug("receive WMI_VDEV_TSF_REPORT_EVENTID on %d, tsf: %d %d",
		       ptsf->vdev_id, ptsf->tsf_low, ptsf->tsf_high);

	wma_nofl_debug("g_tsf: %d %d; soc_timer: %d %d",
		       ptsf->global_tsf_low, ptsf->global_tsf_high,
			   ptsf->soc_timer_low, ptsf->soc_timer_high);
	tsf_msg.type = eWNI_SME_TSF_EVENT;
	tsf_msg.bodyptr = ptsf;
	tsf_msg.bodyval = 0;

	if (QDF_STATUS_SUCCESS !=
		scheduler_post_message(QDF_MODULE_ID_WMA,
				       QDF_MODULE_ID_SME,
				       QDF_MODULE_ID_SME, &tsf_msg)) {
		qdf_mem_free(ptsf);
		return -EINVAL;
	}
	return 0;
}

#ifdef QCA_WIFI_3_0
#define TSF_FW_ACTION_CMD TSF_TSTAMP_QTIMER_CAPTURE_REQ
#else
#define TSF_FW_ACTION_CMD TSF_TSTAMP_CAPTURE_REQ
#endif
/**
 * wma_capture_tsf() - send wmi to fw to capture tsf
 * @wma_handle: wma handler
 * @vdev_id: vdev id
 *
 * Return: wmi send state
 */
QDF_STATUS wma_capture_tsf(tp_wma_handle wma_handle, uint32_t vdev_id)
{
	QDF_STATUS status;
	wmi_buf_t buf;
	wmi_vdev_tsf_tstamp_action_cmd_fixed_param *cmd;
	int len = sizeof(*cmd);

	buf = wmi_buf_alloc(wma_handle->wmi_handle, len);
	if (!buf)
		return QDF_STATUS_E_NOMEM;

	cmd = (wmi_vdev_tsf_tstamp_action_cmd_fixed_param *) wmi_buf_data(buf);
	cmd->vdev_id = vdev_id;
	cmd->tsf_action = TSF_FW_ACTION_CMD;
	WMA_LOGD("%s :vdev_id %u, tsf_cmd: %d", __func__, cmd->vdev_id,
						cmd->tsf_action);

	WMITLV_SET_HDR(&cmd->tlv_header,
	WMITLV_TAG_STRUC_wmi_vdev_tsf_tstamp_action_cmd_fixed_param,
	WMITLV_GET_STRUCT_TLVLEN(
	wmi_vdev_tsf_tstamp_action_cmd_fixed_param));

	status = wmi_unified_cmd_send(wma_handle->wmi_handle, buf, len,
				      WMI_VDEV_TSF_TSTAMP_ACTION_CMDID);
	if (QDF_IS_STATUS_ERROR(status))
		wmi_buf_free(buf);

	return status;
}

/**
 * wma_reset_tsf_gpio() - send wmi to fw to reset GPIO
 * @wma_handle: wma handler
 * @vdev_id: vdev id
 *
 * Return: wmi send state
 */
QDF_STATUS wma_reset_tsf_gpio(tp_wma_handle wma_handle, uint32_t vdev_id)
{
	QDF_STATUS status;
	wmi_buf_t buf;
	wmi_vdev_tsf_tstamp_action_cmd_fixed_param *cmd;
	int len = sizeof(*cmd);
	uint8_t *buf_ptr;

	buf = wmi_buf_alloc(wma_handle->wmi_handle, len);
	if (!buf)
		return QDF_STATUS_E_NOMEM;

	buf_ptr = (uint8_t *) wmi_buf_data(buf);
	cmd = (wmi_vdev_tsf_tstamp_action_cmd_fixed_param *) buf_ptr;
	cmd->vdev_id = vdev_id;
	cmd->tsf_action = TSF_TSTAMP_CAPTURE_RESET;

	WMA_LOGD("%s :vdev_id %u, TSF_TSTAMP_CAPTURE_RESET", __func__,
		 cmd->vdev_id);

	WMITLV_SET_HDR(&cmd->tlv_header,
		WMITLV_TAG_STRUC_wmi_vdev_tsf_tstamp_action_cmd_fixed_param,
		WMITLV_GET_STRUCT_TLVLEN(
				wmi_vdev_tsf_tstamp_action_cmd_fixed_param));

	status = wmi_unified_cmd_send(wma_handle->wmi_handle, buf, len,
				      WMI_VDEV_TSF_TSTAMP_ACTION_CMDID);
	if (QDF_IS_STATUS_ERROR(status))
		wmi_buf_free(buf);

	return status;
}

/**
 * wma_set_tsf_gpio_pin() - send wmi cmd to configure gpio pin
 * @handle: wma handler
 * @pin: GPIO pin id
 *
 * Return: QDF_STATUS
 */
QDF_STATUS wma_set_tsf_gpio_pin(WMA_HANDLE handle, uint32_t pin)
{
	tp_wma_handle wma = (tp_wma_handle)handle;
	struct pdev_params pdev_param = {0};
	int32_t ret;

	if (!wma || !wma->wmi_handle) {
		WMA_LOGE("%s: WMA is closed, can not set gpio", __func__);
		return QDF_STATUS_E_INVAL;
	}

	WMA_LOGD("%s: set tsf gpio pin: %d", __func__, pin);

	pdev_param.param_id = WMI_PDEV_PARAM_WNTS_CONFIG;
	pdev_param.param_value = pin;
	ret = wmi_unified_pdev_param_send(wma->wmi_handle,
					 &pdev_param,
					 WMA_WILDCARD_PDEV_ID);
	if (ret) {
		WMA_LOGE("%s: Failed to set tsf gpio pin (%d)", __func__, ret);
		return QDF_STATUS_E_FAILURE;
	}
	return QDF_STATUS_SUCCESS;
}
#endif

/**
 * wma_set_wisa_params(): Set WISA features related params in FW
 * @wma_handle: WMA handle
 * @wisa: Pointer to WISA param struct
 *
 * Return: CDF status
 */
QDF_STATUS wma_set_wisa_params(tp_wma_handle wma_handle,
				struct sir_wisa_params *wisa)
{
	QDF_STATUS status;
	wmi_buf_t buf;
	wmi_vdev_wisa_cmd_fixed_param *cmd;
	int len = sizeof(*cmd);

	buf = wmi_buf_alloc(wma_handle->wmi_handle, len);
	if (!buf)
		return QDF_STATUS_E_NOMEM;

	cmd = (wmi_vdev_wisa_cmd_fixed_param *) wmi_buf_data(buf);
	cmd->wisa_mode = wisa->mode;
	cmd->vdev_id = wisa->vdev_id;

	WMITLV_SET_HDR(&cmd->tlv_header,
		WMITLV_TAG_STRUC_wmi_vdev_wisa_cmd_fixed_param,
		WMITLV_GET_STRUCT_TLVLEN(
				wmi_vdev_wisa_cmd_fixed_param));

	status = wmi_unified_cmd_send(wma_handle->wmi_handle, buf, len,
				      WMI_VDEV_WISA_CMDID);
	if (QDF_IS_STATUS_ERROR(status))
		wmi_buf_free(buf);

	return status;
}

/**
 * wma_process_dhcp_ind() - process dhcp indication from SME
 * @wma_handle: wma handle
 * @ta_dhcp_ind: DHCP indication
 *
 * Return: QDF Status
 */
QDF_STATUS wma_process_dhcp_ind(WMA_HANDLE handle,
				tAniDHCPInd *ta_dhcp_ind)
{
	tp_wma_handle wma_handle = (tp_wma_handle) handle;
	uint8_t vdev_id;
	wmi_peer_set_param_cmd_fixed_param peer_set_param_fp = {0};

	if (!wma_handle) {
		WMA_LOGE("%s : wma_handle is NULL", __func__);
		return QDF_STATUS_E_FAILURE;
	}

	if (!ta_dhcp_ind) {
		WMA_LOGE("%s : DHCP indication is NULL", __func__);
		return QDF_STATUS_E_FAILURE;
	}

	if (wma_find_vdev_id_by_addr(wma_handle,
				     ta_dhcp_ind->adapterMacAddr.bytes,
				     &vdev_id)) {
		WMA_LOGE("%s: Failed to find vdev id for DHCP indication",
			 __func__);
		return QDF_STATUS_E_FAILURE;
	}

	wma_debug("WMA --> WMI_PEER_SET_PARAM triggered by DHCP, msgType=%s, device_mode=%d, macAddr=" QDF_MAC_ADDR_STR,
		ta_dhcp_ind->msgType == WMA_DHCP_START_IND ?
		"WMA_DHCP_START_IND" : "WMA_DHCP_STOP_IND",
		ta_dhcp_ind->device_mode,
		QDF_MAC_ADDR_ARRAY(ta_dhcp_ind->peerMacAddr.bytes));

	/* fill in values */
	peer_set_param_fp.vdev_id = vdev_id;
	peer_set_param_fp.param_id = WMI_PEER_CRIT_PROTO_HINT_ENABLED;
	if (WMA_DHCP_START_IND == ta_dhcp_ind->msgType)
		peer_set_param_fp.param_value = 1;
	else
		peer_set_param_fp.param_value = 0;
	WMI_CHAR_ARRAY_TO_MAC_ADDR(ta_dhcp_ind->peerMacAddr.bytes,
				   &peer_set_param_fp.peer_macaddr);

	return wmi_unified_process_dhcp_ind(wma_handle->wmi_handle,
					    &peer_set_param_fp);
}

enum wlan_phymode wma_chan_phy_mode(uint32_t freq, enum phy_ch_width chan_width,
				    uint8_t dot11_mode)
{
	enum wlan_phymode phymode = WLAN_PHYMODE_AUTO;
	uint16_t bw_val = wlan_reg_get_bw_value(chan_width);
	t_wma_handle *wma = cds_get_context(QDF_MODULE_ID_WMA);

	if (!wma) {
		WMA_LOGE("%s : wma_handle is NULL", __func__);
		return WLAN_PHYMODE_AUTO;
	}

	if (chan_width >= CH_WIDTH_INVALID) {
		wma_err_rl("%s : Invalid channel width", __func__);
		return WLAN_PHYMODE_AUTO;
	}

	if (wlan_reg_is_24ghz_ch_freq(freq)) {
		if (((CH_WIDTH_5MHZ == chan_width) ||
		     (CH_WIDTH_10MHZ == chan_width)) &&
		    ((MLME_DOT11_MODE_11B == dot11_mode) ||
		     (MLME_DOT11_MODE_11G == dot11_mode) ||
		     (MLME_DOT11_MODE_11N == dot11_mode) ||
		     (MLME_DOT11_MODE_ALL == dot11_mode) ||
		     (MLME_DOT11_MODE_11AC == dot11_mode) ||
		     (MLME_DOT11_MODE_11AX == dot11_mode)))
			phymode = WLAN_PHYMODE_11G;
		else {
			switch (dot11_mode) {
			case MLME_DOT11_MODE_11B:
				if ((bw_val == 20) || (bw_val == 40))
					phymode = WLAN_PHYMODE_11B;
				break;
			case MLME_DOT11_MODE_11G:
				if ((bw_val == 20) || (bw_val == 40))
					phymode = WLAN_PHYMODE_11G;
				break;
			case MLME_DOT11_MODE_11G_ONLY:
				if ((bw_val == 20) || (bw_val == 40))
					phymode = WLAN_PHYMODE_11G_ONLY;
				break;
			case MLME_DOT11_MODE_11N:
			case MLME_DOT11_MODE_11N_ONLY:
				if (bw_val == 20)
					phymode = WLAN_PHYMODE_11NG_HT20;
				else if (bw_val == 40)
					phymode = WLAN_PHYMODE_11NG_HT40;
				break;
			case MLME_DOT11_MODE_ALL:
			case MLME_DOT11_MODE_11AC:
			case MLME_DOT11_MODE_11AC_ONLY:
				if (bw_val == 20)
					phymode = WLAN_PHYMODE_11AC_VHT20_2G;
				else if (bw_val == 40)
					phymode = WLAN_PHYMODE_11AC_VHT40_2G;
				break;
			case MLME_DOT11_MODE_11AX:
			case MLME_DOT11_MODE_11AX_ONLY:
				if (20 == bw_val)
					phymode = WLAN_PHYMODE_11AXG_HE20;
				else if (40 == bw_val)
					phymode = WLAN_PHYMODE_11AXG_HE40;
				break;
			default:
				break;
			}
		}
	} else if (wlan_reg_is_dsrc_freq(freq))
		phymode = WLAN_PHYMODE_11A;
	else {
		if (((CH_WIDTH_5MHZ == chan_width) ||
		     (CH_WIDTH_10MHZ == chan_width)) &&
		    ((MLME_DOT11_MODE_11A == dot11_mode) ||
		     (MLME_DOT11_MODE_11N == dot11_mode) ||
		     (MLME_DOT11_MODE_ALL == dot11_mode) ||
		     (MLME_DOT11_MODE_11AC == dot11_mode) ||
		     (MLME_DOT11_MODE_11AX == dot11_mode)))
			phymode = WLAN_PHYMODE_11A;
		else {
			switch (dot11_mode) {
			case MLME_DOT11_MODE_11A:
				if (0 < bw_val)
					phymode = WLAN_PHYMODE_11A;
				break;
			case MLME_DOT11_MODE_11N:
			case MLME_DOT11_MODE_11N_ONLY:
				if (bw_val == 20)
					phymode = WLAN_PHYMODE_11NA_HT20;
				else if (40 <= bw_val)
					phymode = WLAN_PHYMODE_11NA_HT40;
				break;
			case MLME_DOT11_MODE_ALL:
			case MLME_DOT11_MODE_11AC:
			case MLME_DOT11_MODE_11AC_ONLY:
				if (bw_val == 20)
					phymode = WLAN_PHYMODE_11AC_VHT20;
				else if (bw_val == 40)
					phymode = WLAN_PHYMODE_11AC_VHT40;
				else if (bw_val == 80)
					phymode = WLAN_PHYMODE_11AC_VHT80;
				else if (chan_width == CH_WIDTH_160MHZ)
					phymode = WLAN_PHYMODE_11AC_VHT160;
				else if (chan_width == CH_WIDTH_80P80MHZ)
					phymode = WLAN_PHYMODE_11AC_VHT80_80;
				break;
			case MLME_DOT11_MODE_11AX:
			case MLME_DOT11_MODE_11AX_ONLY:
				if (20 == bw_val)
					phymode = WLAN_PHYMODE_11AXA_HE20;
				else if (40 == bw_val)
					phymode = WLAN_PHYMODE_11AXA_HE40;
				else if (80 == bw_val)
					phymode = WLAN_PHYMODE_11AXA_HE80;
				else if (CH_WIDTH_160MHZ == chan_width)
					phymode = WLAN_PHYMODE_11AXA_HE160;
				else if (CH_WIDTH_80P80MHZ == chan_width)
					phymode = WLAN_PHYMODE_11AXA_HE80_80;
				break;
			default:
				break;
			}
		}
	}

	WMA_LOGD("%s: phymode %d freq %d ch_width %d dot11_mode %d",
		 __func__, phymode, freq, chan_width, dot11_mode);

	QDF_ASSERT(phymode != WLAN_PHYMODE_AUTO);
	return phymode;
}

/**
 * wma_get_link_speed() -send command to get linkspeed
 * @handle: wma handle
 * @pLinkSpeed: link speed info
 *
 * Return: QDF status
 */
QDF_STATUS wma_get_link_speed(WMA_HANDLE handle,
			      struct link_speed_info *pLinkSpeed)
{
	tp_wma_handle wma_handle = (tp_wma_handle) handle;
	wmi_mac_addr peer_macaddr;

	if (!wma_handle || !wma_handle->wmi_handle) {
		WMA_LOGE("%s: WMA is closed, can not issue get link speed cmd",
			 __func__);
		return QDF_STATUS_E_INVAL;
	}
	if (!wmi_service_enabled(wma_handle->wmi_handle,
				    wmi_service_estimate_linkspeed)) {
		WMA_LOGE("%s: Linkspeed feature bit not enabled Sending value 0 as link speed.",
			__func__);
		wma_send_link_speed(0);
		return QDF_STATUS_E_FAILURE;
	}
	/* Copy the peer macaddress to the wma buffer */
	WMI_CHAR_ARRAY_TO_MAC_ADDR(pLinkSpeed->peer_macaddr.bytes,
				   &peer_macaddr);
	WMA_LOGD("%s: pLinkSpeed->peerMacAddr: %pM, peer_macaddr.mac_addr31to0: 0x%x, peer_macaddr.mac_addr47to32: 0x%x",
		 __func__, pLinkSpeed->peer_macaddr.bytes,
		 peer_macaddr.mac_addr31to0,
		 peer_macaddr.mac_addr47to32);
	if (wmi_unified_get_link_speed_cmd(wma_handle->wmi_handle,
					peer_macaddr)) {
		return QDF_STATUS_E_FAILURE;
	}

	return QDF_STATUS_SUCCESS;
}

QDF_STATUS wma_get_peer_info_ext(WMA_HANDLE handle,
				struct sir_peer_info_ext_req *peer_info_req)
{
	tp_wma_handle wma_handle = (tp_wma_handle)handle;
	wmi_request_peer_stats_info_cmd_fixed_param *cmd;
	wmi_buf_t  wmi_buf;
	uint32_t  len;
	uint8_t *buf_ptr;

	if (!wma_handle || !wma_handle->wmi_handle) {
		WMA_LOGE("%s: WMA is closed, can not issue get rssi",
			__func__);
		return QDF_STATUS_E_INVAL;
	}

	WMA_LOGI("%s send WMI_REQUEST_PEER_STATS_INFO_CMDID", __func__);

	len  = sizeof(wmi_request_peer_stats_info_cmd_fixed_param);
	wmi_buf = wmi_buf_alloc(wma_handle->wmi_handle, len);
	if (!wmi_buf)
		return QDF_STATUS_E_NOMEM;

	buf_ptr = (uint8_t *)wmi_buf_data(wmi_buf);

	cmd = (wmi_request_peer_stats_info_cmd_fixed_param *)buf_ptr;
	WMITLV_SET_HDR(&cmd->tlv_header,
		WMITLV_TAG_STRUC_wmi_request_peer_stats_info_cmd_fixed_param,
		WMITLV_GET_STRUCT_TLVLEN(
			wmi_request_peer_stats_info_cmd_fixed_param));
	cmd->vdev_id = peer_info_req->sessionid;
	cmd->request_type = WMI_REQUEST_ONE_PEER_STATS_INFO;
	wma_handle->get_one_peer_info = true;
	WMI_CHAR_ARRAY_TO_MAC_ADDR(peer_info_req->peer_macaddr.bytes,
			&cmd->peer_macaddr);
	cmd->reset_after_request = peer_info_req->reset_after_request;

	if (wmi_unified_cmd_send(wma_handle->wmi_handle, wmi_buf, len,
				WMI_REQUEST_PEER_STATS_INFO_CMDID)) {
		wmi_buf_free(wmi_buf);
		return QDF_STATUS_E_FAILURE;
	}

	WMA_LOGI("%s vdev_id %d, mac %pM, req_type %x, reset %x",
			__func__,
			cmd->vdev_id,
			peer_info_req->peer_macaddr.bytes,
			cmd->request_type,
			cmd->reset_after_request);

	qdf_mem_copy(&(wma_handle->peer_macaddr),
					&(peer_info_req->peer_macaddr),
					QDF_MAC_ADDR_SIZE);

	return QDF_STATUS_SUCCESS;
}

QDF_STATUS wma_get_isolation(tp_wma_handle wma)
{
	wmi_coex_get_antenna_isolation_cmd_fixed_param *cmd;
	wmi_buf_t wmi_buf;
	uint32_t  len;
	uint8_t *buf_ptr;

	WMA_LOGD("%s: get isolation", __func__);

	if (!wma || !wma->wmi_handle) {
		WMA_LOGE("%s: WMA is closed, can not issue get isolation",
			 __func__);
		return QDF_STATUS_E_INVAL;
	}

	len  = sizeof(wmi_coex_get_antenna_isolation_cmd_fixed_param);
	wmi_buf = wmi_buf_alloc(wma->wmi_handle, len);
	if (!wmi_buf) {
		WMA_LOGE("%s: wmi_buf_alloc failed", __func__);
		return QDF_STATUS_E_NOMEM;
	}
	buf_ptr = (uint8_t *)wmi_buf_data(wmi_buf);

	cmd = (wmi_coex_get_antenna_isolation_cmd_fixed_param *)buf_ptr;
	WMITLV_SET_HDR(
	&cmd->tlv_header,
	WMITLV_TAG_STRUC_wmi_coex_get_antenna_isolation_cmd_fixed_param,
	WMITLV_GET_STRUCT_TLVLEN(
	wmi_coex_get_antenna_isolation_cmd_fixed_param));

	if (wmi_unified_cmd_send(wma->wmi_handle, wmi_buf, len,
				 WMI_COEX_GET_ANTENNA_ISOLATION_CMDID)) {
		WMA_LOGE("Failed to get isolation request from fw");
		wmi_buf_free(wmi_buf);
		return QDF_STATUS_E_FAILURE;
	}

	return QDF_STATUS_SUCCESS;
}

/**
 * wma_add_beacon_filter() - Issue WMI command to set beacon filter
 * @wma: wma handler
 * @filter_params: beacon_filter_param to set
 *
 * Return: Return QDF_STATUS
 */
QDF_STATUS wma_add_beacon_filter(WMA_HANDLE handle,
				struct beacon_filter_param *filter_params)
{
	int i;
	wmi_buf_t wmi_buf;
	u_int8_t *buf;
	A_UINT32 *ie_map;
	int ret;
	struct wma_txrx_node *iface;
	tp_wma_handle wma = (tp_wma_handle) handle;

	wmi_add_bcn_filter_cmd_fixed_param *cmd;
	int len = sizeof(wmi_add_bcn_filter_cmd_fixed_param);

	len += WMI_TLV_HDR_SIZE;
	len += BCN_FLT_MAX_ELEMS_IE_LIST*sizeof(A_UINT32);

	if (!wma || !wma->wmi_handle) {
		WMA_LOGE("%s: WMA is closed, can not issue set beacon filter",
			__func__);
		return QDF_STATUS_E_INVAL;
	}

	iface = &wma->interfaces[filter_params->vdev_id];
	qdf_mem_copy(&iface->beacon_filter, filter_params,
			sizeof(struct beacon_filter_param));
	iface->beacon_filter_enabled = true;

	wmi_buf = wmi_buf_alloc(wma->wmi_handle, len);
	if (!wmi_buf)
		return QDF_STATUS_E_NOMEM;

	buf = (u_int8_t *) wmi_buf_data(wmi_buf);

	cmd = (wmi_add_bcn_filter_cmd_fixed_param *)wmi_buf_data(wmi_buf);
	cmd->vdev_id = filter_params->vdev_id;

	WMITLV_SET_HDR(&cmd->tlv_header,
			WMITLV_TAG_STRUC_wmi_add_bcn_filter_cmd_fixed_param,
			WMITLV_GET_STRUCT_TLVLEN(
				wmi_add_bcn_filter_cmd_fixed_param));

	buf += sizeof(wmi_add_bcn_filter_cmd_fixed_param);

	WMITLV_SET_HDR(buf, WMITLV_TAG_ARRAY_UINT32,
			(BCN_FLT_MAX_ELEMS_IE_LIST * sizeof(u_int32_t)));

	ie_map = (A_UINT32 *)(buf + WMI_TLV_HDR_SIZE);
	for (i = 0; i < BCN_FLT_MAX_ELEMS_IE_LIST; i++) {
		ie_map[i] = filter_params->ie_map[i];
		WMA_LOGD("beacon filter ie map = %u", ie_map[i]);
	}

	ret = wmi_unified_cmd_send(wma->wmi_handle, wmi_buf, len,
			WMI_ADD_BCN_FILTER_CMDID);
	if (ret) {
		wmi_buf_free(wmi_buf);
		return QDF_STATUS_E_FAILURE;
	}

	return QDF_STATUS_SUCCESS;
}

/**
* wma_remove_beacon_filter() - Issue WMI command to remove beacon filter
* @wma: wma handler
* @filter_params: beacon_filter_params
*
* Return: Return QDF_STATUS
*/
QDF_STATUS wma_remove_beacon_filter(WMA_HANDLE handle,
				struct beacon_filter_param *filter_params)
{
	wmi_buf_t buf;
	tp_wma_handle wma = (tp_wma_handle) handle;
	wmi_rmv_bcn_filter_cmd_fixed_param *cmd;
	int len = sizeof(wmi_rmv_bcn_filter_cmd_fixed_param);
	int ret;

	if (!wma || !wma->wmi_handle) {
		WMA_LOGE("%s: WMA is closed, cannot issue remove beacon filter",
			__func__);
		return QDF_STATUS_E_INVAL;
	}

	buf = wmi_buf_alloc(wma->wmi_handle, len);
	if (!buf)
		return QDF_STATUS_E_NOMEM;

	cmd = (wmi_rmv_bcn_filter_cmd_fixed_param *)wmi_buf_data(buf);
	cmd->vdev_id = filter_params->vdev_id;

	WMITLV_SET_HDR(&cmd->tlv_header,
			WMITLV_TAG_STRUC_wmi_rmv_bcn_filter_cmd_fixed_param,
			WMITLV_GET_STRUCT_TLVLEN(
				wmi_rmv_bcn_filter_cmd_fixed_param));

	ret = wmi_unified_cmd_send(wma->wmi_handle, buf, len,
			WMI_RMV_BCN_FILTER_CMDID);
	if (ret) {
		wmi_buf_free(buf);
		return QDF_STATUS_E_FAILURE;
	}

	return QDF_STATUS_SUCCESS;
}

/**
 * wma_send_adapt_dwelltime_params() - send adaptive dwelltime configuration
 * params to firmware
 * @wma_handle:	 wma handler
 * @dwelltime_params: pointer to dwelltime_params
 *
 * Return: QDF_STATUS_SUCCESS on success and QDF failure reason code for failure
 */
QDF_STATUS wma_send_adapt_dwelltime_params(WMA_HANDLE handle,
			struct adaptive_dwelltime_params *dwelltime_params)
{
	tp_wma_handle wma_handle = (tp_wma_handle) handle;
	struct wmi_adaptive_dwelltime_params wmi_param = {0};
	int32_t err;

	wmi_param.is_enabled = dwelltime_params->is_enabled;
	wmi_param.dwelltime_mode = dwelltime_params->dwelltime_mode;
	wmi_param.lpf_weight = dwelltime_params->lpf_weight;
	wmi_param.passive_mon_intval = dwelltime_params->passive_mon_intval;
	wmi_param.wifi_act_threshold = dwelltime_params->wifi_act_threshold;
	err = wmi_unified_send_adapt_dwelltime_params_cmd(wma_handle->
					wmi_handle, &wmi_param);
	if (err)
		return QDF_STATUS_E_FAILURE;

	return QDF_STATUS_SUCCESS;
}

QDF_STATUS wma_send_dbs_scan_selection_params(WMA_HANDLE handle,
			struct wmi_dbs_scan_sel_params *dbs_scan_params)
{
	tp_wma_handle wma_handle = (tp_wma_handle) handle;
	int32_t err;

	err = wmi_unified_send_dbs_scan_sel_params_cmd(wma_handle->
					wmi_handle, dbs_scan_params);
	if (err)
		return QDF_STATUS_E_FAILURE;

	return QDF_STATUS_SUCCESS;
}

/**
 * wma_unified_fw_profiling_cmd() - send FW profiling cmd to WLAN FW
 * @wma: wma handle
 * @cmd: Profiling command index
 * @value1: parameter1 value
 * @value2: parameter2 value
 *
 * Return: 0 for success else error code
 */
QDF_STATUS wma_unified_fw_profiling_cmd(wmi_unified_t wmi_handle,
			uint32_t cmd, uint32_t value1, uint32_t value2)
{
	int ret;

	ret = wmi_unified_fw_profiling_data_cmd(wmi_handle, cmd,
			value1, value2);
	if (ret) {
		WMA_LOGE("enable cmd Failed for id %d value %d",
				value1, value2);
		return ret;
	}

	return QDF_STATUS_SUCCESS;
}

/**
 * wma_wow_set_wake_time() - set timer pattern tlv, so that firmware will wake
 * up host after specified time is elapsed
 * @wma_handle: wma handle
 * @vdev_id: vdev id
 * @cookie: value to identify reason why host set up wake call.
 * @time: time in ms
 *
 * Return: QDF status
 */
static QDF_STATUS wma_wow_set_wake_time(WMA_HANDLE wma_handle, uint8_t vdev_id,
					uint32_t cookie, uint32_t time)
{
	int ret;
	tp_wma_handle wma = (tp_wma_handle)wma_handle;

	WMA_LOGD(FL("send timer patter with time: %d and vdev = %d to fw"),
		    time, vdev_id);
	ret = wmi_unified_wow_timer_pattern_cmd(wma->wmi_handle, vdev_id,
						cookie, time);
	if (ret) {
		WMA_LOGE(FL("Failed to send timer patter to fw"));
		return QDF_STATUS_E_FAILURE;
	}

	return QDF_STATUS_SUCCESS;
}

#ifdef WLAN_POWER_MANAGEMENT_OFFLOAD
/**
 * wma_check_and_set_wake_timer(): checks all interfaces and if any interface
 * has install_key pending, sets timer pattern in fw to wake up host after
 * specified time has elapsed.
 * @wma: wma handle
 * @time: time after which host wants to be awaken.
 *
 * Return: None
 */
void wma_check_and_set_wake_timer(uint32_t time)
{
	int i;
	struct wma_txrx_node *iface;
	bool is_set_key_in_progress = false;
	t_wma_handle *wma = cds_get_context(QDF_MODULE_ID_WMA);

	if (!wma) {
		WMA_LOGE("%s: WMA is closed",
			__func__);
		return;
	}

	if (!wmi_service_enabled(wma->wmi_handle,
		wmi_service_wow_wakeup_by_timer_pattern)) {
		WMA_LOGD("TIME_PATTERN is not enabled");
		return;
	}

	for (i = 0; i < wma->max_bssid; i++) {
		iface = &wma->interfaces[i];
		if (iface->vdev_active && iface->is_waiting_for_key) {
			/*
			 * right now cookie is dont care, since FW disregards
			 * that.
			 */
			is_set_key_in_progress = true;
			wma_wow_set_wake_time((WMA_HANDLE)wma, i, 0, time);
			break;
		}
	}

	if (!is_set_key_in_progress)
		WMA_LOGD("set key not in progress for any vdev");
}

/**
 * wma_unified_csa_offload_enable() - sen CSA offload enable command
 * @wma: wma handle
 * @vdev_id: vdev id
 *
 * Return: 0 for success or error code
 */
int wma_unified_csa_offload_enable(tp_wma_handle wma, uint8_t vdev_id)
{
	if (wmi_unified_csa_offload_enable(wma->wmi_handle,
				 vdev_id)) {
		WMA_LOGP("%s: Failed to send CSA offload enable command",
			 __func__);
		return -EIO;
	}

	return 0;
}
#endif /* WLAN_POWER_MANAGEMENT_OFFLOAD */

static uint8_t *
wma_parse_ch_switch_wrapper_ie(uint8_t *ch_wr_ie, uint8_t sub_ele_id)
{
	uint8_t len = 0, sub_ele_len = 0;
	struct ie_header *ele;

	ele = (struct ie_header *)ch_wr_ie;
	if (ele->ie_id != WLAN_ELEMID_CHAN_SWITCH_WRAP ||
	    ele->ie_len == 0)
		return NULL;

	len = ele->ie_len;
	ele = (struct ie_header *)(ch_wr_ie + sizeof(struct ie_header));

	while (len > 0) {
		sub_ele_len = sizeof(struct ie_header) + ele->ie_len;
		len -= sub_ele_len;
		if (ele->ie_id == sub_ele_id)
			return (uint8_t *)ele;

		ele = (struct ie_header *)((uint8_t *)ele + sub_ele_len);
	}

	return NULL;
}

/**
 * wma_csa_offload_handler() - CSA event handler
 * @handle: wma handle
 * @event: event buffer
 * @len: buffer length
 *
 * This event is sent by firmware when it receives CSA IE.
 *
 * Return: 0 for success or error code
 */
int wma_csa_offload_handler(void *handle, uint8_t *event, uint32_t len)
{
	tp_wma_handle wma = (tp_wma_handle) handle;
	WMI_CSA_HANDLING_EVENTID_param_tlvs *param_buf;
	wmi_csa_event_fixed_param *csa_event;
	uint8_t bssid[QDF_MAC_ADDR_SIZE];
	uint8_t vdev_id = 0;
	uint8_t cur_chan = 0;
	struct ieee80211_channelswitch_ie *csa_ie;
	struct csa_offload_params *csa_offload_event;
	struct ieee80211_extendedchannelswitch_ie *xcsa_ie;
	struct ieee80211_ie_wide_bw_switch *wb_ie;
	struct wma_txrx_node *intr = wma->interfaces;

	param_buf = (WMI_CSA_HANDLING_EVENTID_param_tlvs *) event;

	WMA_LOGD("%s: Enter", __func__);
	if (!param_buf) {
		WMA_LOGE("Invalid csa event buffer");
		return -EINVAL;
	}
	csa_event = param_buf->fixed_param;
	WMI_MAC_ADDR_TO_CHAR_ARRAY(&csa_event->i_addr2, &bssid[0]);

	if (wma_find_vdev_id_by_bssid(wma, bssid, &vdev_id)) {
		WMA_LOGE("Invalid bssid received %s:%d", __func__, __LINE__);
		return -EINVAL;
	}

	csa_offload_event = qdf_mem_malloc(sizeof(*csa_offload_event));
	if (!csa_offload_event)
		return -EINVAL;

	if (wma->interfaces[vdev_id].roaming_in_progress ||
		wma->interfaces[vdev_id].roam_synch_in_progress) {
		WMA_LOGE("Roaming in progress for vdev %d, ignore csa_offload_event",
				vdev_id);
		qdf_mem_free(csa_offload_event);
		return -EINVAL;
	}

	qdf_mem_zero(csa_offload_event, sizeof(*csa_offload_event));
	qdf_mem_copy(csa_offload_event->bssId, &bssid, QDF_MAC_ADDR_SIZE);

	if (csa_event->ies_present_flag & WMI_CSA_IE_PRESENT) {
		csa_ie = (struct ieee80211_channelswitch_ie *)
						(&csa_event->csa_ie[0]);
		csa_offload_event->channel = csa_ie->newchannel;
		csa_offload_event->csa_chan_freq =
			wlan_reg_legacy_chan_to_freq(wma->pdev,
						     csa_ie->newchannel);
		csa_offload_event->switch_mode = csa_ie->switchmode;
	} else if (csa_event->ies_present_flag & WMI_XCSA_IE_PRESENT) {
		xcsa_ie = (struct ieee80211_extendedchannelswitch_ie *)
						(&csa_event->xcsa_ie[0]);
		csa_offload_event->channel = xcsa_ie->newchannel;
		csa_offload_event->switch_mode = xcsa_ie->switchmode;
		csa_offload_event->new_op_class = xcsa_ie->newClass;
		if (wlan_reg_is_6ghz_op_class(wma->pdev, xcsa_ie->newClass)) {
			csa_offload_event->csa_chan_freq =
				wlan_reg_chan_band_to_freq
					(wma->pdev, xcsa_ie->newchannel,
					 BIT(REG_BAND_6G));
		} else {
			csa_offload_event->csa_chan_freq =
				wlan_reg_legacy_chan_to_freq
					(wma->pdev, xcsa_ie->newchannel);
		}
	} else {
		WMA_LOGE("CSA Event error: No CSA IE present");
		qdf_mem_free(csa_offload_event);
		return -EINVAL;
	}

	if (csa_event->ies_present_flag & WMI_WBW_IE_PRESENT) {
		wb_ie = (struct ieee80211_ie_wide_bw_switch *)
						(&csa_event->wb_ie[0]);
		csa_offload_event->new_ch_width = wb_ie->new_ch_width;
		csa_offload_event->new_ch_freq_seg1 = wb_ie->new_ch_freq_seg1;
		csa_offload_event->new_ch_freq_seg2 = wb_ie->new_ch_freq_seg2;
	} else if (csa_event->ies_present_flag &
		   WMI_CSWRAP_IE_EXTENDED_PRESENT) {
		wb_ie = (struct ieee80211_ie_wide_bw_switch *)
				wma_parse_ch_switch_wrapper_ie(
				(uint8_t *)&csa_event->cswrap_ie_extended,
				WLAN_ELEMID_WIDE_BAND_CHAN_SWITCH);
		if (wb_ie) {
			csa_offload_event->new_ch_width = wb_ie->new_ch_width;
			csa_offload_event->new_ch_freq_seg1 =
						wb_ie->new_ch_freq_seg1;
			csa_offload_event->new_ch_freq_seg2 =
						wb_ie->new_ch_freq_seg2;
			csa_event->ies_present_flag |= WMI_WBW_IE_PRESENT;
		}
	}

	csa_offload_event->ies_present_flag = csa_event->ies_present_flag;

<<<<<<< HEAD
	WMA_LOGD("CSA: BSSID %pM chan %d flag 0x%x width = %d freq1 = %d freq2 = %d op class = %d",
		 csa_offload_event->bssId, csa_offload_event->channel,
=======
	WMA_LOGD("CSA: BSSID %pM chan %d freq %d flag 0x%x width = %d freq1 = %d freq2 = %d op class = %d",
		 csa_offload_event->bssId, csa_offload_event->channel,
		 csa_offload_event->csa_chan_freq,
>>>>>>> 5d8474a2
		 csa_event->ies_present_flag,
		 csa_offload_event->new_ch_width,
		 csa_offload_event->new_ch_freq_seg1,
		 csa_offload_event->new_ch_freq_seg2,
		 csa_offload_event->new_op_class);

	cur_chan = cds_freq_to_chan(intr[vdev_id].mhz);
	/*
	 * basic sanity check: requested channel should not be 0
	 * and equal to home channel
	 */
	if (0 == csa_offload_event->channel) {
		WMA_LOGE("CSA Event with channel %d. Ignore !!",
			 csa_offload_event->channel);
		qdf_mem_free(csa_offload_event);
		return -EINVAL;
	}

	wma_send_msg(wma, WMA_CSA_OFFLOAD_EVENT, (void *)csa_offload_event, 0);
	return 0;
}

#ifdef FEATURE_OEM_DATA_SUPPORT
/**
 * wma_oem_data_response_handler() - OEM data response event handler
 * @handle: wma handle
 * @datap: data ptr
 * @len: data length
 *
 * Return: 0 for success or error code
 */
int wma_oem_data_response_handler(void *handle,
				  uint8_t *datap, uint32_t len)
{
	WMI_OEM_RESPONSE_EVENTID_param_tlvs *param_buf;
	uint8_t *data;
	uint32_t datalen;
	struct oem_data_rsp *oem_rsp;
	struct mac_context *pmac = cds_get_context(QDF_MODULE_ID_PE);

	if (!pmac) {
		WMA_LOGE(FL("Invalid pmac"));
		return -EINVAL;
	}

	if (!pmac->sme.oem_data_rsp_callback) {
		WMA_LOGE(FL("Callback not registered"));
		return -EINVAL;
	}

	param_buf = (WMI_OEM_RESPONSE_EVENTID_param_tlvs *) datap;
	if (!param_buf) {
		WMA_LOGE(FL("Received NULL buf ptr from FW"));
		return -ENOMEM;
	}

	data = param_buf->data;
	datalen = param_buf->num_data;

	if (!data) {
		WMA_LOGE(FL("Received NULL data from FW"));
		return -EINVAL;
	}

	if (datalen > OEM_DATA_RSP_SIZE) {
		WMA_LOGE(FL("Received data len %d exceeds max value %d"),
			 datalen, OEM_DATA_RSP_SIZE);
		return -EINVAL;
	}

	oem_rsp = qdf_mem_malloc(sizeof(*oem_rsp));
	if (!oem_rsp)
		return -ENOMEM;

	oem_rsp->rsp_len = datalen;
	if (oem_rsp->rsp_len) {
		oem_rsp->data = qdf_mem_malloc(oem_rsp->rsp_len);
		if (!oem_rsp->data) {
			qdf_mem_free(oem_rsp);
			return -ENOMEM;
		}
	} else {
		WMA_LOGE(FL("Invalid rsp length: %d"),
			 oem_rsp->rsp_len);
		qdf_mem_free(oem_rsp);
		return -EINVAL;
	}

	qdf_mem_copy(oem_rsp->data, data, datalen);

	WMA_LOGD("Sending OEM_DATA_RSP(len: %d) to upper layer", datalen);

	pmac->sme.oem_data_rsp_callback(oem_rsp);

	if (oem_rsp->data)
		qdf_mem_free(oem_rsp->data);
	qdf_mem_free(oem_rsp);

	return 0;
}

QDF_STATUS wma_start_oem_req_cmd(tp_wma_handle wma_handle,
				 struct oem_data_req *oem_data_req)
{
	QDF_STATUS ret;

	WMA_LOGD(FL("Send OEM Data Request to target"));

	if (!oem_data_req || !oem_data_req->data) {
		WMA_LOGE(FL("oem_data_req is null"));
		return QDF_STATUS_E_INVAL;
	}

	if (!wma_handle || !wma_handle->wmi_handle) {
		WMA_LOGE(FL("WMA - closed, can not send Oem data request cmd"));
		qdf_mem_free(oem_data_req->data);
		return QDF_STATUS_E_INVAL;
	}

	/* legacy api, for oem data request case */
	ret = wmi_unified_start_oem_data_cmd(wma_handle->wmi_handle,
					     oem_data_req->data_len,
					     oem_data_req->data);

	if (!QDF_IS_STATUS_SUCCESS(ret))
		WMA_LOGE(FL("wmi cmd send failed"));

	return ret;
}
#endif /* FEATURE_OEM_DATA_SUPPORT */

#ifdef FEATURE_OEM_DATA
QDF_STATUS wma_start_oem_data_cmd(tp_wma_handle wma_handle,
				  struct oem_data *oem_data)
{
	QDF_STATUS ret;

	wma_debug("Send OEM Data to target");

	if (!oem_data || !oem_data->data) {
		wma_err("oem_data is null");
		return QDF_STATUS_E_INVAL;
	}

	if (!wma_handle || !wma_handle->wmi_handle) {
		wma_err("WMA - closed");
		return QDF_STATUS_E_INVAL;
	}

	/* common api, for oem data command case */
	ret = wmi_unified_start_oemv2_data_cmd(wma_handle->wmi_handle,
					       oem_data);
	if (!QDF_IS_STATUS_SUCCESS(ret))
		wma_err("call start wmi cmd failed");

	return ret;
}
#endif

<<<<<<< HEAD
#if !defined(REMOVE_PKT_LOG)
=======
#if !defined(REMOVE_PKT_LOG) && defined(FEATURE_PKTLOG)
>>>>>>> 5d8474a2
/**
 * wma_pktlog_wmi_send_cmd() - send pktlog enable/disable command to target
 * @handle: wma handle
 * @params: pktlog params
 *
 * Return: QDF status
 */
QDF_STATUS wma_pktlog_wmi_send_cmd(WMA_HANDLE handle,
				   struct ath_pktlog_wmi_params *params)
{
	tp_wma_handle wma_handle = (tp_wma_handle) handle;
	int ret;

	ret = wmi_unified_pktlog_wmi_send_cmd(wma_handle->wmi_handle,
			params->pktlog_event,
			params->cmd_id, params->user_triggered);
	if (ret)
		return QDF_STATUS_E_FAILURE;

	return QDF_STATUS_SUCCESS;
}
#endif /* !REMOVE_PKT_LOG && FEATURE_PKTLOG */

/**
 * wma_wow_wake_reason_str() -  Converts wow wakeup reason code to text format
 * @wake_reason - WOW wake reason
 *
 * Return: reason code in string format
 */
static const uint8_t *wma_wow_wake_reason_str(A_INT32 wake_reason)
{
	switch (wake_reason) {
	case WOW_REASON_UNSPECIFIED:
		return "UNSPECIFIED";
	case WOW_REASON_NLOD:
		return "NLOD";
	case WOW_REASON_AP_ASSOC_LOST:
		return "AP_ASSOC_LOST";
	case WOW_REASON_LOW_RSSI:
		return "LOW_RSSI";
	case WOW_REASON_DEAUTH_RECVD:
		return "DEAUTH_RECVD";
	case WOW_REASON_DISASSOC_RECVD:
		return "DISASSOC_RECVD";
	case WOW_REASON_GTK_HS_ERR:
		return "GTK_HS_ERR";
	case WOW_REASON_EAP_REQ:
		return "EAP_REQ";
	case WOW_REASON_FOURWAY_HS_RECV:
		return "FOURWAY_HS_RECV";
	case WOW_REASON_TIMER_INTR_RECV:
		return "TIMER_INTR_RECV";
	case WOW_REASON_PATTERN_MATCH_FOUND:
		return "PATTERN_MATCH_FOUND";
	case WOW_REASON_RECV_MAGIC_PATTERN:
		return "RECV_MAGIC_PATTERN";
	case WOW_REASON_P2P_DISC:
		return "P2P_DISC";
	case WOW_REASON_WLAN_HB:
		return "WLAN_HB";
	case WOW_REASON_CSA_EVENT:
		return "CSA_EVENT";
	case WOW_REASON_PROBE_REQ_WPS_IE_RECV:
		return "PROBE_REQ_WPS_IE_RECV";
	case WOW_REASON_AUTH_REQ_RECV:
		return "AUTH_REQ_RECV";
	case WOW_REASON_ASSOC_REQ_RECV:
		return "ASSOC_REQ_RECV";
	case WOW_REASON_HTT_EVENT:
		return "HTT_EVENT";
	case WOW_REASON_RA_MATCH:
		return "RA_MATCH";
	case WOW_REASON_HOST_AUTO_SHUTDOWN:
		return "HOST_AUTO_SHUTDOWN";
	case WOW_REASON_IOAC_MAGIC_EVENT:
		return "IOAC_MAGIC_EVENT";
	case WOW_REASON_IOAC_SHORT_EVENT:
		return "IOAC_SHORT_EVENT";
	case WOW_REASON_IOAC_EXTEND_EVENT:
		return "IOAC_EXTEND_EVENT";
	case WOW_REASON_IOAC_TIMER_EVENT:
		return "IOAC_TIMER_EVENT";
	case WOW_REASON_ROAM_HO:
		return "ROAM_HO";
	case WOW_REASON_ROAM_PREAUTH_START:
		return "ROAM_PREAUTH_START_EVENT";
	case WOW_REASON_DFS_PHYERR_RADADR_EVENT:
		return "DFS_PHYERR_RADADR_EVENT";
	case WOW_REASON_BEACON_RECV:
		return "BEACON_RECV";
	case WOW_REASON_CLIENT_KICKOUT_EVENT:
		return "CLIENT_KICKOUT_EVENT";
	case WOW_REASON_NAN_EVENT:
		return "NAN_EVENT";
	case WOW_REASON_EXTSCAN:
		return "EXTSCAN";
	case WOW_REASON_RSSI_BREACH_EVENT:
		return "RSSI_BREACH_EVENT";
	case WOW_REASON_IOAC_REV_KA_FAIL_EVENT:
		return "IOAC_REV_KA_FAIL_EVENT";
	case WOW_REASON_IOAC_SOCK_EVENT:
		return "IOAC_SOCK_EVENT";
	case WOW_REASON_NLO_SCAN_COMPLETE:
		return "NLO_SCAN_COMPLETE";
	case WOW_REASON_PACKET_FILTER_MATCH:
		return "PACKET_FILTER_MATCH";
	case WOW_REASON_ASSOC_RES_RECV:
		return "ASSOC_RES_RECV";
	case WOW_REASON_REASSOC_REQ_RECV:
		return "REASSOC_REQ_RECV";
	case WOW_REASON_REASSOC_RES_RECV:
		return "REASSOC_RES_RECV";
	case WOW_REASON_ACTION_FRAME_RECV:
		return "ACTION_FRAME_RECV";
	case WOW_REASON_BPF_ALLOW:
		return "BPF_ALLOW";
	case WOW_REASON_NAN_DATA:
		return "NAN_DATA";
	case WOW_REASON_OEM_RESPONSE_EVENT:
		return "OEM_RESPONSE_EVENT";
	case WOW_REASON_TDLS_CONN_TRACKER_EVENT:
		return "TDLS_CONN_TRACKER_EVENT";
	case WOW_REASON_CRITICAL_LOG:
		return "CRITICAL_LOG";
	case WOW_REASON_P2P_LISTEN_OFFLOAD:
		return "P2P_LISTEN_OFFLOAD";
	case WOW_REASON_NAN_EVENT_WAKE_HOST:
		return "NAN_EVENT_WAKE_HOST";
	case WOW_REASON_DEBUG_TEST:
		return "DEBUG_TEST";
	case WOW_REASON_CHIP_POWER_FAILURE_DETECT:
		return "CHIP_POWER_FAILURE_DETECT";
	case WOW_REASON_11D_SCAN:
		return "11D_SCAN";
	case WOW_REASON_SAP_OBSS_DETECTION:
		return "SAP_OBSS_DETECTION";
	case WOW_REASON_BSS_COLOR_COLLISION_DETECT:
		return "BSS_COLOR_COLLISION_DETECT";
#ifdef WLAN_FEATURE_MOTION_DETECTION
	case WOW_REASON_WLAN_MD:
		return "MOTION_DETECT";
	case WOW_REASON_WLAN_BL:
		return "MOTION_DETECT_BASELINE";
#endif /* WLAN_FEATURE_MOTION_DETECTION */
	case WOW_REASON_PAGE_FAULT:
		return "PAGE_FAULT";
	case WOW_REASON_ROAM_PMKID_REQUEST:
		return "ROAM_PMKID_REQUEST";
	default:
		return "unknown";
	}
}

static bool wma_wow_reason_has_stats(enum wake_reason_e reason)
{
	switch (reason) {
	case WOW_REASON_ASSOC_REQ_RECV:
	case WOW_REASON_DISASSOC_RECVD:
	case WOW_REASON_ASSOC_RES_RECV:
	case WOW_REASON_REASSOC_REQ_RECV:
	case WOW_REASON_REASSOC_RES_RECV:
	case WOW_REASON_AUTH_REQ_RECV:
	case WOW_REASON_DEAUTH_RECVD:
	case WOW_REASON_ACTION_FRAME_RECV:
	case WOW_REASON_BPF_ALLOW:
	case WOW_REASON_PATTERN_MATCH_FOUND:
	case WOW_REASON_PACKET_FILTER_MATCH:
	case WOW_REASON_RA_MATCH:
	case WOW_REASON_NLOD:
	case WOW_REASON_NLO_SCAN_COMPLETE:
	case WOW_REASON_LOW_RSSI:
	case WOW_REASON_EXTSCAN:
	case WOW_REASON_RSSI_BREACH_EVENT:
	case WOW_REASON_OEM_RESPONSE_EVENT:
	case WOW_REASON_CHIP_POWER_FAILURE_DETECT:
	case WOW_REASON_11D_SCAN:
		return true;
#ifdef WLAN_FEATURE_MOTION_DETECTION
	case WOW_REASON_WLAN_MD:
	case WOW_REASON_WLAN_BL:
		return true;
#endif /* WLAN_FEATURE_MOTION_DETECTION */
	default:
		return false;
	}
}

static void wma_inc_wow_stats(t_wma_handle *wma,
			      WOW_EVENT_INFO_fixed_param *wake_info)
{
	ucfg_mc_cp_stats_inc_wake_lock_stats(wma->psoc,
					     wake_info->vdev_id,
					     wake_info->wake_reason);
}

static void wma_wow_stats_display(struct wake_lock_stats *stats)
{
	WMA_LOGA("WLAN wake reason counters:");
	WMA_LOGA("uc:%d bc:%d v4_mc:%d v6_mc:%d ra:%d ns:%d na:%d "
		 "icmp:%d icmpv6:%d",
		 stats->ucast_wake_up_count,
		 stats->bcast_wake_up_count,
		 stats->ipv4_mcast_wake_up_count,
		 stats->ipv6_mcast_wake_up_count,
		 stats->ipv6_mcast_ra_stats,
		 stats->ipv6_mcast_ns_stats,
		 stats->ipv6_mcast_na_stats,
		 stats->icmpv4_count,
		 stats->icmpv6_count);

	WMA_LOGA("assoc:%d disassoc:%d assoc_resp:%d reassoc:%d "
		 "reassoc_resp:%d auth:%d deauth:%d action:%d",
		 stats->mgmt_assoc,
		 stats->mgmt_disassoc,
		 stats->mgmt_assoc_resp,
		 stats->mgmt_reassoc,
		 stats->mgmt_reassoc_resp,
		 stats->mgmt_auth,
		 stats->mgmt_deauth,
		 stats->mgmt_action);

	WMA_LOGA("pno_match:%d pno_complete:%d gscan:%d "
		 "low_rssi:%d rssi_breach:%d oem:%d scan_11d:%d",
		 stats->pno_match_wake_up_count,
		 stats->pno_complete_wake_up_count,
		 stats->gscan_wake_up_count,
		 stats->low_rssi_wake_up_count,
		 stats->rssi_breach_wake_up_count,
		 stats->oem_response_wake_up_count,
		 stats->scan_11d);
}

static void wma_print_wow_stats(t_wma_handle *wma,
				WOW_EVENT_INFO_fixed_param *wake_info)
{
	struct wlan_objmgr_vdev *vdev;
	struct wake_lock_stats stats = {0};

	if (!wma_wow_reason_has_stats(wake_info->wake_reason))
		return;

	vdev = wlan_objmgr_get_vdev_by_id_from_psoc(wma->psoc,
						    wake_info->vdev_id,
						    WLAN_LEGACY_WMA_ID);
	if (!vdev) {
		WMA_LOGE("%s, vdev_id: %d, failed to get vdev from psoc",
			 __func__, wake_info->vdev_id);
<<<<<<< HEAD
		return;
	}

	ucfg_mc_cp_stats_get_vdev_wake_lock_stats(vdev, &stats);
	wlan_objmgr_vdev_release_ref(vdev, WLAN_LEGACY_WMA_ID);
	wma_wow_stats_display(&stats);
}
#else
/**
 * wma_wow_stats_display() - display wow wake up stats
 * @stats: per vdev stats counters
 *
 * Return: none
 */
static void wma_wow_stats_display(struct sir_vdev_wow_stats *stats)
{
	WMA_LOGA("uc %d bc %d v4_mc %d v6_mc %d ra %d ns %d na %d pno_match %d pno_complete %d gscan %d low_rssi %d rssi_breach %d icmp %d icmpv6 %d oem %d",
		stats->ucast,
		stats->bcast,
		stats->ipv4_mcast,
		stats->ipv6_mcast,
		stats->ipv6_mcast_ra,
		stats->ipv6_mcast_ns,
		stats->ipv6_mcast_na,
		stats->pno_match,
		stats->pno_complete,
		stats->gscan,
		stats->low_rssi,
		stats->rssi_breach,
		stats->icmpv4,
		stats->icmpv6,
		stats->oem_response);
}

static void wma_print_wow_stats(t_wma_handle *wma,
				WOW_EVENT_INFO_fixed_param *wake_info)
{
	struct sir_vdev_wow_stats *stats;

	switch (wake_info->wake_reason) {
	case WOW_REASON_BPF_ALLOW:
	case WOW_REASON_PATTERN_MATCH_FOUND:
	case WOW_REASON_PACKET_FILTER_MATCH:
	case WOW_REASON_RA_MATCH:
	case WOW_REASON_NLOD:
	case WOW_REASON_NLO_SCAN_COMPLETE:
	case WOW_REASON_LOW_RSSI:
	case WOW_REASON_EXTSCAN:
	case WOW_REASON_RSSI_BREACH_EVENT:
	case WOW_REASON_OEM_RESPONSE_EVENT:
	case WOW_REASON_CHIP_POWER_FAILURE_DETECT:
	case WOW_REASON_11D_SCAN:
		break;
#ifdef WLAN_FEATURE_MOTION_DETECTION
	case WOW_REASON_WLAN_MD:
	case WOW_REASON_WLAN_BL:
		break;
#endif /* WLAN_FEATURE_MOTION_DETECTION */
	default:
		return;
	}

	stats = &wma->interfaces[wake_info->vdev_id].wow_stats;
	wma_wow_stats_display(stats);
}

/**
 * wma_inc_wow_stats() - maintain wow pattern match wake up stats
 * @wma: wma handle, containing the stats counters
 * @wake_info: the wake event information
 *
 * Return: none
 */
static void wma_inc_wow_stats(t_wma_handle *wma,
			      WOW_EVENT_INFO_fixed_param *wake_info)
{
	struct sir_vdev_wow_stats *stats;

	if (wake_info->wake_reason == WOW_REASON_UNSPECIFIED) {
		wma->wow_unspecified_wake_count++;
=======
>>>>>>> 5d8474a2
		return;
	}

	ucfg_mc_cp_stats_get_vdev_wake_lock_stats(vdev, &stats);
	wlan_objmgr_vdev_release_ref(vdev, WLAN_LEGACY_WMA_ID);
	wma_wow_stats_display(&stats);
}

#ifdef FEATURE_WLAN_EXTSCAN
/**
 * wma_extscan_get_eventid_from_tlvtag() - map tlv tag to corresponding event id
 * @tag: WMI TLV tag
 *
 * Return:
 *	0 if TLV tag is invalid
 *	else return corresponding WMI event id
 */
static int wma_extscan_get_eventid_from_tlvtag(uint32_t tag)
{
	uint32_t event_id;

	switch (tag) {
	case WMITLV_TAG_STRUC_wmi_extscan_start_stop_event_fixed_param:
		event_id = WMI_EXTSCAN_START_STOP_EVENTID;
		break;

	case WMITLV_TAG_STRUC_wmi_extscan_operation_event_fixed_param:
		event_id = WMI_EXTSCAN_OPERATION_EVENTID;
		break;

	case WMITLV_TAG_STRUC_wmi_extscan_table_usage_event_fixed_param:
		event_id = WMI_EXTSCAN_TABLE_USAGE_EVENTID;
		break;

	case WMITLV_TAG_STRUC_wmi_extscan_cached_results_event_fixed_param:
		event_id = WMI_EXTSCAN_CACHED_RESULTS_EVENTID;
		break;

	case WMITLV_TAG_STRUC_wmi_extscan_wlan_change_results_event_fixed_param:
		event_id = WMI_EXTSCAN_WLAN_CHANGE_RESULTS_EVENTID;
		break;

	case WMITLV_TAG_STRUC_wmi_extscan_hotlist_match_event_fixed_param:
		event_id = WMI_EXTSCAN_HOTLIST_MATCH_EVENTID;
		break;

	case WMITLV_TAG_STRUC_wmi_extscan_capabilities_event_fixed_param:
		event_id = WMI_EXTSCAN_CAPABILITIES_EVENTID;
		break;

	default:
		event_id = 0;
		WMA_LOGE("%s: Unknown tag: %d", __func__, tag);
		break;
	}

	WMA_LOGI("%s: For tag %d WMI event 0x%x", __func__, tag, event_id);
	return event_id;
}
#else
static int wma_extscan_get_eventid_from_tlvtag(uint32_t tag)
{
	return 0;
}
#endif

/**
 * wow_get_wmi_eventid() - map reason or tlv tag to corresponding event id
 * @tag: WMI TLV tag
 * @reason: WOW reason
 *
 * WOW reason type is primarily used to find the ID. If there could be
 * multiple events that can be sent as a WOW event with same reason
 * then tlv tag is used to identify the corresponding event.
 *
 * Return:
 *      0 if TLV tag/reason is invalid
 *      else return corresponding WMI event id
 */
static int wow_get_wmi_eventid(int32_t reason, uint32_t tag)
{
	int event_id;

	switch (reason) {
	case WOW_REASON_AP_ASSOC_LOST:
		event_id = WMI_ROAM_EVENTID;
		break;
	case WOW_REASON_NLO_SCAN_COMPLETE:
		event_id = WMI_NLO_SCAN_COMPLETE_EVENTID;
		break;
	case WOW_REASON_CSA_EVENT:
		event_id = WMI_CSA_HANDLING_EVENTID;
		break;
	case WOW_REASON_LOW_RSSI:
		event_id = WMI_ROAM_EVENTID;
		break;
	case WOW_REASON_CLIENT_KICKOUT_EVENT:
		event_id = WMI_PEER_STA_KICKOUT_EVENTID;
		break;
	case WOW_REASON_EXTSCAN:
		event_id = wma_extscan_get_eventid_from_tlvtag(tag);
		break;
	case WOW_REASON_RSSI_BREACH_EVENT:
		event_id = WMI_RSSI_BREACH_EVENTID;
		break;
	case WOW_REASON_NAN_EVENT:
		event_id = WMI_NAN_EVENTID;
		break;
	case WOW_REASON_NAN_DATA:
		event_id = wma_ndp_get_eventid_from_tlvtag(tag);
		break;
	case WOW_REASON_TDLS_CONN_TRACKER_EVENT:
		event_id = WOW_TDLS_CONN_TRACKER_EVENT;
		break;
	case WOW_REASON_ROAM_HO:
		event_id = WMI_ROAM_EVENTID;
		break;
	case WOW_REASON_11D_SCAN:
		event_id = WMI_11D_NEW_COUNTRY_EVENTID;
		break;
	case WOW_ROAM_PREAUTH_START_EVENT:
		event_id = WMI_ROAM_PREAUTH_STATUS_CMDID;
		break;
	case WOW_REASON_ROAM_PMKID_REQUEST:
		event_id = WMI_ROAM_PMKID_REQUEST_EVENTID;
		break;
	default:
		WMA_LOGD(FL("No Event Id for WOW reason %s(%d)"),
			 wma_wow_wake_reason_str(reason), reason);
		event_id = 0;
		break;
	}
	wlan_roam_debug_log(WMA_INVALID_VDEV_ID, DEBUG_WOW_REASON,
			    DEBUG_INVALID_PEER_ID, NULL, NULL,
			    reason, event_id);

	return event_id;
}

/**
 * is_piggybacked_event() - Returns true if the given wake reason indicates
 *	there will be piggybacked TLV event data
 * @reason: WOW reason
 *
 * There are three types of WoW event payloads: none, piggybacked event, and
 * network packet. This function returns true for wake reasons that fall into
 * the piggybacked event case.
 *
 * Return: true for piggybacked event data
 */
static bool is_piggybacked_event(int32_t reason)
{
	switch (reason) {
	case WOW_REASON_AP_ASSOC_LOST:
	case WOW_REASON_NLO_SCAN_COMPLETE:
	case WOW_REASON_CSA_EVENT:
	case WOW_REASON_LOW_RSSI:
	case WOW_REASON_CLIENT_KICKOUT_EVENT:
	case WOW_REASON_EXTSCAN:
	case WOW_REASON_RSSI_BREACH_EVENT:
	case WOW_REASON_NAN_EVENT:
	case WOW_REASON_NAN_DATA:
	case WOW_REASON_TDLS_CONN_TRACKER_EVENT:
	case WOW_REASON_ROAM_HO:
	case WOW_REASON_ROAM_PMKID_REQUEST:
		return true;
	default:
		return false;
	}
}

/**
 * wma_pkt_proto_subtype_to_string() - to convert proto subtype
 *         of data packet to string.
 * @proto_subtype: proto subtype for data packet
 *
 * This function returns the string for the proto subtype of
 * data packet.
 *
 * Return: string for proto subtype for data packet
 */
static const char *
wma_pkt_proto_subtype_to_string(enum qdf_proto_subtype proto_subtype)
{
	switch (proto_subtype) {
	case QDF_PROTO_EAPOL_M1:
		return "EAPOL M1";
	case QDF_PROTO_EAPOL_M2:
		return "EAPOL M2";
	case QDF_PROTO_EAPOL_M3:
		return "EAPOL M3";
	case QDF_PROTO_EAPOL_M4:
		return "EAPOL M4";
	case QDF_PROTO_DHCP_DISCOVER:
		return "DHCP DISCOVER";
	case QDF_PROTO_DHCP_REQUEST:
		return "DHCP REQUEST";
	case QDF_PROTO_DHCP_OFFER:
		return "DHCP OFFER";
	case QDF_PROTO_DHCP_ACK:
		return "DHCP ACK";
	case QDF_PROTO_DHCP_NACK:
		return "DHCP NACK";
	case QDF_PROTO_DHCP_RELEASE:
		return "DHCP RELEASE";
	case QDF_PROTO_DHCP_INFORM:
		return "DHCP INFORM";
	case QDF_PROTO_DHCP_DECLINE:
		return "DHCP DECLINE";
	case QDF_PROTO_ARP_REQ:
		return "ARP REQUEST";
	case QDF_PROTO_ARP_RES:
		return "ARP RESPONSE";
	case QDF_PROTO_ICMP_REQ:
		return "ICMP REQUEST";
	case QDF_PROTO_ICMP_RES:
		return "ICMP RESPONSE";
	case QDF_PROTO_ICMPV6_REQ:
		return "ICMPV6 REQUEST";
	case QDF_PROTO_ICMPV6_RES:
		return "ICMPV6 RESPONSE";
	case QDF_PROTO_ICMPV6_RS:
		return "ICMPV6 RS";
	case QDF_PROTO_ICMPV6_RA:
		return "ICMPV6 RA";
	case QDF_PROTO_ICMPV6_NS:
		return "ICMPV6 NS";
	case QDF_PROTO_ICMPV6_NA:
		return "ICMPV6 NA";
	case QDF_PROTO_IPV4_UDP:
		return "IPV4 UDP Packet";
	case QDF_PROTO_IPV4_TCP:
		return "IPV4 TCP Packet";
	case QDF_PROTO_IPV6_UDP:
		return "IPV6 UDP Packet";
	case QDF_PROTO_IPV6_TCP:
		return "IPV6 TCP Packet";
	default:
		return NULL;
	}
}

/**
 * wma_wow_get_pkt_proto_subtype() - get the proto subtype of the packet.
 * @data: Pointer to the packet data buffer
 * @len: length of the packet data buffer
 *
 * Return: proto subtype of the packet.
 */
static enum qdf_proto_subtype
wma_wow_get_pkt_proto_subtype(uint8_t *data, uint32_t len)
{
	uint16_t eth_type;
	uint8_t proto_type;

	if (len < QDF_NBUF_TRAC_ETH_TYPE_OFFSET + 2) {
		WMA_LOGE("Malformed ethernet packet: length %u < %d",
			 len, QDF_NBUF_TRAC_ETH_TYPE_OFFSET + 2);
		return QDF_PROTO_INVALID;
	}

	eth_type = *(uint16_t *)(data + QDF_NBUF_TRAC_ETH_TYPE_OFFSET);
	eth_type = qdf_cpu_to_be16(eth_type);

	WMA_LOGD("Ether Type: 0x%04x", eth_type);
	switch (eth_type) {
	case QDF_NBUF_TRAC_EAPOL_ETH_TYPE:
		if (len < WMA_EAPOL_SUBTYPE_GET_MIN_LEN)
			return QDF_PROTO_INVALID;

		WMA_LOGD("EAPOL Packet");
		return qdf_nbuf_data_get_eapol_subtype(data);

	case QDF_NBUF_TRAC_ARP_ETH_TYPE:
		if (len < WMA_ARP_SUBTYPE_GET_MIN_LEN)
			return QDF_PROTO_INVALID;

		WMA_LOGD("ARP Packet");
		return qdf_nbuf_data_get_arp_subtype(data);

	case QDF_NBUF_TRAC_IPV4_ETH_TYPE:
		if (len < WMA_IPV4_PROTO_GET_MIN_LEN)
			return QDF_PROTO_INVALID;

		WMA_LOGD("IPV4 Packet");

		proto_type = qdf_nbuf_data_get_ipv4_proto(data);
		WMA_LOGD("IPV4_proto_type: %u", proto_type);

		switch (proto_type) {
		case QDF_NBUF_TRAC_ICMP_TYPE:
			if (len < WMA_ICMP_SUBTYPE_GET_MIN_LEN)
				return QDF_PROTO_INVALID;

			WMA_LOGD("ICMP Packet");
			return qdf_nbuf_data_get_icmp_subtype(data);

		case QDF_NBUF_TRAC_UDP_TYPE:
			if (len < WMA_IS_DHCP_GET_MIN_LEN)
				return QDF_PROTO_IPV4_UDP;

			if (!qdf_nbuf_data_is_ipv4_dhcp_pkt(data))
				return QDF_PROTO_INVALID;

			if (len < WMA_DHCP_SUBTYPE_GET_MIN_LEN)
				return QDF_PROTO_INVALID;

			WMA_LOGD("DHCP Packet");
			return qdf_nbuf_data_get_dhcp_subtype(data);

		case QDF_NBUF_TRAC_TCP_TYPE:
			return QDF_PROTO_IPV4_TCP;

		default:
			return QDF_PROTO_INVALID;
		}

	case QDF_NBUF_TRAC_IPV6_ETH_TYPE:
		if (len < WMA_IPV6_PROTO_GET_MIN_LEN)
			return QDF_PROTO_INVALID;

		WMA_LOGD("IPV6 Packet");

		proto_type = qdf_nbuf_data_get_ipv6_proto(data);
		WMA_LOGD("IPV6_proto_type: %u", proto_type);

		switch (proto_type) {
		case QDF_NBUF_TRAC_ICMPV6_TYPE:
			if (len < WMA_ICMPV6_SUBTYPE_GET_MIN_LEN)
				return QDF_PROTO_INVALID;

			WMA_LOGD("ICMPV6 Packet");
			return qdf_nbuf_data_get_icmpv6_subtype(data);

		case QDF_NBUF_TRAC_UDP_TYPE:
			return QDF_PROTO_IPV6_UDP;

		case QDF_NBUF_TRAC_TCP_TYPE:
			return QDF_PROTO_IPV6_TCP;

		default:
			return QDF_PROTO_INVALID;
		}

	default:
		return QDF_PROTO_INVALID;
	}
}

static void wma_log_pkt_eapol(uint8_t *data, uint32_t length)
{
	uint16_t pkt_len, key_len;

	if (length < WMA_EAPOL_INFO_GET_MIN_LEN)
		return;

	pkt_len = *(uint16_t *)(data + EAPOL_PKT_LEN_OFFSET);
	key_len = *(uint16_t *)(data + EAPOL_KEY_LEN_OFFSET);
	WMA_LOGD("Pkt_len: %u, Key_len: %u",
		 qdf_cpu_to_be16(pkt_len), qdf_cpu_to_be16(key_len));
}

static void wma_log_pkt_dhcp(uint8_t *data, uint32_t length)
{
	uint16_t pkt_len;
	uint32_t trans_id;

	if (length < WMA_DHCP_INFO_GET_MIN_LEN)
		return;

	pkt_len = *(uint16_t *)(data + DHCP_PKT_LEN_OFFSET);
	trans_id = *(uint32_t *)(data + DHCP_TRANSACTION_ID_OFFSET);
	WMA_LOGD("Pkt_len: %u, Transaction_id: %u",
		 qdf_cpu_to_be16(pkt_len), qdf_cpu_to_be16(trans_id));
}

static void wma_log_pkt_icmpv4(uint8_t *data, uint32_t length)
{
	uint16_t pkt_len, seq_num;

	if (length < WMA_IPV4_PKT_INFO_GET_MIN_LEN)
		return;

	pkt_len = *(uint16_t *)(data + IPV4_PKT_LEN_OFFSET);
	seq_num = *(uint16_t *)(data + ICMP_SEQ_NUM_OFFSET);
	WMA_LOGD("Pkt_len: %u, Seq_num: %u",
		 qdf_cpu_to_be16(pkt_len), qdf_cpu_to_be16(seq_num));
}

static void wma_log_pkt_icmpv6(uint8_t *data, uint32_t length)
{
	uint16_t pkt_len, seq_num;

	if (length < WMA_IPV6_PKT_INFO_GET_MIN_LEN)
		return;

	pkt_len = *(uint16_t *)(data + IPV6_PKT_LEN_OFFSET);
	seq_num = *(uint16_t *)(data + ICMPV6_SEQ_NUM_OFFSET);
	WMA_LOGD("Pkt_len: %u, Seq_num: %u",
		 qdf_cpu_to_be16(pkt_len), qdf_cpu_to_be16(seq_num));
}

static void wma_log_pkt_ipv4(uint8_t *data, uint32_t length)
{
	uint16_t pkt_len, src_port, dst_port;
	char *ip_addr;

	if (length < WMA_IPV4_PKT_INFO_GET_MIN_LEN)
		return;

	pkt_len = *(uint16_t *)(data + IPV4_PKT_LEN_OFFSET);
	ip_addr = (char *)(data + IPV4_SRC_ADDR_OFFSET);
	WMA_LOGD("src addr %d:%d:%d:%d", ip_addr[0], ip_addr[1],
		 ip_addr[2], ip_addr[3]);
	ip_addr = (char *)(data + IPV4_DST_ADDR_OFFSET);
	WMA_LOGD("dst addr %d:%d:%d:%d", ip_addr[0], ip_addr[1],
		 ip_addr[2], ip_addr[3]);
	src_port = *(uint16_t *)(data + IPV4_SRC_PORT_OFFSET);
	dst_port = *(uint16_t *)(data + IPV4_DST_PORT_OFFSET);
	WMA_LOGI("Pkt_len: %u, src_port: %u, dst_port: %u",
		 qdf_cpu_to_be16(pkt_len),
		 qdf_cpu_to_be16(src_port),
		 qdf_cpu_to_be16(dst_port));
}

static void wma_log_pkt_ipv6(uint8_t *data, uint32_t length)
{
	uint16_t pkt_len, src_port, dst_port;
	char *ip_addr;

	if (length < WMA_IPV6_PKT_INFO_GET_MIN_LEN)
		return;

	pkt_len = *(uint16_t *)(data + IPV6_PKT_LEN_OFFSET);
	ip_addr = (char *)(data + IPV6_SRC_ADDR_OFFSET);
	WMA_LOGD("src addr "IPV6_ADDR_STR, ip_addr[0],
		 ip_addr[1], ip_addr[2], ip_addr[3], ip_addr[4],
		 ip_addr[5], ip_addr[6], ip_addr[7], ip_addr[8],
		 ip_addr[9], ip_addr[10], ip_addr[11],
		 ip_addr[12], ip_addr[13], ip_addr[14],
		 ip_addr[15]);
	ip_addr = (char *)(data + IPV6_DST_ADDR_OFFSET);
	WMA_LOGD("dst addr "IPV6_ADDR_STR, ip_addr[0],
		 ip_addr[1], ip_addr[2], ip_addr[3], ip_addr[4],
		 ip_addr[5], ip_addr[6], ip_addr[7], ip_addr[8],
		 ip_addr[9], ip_addr[10], ip_addr[11],
		 ip_addr[12], ip_addr[13], ip_addr[14],
		 ip_addr[15]);
	src_port = *(uint16_t *)(data + IPV6_SRC_PORT_OFFSET);
	dst_port = *(uint16_t *)(data + IPV6_DST_PORT_OFFSET);
	WMA_LOGI("Pkt_len: %u, src_port: %u, dst_port: %u",
		 qdf_cpu_to_be16(pkt_len),
		 qdf_cpu_to_be16(src_port),
		 qdf_cpu_to_be16(dst_port));
}

static void wma_log_pkt_tcpv4(uint8_t *data, uint32_t length)
{
	uint32_t seq_num;

	if (length < WMA_IPV4_PKT_INFO_GET_MIN_LEN)
		return;

	seq_num = *(uint32_t *)(data + IPV4_TCP_SEQ_NUM_OFFSET);
	WMA_LOGD("TCP_seq_num: %u", qdf_cpu_to_be16(seq_num));
}

static void wma_log_pkt_tcpv6(uint8_t *data, uint32_t length)
{
	uint32_t seq_num;

	if (length < WMA_IPV6_PKT_INFO_GET_MIN_LEN)
		return;

	seq_num = *(uint32_t *)(data + IPV6_TCP_SEQ_NUM_OFFSET);
	WMA_LOGD("TCP_seq_num: %u", qdf_cpu_to_be16(seq_num));
}

static void wma_wow_inc_wake_lock_stats_by_dst_addr(t_wma_handle *wma,
						    uint8_t vdev_id,
						    uint8_t *dest_mac)
{
	ucfg_mc_cp_stats_inc_wake_lock_stats_by_dst_addr(wma->psoc,
							 vdev_id,
							 dest_mac);
}

static void wma_wow_inc_wake_lock_stats_by_protocol(t_wma_handle *wma,
			uint8_t vdev_id, enum qdf_proto_subtype proto_subtype)
{
	ucfg_mc_cp_stats_inc_wake_lock_stats_by_protocol(wma->psoc,
							 vdev_id,
							 proto_subtype);
}

/**
 * wma_wow_parse_data_pkt() - API to parse data buffer for data
 *    packet that resulted in WOW wakeup.
 * @stats: per-vdev stats for tracking packet types
 * @data: Pointer to data buffer
 * @length: data buffer length
 *
 * This function parses the data buffer received (first few bytes of
 * skb->data) to get information like src mac addr, dst mac addr, packet
 * len, seq_num, etc. It also increments stats for different packet types.
 *
 * Return: void
 */
static void wma_wow_parse_data_pkt(t_wma_handle *wma,
				   uint8_t vdev_id, uint8_t *data,
				   uint32_t length)
{
	uint8_t *src_mac;
	uint8_t *dest_mac;
	const char *proto_subtype_name;
	enum qdf_proto_subtype proto_subtype;

	WMA_LOGD("packet length: %u", length);
	if (length < QDF_NBUF_TRAC_IPV4_OFFSET)
		return;

	src_mac = data + QDF_NBUF_SRC_MAC_OFFSET;
	dest_mac = data + QDF_NBUF_DEST_MAC_OFFSET;
	wma_info("Src_mac: " QDF_MAC_ADDR_STR ", Dst_mac: " QDF_MAC_ADDR_STR,
		 QDF_MAC_ADDR_ARRAY(src_mac), QDF_MAC_ADDR_ARRAY(dest_mac));

	wma_wow_inc_wake_lock_stats_by_dst_addr(wma, vdev_id, dest_mac);

	proto_subtype = wma_wow_get_pkt_proto_subtype(data, length);
	proto_subtype_name = wma_pkt_proto_subtype_to_string(proto_subtype);
	if (proto_subtype_name)
		WMA_LOGI("WOW Wakeup: %s rcvd", proto_subtype_name);

	switch (proto_subtype) {
	case QDF_PROTO_EAPOL_M1:
	case QDF_PROTO_EAPOL_M2:
	case QDF_PROTO_EAPOL_M3:
	case QDF_PROTO_EAPOL_M4:
		wma_log_pkt_eapol(data, length);
		break;

	case QDF_PROTO_DHCP_DISCOVER:
	case QDF_PROTO_DHCP_REQUEST:
	case QDF_PROTO_DHCP_OFFER:
	case QDF_PROTO_DHCP_ACK:
	case QDF_PROTO_DHCP_NACK:
	case QDF_PROTO_DHCP_RELEASE:
	case QDF_PROTO_DHCP_INFORM:
	case QDF_PROTO_DHCP_DECLINE:
		wma_log_pkt_dhcp(data, length);
		break;

	case QDF_PROTO_ICMP_REQ:
	case QDF_PROTO_ICMP_RES:
		wma_wow_inc_wake_lock_stats_by_protocol(wma, vdev_id,
							proto_subtype);
		wma_log_pkt_icmpv4(data, length);
		break;

	case QDF_PROTO_ICMPV6_REQ:
	case QDF_PROTO_ICMPV6_RES:
	case QDF_PROTO_ICMPV6_RS:
	case QDF_PROTO_ICMPV6_RA:
	case QDF_PROTO_ICMPV6_NS:
	case QDF_PROTO_ICMPV6_NA:
		wma_wow_inc_wake_lock_stats_by_protocol(wma, vdev_id,
							proto_subtype);
		wma_log_pkt_icmpv6(data, length);
		break;

	case QDF_PROTO_IPV4_UDP:
		wma_log_pkt_ipv4(data, length);
		break;
	case QDF_PROTO_IPV4_TCP:
		wma_log_pkt_ipv4(data, length);
		wma_log_pkt_tcpv4(data, length);
		break;

	case QDF_PROTO_IPV6_UDP:
		wma_log_pkt_ipv6(data, length);
		break;
	case QDF_PROTO_IPV6_TCP:
		wma_log_pkt_ipv6(data, length);
		wma_log_pkt_tcpv6(data, length);
		break;
	default:
		break;
	}
}

/**
 * wma_wow_dump_mgmt_buffer() - API to parse data buffer for mgmt.
 *    packet that resulted in WOW wakeup.
 * @wow_packet_buffer: Pointer to data buffer
 * @buf_len: length of data buffer
 *
 * This function parses the data buffer received (802.11 header)
 * to get information like src mac addr, dst mac addr, seq_num,
 * frag_num, etc.
 *
 * Return: void
 */
static void wma_wow_dump_mgmt_buffer(uint8_t *wow_packet_buffer,
				     uint32_t buf_len)
{
	struct ieee80211_frame_addr4 *wh;

	WMA_LOGD("wow_buf_pkt_len: %u", buf_len);
	wh = (struct ieee80211_frame_addr4 *)
		(wow_packet_buffer);
	if (buf_len >= sizeof(struct ieee80211_frame)) {
		uint8_t to_from_ds, frag_num;
		uint32_t seq_num;

		wma_err("RA: " QDF_MAC_ADDR_STR " TA: " QDF_MAC_ADDR_STR,
			QDF_MAC_ADDR_ARRAY(wh->i_addr1),
			QDF_MAC_ADDR_ARRAY(wh->i_addr2));

		WMA_LOGE("TO_DS: %u, FROM_DS: %u",
			wh->i_fc[1] & IEEE80211_FC1_DIR_TODS,
			wh->i_fc[1] & IEEE80211_FC1_DIR_FROMDS);

		to_from_ds = wh->i_fc[1] & IEEE80211_FC1_DIR_MASK;

		switch (to_from_ds) {
		case IEEE80211_FC1_DIR_NODS:
			wma_err("BSSID: " QDF_MAC_ADDR_STR,
				QDF_MAC_ADDR_ARRAY(wh->i_addr3));
			break;
		case IEEE80211_FC1_DIR_TODS:
			wma_err("DA: " QDF_MAC_ADDR_STR,
				QDF_MAC_ADDR_ARRAY(wh->i_addr3));
			break;
		case IEEE80211_FC1_DIR_FROMDS:
			wma_err("SA: " QDF_MAC_ADDR_STR,
				QDF_MAC_ADDR_ARRAY(wh->i_addr3));
			break;
		case IEEE80211_FC1_DIR_DSTODS:
			if (buf_len >= sizeof(struct ieee80211_frame_addr4))
				wma_err("DA: " QDF_MAC_ADDR_STR " SA: "
					QDF_MAC_ADDR_STR,
					QDF_MAC_ADDR_ARRAY(wh->i_addr3),
					QDF_MAC_ADDR_ARRAY(wh->i_addr4));
			break;
		}

		seq_num = (((*(uint16_t *)wh->i_seq) &
				IEEE80211_SEQ_SEQ_MASK) >>
				IEEE80211_SEQ_SEQ_SHIFT);
		frag_num = (((*(uint16_t *)wh->i_seq) &
				IEEE80211_SEQ_FRAG_MASK) >>
				IEEE80211_SEQ_FRAG_SHIFT);

		WMA_LOGE("SEQ_NUM: %u, FRAG_NUM: %u",
				seq_num, frag_num);
	} else {
		WMA_LOGE("Insufficient buffer length for mgmt. packet");
	}
}

/**
 * wma_acquire_wakelock() - conditionally aquires a wakelock base on wake reason
 * @wma: the wma handle with the wakelocks to aquire
 * @wake_reason: wow wakeup reason
 *
 * Return: None
 */
static void wma_acquire_wow_wakelock(t_wma_handle *wma, int wake_reason)
{
	qdf_wake_lock_t *wl;
	uint32_t ms;

	switch (wake_reason) {
	case WOW_REASON_AUTH_REQ_RECV:
		wl = &wma->wow_auth_req_wl;
		ms = WMA_AUTH_REQ_RECV_WAKE_LOCK_TIMEOUT;
		break;
	case WOW_REASON_ASSOC_REQ_RECV:
		wl = &wma->wow_assoc_req_wl;
		ms = WMA_ASSOC_REQ_RECV_WAKE_LOCK_DURATION;
		break;
	case WOW_REASON_DEAUTH_RECVD:
		wl = &wma->wow_deauth_rec_wl;
		ms = WMA_DEAUTH_RECV_WAKE_LOCK_DURATION;
		break;
	case WOW_REASON_DISASSOC_RECVD:
		wl = &wma->wow_disassoc_rec_wl;
		ms = WMA_DISASSOC_RECV_WAKE_LOCK_DURATION;
		break;
	case WOW_REASON_AP_ASSOC_LOST:
		wl = &wma->wow_ap_assoc_lost_wl;
		ms = WMA_BMISS_EVENT_WAKE_LOCK_DURATION;
		break;
#ifdef FEATURE_WLAN_AUTO_SHUTDOWN
	case WOW_REASON_HOST_AUTO_SHUTDOWN:
		wl = &wma->wow_auto_shutdown_wl;
		ms = WMA_AUTO_SHUTDOWN_WAKE_LOCK_DURATION;
		break;
#endif
	case WOW_REASON_ROAM_HO:
		wl = &wma->roam_ho_wl;
		ms = WMA_ROAM_HO_WAKE_LOCK_DURATION;
		break;
	case WOW_REASON_ROAM_PREAUTH_START:
		wl = &wma->roam_preauth_wl;
		ms = WMA_ROAM_PREAUTH_WAKE_LOCK_DURATION;
	default:
		return;
	}

	WMA_LOGA("Holding %d msec wake_lock", ms);
	cds_host_diag_log_work(wl, ms, WIFI_POWER_EVENT_WAKELOCK_WOW);
	qdf_wake_lock_timeout_acquire(wl, ms);
}

/**
 * wma_wake_reason_ap_assoc_lost() - WOW_REASON_AP_ASSOC_LOST handler
 * @wma: Pointer to wma handle
 * @event: pointer to piggybacked WMI_ROAM_EVENTID_param_tlvs buffer
 * @len: length of the event buffer
 *
 * Return: Errno
 */
static int
wma_wake_reason_ap_assoc_lost(t_wma_handle *wma, void *event, uint32_t len)
{
	WMI_ROAM_EVENTID_param_tlvs *event_param;
	wmi_roam_event_fixed_param *roam_event;

	event_param = event;
	if (!event_param) {
		WMA_LOGE("AP Assoc Lost event data is null");
		return -EINVAL;
	}

	roam_event = event_param->fixed_param;
	WMA_LOGA(FL("Beacon miss indication on vdev %d"), roam_event->vdev_id);

	wma_beacon_miss_handler(wma, roam_event->vdev_id, roam_event->rssi);

	return 0;
}

static const char *wma_vdev_type_str(uint32_t vdev_type)
{
	switch (vdev_type) {
	case WMI_VDEV_TYPE_AP:
		return "AP";
	case WMI_VDEV_TYPE_STA:
		return "STA";
	case WMI_VDEV_TYPE_IBSS:
		return "IBSS";
	case WMI_VDEV_TYPE_MONITOR:
		return "MONITOR";
	case WMI_VDEV_TYPE_NAN:
		return "NAN";
	case WMI_VDEV_TYPE_OCB:
		return "OCB";
	case WMI_VDEV_TYPE_NDI:
		return "NDI";
	default:
		return "unknown";
	}
}

static int wma_wake_event_packet(
	t_wma_handle *wma,
	WMI_WOW_WAKEUP_HOST_EVENTID_param_tlvs *event_param,
	uint32_t length)
{
	WOW_EVENT_INFO_fixed_param *wake_info;
	struct wma_txrx_node *vdev;
	uint8_t *packet;
	uint32_t packet_len;

	if (event_param->num_wow_packet_buffer <= 4) {
		WMA_LOGE("Invalid wow packet buffer from firmware %u",
			 event_param->num_wow_packet_buffer);
		return -EINVAL;
	}
	/* first 4 bytes are the length, followed by the buffer */
	packet_len = *(uint32_t *)event_param->wow_packet_buffer;
	packet = event_param->wow_packet_buffer + 4;

	if (!packet_len) {
		WMA_LOGE("Wake event packet is empty");
		return 0;
	}

	if (packet_len > (event_param->num_wow_packet_buffer - 4)) {
		WMA_LOGE("Invalid packet_len from firmware, packet_len: %u, num_wow_packet_buffer: %u",
			 packet_len,
			 event_param->num_wow_packet_buffer);
		return -EINVAL;
	}

	wake_info = event_param->fixed_param;

	switch (wake_info->wake_reason) {
	case WOW_REASON_AUTH_REQ_RECV:
	case WOW_REASON_ASSOC_REQ_RECV:
	case WOW_REASON_DEAUTH_RECVD:
	case WOW_REASON_DISASSOC_RECVD:
	case WOW_REASON_ASSOC_RES_RECV:
	case WOW_REASON_REASSOC_REQ_RECV:
	case WOW_REASON_REASSOC_RES_RECV:
	case WOW_REASON_BEACON_RECV:
	case WOW_REASON_ACTION_FRAME_RECV:
		/* management frame case */
		wma_wow_dump_mgmt_buffer(packet, packet_len);
		break;

	case WOW_REASON_BPF_ALLOW:
	case WOW_REASON_PATTERN_MATCH_FOUND:
	case WOW_REASON_RA_MATCH:
	case WOW_REASON_RECV_MAGIC_PATTERN:
	case WOW_REASON_PACKET_FILTER_MATCH:
		WMA_LOGD("Wake event packet:");
		qdf_trace_hex_dump(QDF_MODULE_ID_WMA, QDF_TRACE_LEVEL_DEBUG,
				   packet, packet_len);

		vdev = &wma->interfaces[wake_info->vdev_id];
		wma_wow_parse_data_pkt(wma, wake_info->vdev_id,
				       packet, packet_len);
		break;

	default:
		WMA_LOGE("Wake reason %s is not a packet event",
			 wma_wow_wake_reason_str(wake_info->wake_reason));
		return -EINVAL;
	}

	return 0;
}

static int wma_wake_event_no_payload(
	t_wma_handle *wma,
	WMI_WOW_WAKEUP_HOST_EVENTID_param_tlvs *event_param,
	uint32_t length)
{
	WOW_EVENT_INFO_fixed_param *wake_info = event_param->fixed_param;

	switch (wake_info->wake_reason) {
	case WOW_REASON_HOST_AUTO_SHUTDOWN:
		return wma_wake_reason_auto_shutdown();

	case WOW_REASON_NLOD:
		return wma_wake_reason_nlod(wma, wake_info->vdev_id);

	default:
		return 0;
	}
}

static int wma_wake_event_piggybacked(
	t_wma_handle *wma,
	WMI_WOW_WAKEUP_HOST_EVENTID_param_tlvs *event_param,
	uint32_t length)
{
	int errno = 0;
	void *pb_event;
	uint32_t pb_event_len;
	uint32_t wake_reason;
	uint32_t event_id;
	uint8_t *bssid;
	tpDeleteStaContext del_sta_ctx;

	/*
	 * There are "normal" cases where a wake reason that usually contains a
	 * piggybacked event is empty. In these cases we just want to wake up,
	 * and no action is needed. Bail out now if that is the case.
	 */
	if (!event_param->wow_packet_buffer ||
	    event_param->num_wow_packet_buffer <= 4) {
		WMA_LOGE("Invalid wow packet buffer from firmware %u",
			 event_param->num_wow_packet_buffer);
		return 0;
	}

	bssid = wma_get_vdev_bssid
		(wma->interfaces[event_param->fixed_param->vdev_id].vdev);
	if (!bssid) {
		WMA_LOGE("%s: Failed to get bssid for vdev_%d",
			 __func__, event_param->fixed_param->vdev_id);
		return 0;
	}
	wake_reason = event_param->fixed_param->wake_reason;

	/* parse piggybacked event from param buffer */
	{
		int ret_code;
		uint8_t *pb_event_buf;
		uint32_t tag;

		/* first 4 bytes are the length, followed by the buffer */
		pb_event_len = *(uint32_t *)event_param->wow_packet_buffer;
		if (pb_event_len > (event_param->num_wow_packet_buffer - 4)) {
			WMA_LOGE("Invalid pb_event_len from firmware, pb_event_len: %u, num_wow_packet_buffer: %u",
				 pb_event_len,
				 event_param->num_wow_packet_buffer);
			return -EINVAL;
		}
		pb_event_buf = event_param->wow_packet_buffer + 4;

		WMA_LOGD("piggybacked event buffer:");
		qdf_trace_hex_dump(QDF_MODULE_ID_WMA, QDF_TRACE_LEVEL_DEBUG,
				   pb_event_buf, pb_event_len);

		tag = WMITLV_GET_TLVTAG(WMITLV_GET_HDR(pb_event_buf));
		event_id = wow_get_wmi_eventid(wake_reason, tag);
		if (!event_id) {
			WMA_LOGE(FL("Unable to find Event Id"));
			return -EINVAL;
		}

		ret_code = wmitlv_check_and_pad_event_tlvs(wma, pb_event_buf,
							   pb_event_len,
							   event_id, &pb_event);
		if (ret_code) {
			WMA_LOGE(FL("Bad TLVs; len:%d, event_id:%d, status:%d"),
				 pb_event_len, event_id, ret_code);
			return -EINVAL;
		}
	}

	switch (wake_reason) {
	case WOW_REASON_AP_ASSOC_LOST:
		errno = wma_wake_reason_ap_assoc_lost(wma, pb_event,
						      pb_event_len);
		break;

#ifdef FEATURE_WLAN_SCAN_PNO
	case WOW_REASON_NLO_SCAN_COMPLETE:
		errno = target_if_nlo_complete_handler(wma, pb_event,
						       pb_event_len);
		break;
#endif /* FEATURE_WLAN_SCAN_PNO */

	case WOW_REASON_CSA_EVENT:
		errno = wma_csa_offload_handler(wma, pb_event, pb_event_len);
		break;

	/*
	 * WOW_REASON_LOW_RSSI is used for following roaming events -
	 * WMI_ROAM_REASON_BETTER_AP, WMI_ROAM_REASON_BMISS,
	 * WMI_ROAM_REASON_SUITABLE_AP will be handled by
	 * wma_roam_event_callback().
	 * WOW_REASON_ROAM_HO is associated with
	 * WMI_ROAM_REASON_HO_FAILED event and it will be handled by
	 * wma_roam_event_callback().
	 */
	case WOW_REASON_LOW_RSSI:
	case WOW_REASON_ROAM_HO:
		wlan_roam_debug_log(event_param->fixed_param->vdev_id,
				    DEBUG_WOW_ROAM_EVENT,
				    DEBUG_INVALID_PEER_ID,
				    NULL, NULL, wake_reason,
				    pb_event_len);
		if (pb_event_len > 0) {
			errno = wma_roam_event_callback(wma, pb_event,
							pb_event_len);
		} else {
			/*
			 * No wow_packet_buffer means a better AP beacon
			 * will follow in a later event.
			 */
			WMA_LOGD("Host woken up because of better AP beacon");
		}
		break;

	case WOW_REASON_CLIENT_KICKOUT_EVENT:
		errno = wma_peer_sta_kickout_event_handler(wma, pb_event,
							   pb_event_len);
		break;

#ifdef FEATURE_WLAN_EXTSCAN
	case WOW_REASON_EXTSCAN:
		errno = wma_extscan_wow_event_callback(wma, pb_event,
						       pb_event_len);
		break;
#endif

	case WOW_REASON_RSSI_BREACH_EVENT:
		errno = wma_rssi_breached_event_handler(wma, pb_event,
							pb_event_len);
		break;

	case WOW_REASON_NAN_EVENT:
		errno = wma_nan_rsp_handler_callback(wma, pb_event,
						     pb_event_len);
		break;

	case WOW_REASON_NAN_DATA:
		errno = wma_ndp_wow_event_callback(wma, pb_event, pb_event_len,
						   event_id);
		break;

#ifdef FEATURE_WLAN_TDLS
	case WOW_REASON_TDLS_CONN_TRACKER_EVENT:
		errno = wma_tdls_event_handler(wma, pb_event, pb_event_len);
		break;
#endif

	case WOW_REASON_TIMER_INTR_RECV:
		/*
		 * Right now firmware is not returning any cookie host has
		 * programmed. So do not check for cookie.
		 */
		WMA_LOGE("WOW_REASON_TIMER_INTR_RECV received, indicating key exchange did not finish. Initiate disconnect");
		del_sta_ctx = qdf_mem_malloc(sizeof(*del_sta_ctx));
		if (!del_sta_ctx)
			break;

		del_sta_ctx->is_tdls = false;
		del_sta_ctx->vdev_id = event_param->fixed_param->vdev_id;
		qdf_mem_copy(del_sta_ctx->addr2, bssid, QDF_MAC_ADDR_SIZE);
		qdf_mem_copy(del_sta_ctx->bssId, bssid, QDF_MAC_ADDR_SIZE);
		del_sta_ctx->reasonCode = HAL_DEL_STA_REASON_CODE_KEEP_ALIVE;
		wma_send_msg(wma, SIR_LIM_DELETE_STA_CONTEXT_IND, del_sta_ctx,
			     0);
		break;
	case WOW_REASON_ROAM_PMKID_REQUEST:
		WMA_LOGD("Host woken up because of PMKID request event");
		errno = wma_roam_pmkid_request_event_handler(wma, pb_event,
							     pb_event_len);
		break;
	default:
		WMA_LOGE("Wake reason %s(%u) is not a piggybacked event",
			 wma_wow_wake_reason_str(wake_reason), wake_reason);
		errno = -EINVAL;
		break;
	}

	wmitlv_free_allocated_event_tlvs(event_id, &pb_event);

	return errno;
}

static void wma_debug_assert_page_fault_wakeup(uint32_t reason)
{
	/* During DRV if page fault wake up then assert */
	if ((WOW_REASON_PAGE_FAULT == reason) && (qdf_is_drv_connected()))
		QDF_DEBUG_PANIC("Unexpected page fault wake up detected during DRV wow");
}

static void wma_wake_event_log_reason(t_wma_handle *wma,
				      WOW_EVENT_INFO_fixed_param *wake_info)
{
	struct wma_txrx_node *vdev;

	/* "Unspecified" means APPS triggered wake, else firmware triggered */
	if (wake_info->wake_reason != WOW_REASON_UNSPECIFIED) {
		vdev = &wma->interfaces[wake_info->vdev_id];
		WMA_LOGA("WLAN triggered wakeup: %s (%d), vdev: %d (%s)",
			 wma_wow_wake_reason_str(wake_info->wake_reason),
			 wake_info->wake_reason,
			 wake_info->vdev_id,
			 wma_vdev_type_str(vdev->type));
		wma_debug_assert_page_fault_wakeup(wake_info->wake_reason);
	} else if (!wmi_get_runtime_pm_inprogress(wma->wmi_handle)) {
		WMA_LOGA("Non-WLAN triggered wakeup: %s (%d)",
			 wma_wow_wake_reason_str(wake_info->wake_reason),
			 wake_info->wake_reason);
	}

	qdf_wow_wakeup_host_event(wake_info->wake_reason);
	qdf_wma_wow_wakeup_stats_event(wma);
}

/**
 * wma_wow_wakeup_host_event() - wakeup host event handler
 * @handle: wma handle
 * @event: event data
 * @len: buffer length
 *
 * Handler to catch wow wakeup host event. This event will have
 * reason why the firmware has woken the host.
 *
 * Return: Errno
 */
int wma_wow_wakeup_host_event(void *handle, uint8_t *event, uint32_t len)
{
	int errno;
	t_wma_handle *wma = handle;
	WMI_WOW_WAKEUP_HOST_EVENTID_param_tlvs *event_param;
	WOW_EVENT_INFO_fixed_param *wake_info;

	event_param = (WMI_WOW_WAKEUP_HOST_EVENTID_param_tlvs *)event;
	if (!event_param) {
		WMA_LOGE("Wake event data is null");
		return -EINVAL;
	}

	wake_info = event_param->fixed_param;

	if (wake_info->vdev_id >= wma->max_bssid) {
		WMA_LOGE("%s: received invalid vdev_id %d",
			 __func__, wake_info->vdev_id);
		return -EINVAL;
	}

	wma_wake_event_log_reason(wma, wake_info);

	ucfg_pmo_psoc_wakeup_host_event_received(wma->psoc);

	wma_print_wow_stats(wma, wake_info);
	/* split based on payload type */
	if (is_piggybacked_event(wake_info->wake_reason))
		errno = wma_wake_event_piggybacked(wma, event_param, len);
	else if (event_param->wow_packet_buffer)
		errno = wma_wake_event_packet(wma, event_param, len);
	else
		errno = wma_wake_event_no_payload(wma, event_param, len);

	wma_inc_wow_stats(wma, wake_info);
	wma_print_wow_stats(wma, wake_info);
	wma_acquire_wow_wakelock(wma, wake_info->wake_reason);

	return errno;
}

#ifdef FEATURE_WLAN_D0WOW
/**
 * wma_d0_wow_disable_ack_event() - wakeup host event handler
 * @handle: wma handle
 * @event: event data
 * @len: buffer length
 *
 * Handler to catch D0-WOW disable ACK event.  This event will have
 * reason why the firmware has woken the host.
 * This is for backward compatible with cld2.0.
 *
 * Return: 0 for success or error
 */
int wma_d0_wow_disable_ack_event(void *handle, uint8_t *event, uint32_t len)
{
	tp_wma_handle wma = (tp_wma_handle)handle;
	WMI_D0_WOW_DISABLE_ACK_EVENTID_param_tlvs *param_buf;
	wmi_d0_wow_disable_ack_event_fixed_param *resp_data;

	param_buf = (WMI_D0_WOW_DISABLE_ACK_EVENTID_param_tlvs *)event;
	if (!param_buf) {
		WMA_LOGE("Invalid D0-WOW disable ACK event buffer!");
		return -EINVAL;
	}

	resp_data = param_buf->fixed_param;

	ucfg_pmo_psoc_wakeup_host_event_received(wma->psoc);

	WMA_LOGD("Received D0-WOW disable ACK");

	return 0;
}
#else
int wma_d0_wow_disable_ack_event(void *handle, uint8_t *event, uint32_t len)
{
	return 0;
}
#endif

/**
 * wma_pdev_resume_event_handler() - PDEV resume event handler
 * @handle: wma handle
 * @event: event data
 * @len: buffer length
 *
 * Return: 0 for success or error
 */
int wma_pdev_resume_event_handler(void *handle, uint8_t *event, uint32_t len)
{
	tp_wma_handle wma = (tp_wma_handle) handle;

	WMA_LOGA("Received PDEV resume event");

	ucfg_pmo_psoc_wakeup_host_event_received(wma->psoc);

	return 0;
}

/**
 * wma_del_ts_req() - send DELTS request to fw
 * @wma: wma handle
 * @msg: delts params
 *
 * Return: none
 */
void wma_del_ts_req(tp_wma_handle wma, struct del_ts_params *msg)
{
	if (!wma_is_vdev_valid(msg->sessionId)) {
		WMA_LOGE("%s: vdev id:%d is not active ", __func__,
			 msg->sessionId);
		qdf_mem_free(msg);
		return;
	}
	if (wmi_unified_del_ts_cmd(wma->wmi_handle,
				 msg->sessionId,
				 TID_TO_WME_AC(msg->userPrio))) {
		WMA_LOGP("%s: Failed to send vdev DELTS command", __func__);
	}

#ifdef WLAN_FEATURE_ROAM_OFFLOAD
	if (msg->setRICparams == true)
		wma_set_ric_req(wma, msg, false);
#endif /* WLAN_FEATURE_ROAM_OFFLOAD */
	qdf_mem_free(msg);
}

void wma_aggr_qos_req(tp_wma_handle wma,
		      struct aggr_add_ts_param *aggr_qos_rsp_msg)
{
	if (!wma_is_vdev_valid(aggr_qos_rsp_msg->vdev_id)) {
		WMA_LOGE("%s: vdev id:%d is not active ", __func__,
			 aggr_qos_rsp_msg->vdev_id);
		return;
	}
	wmi_unified_aggr_qos_cmd(wma->wmi_handle, aggr_qos_rsp_msg);
	/* send response to upper layers from here only. */
	wma_send_msg_high_priority(wma, WMA_AGGR_QOS_RSP, aggr_qos_rsp_msg, 0);
}

#ifdef FEATURE_WLAN_ESE
/**
 * wma_set_tsm_interval() - Set TSM interval
 * @req: pointer to ADDTS request
 *
 * Return: QDF_STATUS_E_FAILURE or QDF_STATUS_SUCCESS
 */
static QDF_STATUS wma_set_tsm_interval(struct add_ts_param *req)
{
	/*
	 * msmt_interval is in unit called TU (1 TU = 1024 us)
	 * max value of msmt_interval cannot make resulting
	 * interval_milliseconds overflow 32 bit
	 *
	 */
	uint32_t interval_milliseconds;

	interval_milliseconds = (req->tsm_interval * 1024) / 1000;

	cdp_tx_set_compute_interval(cds_get_context(QDF_MODULE_ID_SOC),
			WMI_PDEV_ID_SOC,
			interval_milliseconds);
	return QDF_STATUS_SUCCESS;
}
#else
static inline QDF_STATUS wma_set_tsm_interval(struct add_ts_param *req)
{
	return QDF_STATUS_SUCCESS;
}
#endif /* FEATURE_WLAN_ESE */

/**
 * wma_add_ts_req() - send ADDTS request to fw
 * @wma: wma handle
 * @msg: ADDTS params
 *
 * Return: none
 */
void wma_add_ts_req(tp_wma_handle wma, struct add_ts_param *msg)
{
	struct add_ts_param cmd = {0};

	msg->status = QDF_STATUS_SUCCESS;
	if (wma_set_tsm_interval(msg) == QDF_STATUS_SUCCESS) {

		cmd.vdev_id = msg->vdev_id;
		cmd.tspec.tsinfo.traffic.userPrio =
			TID_TO_WME_AC(msg->tspec.tsinfo.traffic.userPrio);
		cmd.tspec.mediumTime = msg->tspec.mediumTime;
		if (wmi_unified_add_ts_cmd(wma->wmi_handle, &cmd))
			msg->status = QDF_STATUS_E_FAILURE;

#ifdef WLAN_FEATURE_ROAM_OFFLOAD
		if (msg->set_ric_params)
			wma_set_ric_req(wma, msg, true);
#endif /* WLAN_FEATURE_ROAM_OFFLOAD */

	}
	wma_send_msg_high_priority(wma, WMA_ADD_TS_RSP, msg, 0);
}

#ifdef FEATURE_WLAN_ESE

#define TSM_DELAY_HISTROGRAM_BINS 4
/**
 * wma_process_tsm_stats_req() - process tsm stats request
 * @wma_handler - handle to wma
 * @pTsmStatsMsg - TSM stats struct that needs to be populated and
 *         passed in message.
 *
 * A parallel function to WMA_ProcessTsmStatsReq for pronto. This
 * function fetches stats from data path APIs and post
 * WMA_TSM_STATS_RSP msg back to LIM.
 *
 * Return: QDF status
 */
QDF_STATUS wma_process_tsm_stats_req(tp_wma_handle wma_handler,
				     void *pTsmStatsMsg)
{
	uint8_t counter;
	uint32_t queue_delay_microsec = 0;
	uint32_t tx_delay_microsec = 0;
	uint16_t packet_count = 0;
	uint16_t packet_loss_count = 0;
	tpAniTrafStrmMetrics pTsmMetric = NULL;
	tpAniGetTsmStatsReq pStats = (tpAniGetTsmStatsReq) pTsmStatsMsg;
	tpAniGetTsmStatsRsp pTsmRspParams = NULL;
	int tid = pStats->tid;
	/*
	 * The number of histrogram bin report by data path api are different
	 * than required by TSM, hence different (6) size array used
	 */
	uint16_t bin_values[QCA_TX_DELAY_HIST_REPORT_BINS] = { 0, };
	void *soc = cds_get_context(QDF_MODULE_ID_SOC);

	/* get required values from data path APIs */
	cdp_tx_delay(soc,
		WMI_PDEV_ID_SOC,
		&queue_delay_microsec,
		&tx_delay_microsec, tid);
	cdp_tx_delay_hist(soc,
		WMI_PDEV_ID_SOC,
		bin_values, tid);
	cdp_tx_packet_count(soc,
		WMI_PDEV_ID_SOC,
		&packet_count,
		&packet_loss_count, tid);

	pTsmRspParams = qdf_mem_malloc(sizeof(*pTsmRspParams));
	if (!pTsmRspParams) {
		QDF_ASSERT(0);
		qdf_mem_free(pTsmStatsMsg);
		return QDF_STATUS_E_NOMEM;
	}
	qdf_copy_macaddr(&pTsmRspParams->bssid, &pStats->bssId);
	pTsmRspParams->rc = QDF_STATUS_E_FAILURE;
	pTsmRspParams->tsmStatsReq = pStats;
	pTsmMetric = &pTsmRspParams->tsmMetrics;
	/* populate pTsmMetric */
	pTsmMetric->UplinkPktQueueDly = queue_delay_microsec;
	/* store only required number of bin values */
	for (counter = 0; counter < TSM_DELAY_HISTROGRAM_BINS; counter++) {
		pTsmMetric->UplinkPktQueueDlyHist[counter] =
			bin_values[counter];
	}
	pTsmMetric->UplinkPktTxDly = tx_delay_microsec;
	pTsmMetric->UplinkPktLoss = packet_loss_count;
	pTsmMetric->UplinkPktCount = packet_count;

	/*
	 * No need to populate roaming delay and roaming count as they are
	 * being populated just before sending IAPP frame out
	 */
	/* post this message to LIM/PE */
	wma_send_msg(wma_handler, WMA_TSM_STATS_RSP, (void *)pTsmRspParams, 0);
	return QDF_STATUS_SUCCESS;
}

#endif /* FEATURE_WLAN_ESE */

/**
 * wma_process_mcbc_set_filter_req() - process mcbc set filter request
 * @wma_handle: wma handle
 * @mcbc_param: mcbc params
 *
 * Return: QDF status
 */
QDF_STATUS wma_process_mcbc_set_filter_req(tp_wma_handle wma_handle,
					   tSirRcvFltMcAddrList *mcbc_param)
{
	return QDF_STATUS_SUCCESS;
}

/**
 * wma_process_cesium_enable_ind() - enables cesium functionality in target
 * @wma: wma handle
 *
 * Return: QDF status
 */
QDF_STATUS wma_process_cesium_enable_ind(tp_wma_handle wma)
{
	QDF_STATUS ret;
	int32_t vdev_id;

	vdev_id = wma_find_vdev_by_type(wma, WMI_VDEV_TYPE_IBSS);
	if (vdev_id < 0) {
		WMA_LOGE("%s: IBSS vdev does not exist could not enable cesium",
			 __func__);
		return QDF_STATUS_E_FAILURE;
	}

	/* Send enable cesium command to target */
	WMA_LOGE("Enable cesium in target for vdevId %d ", vdev_id);
	ret = wma_vdev_set_param(wma->wmi_handle, vdev_id,
				 WMI_VDEV_PARAM_ENABLE_RMC, 1);
	if (ret) {
		WMA_LOGE("Enable cesium failed for vdevId %d", vdev_id);
		return QDF_STATUS_E_FAILURE;
	}
	return QDF_STATUS_SUCCESS;
}

/**
 * wma_process_get_peer_info_req() - sends get peer info cmd to target
 * @wma: wma handle
 * @preq: get peer info request
 *
 * Return: QDF status
 */
QDF_STATUS wma_process_get_peer_info_req
	(tp_wma_handle wma, tSirIbssGetPeerInfoReqParams *pReq)
{
	int32_t ret;
	uint8_t *p;
	uint16_t len;
	wmi_buf_t buf;
	int32_t vdev_id;
	uint8_t pdev_id;
	void *soc = cds_get_context(QDF_MODULE_ID_SOC);
	uint8_t peer_mac[QDF_MAC_ADDR_SIZE];
	wmi_peer_info_req_cmd_fixed_param *p_get_peer_info_cmd;
	uint8_t bcast_mac[QDF_MAC_ADDR_SIZE] = { 0xff, 0xff, 0xff,
						  0xff, 0xff, 0xff };

	if (!soc) {
		WMA_LOGE("%s: SOC context is NULL", __func__);
		return QDF_STATUS_E_FAILURE;
	}

	vdev_id = wma_find_vdev_by_type(wma, WMI_VDEV_TYPE_IBSS);
	if (vdev_id < 0) {
		WMA_LOGE("%s: IBSS vdev does not exist could not get peer info",
			 __func__);
		return QDF_STATUS_E_FAILURE;
	}

	pdev_id = WMI_PDEV_ID_SOC;
	if (pdev_id == OL_TXRX_INVALID_PDEV_ID) {
		WMA_LOGE("%s: Failed to get pdev id", __func__);
		return QDF_STATUS_E_FAILURE;
	}

	if (qdf_is_macaddr_broadcast(&pReq->peer_mac)) {
		/*get info for all peers */
		qdf_mem_copy(peer_mac, bcast_mac, QDF_MAC_ADDR_SIZE);
	} else {
		/*get info for a single peer */
		if (!cdp_find_peer_exist(soc, pdev_id, pReq->peer_mac.bytes)) {
			WMA_LOGE("%s: Failed to get peer handle using peer "
				 QDF_MAC_ADDR_STR, __func__,
				 QDF_MAC_ADDR_ARRAY(pReq->peer_mac.bytes));
			return QDF_STATUS_E_FAILURE;
		}

		WMA_LOGE("%s: peer mac: " QDF_MAC_ADDR_STR, __func__,
			 QDF_MAC_ADDR_ARRAY(pReq->peer_mac.bytes));
		qdf_mem_copy(peer_mac, pReq->peer_mac.bytes, QDF_MAC_ADDR_SIZE);
	}

	len = sizeof(wmi_peer_info_req_cmd_fixed_param);
	buf = wmi_buf_alloc(wma->wmi_handle, len);
	if (!buf)
		return QDF_STATUS_E_FAILURE;

	p = (uint8_t *) wmi_buf_data(buf);
	qdf_mem_zero(p, len);
	p_get_peer_info_cmd = (wmi_peer_info_req_cmd_fixed_param *) p;

	WMITLV_SET_HDR(&p_get_peer_info_cmd->tlv_header,
		       WMITLV_TAG_STRUC_wmi_peer_info_req_cmd_fixed_param,
		       WMITLV_GET_STRUCT_TLVLEN
			       (wmi_peer_info_req_cmd_fixed_param));

	p_get_peer_info_cmd->vdev_id = vdev_id;
	WMI_CHAR_ARRAY_TO_MAC_ADDR(peer_mac,
				   &p_get_peer_info_cmd->peer_mac_address);

	ret = wmi_unified_cmd_send(wma->wmi_handle, buf, len,
				   WMI_PEER_INFO_REQ_CMDID);
	if (ret != QDF_STATUS_SUCCESS)
		wmi_buf_free(buf);

	WMA_LOGE("IBSS get peer info cmd sent len: %d, vdev %d command id: %d, status: %d",
		len, vdev_id, WMI_PEER_INFO_REQ_CMDID, ret);

	return QDF_STATUS_SUCCESS;
}

/**
 * wma_process_tx_fail_monitor_ind() - sends tx fail monitor cmd to target
 * @wma: wma handle
 * @pReq: tx fail monitor command params
 *
 * Return: QDF status
 */
QDF_STATUS wma_process_tx_fail_monitor_ind(tp_wma_handle wma,
					tAniTXFailMonitorInd *pReq)
{
	QDF_STATUS ret;
	int32_t vdev_id;

	vdev_id = wma_find_vdev_by_type(wma, WMI_VDEV_TYPE_IBSS);
	if (vdev_id < 0) {
		WMA_LOGE("%s: IBSS vdev does not exist could not send fast tx fail monitor indication message to target",
			__func__);
		return QDF_STATUS_E_FAILURE;
	}

	/* Send enable cesium command to target */
	WMA_LOGE("send fast tx fail monitor ind cmd target for vdevId %d val %d",
		vdev_id, pReq->tx_fail_count);

	if (pReq->tx_fail_count == 0)
		wma->hddTxFailCb = NULL;
	else
		wma->hddTxFailCb = pReq->txFailIndCallback;
	ret = wma_vdev_set_param(wma->wmi_handle, vdev_id,
				 WMI_VDEV_PARAM_SET_IBSS_TX_FAIL_CNT_THR,
				 pReq->tx_fail_count);
	if (ret) {
		WMA_LOGE("tx fail monitor failed for vdevId %d", vdev_id);
		return QDF_STATUS_E_FAILURE;
	}

	return QDF_STATUS_SUCCESS;
}

#ifdef FEATURE_WLAN_RMC
/**
 * wma_process_rmc_enable_ind() - enables RMC functionality in target
 * @wma: wma handle
 *
 * Return: QDF status
 */
QDF_STATUS wma_process_rmc_enable_ind(tp_wma_handle wma)
{
	int ret;
	uint8_t *p;
	uint16_t len;
	wmi_buf_t buf;
	int32_t vdev_id;
	wmi_rmc_set_mode_cmd_fixed_param *p_rmc_enable_cmd;

	vdev_id = wma_find_vdev_by_type(wma, WMI_VDEV_TYPE_IBSS);
	if (vdev_id < 0) {
		WMA_LOGE("%s: IBSS vdev does not exist could not enable RMC",
			 __func__);
		return QDF_STATUS_E_FAILURE;
	}

	len = sizeof(wmi_rmc_set_mode_cmd_fixed_param);
	buf = wmi_buf_alloc(wma->wmi_handle, len);
	if (!buf)
		return QDF_STATUS_E_FAILURE;

	p = (uint8_t *) wmi_buf_data(buf);
	qdf_mem_zero(p, len);
	p_rmc_enable_cmd = (wmi_rmc_set_mode_cmd_fixed_param *) p;

	WMITLV_SET_HDR(&p_rmc_enable_cmd->tlv_header,
		       WMITLV_TAG_STRUC_wmi_rmc_set_mode_cmd_fixed_param,
		       WMITLV_GET_STRUCT_TLVLEN
			       (wmi_rmc_set_mode_cmd_fixed_param));

	p_rmc_enable_cmd->vdev_id = vdev_id;
	p_rmc_enable_cmd->enable_rmc = WMI_RMC_MODE_ENABLED;

	ret = wmi_unified_cmd_send(wma->wmi_handle, buf, len,
				   WMI_RMC_SET_MODE_CMDID);
	if (ret != QDF_STATUS_SUCCESS)
		wmi_buf_free(buf);

	WMA_LOGE("Enable RMC cmd sent len: %d, vdev %d command id: %d, status: %d",
		 len, vdev_id, WMI_RMC_SET_MODE_CMDID, ret);

	return QDF_STATUS_SUCCESS;
}

/**
 * wma_process_rmc_disable_ind() - disables rmc functionality in target
 * @wma: wma handle
 *
 * Return: QDF status
 */
QDF_STATUS wma_process_rmc_disable_ind(tp_wma_handle wma)
{
	int ret;
	uint8_t *p;
	uint16_t len;
	wmi_buf_t buf;
	int32_t vdev_id;
	wmi_rmc_set_mode_cmd_fixed_param *p_rmc_disable_cmd;

	vdev_id = wma_find_vdev_by_type(wma, WMI_VDEV_TYPE_IBSS);
	if (vdev_id < 0) {
		WMA_LOGE("%s: IBSS vdev does not exist could not disable RMC",
			 __func__);
		return QDF_STATUS_E_FAILURE;
	}

	len = sizeof(wmi_rmc_set_mode_cmd_fixed_param);
	buf = wmi_buf_alloc(wma->wmi_handle, len);
	if (!buf)
		return QDF_STATUS_E_FAILURE;

	p = (uint8_t *) wmi_buf_data(buf);
	qdf_mem_zero(p, len);
	p_rmc_disable_cmd = (wmi_rmc_set_mode_cmd_fixed_param *) p;

	WMITLV_SET_HDR(&p_rmc_disable_cmd->tlv_header,
		       WMITLV_TAG_STRUC_wmi_rmc_set_mode_cmd_fixed_param,
		       WMITLV_GET_STRUCT_TLVLEN
			       (wmi_rmc_set_mode_cmd_fixed_param));

	p_rmc_disable_cmd->vdev_id = vdev_id;
	p_rmc_disable_cmd->enable_rmc = WMI_RMC_MODE_DISABLED;

	ret = wmi_unified_cmd_send(wma->wmi_handle, buf, len,
				   WMI_RMC_SET_MODE_CMDID);
	if (ret != QDF_STATUS_SUCCESS)
		wmi_buf_free(buf);

	WMA_LOGE("Disable RMC cmd sent len: %d, vdev %d command id: %d, status: %d",
		 len, vdev_id, WMI_RMC_SET_MODE_CMDID, ret);

	return QDF_STATUS_SUCCESS;
}

/**
 * wma_process_rmc_action_period_ind() - sends RMC action period to target
 * @wma: wma handle
 *
 * Return: QDF status
 */
QDF_STATUS wma_process_rmc_action_period_ind(tp_wma_handle wma)
{
	int ret;
	uint8_t *p;
	uint16_t len;
	uint32_t periodicity_msec;
	wmi_buf_t buf;
	int32_t vdev_id;
	wmi_rmc_set_action_period_cmd_fixed_param *p_rmc_cmd;
	struct mac_context *mac = cds_get_context(QDF_MODULE_ID_PE);

	if (!mac) {
		WMA_LOGE("%s: MAC mac does not exist", __func__);
		return QDF_STATUS_E_FAILURE;
	}

	vdev_id = wma_find_vdev_by_type(wma, WMI_VDEV_TYPE_IBSS);
	if (vdev_id < 0) {
		WMA_LOGE("%s: IBSS vdev does not exist could not send RMC action period to target",
			 __func__);
		return QDF_STATUS_E_FAILURE;
	}

	len = sizeof(wmi_rmc_set_action_period_cmd_fixed_param);
	buf = wmi_buf_alloc(wma->wmi_handle, len);
	if (!buf)
		return QDF_STATUS_E_FAILURE;

	p = (uint8_t *) wmi_buf_data(buf);
	qdf_mem_zero(p, len);
	p_rmc_cmd = (wmi_rmc_set_action_period_cmd_fixed_param *) p;

	WMITLV_SET_HDR(&p_rmc_cmd->tlv_header,
		       WMITLV_TAG_STRUC_wmi_rmc_set_action_period_cmd_fixed_param,
		       WMITLV_GET_STRUCT_TLVLEN
			       (wmi_rmc_set_action_period_cmd_fixed_param));

	periodicity_msec = mac->mlme_cfg->sap_cfg.rmc_action_period_freq;
	p_rmc_cmd->vdev_id = vdev_id;
	p_rmc_cmd->periodicity_msec = periodicity_msec;

	ret = wmi_unified_cmd_send(wma->wmi_handle, buf, len,
				   WMI_RMC_SET_ACTION_PERIOD_CMDID);
	if (ret != QDF_STATUS_SUCCESS)
		wmi_buf_free(buf);

	WMA_LOGE("RMC action period %d cmd sent len: %d, vdev %d command id: %d, status: %d",
		periodicity_msec, len, vdev_id, WMI_RMC_SET_ACTION_PERIOD_CMDID,
		ret);

	return QDF_STATUS_SUCCESS;
}
#endif /* FEATURE_WLAN_RMC */

/**
 * wma_process_add_periodic_tx_ptrn_ind() - add periodic tx pattern
 * @handle: wma handle
 * @pattern: tx pattern params
 *
 * Return: QDF status
 */
QDF_STATUS wma_process_add_periodic_tx_ptrn_ind(WMA_HANDLE handle,
						tSirAddPeriodicTxPtrn *pattern)
{
	tp_wma_handle wma_handle = (tp_wma_handle) handle;
	struct periodic_tx_pattern *params_ptr;
	uint8_t vdev_id;
	QDF_STATUS status;

	if (!wma_handle || !wma_handle->wmi_handle) {
		WMA_LOGE("%s: WMA is closed, can not issue fw add pattern cmd",
			 __func__);
		return QDF_STATUS_E_INVAL;
	}

	if (wma_find_vdev_id_by_addr(wma_handle,
				     pattern->mac_address.bytes,
				     &vdev_id)) {
		WMA_LOGE("%s: Failed to find vdev id for %pM", __func__,
			 pattern->mac_address.bytes);
		return QDF_STATUS_E_INVAL;
	}

	params_ptr = qdf_mem_malloc(sizeof(*params_ptr));
	if (!params_ptr)
		return QDF_STATUS_E_NOMEM;

	params_ptr->ucPtrnId = pattern->ucPtrnId;
	params_ptr->ucPtrnSize = pattern->ucPtrnSize;
	params_ptr->usPtrnIntervalMs = pattern->usPtrnIntervalMs;
	qdf_mem_copy(&params_ptr->mac_address, &pattern->mac_address,
		     sizeof(struct qdf_mac_addr));
	qdf_mem_copy(params_ptr->ucPattern, pattern->ucPattern,
		     params_ptr->ucPtrnSize);

	status = wmi_unified_process_add_periodic_tx_ptrn_cmd(
				wma_handle->wmi_handle, params_ptr, vdev_id);

	qdf_mem_free(params_ptr);
	return status;
}

/**
 * wma_process_del_periodic_tx_ptrn_ind - del periodic tx ptrn
 * @handle: wma handle
 * @pDelPeriodicTxPtrnParams: tx ptrn params
 *
 * Return: QDF status
 */
QDF_STATUS wma_process_del_periodic_tx_ptrn_ind(WMA_HANDLE handle,
						tSirDelPeriodicTxPtrn *
						pDelPeriodicTxPtrnParams)
{
	tp_wma_handle wma_handle = (tp_wma_handle) handle;
	uint8_t vdev_id;

	if (!wma_handle || !wma_handle->wmi_handle) {
		WMA_LOGE("%s: WMA is closed, can not issue Del Pattern cmd",
			 __func__);
		return QDF_STATUS_E_INVAL;
	}

	if (wma_find_vdev_id_by_addr(
			wma_handle,
			pDelPeriodicTxPtrnParams->mac_address.bytes,
			&vdev_id)) {
		WMA_LOGE("%s: Failed to find vdev id for %pM", __func__,
			 pDelPeriodicTxPtrnParams->mac_address.bytes);
		return QDF_STATUS_E_INVAL;
	}

	return wmi_unified_process_del_periodic_tx_ptrn_cmd(
				wma_handle->wmi_handle, vdev_id,
				pDelPeriodicTxPtrnParams->ucPtrnId);
}

#ifdef WLAN_FEATURE_STATS_EXT
QDF_STATUS wma_stats_ext_req(void *wma_ptr, tpStatsExtRequest preq)
{
	tp_wma_handle wma = (tp_wma_handle) wma_ptr;
	struct stats_ext_params *params;
	size_t params_len;
	QDF_STATUS status;

	if (!wma) {
		WMA_LOGE("%s: wma handle is NULL", __func__);
		return QDF_STATUS_E_FAILURE;
	}

	params_len = sizeof(*params) + preq->request_data_len;
	params = qdf_mem_malloc(params_len);
	if (!params)
		return QDF_STATUS_E_NOMEM;

	params->vdev_id = preq->vdev_id;
	params->request_data_len = preq->request_data_len;
	if (preq->request_data_len > 0)
		qdf_mem_copy(params->request_data, preq->request_data,
			     params->request_data_len);

	status = wmi_unified_stats_ext_req_cmd(wma->wmi_handle, params);
	qdf_mem_free(params);

	return status;
}

#endif /* WLAN_FEATURE_STATS_EXT */

#ifdef WLAN_FEATURE_EXTWOW_SUPPORT
/**
 * wma_send_status_of_ext_wow() - send ext wow status to SME
 * @wma: wma handle
 * @status: status
 *
 * Return: none
 */
static void wma_send_status_of_ext_wow(tp_wma_handle wma, bool status)
{
	tSirReadyToExtWoWInd *ready_to_extwow;
	QDF_STATUS vstatus;
	struct scheduler_msg message = {0};
	uint8_t len;

	WMA_LOGD("Posting ready to suspend indication to umac");

	len = sizeof(tSirReadyToExtWoWInd);
	ready_to_extwow = qdf_mem_malloc(len);
	if (!ready_to_extwow)
		return;

	ready_to_extwow->mesgType = eWNI_SME_READY_TO_EXTWOW_IND;
	ready_to_extwow->mesgLen = len;
	ready_to_extwow->status = status;

	message.type = eWNI_SME_READY_TO_EXTWOW_IND;
	message.bodyptr = (void *)ready_to_extwow;
	message.bodyval = 0;

	vstatus = scheduler_post_message(QDF_MODULE_ID_WMA,
					 QDF_MODULE_ID_SME,
					 QDF_MODULE_ID_SME, &message);
	if (vstatus != QDF_STATUS_SUCCESS)
		qdf_mem_free(ready_to_extwow);
}

/**
 * wma_enable_ext_wow() - enable ext wow in fw
 * @wma: wma handle
 * @params: ext wow params
 *
 * Return:0 for success or error code
 */
QDF_STATUS wma_enable_ext_wow(tp_wma_handle wma, tpSirExtWoWParams params)
{
	struct ext_wow_params wow_params = {0};
	QDF_STATUS status;

	if (!wma) {
		WMA_LOGE("%s: wma handle is NULL", __func__);
		return QDF_STATUS_E_FAILURE;
	}

	wow_params.vdev_id = params->vdev_id;
	wow_params.type = (enum wmi_ext_wow_type) params->type;
	wow_params.wakeup_pin_num = params->wakeup_pin_num;

	status = wmi_unified_enable_ext_wow_cmd(wma->wmi_handle,
				&wow_params);
	if (QDF_IS_STATUS_ERROR(status))
		return status;

	wma_send_status_of_ext_wow(wma, true);
	return status;

}

/**
 * wma_set_app_type1_params_in_fw() - set app type1 params in fw
 * @wma: wma handle
 * @appType1Params: app type1 params
 *
 * Return: QDF status
 */
int wma_set_app_type1_params_in_fw(tp_wma_handle wma,
				   tpSirAppType1Params appType1Params)
{
	int ret;

	ret = wmi_unified_app_type1_params_in_fw_cmd(wma->wmi_handle,
				   (struct app_type1_params *)appType1Params);
	if (ret) {
		WMA_LOGE("%s: Failed to set APP TYPE1 PARAMS", __func__);
		return QDF_STATUS_E_FAILURE;
	}

	return QDF_STATUS_SUCCESS;
}

/**
 * wma_set_app_type2_params_in_fw() - set app type2 params in fw
 * @wma: wma handle
 * @appType2Params: app type2 params
 *
 * Return: QDF status
 */
QDF_STATUS wma_set_app_type2_params_in_fw(tp_wma_handle wma,
					  tpSirAppType2Params appType2Params)
{
	struct app_type2_params params = {0};

	if (!wma) {
		WMA_LOGE("%s: wma handle is NULL", __func__);
		return QDF_STATUS_E_FAILURE;
	}

	params.vdev_id = appType2Params->vdev_id;
	params.rc4_key_len = appType2Params->rc4_key_len;
	qdf_mem_copy(params.rc4_key, appType2Params->rc4_key, 16);
	params.ip_id = appType2Params->ip_id;
	params.ip_device_ip = appType2Params->ip_device_ip;
	params.ip_server_ip = appType2Params->ip_server_ip;
	params.tcp_src_port = appType2Params->tcp_src_port;
	params.tcp_dst_port = appType2Params->tcp_dst_port;
	params.tcp_seq = appType2Params->tcp_seq;
	params.tcp_ack_seq = appType2Params->tcp_ack_seq;
	params.keepalive_init = appType2Params->keepalive_init;
	params.keepalive_min = appType2Params->keepalive_min;
	params.keepalive_max = appType2Params->keepalive_max;
	params.keepalive_inc = appType2Params->keepalive_inc;
	params.tcp_tx_timeout_val = appType2Params->tcp_tx_timeout_val;
	params.tcp_rx_timeout_val = appType2Params->tcp_rx_timeout_val;
	qdf_mem_copy(&params.gateway_mac, &appType2Params->gateway_mac,
			sizeof(struct qdf_mac_addr));

	return wmi_unified_set_app_type2_params_in_fw_cmd(wma->wmi_handle,
							&params);
}
#endif /* WLAN_FEATURE_EXTWOW_SUPPORT */

#ifdef FEATURE_WLAN_AUTO_SHUTDOWN
/**
 * wma_auto_shutdown_event_handler() - process auto shutdown timer trigger
 * @handle: wma handle
 * @event: event buffer
 * @len: buffer length
 *
 * Return: 0 for success or error code
 */
int wma_auto_shutdown_event_handler(void *handle, uint8_t *event,
				    uint32_t len)
{
	wmi_host_auto_shutdown_event_fixed_param *wmi_auto_sh_evt;
	WMI_HOST_AUTO_SHUTDOWN_EVENTID_param_tlvs *param_buf =
		(WMI_HOST_AUTO_SHUTDOWN_EVENTID_param_tlvs *)
		event;

	if (!param_buf || !param_buf->fixed_param) {
		WMA_LOGE("%s:%d: Invalid Auto shutdown timer evt", __func__,
			 __LINE__);
		return -EINVAL;
	}

	wmi_auto_sh_evt = param_buf->fixed_param;

	if (wmi_auto_sh_evt->shutdown_reason
	    != WMI_HOST_AUTO_SHUTDOWN_REASON_TIMER_EXPIRY) {
		WMA_LOGE("%s:%d: Invalid Auto shutdown timer evt", __func__,
			 __LINE__);
		return -EINVAL;
	}

	WMA_LOGD("%s:%d: Auto Shutdown Evt: %d", __func__, __LINE__,
		 wmi_auto_sh_evt->shutdown_reason);
	return wma_wake_reason_auto_shutdown();
}

QDF_STATUS
wma_set_auto_shutdown_timer_req(tp_wma_handle wma_handle,
				struct auto_shutdown_cmd *auto_sh_cmd)
{
	if (!auto_sh_cmd) {
		WMA_LOGE("%s : Invalid Autoshutdown cfg cmd", __func__);
		return QDF_STATUS_E_FAILURE;
	}

	return wmi_unified_set_auto_shutdown_timer_cmd(wma_handle->wmi_handle,
						       auto_sh_cmd->timer_val);
}
#endif /* FEATURE_WLAN_AUTO_SHUTDOWN */

#ifdef DHCP_SERVER_OFFLOAD
QDF_STATUS
wma_process_dhcpserver_offload(tp_wma_handle wma_handle,
			       struct dhcp_offload_info_params *params)
{
	QDF_STATUS status;
	wmi_unified_t wmi_handle;

	if (!wma_handle) {
		WMA_LOGE("%s: wma handle is NULL", __func__);
		return QDF_STATUS_E_FAILURE;
	}

	wmi_handle = wma_handle->wmi_handle;
	status = wmi_unified_process_dhcpserver_offload_cmd(wmi_handle,
							    params);
	WMA_LOGD("Set dhcp server offload to vdev %d status %d",
		 params->vdev_id, status);

	return status;
}
#endif /* DHCP_SERVER_OFFLOAD */

#ifdef WLAN_FEATURE_GPIO_LED_FLASHING
/**
 * wma_set_led_flashing() - set led flashing in fw
 * @wma_handle: wma handle
 * @flashing: flashing request
 *
 * Return: QDF status
 */
QDF_STATUS wma_set_led_flashing(tp_wma_handle wma_handle,
				struct flashing_req_params *flashing)
{
	QDF_STATUS status;

	if (!wma_handle || !wma_handle->wmi_handle) {
		WMA_LOGE(FL("WMA is closed, can not issue cmd"));
		return QDF_STATUS_E_INVAL;
	}
	if (!flashing) {
		WMA_LOGE(FL("invalid parameter: flashing"));
		return QDF_STATUS_E_INVAL;
	}
	status = wmi_unified_set_led_flashing_cmd(wma_handle->wmi_handle,
						  flashing);
	return status;
}
#endif /* WLAN_FEATURE_GPIO_LED_FLASHING */

int wma_sar_rsp_evt_handler(ol_scn_t handle, uint8_t *event, uint32_t len)
{
	tp_wma_handle wma_handle;
	wmi_unified_t wmi_handle;
	QDF_STATUS status;

	WMA_LOGD(FL("handle:%pK event:%pK len:%u"), handle, event, len);

	wma_handle = handle;
	if (!wma_handle) {
		WMA_LOGE(FL("NULL wma_handle"));
		return QDF_STATUS_E_INVAL;
	}

	wmi_handle = wma_handle->wmi_handle;
	if (!wmi_handle) {
		WMA_LOGE(FL("NULL wmi_handle"));
		return QDF_STATUS_E_INVAL;
	}

	status = wmi_unified_extract_sar2_result_event(wmi_handle,
						       event, len);
	if (QDF_IS_STATUS_ERROR(status)) {
		WMA_LOGE(FL("Event extract failure: %d"), status);
		return -EINVAL;
	}

	return 0;
}

#ifdef FEATURE_WLAN_CH_AVOID
/**
 * wma_process_ch_avoid_update_req() - handles channel avoid update request
 * @wma_handle: wma handle
 * @ch_avoid_update_req: channel avoid update params
 *
 * Return: QDF status
 */
QDF_STATUS wma_process_ch_avoid_update_req(tp_wma_handle wma_handle,
					   tSirChAvoidUpdateReq *
					   ch_avoid_update_req)
{
	QDF_STATUS status;

	if (!wma_handle) {
		WMA_LOGE("%s: wma handle is NULL", __func__);
		return QDF_STATUS_E_FAILURE;
	}
	if (!ch_avoid_update_req) {
		WMA_LOGE("%s : ch_avoid_update_req is NULL", __func__);
		return QDF_STATUS_E_FAILURE;
	}

	WMA_LOGD("%s: WMA --> WMI_CHAN_AVOID_UPDATE", __func__);

	status = wmi_unified_process_ch_avoid_update_cmd(
					wma_handle->wmi_handle);
	if (QDF_IS_STATUS_ERROR(status))
		return status;

	WMA_LOGD("%s: WMA --> WMI_CHAN_AVOID_UPDATE sent through WMI",
		 __func__);
	return status;
}
#endif

void wma_send_regdomain_info_to_fw(uint32_t reg_dmn, uint16_t regdmn2G,
				   uint16_t regdmn5G, uint8_t ctl2G,
				   uint8_t ctl5G)
{
	tp_wma_handle wma = cds_get_context(QDF_MODULE_ID_WMA);
	int32_t cck_mask_val = 0;
	struct pdev_params pdev_param = {0};
	QDF_STATUS ret = QDF_STATUS_SUCCESS;
	QDF_STATUS status = QDF_STATUS_SUCCESS;

	WMA_LOGD("reg_dmn: %d regdmn2g: %d regdmn5g :%d ctl2g: %d ctl5g: %d",
		 reg_dmn, regdmn2G, regdmn5G, ctl2G, ctl5G);

	if (!wma) {
		WMA_LOGE("%s: wma context is NULL", __func__);
		return;
	}

	status = wmi_unified_send_regdomain_info_to_fw_cmd(wma->wmi_handle,
			reg_dmn, regdmn2G, regdmn5G, ctl2G, ctl5G);
	if (status == QDF_STATUS_E_NOMEM)
		return;

	if ((((reg_dmn & ~CTRY_FLAG) == CTRY_JAPAN15) ||
	     ((reg_dmn & ~CTRY_FLAG) == CTRY_KOREA_ROC)) &&
	    (true == wma->tx_chain_mask_cck))
		cck_mask_val = 1;

	cck_mask_val |= (wma->self_gen_frm_pwr << 16);
	pdev_param.param_id = WMI_PDEV_PARAM_TX_CHAIN_MASK_CCK;
	pdev_param.param_value = cck_mask_val;
	ret = wmi_unified_pdev_param_send(wma->wmi_handle,
					 &pdev_param,
					 WMA_WILDCARD_PDEV_ID);

	if (QDF_IS_STATUS_ERROR(ret))
		WMA_LOGE("failed to set PDEV tx_chain_mask_cck %d",
			 ret);
}

#ifdef FEATURE_WLAN_TDLS
/**
 * wma_tdls_event_handler() - handle TDLS event
 * @handle: wma handle
 * @event: event buffer
 * @len: buffer length
 *
 * Return: 0 for success or error code
 */
int wma_tdls_event_handler(void *handle, uint8_t *event, uint32_t len)
{
	/* TODO update with target rx ops */
	return 0;
}

/**
 * wma_update_tdls_peer_state() - update TDLS peer state
 * @handle: wma handle
 * @peer_state: TDLS peer state params
 *
 * Return: 0 for success or error code
 */
int wma_update_tdls_peer_state(WMA_HANDLE handle,
			       struct tdls_peer_update_state *peer_state)
{
	tp_wma_handle wma_handle = (tp_wma_handle) handle;
	uint32_t i;
	void *soc = cds_get_context(QDF_MODULE_ID_SOC);
	struct tdls_peer_params *peer_cap;
	int ret = 0;
	uint32_t *ch_mhz = NULL;
	size_t ch_mhz_len;
	uint8_t chan_id;
	bool restore_last_peer = false;
	QDF_STATUS qdf_status;

	if (!wma_handle || !wma_handle->wmi_handle) {
		WMA_LOGE("%s: WMA is closed, can not issue cmd", __func__);
		ret = -EINVAL;
		goto end_tdls_peer_state;
	}

	if (!soc) {
		WMA_LOGE("%s: SOC context is NULL", __func__);
		ret = -EINVAL;
		goto end_tdls_peer_state;
	}

	if (wma_is_roam_synch_in_progress(wma_handle,
					  peer_state->vdev_id)) {
		WMA_LOGE("%s: roaming in progress, reject peer update cmd!",
			 __func__);
		ret = -EPERM;
		goto end_tdls_peer_state;
	}


	if (!wma_objmgr_peer_exist(wma_handle,
				   peer_state->peer_macaddr, NULL)) {
		wma_err("peer:" QDF_MAC_ADDR_STR "doesn't exist",
			QDF_MAC_ADDR_ARRAY(peer_state->peer_macaddr));
		ret = -EINVAL;
		goto end_tdls_peer_state;
	}

	peer_cap = &peer_state->peer_cap;

	/* peer capability info is valid only when peer state is connected */
	if (TDLS_PEER_STATE_CONNECTED != peer_state->peer_state)
		qdf_mem_zero(peer_cap, sizeof(*peer_cap));

	if (peer_cap->peer_chanlen) {
		ch_mhz_len = sizeof(*ch_mhz) * peer_cap->peer_chanlen;
		ch_mhz = qdf_mem_malloc(ch_mhz_len);
		if (!ch_mhz) {
			ret = -ENOMEM;
			goto end_tdls_peer_state;
		}

		for (i = 0; i < peer_cap->peer_chanlen; ++i) {
			chan_id = peer_cap->peer_chan[i].chan_id;
			ch_mhz[i] = cds_chan_to_freq(chan_id);
		}
	}

	cdp_peer_set_tdls_offchan_enabled(soc, peer_state->vdev_id,
					  peer_state->peer_macaddr,
					  !!peer_cap->peer_off_chan_support);

	if (wmi_unified_update_tdls_peer_state_cmd(wma_handle->wmi_handle,
						   peer_state,
						   ch_mhz)) {
		WMA_LOGE("%s: failed to send tdls peer update state command",
			 __func__);
		ret = -EIO;
		goto end_tdls_peer_state;
	}

	/* in case of teardown, remove peer from fw */
	if (TDLS_PEER_STATE_TEARDOWN == peer_state->peer_state) {
		restore_last_peer = cdp_peer_is_vdev_restore_last_peer(
						soc,
						peer_state->vdev_id,
						peer_state->peer_macaddr);

		wma_debug("calling wma_remove_peer for peer " QDF_MAC_ADDR_STR
			 " vdevId: %d",
			 QDF_MAC_ADDR_ARRAY(peer_state->peer_macaddr),
			 peer_state->vdev_id);
		qdf_status = wma_remove_peer(wma_handle,
					     peer_state->peer_macaddr,
					     peer_state->vdev_id, false);
		if (QDF_IS_STATUS_ERROR(qdf_status)) {
			WMA_LOGE(FL("wma_remove_peer failed"));
			ret = -EINVAL;
			goto end_tdls_peer_state;
		}
		cdp_peer_update_last_real_peer(soc, WMI_PDEV_ID_SOC,
					       peer_state->vdev_id,
					       restore_last_peer);
	}

	if (TDLS_PEER_STATE_CONNECTED == peer_state->peer_state) {
		cdp_peer_state_update(soc, peer_state->peer_macaddr,
				      OL_TXRX_PEER_STATE_AUTH);
	}

end_tdls_peer_state:
	if (ch_mhz)
		qdf_mem_free(ch_mhz);
	if (peer_state)
		qdf_mem_free(peer_state);
	return ret;
}
#endif /* FEATURE_WLAN_TDLS */

/*
 * wma_process_cfg_action_frm_tb_ppdu() - action frame TB PPDU cfg to firmware
 * @wma:                Pointer to WMA handle
 * @cfg_info:       Pointer for cfg info
 *
 * Return: QDF_STATUS_SUCCESS for success otherwise failure
 *
 */
QDF_STATUS wma_process_cfg_action_frm_tb_ppdu(tp_wma_handle wma,
				   struct cfg_action_frm_tb_ppdu *cfg_info)
{
	struct cfg_action_frm_tb_ppdu_param cmd = {0};

	if (!wma) {
		WMA_LOGE(FL("WMA pointer is NULL"));
		return QDF_STATUS_E_FAILURE;
	}

	cmd.frm_len = cfg_info->frm_len;
	cmd.cfg = cfg_info->cfg;
	cmd.data = cfg_info->data;

	WMA_LOGD(FL("cfg: %d, frm_len: %d"),
		 cfg_info->cfg, cfg_info->frm_len);

	return wmi_unified_cfg_action_frm_tb_ppdu_cmd(wma->wmi_handle, &cmd);
}


/*
 * wma_process_set_ie_info() - Function to send IE info to firmware
 * @wma:                Pointer to WMA handle
 * @ie_data:       Pointer for ie data
 *
 * This function sends IE information to firmware
 *
 * Return: QDF_STATUS_SUCCESS for success otherwise failure
 *
 */
QDF_STATUS wma_process_set_ie_info(tp_wma_handle wma,
				   struct vdev_ie_info *ie_info)
{
	struct wma_txrx_node *interface;
	struct vdev_ie_info_param cmd = {0};

	if (!ie_info || !wma) {
		WMA_LOGE(FL("input pointer is NULL"));
		return QDF_STATUS_E_FAILURE;
	}

	/* Validate the input */
	if (ie_info->length  <= 0) {
		WMA_LOGE(FL("Invalid IE length"));
		return QDF_STATUS_E_INVAL;
	}

	if (!wma_is_vdev_valid(ie_info->vdev_id)) {
		WMA_LOGE(FL("vdev_id: %d is not active"), ie_info->vdev_id);
		return QDF_STATUS_E_INVAL;
	}

	interface = &wma->interfaces[ie_info->vdev_id];
	cmd.vdev_id = ie_info->vdev_id;
	cmd.ie_id = ie_info->ie_id;
	cmd.length = ie_info->length;
	cmd.band = ie_info->band;
	cmd.data = ie_info->data;
	cmd.ie_source = WMA_SET_VDEV_IE_SOURCE_HOST;

	WMA_LOGD(FL("vdev id: %d, ie_id: %d, band: %d, len: %d"),
		 ie_info->vdev_id, ie_info->ie_id, ie_info->band,
		 ie_info->length);

	QDF_TRACE_HEX_DUMP(QDF_MODULE_ID_WMA, QDF_TRACE_LEVEL_DEBUG,
		ie_info->data, ie_info->length);

	return wmi_unified_process_set_ie_info_cmd(wma->wmi_handle, &cmd);
}

#ifdef FEATURE_WLAN_APF
/**
 *  wma_get_apf_caps_event_handler() - Event handler for get apf capability
 *  @handle: WMA global handle
 *  @cmd_param_info: command event data
 *  @len: Length of @cmd_param_info
 *
 *  Return: 0 on Success or Errno on failure
 */
int wma_get_apf_caps_event_handler(void *handle, u_int8_t *cmd_param_info,
				   u_int32_t len)
{
	WMI_BPF_CAPABILIY_INFO_EVENTID_param_tlvs  *param_buf;
	wmi_bpf_capability_info_evt_fixed_param *event;
	struct sir_apf_get_offload *apf_get_offload;
	struct mac_context *pmac = (struct mac_context *)cds_get_context(
				QDF_MODULE_ID_PE);

	if (!pmac) {
		WMA_LOGE("%s: Invalid pmac", __func__);
		return -EINVAL;
	}
	if (!pmac->sme.apf_get_offload_cb) {
		WMA_LOGE("%s: Callback not registered", __func__);
		return -EINVAL;
	}

	param_buf = (WMI_BPF_CAPABILIY_INFO_EVENTID_param_tlvs *)cmd_param_info;
	event = param_buf->fixed_param;
	apf_get_offload = qdf_mem_malloc(sizeof(*apf_get_offload));
	if (!apf_get_offload)
		return -ENOMEM;

	apf_get_offload->apf_version = event->bpf_version;
	apf_get_offload->max_apf_filters = event->max_bpf_filters;
	apf_get_offload->max_bytes_for_apf_inst =
			event->max_bytes_for_bpf_inst;
	WMA_LOGD("%s: APF capabilities version: %d max apf filter size: %d",
		 __func__, apf_get_offload->apf_version,
		 apf_get_offload->max_bytes_for_apf_inst);

	WMA_LOGD("%s: sending apf capabilities event to hdd", __func__);
	pmac->sme.apf_get_offload_cb(pmac->sme.apf_get_offload_context,
				     apf_get_offload);
	qdf_mem_free(apf_get_offload);
	return 0;
}

QDF_STATUS wma_get_apf_capabilities(tp_wma_handle wma)
{
	QDF_STATUS status = QDF_STATUS_SUCCESS;
	wmi_bpf_get_capability_cmd_fixed_param *cmd;
	wmi_buf_t wmi_buf;
	uint32_t   len;
	u_int8_t *buf_ptr;

	if (!wma || !wma->wmi_handle) {
		WMA_LOGE(FL("WMA is closed, can not issue get APF capab"));
		return QDF_STATUS_E_INVAL;
	}

	if (!wmi_service_enabled(wma->wmi_handle, wmi_service_apf_offload)) {
		WMA_LOGE(FL("APF cababilities feature bit not enabled"));
		return QDF_STATUS_E_FAILURE;
	}

	len = sizeof(*cmd);
	wmi_buf = wmi_buf_alloc(wma->wmi_handle, len);
	if (!wmi_buf)
		return QDF_STATUS_E_NOMEM;

	buf_ptr = (u_int8_t *) wmi_buf_data(wmi_buf);
	cmd = (wmi_bpf_get_capability_cmd_fixed_param *) buf_ptr;
	WMITLV_SET_HDR(&cmd->tlv_header,
	WMITLV_TAG_STRUC_wmi_bpf_get_capability_cmd_fixed_param,
		WMITLV_GET_STRUCT_TLVLEN(
		wmi_bpf_get_capability_cmd_fixed_param));

	if (wmi_unified_cmd_send(wma->wmi_handle, wmi_buf, len,
				 WMI_BPF_GET_CAPABILITY_CMDID)) {
		wmi_buf_free(wmi_buf);
		return QDF_STATUS_E_FAILURE;
	}
	return status;
}

QDF_STATUS wma_set_apf_instructions(tp_wma_handle wma,
				    struct sir_apf_set_offload *apf_set_offload)
{
	wmi_bpf_set_vdev_instructions_cmd_fixed_param *cmd;
	wmi_buf_t wmi_buf;
	uint32_t   len = 0, len_aligned = 0;
	u_int8_t *buf_ptr;

	if (!wma || !wma->wmi_handle) {
		WMA_LOGE("%s: WMA is closed, can not issue set APF capability",
			__func__);
		return QDF_STATUS_E_INVAL;
	}

	if (!wmi_service_enabled(wma->wmi_handle,
		wmi_service_apf_offload)) {
		WMA_LOGE(FL("APF offload feature Disabled"));
		return QDF_STATUS_E_NOSUPPORT;
	}

	if (!apf_set_offload) {
		WMA_LOGE("%s: Invalid APF instruction request", __func__);
		return QDF_STATUS_E_INVAL;
	}

	if (apf_set_offload->session_id >= wma->max_bssid) {
		WMA_LOGE(FL("Invalid vdev_id: %d"),
			 apf_set_offload->session_id);
		return QDF_STATUS_E_INVAL;
	}

	if (!wma_is_vdev_up(apf_set_offload->session_id)) {
		WMA_LOGE("vdev %d is not up skipping APF offload",
			 apf_set_offload->session_id);
		return QDF_STATUS_E_INVAL;
	}

	if (apf_set_offload->total_length) {
		len_aligned = roundup(apf_set_offload->current_length,
					sizeof(A_UINT32));
		len = len_aligned + WMI_TLV_HDR_SIZE;
	}

	len += sizeof(*cmd);
	wmi_buf = wmi_buf_alloc(wma->wmi_handle, len);
	if (!wmi_buf)
		return QDF_STATUS_E_NOMEM;

	buf_ptr = (u_int8_t *) wmi_buf_data(wmi_buf);
	cmd = (wmi_bpf_set_vdev_instructions_cmd_fixed_param *) buf_ptr;

	WMITLV_SET_HDR(&cmd->tlv_header,
		WMITLV_TAG_STRUC_wmi_bpf_set_vdev_instructions_cmd_fixed_param,
		WMITLV_GET_STRUCT_TLVLEN(
			wmi_bpf_set_vdev_instructions_cmd_fixed_param));
	cmd->vdev_id = apf_set_offload->session_id;
	cmd->filter_id = apf_set_offload->filter_id;
	cmd->total_length = apf_set_offload->total_length;
	cmd->current_offset = apf_set_offload->current_offset;
	cmd->current_length = apf_set_offload->current_length;

	if (apf_set_offload->total_length) {
		buf_ptr +=
			sizeof(wmi_bpf_set_vdev_instructions_cmd_fixed_param);
		WMITLV_SET_HDR(buf_ptr, WMITLV_TAG_ARRAY_BYTE, len_aligned);
		buf_ptr += WMI_TLV_HDR_SIZE;
		qdf_mem_copy(buf_ptr, apf_set_offload->program,
			     apf_set_offload->current_length);
	}

	if (wmi_unified_cmd_send(wma->wmi_handle, wmi_buf, len,
				 WMI_BPF_SET_VDEV_INSTRUCTIONS_CMDID)) {
		wmi_buf_free(wmi_buf);
		return QDF_STATUS_E_FAILURE;
	}
	WMA_LOGD(FL("APF offload enabled in fw"));

	return QDF_STATUS_SUCCESS;
}

QDF_STATUS wma_send_apf_enable_cmd(WMA_HANDLE handle, uint8_t vdev_id,
				   bool apf_enable)
{
	QDF_STATUS status = QDF_STATUS_SUCCESS;
	tp_wma_handle wma = (tp_wma_handle) handle;

	if (!wma || !wma->wmi_handle) {
		WMA_LOGE(FL("WMA is closed, can not issue get APF capab"));
		return QDF_STATUS_E_INVAL;
	}

	if (!WMI_SERVICE_IS_ENABLED(wma->wmi_service_bitmap,
		WMI_SERVICE_BPF_OFFLOAD)) {
		WMA_LOGE(FL("APF cababilities feature bit not enabled"));
		return QDF_STATUS_E_FAILURE;
	}

	status = wmi_unified_send_apf_enable_cmd(wma->wmi_handle, vdev_id,
						 apf_enable);
	if (QDF_IS_STATUS_ERROR(status)) {
		WMA_LOGE("Failed to send apf enable/disable cmd");
		return QDF_STATUS_E_FAILURE;
	}

	if (apf_enable)
		WMA_LOGD("Sent APF Enable on vdevid: %d", vdev_id);
	else
		WMA_LOGD("Sent APF Disable on vdevid: %d", vdev_id);

	return status;
}

QDF_STATUS
wma_send_apf_write_work_memory_cmd(WMA_HANDLE handle,
				   struct wmi_apf_write_memory_params
								*write_params)
{
	QDF_STATUS status = QDF_STATUS_SUCCESS;
	tp_wma_handle wma = (tp_wma_handle) handle;

	if (!wma || !wma->wmi_handle) {
		WMA_LOGE(FL("WMA is closed, can not issue write APF mem"));
		return QDF_STATUS_E_INVAL;
	}

	if (!WMI_SERVICE_IS_ENABLED(wma->wmi_service_bitmap,
		WMI_SERVICE_BPF_OFFLOAD)) {
		WMA_LOGE(FL("APF cababilities feature bit not enabled"));
		return QDF_STATUS_E_FAILURE;
	}

	if (wmi_unified_send_apf_write_work_memory_cmd(wma->wmi_handle,
						       write_params)) {
		WMA_LOGE(FL("Failed to send APF write mem command"));
		return QDF_STATUS_E_FAILURE;
	}

	WMA_LOGD("Sent APF wite mem on vdevid: %d", write_params->vdev_id);
	return status;
}

int wma_apf_read_work_memory_event_handler(void *handle, uint8_t *evt_buf,
					   uint32_t len)
{
	tp_wma_handle wma_handle;
	wmi_unified_t wmi_handle;
	struct wmi_apf_read_memory_resp_event_params evt_params = {0};
	QDF_STATUS status;
	struct mac_context *pmac = cds_get_context(QDF_MODULE_ID_PE);

	WMA_LOGD(FL("handle:%pK event:%pK len:%u"), handle, evt_buf, len);

	wma_handle = handle;
	if (!wma_handle) {
		WMA_LOGE(FL("NULL wma_handle"));
		return -EINVAL;
	}

	wmi_handle = wma_handle->wmi_handle;
	if (!wmi_handle) {
		WMA_LOGE(FL("NULL wmi_handle"));
		return -EINVAL;
	}

	if (!pmac) {
		WMA_LOGE(FL("Invalid pmac"));
		return -EINVAL;
	}

	if (!pmac->sme.apf_read_mem_cb) {
		WMA_LOGE(FL("Callback not registered"));
		return -EINVAL;
	}

	status = wmi_extract_apf_read_memory_resp_event(wmi_handle,
						evt_buf, &evt_params);
	if (QDF_IS_STATUS_ERROR(status)) {
		WMA_LOGE(FL("Event extract failure: %d"), status);
		return -EINVAL;
	}

	pmac->sme.apf_read_mem_cb(pmac->hdd_handle, &evt_params);

	return 0;
}

QDF_STATUS wma_send_apf_read_work_memory_cmd(WMA_HANDLE handle,
					     struct wmi_apf_read_memory_params
								  *read_params)
{
	QDF_STATUS status = QDF_STATUS_SUCCESS;
	tp_wma_handle wma = (tp_wma_handle) handle;

	if (!wma || !wma->wmi_handle) {
		WMA_LOGE(FL("WMA is closed, can not issue read APF memory"));
		return QDF_STATUS_E_INVAL;
	}

	if (!WMI_SERVICE_IS_ENABLED(wma->wmi_service_bitmap,
		WMI_SERVICE_BPF_OFFLOAD)) {
		WMA_LOGE(FL("APF cababilities feature bit not enabled"));
		return QDF_STATUS_E_FAILURE;
	}

	if (wmi_unified_send_apf_read_work_memory_cmd(wma->wmi_handle,
						      read_params)) {
		WMA_LOGE(FL("Failed to send APF read memory command"));
		return QDF_STATUS_E_FAILURE;
	}

	WMA_LOGD("Sent APF read memory on vdevid: %d", read_params->vdev_id);
	return status;
}
#endif /* FEATURE_WLAN_APF */

QDF_STATUS wma_set_tx_rx_aggr_size(uint8_t vdev_id,
				   uint32_t tx_size,
				   uint32_t rx_size,
				   wmi_vdev_custom_aggr_type_t aggr_type)
{
	tp_wma_handle wma_handle;
	wmi_vdev_set_custom_aggr_size_cmd_fixed_param *cmd;
	int32_t len;
	wmi_buf_t buf;
	u_int8_t *buf_ptr;
	int ret;

	wma_handle = cds_get_context(QDF_MODULE_ID_WMA);


	if (!wma_handle) {
		WMA_LOGE("%s: WMA context is invald!", __func__);
		return QDF_STATUS_E_INVAL;
	}

	len = sizeof(*cmd);
	buf = wmi_buf_alloc(wma_handle->wmi_handle, len);
	if (!buf)
		return QDF_STATUS_E_NOMEM;

	buf_ptr = (u_int8_t *) wmi_buf_data(buf);
	cmd = (wmi_vdev_set_custom_aggr_size_cmd_fixed_param *) buf_ptr;
	qdf_mem_zero(cmd, sizeof(*cmd));

	WMITLV_SET_HDR(&cmd->tlv_header,
		WMITLV_TAG_STRUC_wmi_vdev_set_custom_aggr_size_cmd_fixed_param,
		WMITLV_GET_STRUCT_TLVLEN(
			wmi_vdev_set_custom_aggr_size_cmd_fixed_param));

	cmd->vdev_id = vdev_id;
	cmd->tx_aggr_size = tx_size;
	cmd->rx_aggr_size = rx_size;
	/* bit 2 (aggr_type): TX Aggregation Type (0=A-MPDU, 1=A-MSDU) */
	if (aggr_type == WMI_VDEV_CUSTOM_AGGR_TYPE_AMSDU)
		cmd->enable_bitmap |= 0x04;

	WMA_LOGD("tx aggr: %d rx aggr: %d vdev: %d enable_bitmap %d",
		 cmd->tx_aggr_size, cmd->rx_aggr_size, cmd->vdev_id,
		 cmd->enable_bitmap);

	ret = wmi_unified_cmd_send(wma_handle->wmi_handle, buf, len,
				WMI_VDEV_SET_CUSTOM_AGGR_SIZE_CMDID);
	if (ret) {
		wmi_buf_free(buf);
		return QDF_STATUS_E_FAILURE;
	}

	return QDF_STATUS_SUCCESS;
}

QDF_STATUS wma_set_tx_rx_aggr_size_per_ac(WMA_HANDLE handle,
					  uint8_t vdev_id,
					  struct wlan_mlme_qos *qos_aggr,
					  wmi_vdev_custom_aggr_type_t aggr_type)
{
	wmi_vdev_set_custom_aggr_size_cmd_fixed_param *cmd;
	int32_t len;
	wmi_buf_t buf;
	u_int8_t *buf_ptr;
	int ret;
	int queue_num;
	uint32_t tx_aggr_size[4];
	tp_wma_handle wma_handle = (tp_wma_handle)handle;

	if (!wma_handle) {
		WMA_LOGE("%s: WMA context is invald!", __func__);
		return QDF_STATUS_E_INVAL;
	}

	tx_aggr_size[0] = qos_aggr->tx_aggregation_size_be;
	tx_aggr_size[1] = qos_aggr->tx_aggregation_size_bk;
	tx_aggr_size[2] = qos_aggr->tx_aggregation_size_vi;
	tx_aggr_size[3] = qos_aggr->tx_aggregation_size_vo;

	for (queue_num = 0; queue_num < 4; queue_num++) {
		if (tx_aggr_size[queue_num] == 0)
			continue;

		len = sizeof(*cmd);
		buf = wmi_buf_alloc(wma_handle->wmi_handle, len);
		if (!buf)
			return QDF_STATUS_E_NOMEM;

		buf_ptr = (u_int8_t *)wmi_buf_data(buf);
		cmd = (wmi_vdev_set_custom_aggr_size_cmd_fixed_param *)buf_ptr;
		qdf_mem_zero(cmd, sizeof(*cmd));

		WMITLV_SET_HDR(&cmd->tlv_header,
			       WMITLV_TAG_STRUC_wmi_vdev_set_custom_aggr_size_cmd_fixed_param,
			       WMITLV_GET_STRUCT_TLVLEN(
					wmi_vdev_set_custom_aggr_size_cmd_fixed_param));

		cmd->vdev_id = vdev_id;
		cmd->rx_aggr_size = qos_aggr->rx_aggregation_size;
		cmd->tx_aggr_size = tx_aggr_size[queue_num];
		/* bit 5: tx_ac_enable, if set, ac bitmap is valid. */
		cmd->enable_bitmap = 0x20 | queue_num;
		/* bit 2 (aggr_type): TX Aggregation Type (0=A-MPDU, 1=A-MSDU) */
		if (aggr_type == WMI_VDEV_CUSTOM_AGGR_TYPE_AMSDU)
			cmd->enable_bitmap |= 0x04;

		WMA_LOGD("queue_num: %d, tx aggr: %d rx aggr: %d vdev: %d, bitmap: %d",
			 queue_num, cmd->tx_aggr_size,
			 cmd->rx_aggr_size, cmd->vdev_id,
			 cmd->enable_bitmap);

		ret = wmi_unified_cmd_send(wma_handle->wmi_handle, buf, len,
					WMI_VDEV_SET_CUSTOM_AGGR_SIZE_CMDID);
		if (ret) {
			wmi_buf_free(buf);
			return QDF_STATUS_E_FAILURE;
		}
	}

	return QDF_STATUS_SUCCESS;
}

static QDF_STATUS wma_set_sw_retry_by_qos(
	tp_wma_handle handle, uint8_t vdev_id,
	wmi_vdev_custom_sw_retry_type_t retry_type,
	wmi_traffic_ac ac_type,
	uint32_t sw_retry)
{
	wmi_vdev_set_custom_sw_retry_th_cmd_fixed_param *cmd;
	int32_t len;
	wmi_buf_t buf;
	u_int8_t *buf_ptr;
	int ret;

	len = sizeof(*cmd);
	buf = wmi_buf_alloc(handle->wmi_handle, len);

	if (!buf)
		return QDF_STATUS_E_NOMEM;

	buf_ptr = (u_int8_t *)wmi_buf_data(buf);
	cmd = (wmi_vdev_set_custom_sw_retry_th_cmd_fixed_param *)buf_ptr;

	WMITLV_SET_HDR(&cmd->tlv_header,
		       WMITLV_TAG_STRUC_wmi_vdev_set_custom_sw_retry_th_cmd_fixed_param,
		       WMITLV_GET_STRUCT_TLVLEN(
		       wmi_vdev_set_custom_sw_retry_th_cmd_fixed_param));

	cmd->vdev_id = vdev_id;
	cmd->ac_type = ac_type;
	cmd->sw_retry_type = retry_type;
	cmd->sw_retry_th = sw_retry;

	wma_debug("ac_type: %d re_type: %d threshold: %d vid: %d",
		  cmd->ac_type, cmd->sw_retry_type,
		  cmd->sw_retry_th, cmd->vdev_id);

	ret = wmi_unified_cmd_send(handle->wmi_handle,
				   buf, len,
				   WMI_VDEV_SET_CUSTOM_SW_RETRY_TH_CMDID);

	if (ret) {
		wmi_buf_free(buf);
		return QDF_STATUS_E_FAILURE;
	}

	return QDF_STATUS_SUCCESS;
}

QDF_STATUS wma_set_sw_retry_threshold_per_ac(WMA_HANDLE handle,
					     uint8_t vdev_id,
					     struct wlan_mlme_qos *qos_aggr)
{
	QDF_STATUS ret;
	int retry_type, queue_num;
	uint32_t tx_sw_retry[WMI_VDEV_CUSTOM_SW_RETRY_TYPE_MAX][WMI_AC_MAX];
	uint32_t sw_retry;
	tp_wma_handle wma_handle = (tp_wma_handle)handle;

	if (!wma_handle) {
		wma_err("%s: WMA context is invalid!", __func__);
		return QDF_STATUS_E_INVAL;
	}

	tx_sw_retry[WMI_VDEV_CUSTOM_SW_RETRY_TYPE_AGGR][WMI_AC_BE] =
		qos_aggr->tx_aggr_sw_retry_threshold_be;
	tx_sw_retry[WMI_VDEV_CUSTOM_SW_RETRY_TYPE_AGGR][WMI_AC_BK] =
		qos_aggr->tx_aggr_sw_retry_threshold_bk;
	tx_sw_retry[WMI_VDEV_CUSTOM_SW_RETRY_TYPE_AGGR][WMI_AC_VI] =
		qos_aggr->tx_aggr_sw_retry_threshold_vi;
	tx_sw_retry[WMI_VDEV_CUSTOM_SW_RETRY_TYPE_AGGR][WMI_AC_VO] =
		qos_aggr->tx_aggr_sw_retry_threshold_vo;

	tx_sw_retry[WMI_VDEV_CUSTOM_SW_RETRY_TYPE_NONAGGR][WMI_AC_BE] =
		qos_aggr->tx_non_aggr_sw_retry_threshold_be;
	tx_sw_retry[WMI_VDEV_CUSTOM_SW_RETRY_TYPE_NONAGGR][WMI_AC_BK] =
		qos_aggr->tx_non_aggr_sw_retry_threshold_bk;
	tx_sw_retry[WMI_VDEV_CUSTOM_SW_RETRY_TYPE_NONAGGR][WMI_AC_VI] =
		qos_aggr->tx_non_aggr_sw_retry_threshold_vi;
	tx_sw_retry[WMI_VDEV_CUSTOM_SW_RETRY_TYPE_NONAGGR][WMI_AC_VO] =
		qos_aggr->tx_non_aggr_sw_retry_threshold_vo;

	retry_type = WMI_VDEV_CUSTOM_SW_RETRY_TYPE_NONAGGR;
	while (retry_type < WMI_VDEV_CUSTOM_SW_RETRY_TYPE_MAX) {
		for (queue_num = 0; queue_num < WMI_AC_MAX; queue_num++) {
			if (tx_sw_retry[retry_type][queue_num] == 0)
				continue;

			sw_retry = tx_sw_retry[retry_type][queue_num];
			ret = wma_set_sw_retry_by_qos(wma_handle,
						      vdev_id,
						      retry_type,
						      queue_num,
						      sw_retry);

			if (QDF_IS_STATUS_ERROR(ret))
				return ret;
		}
		retry_type++;
	}

	return QDF_STATUS_SUCCESS;
}

QDF_STATUS wma_set_sw_retry_threshold(uint8_t vdev_id, uint32_t retry,
				      uint32_t param_id)
{
	uint32_t max, min;
	uint32_t ret;

	if (param_id == WMI_PDEV_PARAM_AGG_SW_RETRY_TH) {
		max = cfg_max(CFG_TX_AGGR_SW_RETRY);
		min = cfg_min(CFG_TX_AGGR_SW_RETRY);
	} else {
		max = cfg_max(CFG_TX_NON_AGGR_SW_RETRY);
		min = cfg_min(CFG_TX_NON_AGGR_SW_RETRY);
	}

	retry = (retry > max) ? max : retry;
	retry = (retry < min) ? min : retry;

	ret = wma_cli_set_command(vdev_id, param_id, retry, PDEV_CMD);
	if (ret)
		return QDF_STATUS_E_IO;

	return QDF_STATUS_SUCCESS;
}

/**
 * wma_process_fw_test_cmd() - send unit test command to fw.
 * @handle: wma handle
 * @wma_fwtest: fw test command
 *
 * This function send fw test command to fw.
 *
 * Return: none
 */
QDF_STATUS wma_process_fw_test_cmd(WMA_HANDLE handle,
				   struct set_fwtest_params *wma_fwtest)
{
	tp_wma_handle wma_handle = (tp_wma_handle) handle;

	if (!wma_handle || !wma_handle->wmi_handle) {
		WMA_LOGE("%s: WMA is closed, can not issue fw test cmd",
			 __func__);
		return QDF_STATUS_E_FAILURE;
	}

	if (wmi_unified_fw_test_cmd(wma_handle->wmi_handle,
				    (struct set_fwtest_params *)wma_fwtest)) {
		WMA_LOGE("%s: Failed to issue fw test cmd",
			 __func__);
		return QDF_STATUS_E_FAILURE;
	}
	return QDF_STATUS_SUCCESS;
}

/**
 * wma_enable_disable_caevent_ind() - Issue WMI command to enable or
 * disable ca event indication
 * @wma: wma handler
 * @val: boolean value true or false
 *
 * Return: QDF_STATUS
 */
QDF_STATUS wma_enable_disable_caevent_ind(tp_wma_handle wma, uint8_t val)
{
	WMI_CHAN_AVOID_RPT_ALLOW_CMD_fixed_param *cmd;
	wmi_buf_t wmi_buf;
	uint8_t *buf_ptr;
	uint32_t len;

	if (!wma || !wma->wmi_handle) {
		WMA_LOGE(FL("WMA is closed, can not issue set/clear CA"));
		return QDF_STATUS_E_INVAL;
	}

	len = sizeof(*cmd);
	wmi_buf = wmi_buf_alloc(wma->wmi_handle, len);
	if (!wmi_buf)
		return QDF_STATUS_E_NOMEM;

	buf_ptr = (uint8_t *) wmi_buf_data(wmi_buf);
	cmd = (WMI_CHAN_AVOID_RPT_ALLOW_CMD_fixed_param *) buf_ptr;
	WMITLV_SET_HDR(&cmd->tlv_header,
		WMITLV_TAG_STRUC_WMI_CHAN_AVOID_RPT_ALLOW_CMD_fixed_param,
		WMITLV_GET_STRUCT_TLVLEN(
				WMI_CHAN_AVOID_RPT_ALLOW_CMD_fixed_param));
	cmd->rpt_allow = val;
	if (wmi_unified_cmd_send(wma->wmi_handle, wmi_buf, len,
				WMI_CHAN_AVOID_RPT_ALLOW_CMDID)) {
		wmi_buf_free(wmi_buf);
		return QDF_STATUS_E_FAILURE;
	}

	return QDF_STATUS_SUCCESS;
}

static wma_sar_cb sar_callback;
static void *sar_context;

static int wma_sar_event_handler(void *handle, uint8_t *evt_buf, uint32_t len)
{
	tp_wma_handle wma_handle;
	wmi_unified_t wmi_handle;
	struct sar_limit_event *event;
	wma_sar_cb callback;
	QDF_STATUS status;

	WMA_LOGI(FL("handle:%pK event:%pK len:%u"), handle, evt_buf, len);

	wma_handle = handle;
	if (!wma_handle) {
		WMA_LOGE(FL("NULL wma_handle"));
		return QDF_STATUS_E_INVAL;
	}

	wmi_handle = wma_handle->wmi_handle;
	if (!wmi_handle) {
		WMA_LOGE(FL("NULL wmi_handle"));
		return QDF_STATUS_E_INVAL;
	}

	event = qdf_mem_malloc(sizeof(*event));
	if (!event)
		return QDF_STATUS_E_NOMEM;

	status = wmi_unified_extract_sar_limit_event(wmi_handle,
						     evt_buf, event);
	if (QDF_IS_STATUS_ERROR(status)) {
		WMA_LOGE(FL("Event extract failure: %d"), status);
		qdf_mem_free(event);
		return QDF_STATUS_E_INVAL;
	}

	callback = sar_callback;
	sar_callback = NULL;
	if (callback)
		callback(sar_context, event);

	qdf_mem_free(event);

	return 0;
}

QDF_STATUS wma_sar_register_event_handlers(WMA_HANDLE handle)
{
	tp_wma_handle wma_handle = handle;
	wmi_unified_t wmi_handle;

	if (!wma_handle) {
		WMA_LOGE(FL("NULL wma_handle"));
		return QDF_STATUS_E_INVAL;
	}

	wmi_handle = wma_handle->wmi_handle;
	if (!wmi_handle) {
		WMA_LOGE(FL("NULL wmi_handle"));
		return QDF_STATUS_E_INVAL;
	}

	return wmi_unified_register_event_handler(wmi_handle,
						  wmi_sar_get_limits_event_id,
						  wma_sar_event_handler,
						  WMA_RX_WORK_CTX);
}

QDF_STATUS wma_get_sar_limit(WMA_HANDLE handle,
			     wma_sar_cb callback, void *context)
{
	tp_wma_handle wma_handle = handle;
	wmi_unified_t wmi_handle;
	QDF_STATUS status;

	if (!wma_handle) {
		WMA_LOGE(FL("NULL wma_handle"));
		return QDF_STATUS_E_INVAL;
	}

	wmi_handle = wma_handle->wmi_handle;
	if (!wmi_handle) {
		WMA_LOGE(FL("NULL wmi_handle"));
		return QDF_STATUS_E_INVAL;
	}

	sar_callback = callback;
	sar_context = context;
	status = wmi_unified_get_sar_limit_cmd(wmi_handle);
	if (QDF_IS_STATUS_ERROR(status)) {
		WMA_LOGE(FL("wmi_unified_get_sar_limit_cmd() error: %u"),
			 status);
		sar_callback = NULL;
	}

	return status;
}

QDF_STATUS wma_set_sar_limit(WMA_HANDLE handle,
		struct sar_limit_cmd_params *sar_limit_params)
{
	int ret;
	tp_wma_handle wma = (tp_wma_handle) handle;

	if (!wma || !wma->wmi_handle) {
		WMA_LOGE("%s: WMA is closed, can not issue set sar limit msg",
			__func__);
		return QDF_STATUS_E_INVAL;
	}

	if (!sar_limit_params) {
		WMA_LOGE("%s: set sar limit ptr NULL",
			__func__);
		return QDF_STATUS_E_INVAL;
	}

	ret = wmi_unified_send_sar_limit_cmd(wma->wmi_handle,
				sar_limit_params);

	return ret;
}

QDF_STATUS wma_send_coex_config_cmd(WMA_HANDLE wma_handle,
				    struct coex_config_params *coex_cfg_params)
{
	tp_wma_handle wma = (tp_wma_handle)wma_handle;

	if (!wma || !wma->wmi_handle) {
		WMA_LOGE("%s: WMA is closed, can not issue coex config command",
			 __func__);
		return QDF_STATUS_E_INVAL;
	}

	if (!coex_cfg_params) {
		WMA_LOGE("%s: coex cfg params ptr NULL", __func__);
		return QDF_STATUS_E_INVAL;
	}

	return wmi_unified_send_coex_config_cmd(wma->wmi_handle,
					       coex_cfg_params);
}

/**
 * wma_get_arp_stats_handler() - handle arp stats data
 * indicated by FW
 * @handle: wma context
 * @data: event buffer
 * @data len: length of event buffer
 *
 * Return: 0 on success
 */
int wma_get_arp_stats_handler(void *handle, uint8_t *data,
			uint32_t data_len)
{
	WMI_VDEV_GET_ARP_STAT_EVENTID_param_tlvs *param_buf;
	wmi_vdev_get_arp_stats_event_fixed_param *data_event;
	wmi_vdev_get_connectivity_check_stats *connect_stats_event;
	uint8_t *buf_ptr;
	struct rsp_stats rsp = {0};
	struct mac_context *mac = cds_get_context(QDF_MODULE_ID_PE);

	if (!mac) {
		WMA_LOGE("%s: Invalid mac context", __func__);
		return -EINVAL;
	}

	if (!mac->sme.get_arp_stats_cb) {
		WMA_LOGE("%s: Callback not registered", __func__);
		return -EINVAL;
	}

	if (!data) {
		WMA_LOGE("%s: invalid pointer", __func__);
		return -EINVAL;
	}
	param_buf = (WMI_VDEV_GET_ARP_STAT_EVENTID_param_tlvs *)data;
	if (!param_buf) {
		WMA_LOGE("%s: Invalid get arp stats event", __func__);
		return -EINVAL;
	}
	data_event = param_buf->fixed_param;
	if (!data_event) {
		WMA_LOGE("%s: Invalid get arp stats data event", __func__);
		return -EINVAL;
	}
	rsp.arp_req_enqueue = data_event->arp_req_enqueue;
	rsp.vdev_id = data_event->vdev_id;
	rsp.arp_req_tx_success = data_event->arp_req_tx_success;
	rsp.arp_req_tx_failure = data_event->arp_req_tx_failure;
	rsp.arp_rsp_recvd = data_event->arp_rsp_recvd;
	rsp.out_of_order_arp_rsp_drop_cnt =
		data_event->out_of_order_arp_rsp_drop_cnt;
	rsp.dad_detected = data_event->dad_detected;
	rsp.connect_status = data_event->connect_status;
	rsp.ba_session_establishment_status =
		data_event->ba_session_establishment_status;

	buf_ptr = (uint8_t *)data_event;
	buf_ptr = buf_ptr + sizeof(wmi_vdev_get_arp_stats_event_fixed_param) +
		  WMI_TLV_HDR_SIZE;
	connect_stats_event = (wmi_vdev_get_connectivity_check_stats *)buf_ptr;

	if (((connect_stats_event->tlv_header & 0xFFFF0000) >> 16 ==
	      WMITLV_TAG_STRUC_wmi_vdev_get_connectivity_check_stats)) {
		rsp.connect_stats_present = true;
		rsp.tcp_ack_recvd = connect_stats_event->tcp_ack_recvd;
		rsp.icmpv4_rsp_recvd = connect_stats_event->icmpv4_rsp_recvd;
		WMA_LOGD("tcp_ack_recvd %d icmpv4_rsp_recvd %d",
			connect_stats_event->tcp_ack_recvd,
			connect_stats_event->icmpv4_rsp_recvd);
	}

	mac->sme.get_arp_stats_cb(mac->hdd_handle, &rsp,
				  mac->sme.get_arp_stats_context);

	return 0;
}

/**
 * wma_unified_power_debug_stats_event_handler() - WMA handler function to
 * handle Power stats event from firmware
 * @handle: Pointer to wma handle
 * @cmd_param_info: Pointer to Power stats event TLV
 * @len: Length of the cmd_param_info
 *
 * Return: 0 on success, error number otherwise
 */
<<<<<<< HEAD
=======
 #ifdef WLAN_POWER_DEBUG
>>>>>>> 5d8474a2
int wma_unified_power_debug_stats_event_handler(void *handle,
			uint8_t *cmd_param_info, uint32_t len)
{
	WMI_PDEV_CHIP_POWER_STATS_EVENTID_param_tlvs *param_tlvs;
	struct power_stats_response *power_stats_results;
	wmi_pdev_chip_power_stats_event_fixed_param *param_buf;
	uint32_t power_stats_len, stats_registers_len, *debug_registers;

	struct mac_context *mac = (struct mac_context *)cds_get_context(QDF_MODULE_ID_PE);

	param_tlvs =
		(WMI_PDEV_CHIP_POWER_STATS_EVENTID_param_tlvs *) cmd_param_info;

	param_buf = (wmi_pdev_chip_power_stats_event_fixed_param *)
		param_tlvs->fixed_param;
	if (!mac || !mac->sme.power_stats_resp_callback) {
		WMA_LOGD("%s: NULL mac ptr or HDD callback is null", __func__);
		return -EINVAL;
	}

	if (!param_buf) {
		WMA_LOGD("%s: NULL power stats event fixed param", __func__);
		return -EINVAL;
	}

	if (param_buf->num_debug_register > ((WMI_SVC_MSG_MAX_SIZE -
		sizeof(wmi_pdev_chip_power_stats_event_fixed_param)) /
		sizeof(uint32_t)) ||
	    param_buf->num_debug_register > param_tlvs->num_debug_registers) {
		WMA_LOGE("excess payload: LEN num_debug_register:%u",
				param_buf->num_debug_register);
		return -EINVAL;
	}
	debug_registers = param_tlvs->debug_registers;
	stats_registers_len =
		(sizeof(uint32_t) * param_buf->num_debug_register);
	power_stats_len = stats_registers_len + sizeof(*power_stats_results);
	power_stats_results = qdf_mem_malloc(power_stats_len);
	if (!power_stats_results)
		return -ENOMEM;

	WMA_LOGD("Cumulative sleep time %d cumulative total on time %d deep sleep enter counter %d last deep sleep enter tstamp ts %d debug registers fmt %d num debug register %d",
			param_buf->cumulative_sleep_time_ms,
			param_buf->cumulative_total_on_time_ms,
			param_buf->deep_sleep_enter_counter,
			param_buf->last_deep_sleep_enter_tstamp_ms,
			param_buf->debug_register_fmt,
			param_buf->num_debug_register);

	power_stats_results->cumulative_sleep_time_ms
		= param_buf->cumulative_sleep_time_ms;
	power_stats_results->cumulative_total_on_time_ms
		= param_buf->cumulative_total_on_time_ms;
	power_stats_results->deep_sleep_enter_counter
		= param_buf->deep_sleep_enter_counter;
	power_stats_results->last_deep_sleep_enter_tstamp_ms
		= param_buf->last_deep_sleep_enter_tstamp_ms;
	power_stats_results->debug_register_fmt
		= param_buf->debug_register_fmt;
	power_stats_results->num_debug_register
		= param_buf->num_debug_register;

	power_stats_results->debug_registers
		= (uint32_t *)(power_stats_results + 1);

	qdf_mem_copy(power_stats_results->debug_registers,
			debug_registers, stats_registers_len);

	mac->sme.power_stats_resp_callback(power_stats_results,
			mac->sme.power_debug_stats_context);
	qdf_mem_free(power_stats_results);
	return 0;
}
<<<<<<< HEAD
=======
#else
int wma_unified_power_debug_stats_event_handler(void *handle,
						uint8_t *cmd_param_info,
						uint32_t len)
{
	return 0;
}
#endif

>>>>>>> 5d8474a2
#ifdef WLAN_FEATURE_BEACON_RECEPTION_STATS
int wma_unified_beacon_debug_stats_event_handler(void *handle,
						 uint8_t *cmd_param_info,
						 uint32_t len)
{
	WMI_VDEV_BCN_RECEPTION_STATS_EVENTID_param_tlvs *param_tlvs;
	struct bcn_reception_stats_rsp *bcn_reception_stats;
	wmi_vdev_bcn_recv_stats_fixed_param *param_buf;
	struct mac_context *mac =
			(struct mac_context *)cds_get_context(QDF_MODULE_ID_PE);

	param_tlvs =
	   (WMI_VDEV_BCN_RECEPTION_STATS_EVENTID_param_tlvs *)cmd_param_info;
	if (!param_tlvs) {
		WMA_LOGA("%s: Invalid stats event", __func__);
		return -EINVAL;
	}

	param_buf = (wmi_vdev_bcn_recv_stats_fixed_param *)
		param_tlvs->fixed_param;
	if (!param_buf || !mac || !mac->sme.beacon_stats_resp_callback) {
		WMA_LOGD("%s: NULL mac ptr or HDD callback is null", __func__);
		return -EINVAL;
	}

	if (!param_buf) {
		WMA_LOGD("%s: NULL beacon stats event fixed param", __func__);
		return -EINVAL;
	}

	bcn_reception_stats = qdf_mem_malloc(sizeof(*bcn_reception_stats));
	if (!bcn_reception_stats)
		return -ENOMEM;

	bcn_reception_stats->total_bcn_cnt = param_buf->total_bcn_cnt;
	bcn_reception_stats->total_bmiss_cnt = param_buf->total_bmiss_cnt;
	bcn_reception_stats->vdev_id = param_buf->vdev_id;

	WMA_LOGD("Total beacon count %d total beacon miss count %d vdev_id %d",
		 param_buf->total_bcn_cnt,
		 param_buf->total_bmiss_cnt,
		 param_buf->vdev_id);

	qdf_mem_copy(bcn_reception_stats->bmiss_bitmap,
		     param_buf->bmiss_bitmap,
		     MAX_BCNMISS_BITMAP * sizeof(uint32_t));

	mac->sme.beacon_stats_resp_callback(bcn_reception_stats,
			mac->sme.beacon_stats_context);
	qdf_mem_free(bcn_reception_stats);
	return 0;
}
#else
int wma_unified_beacon_debug_stats_event_handler(void *handle,
						 uint8_t *cmd_param_info,
						  uint32_t len)
{
	return 0;
}
#endif

int wma_chan_info_event_handler(void *handle, uint8_t *event_buf,
				uint32_t len)
{
	tp_wma_handle wma = (tp_wma_handle)handle;
	WMI_CHAN_INFO_EVENTID_param_tlvs *param_buf;
	wmi_chan_info_event_fixed_param *event;
	struct scan_chan_info buf;
	struct mac_context *mac = NULL;
	struct lim_channel_status *channel_status;
	bool snr_monitor_enabled;
<<<<<<< HEAD
=======
	struct wlan_objmgr_vdev *vdev;
	enum QDF_OPMODE mode;
>>>>>>> 5d8474a2

	if (wma && wma->cds_context)
		mac = (struct mac_context *)cds_get_context(QDF_MODULE_ID_PE);

	if (!mac) {
		WMA_LOGE("%s: Invalid mac context", __func__);
		return -EINVAL;
	}

	param_buf = (WMI_CHAN_INFO_EVENTID_param_tlvs *)event_buf;
	if (!param_buf)  {
		WMA_LOGE("Invalid chan info event buffer");
		return -EINVAL;
	}
	event = param_buf->fixed_param;
	if (!event) {
		WMA_LOGA("%s: Invalid fixed param", __func__);
		return -EINVAL;
	}

	snr_monitor_enabled = wlan_scan_is_snr_monitor_enabled(mac->psoc);
	if (snr_monitor_enabled && mac->chan_info_cb) {
		buf.tx_frame_count = event->tx_frame_cnt;
		buf.clock_freq = event->mac_clk_mhz;
		buf.cmd_flag = event->cmd_flags;
		buf.freq = event->freq;
		buf.noise_floor = event->noise_floor;
		buf.cycle_count = event->cycle_count;
		buf.rx_clear_count = event->rx_clear_count;
		mac->chan_info_cb(&buf);
	}

	vdev = wlan_objmgr_get_vdev_by_id_from_psoc(wma->psoc, event->vdev_id,
						    WLAN_LEGACY_WMA_ID);

	if (!vdev) {
		wma_err("vdev not found for vdev %d", event->vdev_id);
		return -EINVAL;
	}
	mode = wlan_vdev_mlme_get_opmode(vdev);
	wlan_objmgr_vdev_release_ref(vdev, WLAN_LEGACY_WMA_ID);

	if (mac->sap.acs_with_more_param && mode == QDF_SAP_MODE) {
		channel_status = qdf_mem_malloc(sizeof(*channel_status));
		if (!channel_status)
			return -ENOMEM;
<<<<<<< HEAD
=======

>>>>>>> 5d8474a2
		wma_debug("freq %d nf %d rxcnt %u cyccnt %u tx_r %d tx_t %d",
			  event->freq, event->noise_floor,
			  event->rx_clear_count, event->cycle_count,
			  event->chan_tx_pwr_range, event->chan_tx_pwr_tp);

		channel_status->channelfreq = event->freq;
		channel_status->noise_floor = event->noise_floor;
		channel_status->rx_clear_count =
			 event->rx_clear_count;
		channel_status->cycle_count = event->cycle_count;
		channel_status->chan_tx_pwr_range =
			 event->chan_tx_pwr_range;
		channel_status->chan_tx_pwr_throughput =
			 event->chan_tx_pwr_tp;
		channel_status->rx_frame_count =
			 event->rx_frame_count;
		channel_status->bss_rx_cycle_count =
			event->my_bss_rx_cycle_count;
		channel_status->rx_11b_mode_data_duration =
			event->rx_11b_mode_data_duration;
		channel_status->tx_frame_count = event->tx_frame_cnt;
		channel_status->mac_clk_mhz = event->mac_clk_mhz;
		channel_status->channel_id =
			cds_freq_to_chan(event->freq);
		channel_status->cmd_flags =
			event->cmd_flags;

		wma_send_msg(handle, WMA_RX_CHN_STATUS_EVENT,
			     (void *)channel_status, 0);
	}

	return 0;
}

int wma_rx_aggr_failure_event_handler(void *handle, u_int8_t *event_buf,
							u_int32_t len)
{
	WMI_REPORT_RX_AGGR_FAILURE_EVENTID_param_tlvs *param_buf;
	struct sir_sme_rx_aggr_hole_ind *rx_aggr_hole_event;
	wmi_rx_aggr_failure_event_fixed_param *rx_aggr_failure_info;
	wmi_rx_aggr_failure_info *hole_info;
	uint32_t i, alloc_len;
	struct mac_context *mac;

	mac = (struct mac_context *)cds_get_context(QDF_MODULE_ID_PE);
	if (!mac || !mac->sme.stats_ext2_cb) {
		WMA_LOGD("%s: NULL mac ptr or HDD callback is null", __func__);
		return -EINVAL;
	}

	param_buf = (WMI_REPORT_RX_AGGR_FAILURE_EVENTID_param_tlvs *)event_buf;
	if (!param_buf) {
		WMA_LOGE("%s: Invalid stats ext event buf", __func__);
		return -EINVAL;
	}

	rx_aggr_failure_info = param_buf->fixed_param;
	hole_info = param_buf->failure_info;

	if (rx_aggr_failure_info->num_failure_info > ((WMI_SVC_MSG_MAX_SIZE -
	    sizeof(*rx_aggr_hole_event)) /
	    sizeof(rx_aggr_hole_event->hole_info_array[0]))) {
		WMA_LOGE("%s: Excess data from WMI num_failure_info %d",
			 __func__, rx_aggr_failure_info->num_failure_info);
		return -EINVAL;
	}

	alloc_len = sizeof(*rx_aggr_hole_event) +
		(rx_aggr_failure_info->num_failure_info)*
		sizeof(rx_aggr_hole_event->hole_info_array[0]);
	rx_aggr_hole_event = qdf_mem_malloc(alloc_len);
	if (!rx_aggr_hole_event)
		return -ENOMEM;

	rx_aggr_hole_event->hole_cnt = rx_aggr_failure_info->num_failure_info;
	if (rx_aggr_hole_event->hole_cnt > param_buf->num_failure_info) {
		WMA_LOGE("Invalid no of hole count: %d",
				rx_aggr_hole_event->hole_cnt);
		qdf_mem_free(rx_aggr_hole_event);
		return -EINVAL;
	}
	WMA_LOGD("aggr holes_sum: %d\n",
		rx_aggr_failure_info->num_failure_info);
	for (i = 0; i < rx_aggr_hole_event->hole_cnt; i++) {
		rx_aggr_hole_event->hole_info_array[i] =
			hole_info->end_seq - hole_info->start_seq + 1;
		WMA_LOGD("aggr_index: %d\tstart_seq: %d\tend_seq: %d\t"
			"hole_info: %d mpdu lost",
			i, hole_info->start_seq, hole_info->end_seq,
			rx_aggr_hole_event->hole_info_array[i]);
		hole_info++;
	}

	mac->sme.stats_ext2_cb(mac->hdd_handle, rx_aggr_hole_event);
	qdf_mem_free(rx_aggr_hole_event);

	return 0;
}

int wma_wlan_bt_activity_evt_handler(void *handle, uint8_t *event, uint32_t len)
{
	wmi_coex_bt_activity_event_fixed_param *fixed_param;
	WMI_WLAN_COEX_BT_ACTIVITY_EVENTID_param_tlvs *param_buf =
		(WMI_WLAN_COEX_BT_ACTIVITY_EVENTID_param_tlvs *)event;
	struct scheduler_msg sme_msg = {0};
	QDF_STATUS qdf_status;

	if (!param_buf) {
		WMA_LOGE(FL("Invalid BT activity event buffer"));
		return -EINVAL;
	}

	fixed_param = param_buf->fixed_param;
	if (!fixed_param) {
		WMA_LOGE(FL("Invalid BT activity event fixed param buffer"));
		return -EINVAL;
	}

	WMA_LOGI(FL("Received BT activity event %u"),
		    fixed_param->coex_profile_evt);

	sme_msg.type = eWNI_SME_BT_ACTIVITY_INFO_IND;
	sme_msg.bodyptr = NULL;
	sme_msg.bodyval = fixed_param->coex_profile_evt;

	qdf_status = scheduler_post_message(QDF_MODULE_ID_WMA,
					    QDF_MODULE_ID_SME,
					    QDF_MODULE_ID_SME, &sme_msg);
	if (QDF_IS_STATUS_ERROR(qdf_status))
		return -EINVAL;

	return 0;
}

int wma_pdev_div_info_evt_handler(void *handle, u_int8_t *event_buf,
	u_int32_t len)
{
	WMI_PDEV_DIV_RSSI_ANTID_EVENTID_param_tlvs *param_buf;
	wmi_pdev_div_rssi_antid_event_fixed_param *event;
	struct chain_rssi_result chain_rssi_result;
	u_int32_t i;
	u_int8_t macaddr[QDF_MAC_ADDR_SIZE];
	tp_wma_handle wma = (tp_wma_handle)handle;

	struct mac_context *pmac = (struct mac_context *)cds_get_context(
					QDF_MODULE_ID_PE);
	if (!pmac || !wma) {
		WMA_LOGE(FL("Invalid pmac or wma"));
		return -EINVAL;
	}

	if (!pmac->sme.get_chain_rssi_cb) {
		WMA_LOGE(FL("Invalid get_chain_rssi_cb"));
		return -EINVAL;
	}
	param_buf = (WMI_PDEV_DIV_RSSI_ANTID_EVENTID_param_tlvs *) event_buf;
	if (!param_buf) {
		WMA_LOGE(FL("Invalid rssi antid event buffer"));
		return -EINVAL;
	}

	event = param_buf->fixed_param;
	if (!event) {
		WMA_LOGE(FL("Invalid fixed param"));
		return -EINVAL;
	}

	if (event->num_chains_valid > CHAIN_MAX_NUM) {
		WMA_LOGE(FL("Invalid num of chains"));
		return -EINVAL;
	}

	qdf_mem_zero(&chain_rssi_result, sizeof(chain_rssi_result));

	WMI_MAC_ADDR_TO_CHAR_ARRAY(&event->macaddr, macaddr);
	wma_debug("macaddr: " QDF_MAC_ADDR_STR, QDF_MAC_ADDR_ARRAY(macaddr));

	WMA_LOGD(FL("num_chains_valid: %d"), event->num_chains_valid);
	chain_rssi_result.num_chains_valid = event->num_chains_valid;

	qdf_mem_copy(chain_rssi_result.chain_rssi, event->chain_rssi,
		     sizeof(event->chain_rssi));

	qdf_mem_copy(chain_rssi_result.chain_evm, event->chain_evm,
		     sizeof(event->chain_evm));

	qdf_mem_copy(chain_rssi_result.ant_id, event->ant_id,
		     sizeof(event->ant_id));

	for (i = 0; i < chain_rssi_result.num_chains_valid; i++) {
		WMA_LOGD(FL("chain_rssi: %d, chain_evm: %d,ant_id: %d"),
			 chain_rssi_result.chain_rssi[i],
			 chain_rssi_result.chain_evm[i],
			 chain_rssi_result.ant_id[i]);

		if (!wmi_service_enabled(wma->wmi_handle,
					 wmi_service_hw_db2dbm_support)) {
			if (chain_rssi_result.chain_rssi[i] !=
			    WMA_INVALID_PER_CHAIN_SNR)
				chain_rssi_result.chain_rssi[i] +=
						WMA_TGT_NOISE_FLOOR_DBM;
			else
				chain_rssi_result.chain_rssi[i] =
						WMA_INVALID_PER_CHAIN_RSSI;
		}
	}

	pmac->sme.get_chain_rssi_cb(pmac->sme.get_chain_rssi_context,
				&chain_rssi_result);

	return 0;
}

int wma_vdev_obss_detection_info_handler(void *handle, uint8_t *event,
					 uint32_t len)
{
	tp_wma_handle wma = (tp_wma_handle) handle;
	struct wmi_obss_detect_info *obss_detection;
	QDF_STATUS status;

	if (!event) {
		WMA_LOGE("Invalid obss_detection_info event buffer");
		return -EINVAL;
	}

	obss_detection = qdf_mem_malloc(sizeof(*obss_detection));
	if (!obss_detection)
		return -ENOMEM;

	status = wmi_unified_extract_obss_detection_info(wma->wmi_handle,
							 event, obss_detection);

	if (QDF_IS_STATUS_ERROR(status)) {
		WMA_LOGE("%s: Failed to extract obss info", __func__);
		qdf_mem_free(obss_detection);
		return -EINVAL;
	}

	if (!wma_is_vdev_valid(obss_detection->vdev_id)) {
		WMA_LOGE("%s: Invalid vdev id %d", __func__,
			 obss_detection->vdev_id);
		qdf_mem_free(obss_detection);
		return -EINVAL;
	}

	wma_send_msg(wma, WMA_OBSS_DETECTION_INFO, obss_detection, 0);

	return 0;
}

static void wma_send_set_key_rsp(uint8_t vdev_id, bool pairwise,
				 uint8_t key_index)
{
	tSetStaKeyParams *key_info_uc;
	tSetBssKeyParams *key_info_mc;
	struct wlan_crypto_key *crypto_key;
	struct wlan_objmgr_vdev *vdev;
	tp_wma_handle wma = cds_get_context(QDF_MODULE_ID_WMA);
	struct qdf_mac_addr bcast_mac = QDF_MAC_ADDR_BCAST_INIT;

	if (!wma) {
		wma_err("WMA context does not exist");
		return;
	}
	vdev = wlan_objmgr_get_vdev_by_id_from_psoc(wma->psoc,
						    vdev_id,
						    WLAN_LEGACY_WMA_ID);
	if (!vdev) {
		wma_err("VDEV object not found");
		return;
	}
	crypto_key = wlan_crypto_get_key(vdev, key_index);

	wlan_objmgr_vdev_release_ref(vdev, WLAN_LEGACY_WMA_ID);
	if (!crypto_key) {
		wma_debug("crypto_key not found");
		return;
	}

	if (pairwise) {
		key_info_uc = qdf_mem_malloc(sizeof(*key_info_uc));
		if (!key_info_uc)
			return;
		key_info_uc->vdev_id = vdev_id;
		key_info_uc->status = QDF_STATUS_SUCCESS;
		key_info_uc->key[0].keyLength = crypto_key->keylen;
		qdf_mem_copy(&key_info_uc->macaddr, &crypto_key->macaddr,
			     QDF_MAC_ADDR_SIZE);
		wma_send_msg_high_priority(wma, WMA_SET_STAKEY_RSP,
					   key_info_uc, 0);
	} else {
		key_info_mc = qdf_mem_malloc(sizeof(*key_info_mc));
		if (!key_info_mc)
			return;
		key_info_mc->vdev_id = vdev_id;
		key_info_mc->status = QDF_STATUS_SUCCESS;
		key_info_mc->key[0].keyLength = crypto_key->keylen;
		qdf_mem_copy(&key_info_mc->macaddr, &bcast_mac,
			     QDF_MAC_ADDR_SIZE);
		wma_send_msg_high_priority(wma, WMA_SET_BSSKEY_RSP,
					   key_info_mc, 0);
	}
}

static uint32_t wma_cipher_to_cap(enum wlan_crypto_cipher_type cipher)
{
	switch (cipher) {
	case WLAN_CRYPTO_CIPHER_WEP:  return WLAN_CRYPTO_CAP_WEP;
	case WLAN_CRYPTO_CIPHER_WEP_40:  return WLAN_CRYPTO_CAP_WEP;
	case WLAN_CRYPTO_CIPHER_WEP_104:  return WLAN_CRYPTO_CAP_WEP;
	case WLAN_CRYPTO_CIPHER_AES_OCB:  return WLAN_CRYPTO_CAP_AES;
	case WLAN_CRYPTO_CIPHER_AES_CCM:  return WLAN_CRYPTO_CAP_AES;
	case WLAN_CRYPTO_CIPHER_AES_CCM_256:  return WLAN_CRYPTO_CAP_AES;
	case WLAN_CRYPTO_CIPHER_AES_GCM:  return WLAN_CRYPTO_CAP_AES;
	case WLAN_CRYPTO_CIPHER_AES_GCM_256:  return WLAN_CRYPTO_CAP_AES;
	case WLAN_CRYPTO_CIPHER_CKIP: return WLAN_CRYPTO_CAP_CKIP;
	case WLAN_CRYPTO_CIPHER_TKIP: return WLAN_CRYPTO_CAP_TKIP_MIC;
	case WLAN_CRYPTO_CIPHER_WAPI_SMS4: return WLAN_CRYPTO_CAP_WAPI_SMS4;
	case WLAN_CRYPTO_CIPHER_WAPI_GCM4: return WLAN_CRYPTO_CAP_WAPI_GCM4;
	case WLAN_CRYPTO_CIPHER_FILS_AEAD: return WLAN_CRYPTO_CAP_FILS_AEAD;
	default: return 0;
	}
}

void wma_set_peer_ucast_cipher(uint8_t *mac_addr,
			       enum wlan_crypto_cipher_type cipher)
{
	int32_t set_val = 0, cipher_cap;
	struct wlan_objmgr_peer *peer;
	tp_wma_handle wma = cds_get_context(QDF_MODULE_ID_WMA);

	if (!wma) {
		wma_err("wma context is NULL");
		return;
	}

	peer = wlan_objmgr_get_peer(wma->psoc,
				    wlan_objmgr_pdev_get_pdev_id(wma->pdev),
				    mac_addr, WLAN_LEGACY_WMA_ID);
	if (!peer) {
		wma_err("Peer of peer_mac %pM not found", mac_addr);
		return;
	}
	cipher_cap = wma_cipher_to_cap(cipher);
	MLME_SET_BIT(set_val, cipher_cap);
	wlan_crypto_set_peer_param(peer, WLAN_CRYPTO_PARAM_CIPHER_CAP,
				   set_val);
	set_val = 0;
	MLME_SET_BIT(set_val, cipher);
	wlan_crypto_set_peer_param(peer, WLAN_CRYPTO_PARAM_UCAST_CIPHER,
				   set_val);
	wlan_objmgr_peer_release_ref(peer, WLAN_LEGACY_WMA_ID);

	wma_debug("Set unicast cipher %x and cap %x for %pM", 1 << cipher,
		  1 << cipher_cap, mac_addr);
}

static void wma_reset_ipn(struct wma_txrx_node *iface, uint8_t key_index)
{
	if (key_index == WMA_IGTK_KEY_INDEX_4 ||
	    key_index == WMA_IGTK_KEY_INDEX_5)
		qdf_mem_zero(iface->key.key_id[key_index -
				WMA_IGTK_KEY_INDEX_4].ipn,
				CMAC_IPN_LEN);
}

void wma_update_set_key(uint8_t session_id, bool pairwise,
			uint8_t key_index,
			enum wlan_crypto_cipher_type cipher_type)
{
	tp_wma_handle wma = cds_get_context(QDF_MODULE_ID_WMA);
	struct wma_txrx_node *iface;

	if (!wma) {
		wma_err("Invalid WMA context");
		return;
	}
	iface = &wma->interfaces[session_id];
	if (!iface) {
		wma_err("iface not found for session id %d", session_id);
		return;
	}

	if (cipher_type == WLAN_CRYPTO_CIPHER_AES_GMAC ||
	    cipher_type == WLAN_CRYPTO_CIPHER_AES_GMAC_256 ||
	    cipher_type == WLAN_CRYPTO_CIPHER_AES_CMAC)
		iface->key.key_cipher =
			wlan_crypto_cipher_to_wmi_cipher(cipher_type);

	if (iface) {
		wma_reset_ipn(iface, key_index);
		iface->is_waiting_for_key = false;
	}
	if (!pairwise && iface) {
		/* Its GTK release the wake lock */
		wma_debug("Release set key wake lock");
		qdf_runtime_pm_allow_suspend(
				&iface->vdev_set_key_runtime_wakelock);
		wma_release_wakelock(&iface->vdev_set_key_wakelock);
	}

	wma_send_set_key_rsp(session_id, pairwise, key_index);
}

int wma_vdev_bss_color_collision_info_handler(void *handle,
					      uint8_t *event,
					      uint32_t len)
{
	tp_wma_handle wma = (tp_wma_handle) handle;
	struct wmi_obss_color_collision_info *obss_color_info;
	QDF_STATUS status;

	if (!event) {
		WMA_LOGE("Invalid obss_color_collision event buffer");
		return -EINVAL;
	}

	obss_color_info = qdf_mem_malloc(sizeof(*obss_color_info));
	if (!obss_color_info)
		return -ENOMEM;

	status = wmi_unified_extract_obss_color_collision_info(wma->wmi_handle,
							       event,
							       obss_color_info);

	if (QDF_IS_STATUS_ERROR(status)) {
		WMA_LOGE("%s: Failed to extract obss color info", __func__);
		qdf_mem_free(obss_color_info);
		return -EINVAL;
	}

	if (!wma_is_vdev_valid(obss_color_info->vdev_id)) {
		WMA_LOGE("%s: Invalid vdev id %d", __func__,
			 obss_color_info->vdev_id);
		qdf_mem_free(obss_color_info);
		return -EINVAL;
	}

	wma_send_msg(wma, WMA_OBSS_COLOR_COLLISION_INFO, obss_color_info, 0);

	return 0;
}

#ifdef FEATURE_ANI_LEVEL_REQUEST
int wma_get_ani_level_evt_handler(void *handle, uint8_t *event_buf,
				  uint32_t len)
{
	tp_wma_handle wma = (tp_wma_handle)handle;
	struct wmi_host_ani_level_event *ani = NULL;
	uint32_t num_freqs = 0;
	QDF_STATUS status;
	struct mac_context *pmac;
	int ret = 0;

	pmac = (struct mac_context *)cds_get_context(QDF_MODULE_ID_PE);
	if (!pmac || !wma) {
		WMA_LOGE(FL("Invalid pmac or wma"));
		return -EINVAL;
	}

	status = wmi_unified_extract_ani_level(wma->wmi_handle, event_buf,
					       &ani, &num_freqs);

	if (QDF_IS_STATUS_ERROR(status)) {
		WMA_LOGE("%s: Failed to extract ani level", __func__);
		return -EINVAL;
	}

	if (!pmac->ani_params.ani_level_cb) {
		WMA_LOGE(FL("Invalid ani_level_cb"));
		ret = -EINVAL;
		goto free;
	}

	pmac->ani_params.ani_level_cb(ani, num_freqs,
				      pmac->ani_params.context);

free:
	qdf_mem_free(ani);
	return ret;
}
#else
int wma_get_ani_level_evt_handler(void *handle, uint8_t *event_buf,
				  uint32_t len)
{
	return 0;
}
#endif
<|MERGE_RESOLUTION|>--- conflicted
+++ resolved
@@ -1234,14 +1234,9 @@
 
 	csa_offload_event->ies_present_flag = csa_event->ies_present_flag;
 
-<<<<<<< HEAD
-	WMA_LOGD("CSA: BSSID %pM chan %d flag 0x%x width = %d freq1 = %d freq2 = %d op class = %d",
-		 csa_offload_event->bssId, csa_offload_event->channel,
-=======
 	WMA_LOGD("CSA: BSSID %pM chan %d freq %d flag 0x%x width = %d freq1 = %d freq2 = %d op class = %d",
 		 csa_offload_event->bssId, csa_offload_event->channel,
 		 csa_offload_event->csa_chan_freq,
->>>>>>> 5d8474a2
 		 csa_event->ies_present_flag,
 		 csa_offload_event->new_ch_width,
 		 csa_offload_event->new_ch_freq_seg1,
@@ -1401,11 +1396,7 @@
 }
 #endif
 
-<<<<<<< HEAD
-#if !defined(REMOVE_PKT_LOG)
-=======
 #if !defined(REMOVE_PKT_LOG) && defined(FEATURE_PKTLOG)
->>>>>>> 5d8474a2
 /**
  * wma_pktlog_wmi_send_cmd() - send pktlog enable/disable command to target
  * @handle: wma handle
@@ -1653,89 +1644,6 @@
 	if (!vdev) {
 		WMA_LOGE("%s, vdev_id: %d, failed to get vdev from psoc",
 			 __func__, wake_info->vdev_id);
-<<<<<<< HEAD
-		return;
-	}
-
-	ucfg_mc_cp_stats_get_vdev_wake_lock_stats(vdev, &stats);
-	wlan_objmgr_vdev_release_ref(vdev, WLAN_LEGACY_WMA_ID);
-	wma_wow_stats_display(&stats);
-}
-#else
-/**
- * wma_wow_stats_display() - display wow wake up stats
- * @stats: per vdev stats counters
- *
- * Return: none
- */
-static void wma_wow_stats_display(struct sir_vdev_wow_stats *stats)
-{
-	WMA_LOGA("uc %d bc %d v4_mc %d v6_mc %d ra %d ns %d na %d pno_match %d pno_complete %d gscan %d low_rssi %d rssi_breach %d icmp %d icmpv6 %d oem %d",
-		stats->ucast,
-		stats->bcast,
-		stats->ipv4_mcast,
-		stats->ipv6_mcast,
-		stats->ipv6_mcast_ra,
-		stats->ipv6_mcast_ns,
-		stats->ipv6_mcast_na,
-		stats->pno_match,
-		stats->pno_complete,
-		stats->gscan,
-		stats->low_rssi,
-		stats->rssi_breach,
-		stats->icmpv4,
-		stats->icmpv6,
-		stats->oem_response);
-}
-
-static void wma_print_wow_stats(t_wma_handle *wma,
-				WOW_EVENT_INFO_fixed_param *wake_info)
-{
-	struct sir_vdev_wow_stats *stats;
-
-	switch (wake_info->wake_reason) {
-	case WOW_REASON_BPF_ALLOW:
-	case WOW_REASON_PATTERN_MATCH_FOUND:
-	case WOW_REASON_PACKET_FILTER_MATCH:
-	case WOW_REASON_RA_MATCH:
-	case WOW_REASON_NLOD:
-	case WOW_REASON_NLO_SCAN_COMPLETE:
-	case WOW_REASON_LOW_RSSI:
-	case WOW_REASON_EXTSCAN:
-	case WOW_REASON_RSSI_BREACH_EVENT:
-	case WOW_REASON_OEM_RESPONSE_EVENT:
-	case WOW_REASON_CHIP_POWER_FAILURE_DETECT:
-	case WOW_REASON_11D_SCAN:
-		break;
-#ifdef WLAN_FEATURE_MOTION_DETECTION
-	case WOW_REASON_WLAN_MD:
-	case WOW_REASON_WLAN_BL:
-		break;
-#endif /* WLAN_FEATURE_MOTION_DETECTION */
-	default:
-		return;
-	}
-
-	stats = &wma->interfaces[wake_info->vdev_id].wow_stats;
-	wma_wow_stats_display(stats);
-}
-
-/**
- * wma_inc_wow_stats() - maintain wow pattern match wake up stats
- * @wma: wma handle, containing the stats counters
- * @wake_info: the wake event information
- *
- * Return: none
- */
-static void wma_inc_wow_stats(t_wma_handle *wma,
-			      WOW_EVENT_INFO_fixed_param *wake_info)
-{
-	struct sir_vdev_wow_stats *stats;
-
-	if (wake_info->wake_reason == WOW_REASON_UNSPECIFIED) {
-		wma->wow_unspecified_wake_count++;
-=======
->>>>>>> 5d8474a2
 		return;
 	}
 
@@ -4939,10 +4847,7 @@
  *
  * Return: 0 on success, error number otherwise
  */
-<<<<<<< HEAD
-=======
  #ifdef WLAN_POWER_DEBUG
->>>>>>> 5d8474a2
 int wma_unified_power_debug_stats_event_handler(void *handle,
 			uint8_t *cmd_param_info, uint32_t len)
 {
@@ -5016,8 +4921,6 @@
 	qdf_mem_free(power_stats_results);
 	return 0;
 }
-<<<<<<< HEAD
-=======
 #else
 int wma_unified_power_debug_stats_event_handler(void *handle,
 						uint8_t *cmd_param_info,
@@ -5027,7 +4930,6 @@
 }
 #endif
 
->>>>>>> 5d8474a2
 #ifdef WLAN_FEATURE_BEACON_RECEPTION_STATS
 int wma_unified_beacon_debug_stats_event_handler(void *handle,
 						 uint8_t *cmd_param_info,
@@ -5099,11 +5001,8 @@
 	struct mac_context *mac = NULL;
 	struct lim_channel_status *channel_status;
 	bool snr_monitor_enabled;
-<<<<<<< HEAD
-=======
 	struct wlan_objmgr_vdev *vdev;
 	enum QDF_OPMODE mode;
->>>>>>> 5d8474a2
 
 	if (wma && wma->cds_context)
 		mac = (struct mac_context *)cds_get_context(QDF_MODULE_ID_PE);
@@ -5150,10 +5049,7 @@
 		channel_status = qdf_mem_malloc(sizeof(*channel_status));
 		if (!channel_status)
 			return -ENOMEM;
-<<<<<<< HEAD
-=======
-
->>>>>>> 5d8474a2
+
 		wma_debug("freq %d nf %d rxcnt %u cyccnt %u tx_r %d tx_t %d",
 			  event->freq, event->noise_floor,
 			  event->rx_clear_count, event->cycle_count,
