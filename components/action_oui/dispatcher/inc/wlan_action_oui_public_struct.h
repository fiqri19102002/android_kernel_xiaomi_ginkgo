/*
 * Copyright (c) 2016-2020 The Linux Foundation. All rights reserved.
 *
 * Permission to use, copy, modify, and/or distribute this software for
 * any purpose with or without fee is hereby granted, provided that the
 * above copyright notice and this permission notice appear in all
 * copies.
 *
 * THE SOFTWARE IS PROVIDED "AS IS" AND THE AUTHOR DISCLAIMS ALL
 * WARRANTIES WITH REGARD TO THIS SOFTWARE INCLUDING ALL IMPLIED
 * WARRANTIES OF MERCHANTABILITY AND FITNESS. IN NO EVENT SHALL THE
 * AUTHOR BE LIABLE FOR ANY SPECIAL, DIRECT, INDIRECT, OR CONSEQUENTIAL
 * DAMAGES OR ANY DAMAGES WHATSOEVER RESULTING FROM LOSS OF USE, DATA OR
 * PROFITS, WHETHER IN AN ACTION OF CONTRACT, NEGLIGENCE OR OTHER
 * TORTIOUS ACTION, ARISING OUT OF OR IN CONNECTION WITH THE USE OR
 * PERFORMANCE OF THIS SOFTWARE.
 */

/**
 * DOC: Declare structs and macros which can be accessed by various
 * components and modules.
 */

#ifndef _WLAN_ACTION_OUI_PUBLIC_STRUCT_H_
#define _WLAN_ACTION_OUI_PUBLIC_STRUCT_H_

#include <wlan_cmn.h>
#include <qdf_status.h>
#include <qdf_types.h>

/*
 * Maximum ini string length of actions oui extensions,
 * (n * 83) + (n - 1) spaces + 1 (terminating character),
 * where n is the no of oui extensions
 * currently, max no of oui extensions is 10
 */
#define ACTION_OUI_MAX_STR_LEN 840

/*
 * Maximum number of action oui extensions supported in
 * each action oui category
 */
#define ACTION_OUI_MAX_EXTENSIONS 10

#define ACTION_OUI_MAX_OUI_LENGTH 5
#define ACTION_OUI_MAX_DATA_LENGTH 20
#define ACTION_OUI_MAX_DATA_MASK_LENGTH 3
#define ACTION_OUI_MAC_MASK_LENGTH 1
#define ACTION_OUI_MAX_CAPABILITY_LENGTH 1

/*
 * NSS Mask and NSS Offset to extract NSS info from
 * capability field of action oui extension
 */
#define ACTION_OUI_CAPABILITY_NSS_MASK 0x0f
#define ACTION_OUI_CAPABILITY_NSS_OFFSET 0
#define ACTION_OUI_CAPABILITY_NSS_MASK_1X1 1
#define ACTION_OUI_CAPABILITY_NSS_MASK_2X2 2
#define ACTION_OUI_CAPABILITY_NSS_MASK_3X3 4
#define ACTION_OUI_CAPABILITY_NSS_MASK_4X4 8

/*
 * Mask and offset to extract HT and VHT info from
 * capability field of action oui extension
 */
#define ACTION_OUI_CAPABILITY_HT_ENABLE_MASK 0x10
#define ACTION_OUI_CAPABILITY_HT_ENABLE_OFFSET 4
#define ACTION_OUI_CAPABILITY_VHT_ENABLE_MASK 0x20
#define ACTION_OUI_CAPABILITY_VHT_ENABLE_OFFSET 5

/*
 * Mask and offset to extract Band (2G and 5G) info from
 * capability field of action oui extension
 */
#define ACTION_OUI_CAPABILITY_BAND_MASK 0xC0
#define ACTION_OUI_CAPABILITY_BAND_OFFSET 6
#define ACTION_OUI_CAPABILITY_2G_BAND_MASK 0x40
#define ACTION_OUI_CAPABILITY_2G_BAND_OFFSET 6
#define ACTION_CAPABILITY_5G_BAND_MASK 0x80
#define ACTION_CAPABILITY_5G_BAND_OFFSET 7

/**
 * enum action_oui_id - to identify type of action oui
 * @ACTION_OUI_CONNECT_1X1: for 1x1 connection only
 * @ACTION_OUI_ITO_EXTENSION: for extending inactivity time of station
 * @ACTION_OUI_CCKM_1X1: for TX with CCKM 1x1 only
 * @ACTION_OUI_ITO_ALTERNATE: alternate ITO extensions used by firmware
 * @ACTION_OUI_SWITCH_TO_11N_MODE: connect in 11n
 * @ACTION_OUI_CONNECT_1X1_WITH_1_CHAIN: connect in 1x1 & disable diversity gain
 * @ACTION_OUI_DISABLE_AGGRESSIVE_TX: disable aggressive TX in firmware
 * @ACTION_OUI_FORCE_MAX_NSS: Force Max NSS connection with few IOT APs
 * @ACTION_OUI_DISABLE_AGGRESSIVE_EDCA: disable aggressive EDCA with the ap
<<<<<<< HEAD
 * @ACTION_OUI_HOST_ONLY: host only action id start - placeholder.
 * New Firmware related "ACTION" needs to be added before this placeholder.
 * @ACTION_OUI_HOST_RECONN: reconnect to the same BSSID when wait for
 * association response timeout from AP
=======
>>>>>>> 5d8474a2
 * @ACTION_OUI_MAXIMUM_ID: maximum number of action oui types
 */
enum action_oui_id {
	ACTION_OUI_CONNECT_1X1 = 0,
	ACTION_OUI_ITO_EXTENSION = 1,
	ACTION_OUI_CCKM_1X1 = 2,
	ACTION_OUI_ITO_ALTERNATE = 3,
	ACTION_OUI_SWITCH_TO_11N_MODE = 4,
	ACTION_OUI_CONNECT_1X1_WITH_1_CHAIN = 5,
	ACTION_OUI_DISABLE_AGGRESSIVE_TX = 6,
	ACTION_OUI_FORCE_MAX_NSS = 7,
	ACTION_OUI_DISABLE_AGGRESSIVE_EDCA = 8,
<<<<<<< HEAD
	ACTION_OUI_HOST_ONLY,
	ACTION_OUI_HOST_RECONN = ACTION_OUI_HOST_ONLY,
=======
>>>>>>> 5d8474a2
	ACTION_OUI_MAXIMUM_ID
};

/**
 * enum action_oui_info - to indicate presence of various action OUI
 * fields in action oui extension, following identifiers are to be set in
 * the info mask field of action oui extension
 * @ACTION_OUI_INFO_OUI: to indicate presence of OUI string
 * @ACTION_OUI_INFO_MAC_ADDRESS: to indicate presence of mac address
 * @ACTION_OUI_INFO_AP_CAPABILITY_NSS: to indicate presence of nss info
 * @ACTION_OUI_INFO_AP_CAPABILITY_HT: to indicate presence of HT cap
 * @ACTION_OUI_INFO_AP_CAPABILITY_VHT: to indicate presence of VHT cap
 * @ACTION_OUI_INFO_AP_CAPABILITY_BAND: to indicate presence of band info
 */
enum action_oui_info {
	/*
	 * OUI centric parsing, expect OUI in each action OUI extension,
	 * hence, ACTION_OUI_INFO_OUI is dummy
	 */
	ACTION_OUI_INFO_OUI = 1 << 0,
	ACTION_OUI_INFO_MAC_ADDRESS = 1 << 1,
	ACTION_OUI_INFO_AP_CAPABILITY_NSS = 1 << 2,
	ACTION_OUI_INFO_AP_CAPABILITY_HT = 1 << 3,
	ACTION_OUI_INFO_AP_CAPABILITY_VHT = 1 << 4,
	ACTION_OUI_INFO_AP_CAPABILITY_BAND = 1 << 5,
};

/* Total mask of all enum action_oui_info IDs */
#define ACTION_OUI_INFO_MASK 0x3F

/**
 * struct action_oui_extension - action oui extension contents
 * @info_mask: info mask
 * @oui_length: length of the oui, either 3 or 5 bytes
 * @data_length: length of the oui data
 * @data_mask_length: length of the data mask
 * @mac_addr_length: length of the mac addr
 * @mac_mask_length: length of the mac mask
 * @capability_length: length of the capability
 * @oui: oui value
 * @data: data buffer
 * @data_mask: data mask buffer
 * @mac_addr: mac addr
 * @mac_mask: mac mask
 * @capability: capability buffer
 */
struct action_oui_extension {
	uint32_t info_mask;
	uint32_t oui_length;
	uint32_t data_length;
	uint32_t data_mask_length;
	uint32_t mac_addr_length;
	uint32_t mac_mask_length;
	uint32_t capability_length;
	uint8_t oui[ACTION_OUI_MAX_OUI_LENGTH];
	uint8_t data[ACTION_OUI_MAX_DATA_LENGTH];
	uint8_t data_mask[ACTION_OUI_MAX_DATA_MASK_LENGTH];
	uint8_t mac_addr[QDF_MAC_ADDR_SIZE];
	uint8_t mac_mask[ACTION_OUI_MAC_MASK_LENGTH];
	uint8_t capability[ACTION_OUI_MAX_CAPABILITY_LENGTH];
};

/**
 * struct action_oui_request - Contains specific action oui information
 * @action_id: type of action from enum action_oui_info
 * @no_oui_extensions: number of action oui extensions of type @action_id
 * @total_no_oui_extensions: total no of oui extensions from all
 * action oui types, this is just a total count needed by firmware
 * @extension: pointer to zero length array, to indicate this structure is
 * followed by a array of @no_oui_extensions structures of
 * type struct action_oui_extension
 */
struct action_oui_request {
	enum action_oui_id action_id;
	uint32_t no_oui_extensions;
	uint32_t total_no_oui_extensions;
	struct action_oui_extension extension[0];
};

/**
 * struct action_oui_search_attr - Used to check against action_oui ini input
 *
 * @ie_data: beacon ie data
 * @ie_length: length of ie data
 * @mac_addr: bssid of access point
 * @nss: AP spatial stream info
 * @ht_cap: Whether AP is HT capable
 * @vht_cap: Whether AP is VHT capable
 * @enable_2g: Whether 2.4GHz band is enabled in AP
 * @enable_5g: Whether 5GHz band is enabled in AP
 */
struct action_oui_search_attr {
	uint8_t *ie_data;
	uint32_t ie_length;
	uint8_t *mac_addr;
	uint32_t nss;
	bool ht_cap;
	bool vht_cap;
	bool enable_2g;
	bool enable_5g;
};

#endif /* _WLAN_ACTION_OUI_PUBLIC_STRUCT_H_ */<|MERGE_RESOLUTION|>--- conflicted
+++ resolved
@@ -1,5 +1,5 @@
 /*
- * Copyright (c) 2016-2020 The Linux Foundation. All rights reserved.
+ * Copyright (c) 2016-2019 The Linux Foundation. All rights reserved.
  *
  * Permission to use, copy, modify, and/or distribute this software for
  * any purpose with or without fee is hereby granted, provided that the
@@ -90,13 +90,6 @@
  * @ACTION_OUI_DISABLE_AGGRESSIVE_TX: disable aggressive TX in firmware
  * @ACTION_OUI_FORCE_MAX_NSS: Force Max NSS connection with few IOT APs
  * @ACTION_OUI_DISABLE_AGGRESSIVE_EDCA: disable aggressive EDCA with the ap
-<<<<<<< HEAD
- * @ACTION_OUI_HOST_ONLY: host only action id start - placeholder.
- * New Firmware related "ACTION" needs to be added before this placeholder.
- * @ACTION_OUI_HOST_RECONN: reconnect to the same BSSID when wait for
- * association response timeout from AP
-=======
->>>>>>> 5d8474a2
  * @ACTION_OUI_MAXIMUM_ID: maximum number of action oui types
  */
 enum action_oui_id {
@@ -109,11 +102,6 @@
 	ACTION_OUI_DISABLE_AGGRESSIVE_TX = 6,
 	ACTION_OUI_FORCE_MAX_NSS = 7,
 	ACTION_OUI_DISABLE_AGGRESSIVE_EDCA = 8,
-<<<<<<< HEAD
-	ACTION_OUI_HOST_ONLY,
-	ACTION_OUI_HOST_RECONN = ACTION_OUI_HOST_ONLY,
-=======
->>>>>>> 5d8474a2
 	ACTION_OUI_MAXIMUM_ID
 };
 
