--- conflicted
+++ resolved
@@ -168,10 +168,6 @@
 			dbs_info->rate_mult =
 				od_tuners->sampling_down_factor;
 		dbs_freq_increase(policy, policy->max);
-<<<<<<< HEAD
-		return;
-=======
->>>>>>> d8ec26d7
 	} else {
 		/* Calculate the next frequency proportional to load */
 		unsigned int freq_next;
