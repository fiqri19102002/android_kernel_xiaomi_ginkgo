--- conflicted
+++ resolved
@@ -1,9 +1,5 @@
 /*
-<<<<<<< HEAD
- * Copyright (c) 2017-2019, The Linux Foundation. All rights reserved.
-=======
  * Copyright (c) 2017-2020, The Linux Foundation. All rights reserved.
->>>>>>> 4d3aee41
  *
  * Permission to use, copy, modify, and/or distribute this software for any
  * purpose with or without fee is hereby granted, provided that the above
@@ -218,10 +214,6 @@
 typedef __qdf_ipa_dp_evt_type_t qdf_ipa_dp_evt_type_t;
 
 #ifdef WDI3_STATS_UPDATE
-<<<<<<< HEAD
-typedef __qdf_ipa_wdi_tx_info_t qdf_ipa_wdi_tx_info_t;
-typedef __qdf_ipa_wdi_bw_info_t qdf_ipa_wdi_bw_info_t;
-=======
 /**
  * qdf_ipa_wdi_tx_info_t - WLAN embedded TX bytes information
  *
@@ -240,7 +232,6 @@
  * qdf_ipa_inform_wlan_bw_t - BW information given by IPA driver
  * whenever uC detects threshold level reached
  */
->>>>>>> 4d3aee41
 typedef __qdf_ipa_inform_wlan_bw_t qdf_ipa_inform_wlan_bw_t;
 #endif
 
