/*
 *  linux/kernel/timer.c
 *
 *  Kernel internal timers
 *
 *  Copyright (C) 1991, 1992  Linus Torvalds
 *
 *  1997-01-28  Modified by Finn Arne Gangstad to make timers scale better.
 *
 *  1997-09-10  Updated NTP code according to technical memorandum Jan '96
 *              "A Kernel Model for Precision Timekeeping" by Dave Mills
 *  1998-12-24  Fixed a xtime SMP race (we need the xtime_lock rw spinlock to
 *              serialize accesses to xtime/lost_ticks).
 *                              Copyright (C) 1998  Andrea Arcangeli
 *  1999-03-10  Improved NTP compatibility by Ulrich Windl
 *  2002-05-31	Move sys_sysinfo here and make its locking sane, Robert Love
 *  2000-10-05  Implemented scalable SMP per-CPU timer handling.
 *                              Copyright (C) 2000, 2001, 2002  Ingo Molnar
 *              Designed by David S. Miller, Alexey Kuznetsov and Ingo Molnar
 */

#include <linux/kernel_stat.h>
#include <linux/export.h>
#include <linux/interrupt.h>
#include <linux/percpu.h>
#include <linux/init.h>
#include <linux/mm.h>
#include <linux/swap.h>
#include <linux/pid_namespace.h>
#include <linux/notifier.h>
#include <linux/thread_info.h>
#include <linux/time.h>
#include <linux/jiffies.h>
#include <linux/posix-timers.h>
#include <linux/cpu.h>
#include <linux/syscalls.h>
#include <linux/delay.h>
#include <linux/tick.h>
#include <linux/kallsyms.h>
#include <linux/irq_work.h>
#include <linux/sched/signal.h>
#include <linux/sched/sysctl.h>
#include <linux/sched/nohz.h>
#include <linux/sched/debug.h>
#include <linux/slab.h>
#include <linux/compat.h>

#include <linux/uaccess.h>
#include <asm/unistd.h>
#include <asm/div64.h>
#include <asm/timex.h>
#include <asm/io.h>

#include "tick-internal.h"

#define CREATE_TRACE_POINTS
#include <trace/events/timer.h>

__visible u64 jiffies_64 __cacheline_aligned_in_smp = INITIAL_JIFFIES;

EXPORT_SYMBOL(jiffies_64);

/*
 * The timer wheel has LVL_DEPTH array levels. Each level provides an array of
 * LVL_SIZE buckets. Each level is driven by its own clock and therefor each
 * level has a different granularity.
 *
 * The level granularity is:		LVL_CLK_DIV ^ lvl
 * The level clock frequency is:	HZ / (LVL_CLK_DIV ^ level)
 *
 * The array level of a newly armed timer depends on the relative expiry
 * time. The farther the expiry time is away the higher the array level and
 * therefor the granularity becomes.
 *
 * Contrary to the original timer wheel implementation, which aims for 'exact'
 * expiry of the timers, this implementation removes the need for recascading
 * the timers into the lower array levels. The previous 'classic' timer wheel
 * implementation of the kernel already violated the 'exact' expiry by adding
 * slack to the expiry time to provide batched expiration. The granularity
 * levels provide implicit batching.
 *
 * This is an optimization of the original timer wheel implementation for the
 * majority of the timer wheel use cases: timeouts. The vast majority of
 * timeout timers (networking, disk I/O ...) are canceled before expiry. If
 * the timeout expires it indicates that normal operation is disturbed, so it
 * does not matter much whether the timeout comes with a slight delay.
 *
 * The only exception to this are networking timers with a small expiry
 * time. They rely on the granularity. Those fit into the first wheel level,
 * which has HZ granularity.
 *
 * We don't have cascading anymore. timers with a expiry time above the
 * capacity of the last wheel level are force expired at the maximum timeout
 * value of the last wheel level. From data sampling we know that the maximum
 * value observed is 5 days (network connection tracking), so this should not
 * be an issue.
 *
 * The currently chosen array constants values are a good compromise between
 * array size and granularity.
 *
 * This results in the following granularity and range levels:
 *
 * HZ 1000 steps
 * Level Offset  Granularity            Range
 *  0      0         1 ms                0 ms -         63 ms
 *  1     64         8 ms               64 ms -        511 ms
 *  2    128        64 ms              512 ms -       4095 ms (512ms - ~4s)
 *  3    192       512 ms             4096 ms -      32767 ms (~4s - ~32s)
 *  4    256      4096 ms (~4s)      32768 ms -     262143 ms (~32s - ~4m)
 *  5    320     32768 ms (~32s)    262144 ms -    2097151 ms (~4m - ~34m)
 *  6    384    262144 ms (~4m)    2097152 ms -   16777215 ms (~34m - ~4h)
 *  7    448   2097152 ms (~34m)  16777216 ms -  134217727 ms (~4h - ~1d)
 *  8    512  16777216 ms (~4h)  134217728 ms - 1073741822 ms (~1d - ~12d)
 *
 * HZ  300
 * Level Offset  Granularity            Range
 *  0	   0         3 ms                0 ms -        210 ms
 *  1	  64        26 ms              213 ms -       1703 ms (213ms - ~1s)
 *  2	 128       213 ms             1706 ms -      13650 ms (~1s - ~13s)
 *  3	 192      1706 ms (~1s)      13653 ms -     109223 ms (~13s - ~1m)
 *  4	 256     13653 ms (~13s)    109226 ms -     873810 ms (~1m - ~14m)
 *  5	 320    109226 ms (~1m)     873813 ms -    6990503 ms (~14m - ~1h)
 *  6	 384    873813 ms (~14m)   6990506 ms -   55924050 ms (~1h - ~15h)
 *  7	 448   6990506 ms (~1h)   55924053 ms -  447392423 ms (~15h - ~5d)
 *  8    512  55924053 ms (~15h) 447392426 ms - 3579139406 ms (~5d - ~41d)
 *
 * HZ  250
 * Level Offset  Granularity            Range
 *  0	   0         4 ms                0 ms -        255 ms
 *  1	  64        32 ms              256 ms -       2047 ms (256ms - ~2s)
 *  2	 128       256 ms             2048 ms -      16383 ms (~2s - ~16s)
 *  3	 192      2048 ms (~2s)      16384 ms -     131071 ms (~16s - ~2m)
 *  4	 256     16384 ms (~16s)    131072 ms -    1048575 ms (~2m - ~17m)
 *  5	 320    131072 ms (~2m)    1048576 ms -    8388607 ms (~17m - ~2h)
 *  6	 384   1048576 ms (~17m)   8388608 ms -   67108863 ms (~2h - ~18h)
 *  7	 448   8388608 ms (~2h)   67108864 ms -  536870911 ms (~18h - ~6d)
 *  8    512  67108864 ms (~18h) 536870912 ms - 4294967288 ms (~6d - ~49d)
 *
 * HZ  100
 * Level Offset  Granularity            Range
 *  0	   0         10 ms               0 ms -        630 ms
 *  1	  64         80 ms             640 ms -       5110 ms (640ms - ~5s)
 *  2	 128        640 ms            5120 ms -      40950 ms (~5s - ~40s)
 *  3	 192       5120 ms (~5s)     40960 ms -     327670 ms (~40s - ~5m)
 *  4	 256      40960 ms (~40s)   327680 ms -    2621430 ms (~5m - ~43m)
 *  5	 320     327680 ms (~5m)   2621440 ms -   20971510 ms (~43m - ~5h)
 *  6	 384    2621440 ms (~43m) 20971520 ms -  167772150 ms (~5h - ~1d)
 *  7	 448   20971520 ms (~5h) 167772160 ms - 1342177270 ms (~1d - ~15d)
 */

/* Clock divisor for the next level */
#define LVL_CLK_SHIFT	3
#define LVL_CLK_DIV	(1UL << LVL_CLK_SHIFT)
#define LVL_CLK_MASK	(LVL_CLK_DIV - 1)
#define LVL_SHIFT(n)	((n) * LVL_CLK_SHIFT)
#define LVL_GRAN(n)	(1UL << LVL_SHIFT(n))

/*
 * The time start value for each level to select the bucket at enqueue
 * time.
 */
#define LVL_START(n)	((LVL_SIZE - 1) << (((n) - 1) * LVL_CLK_SHIFT))

/* Size of each clock level */
#define LVL_BITS	6
#define LVL_SIZE	(1UL << LVL_BITS)
#define LVL_MASK	(LVL_SIZE - 1)
#define LVL_OFFS(n)	((n) * LVL_SIZE)

/* Level depth */
#if HZ > 100
# define LVL_DEPTH	9
# else
# define LVL_DEPTH	8
#endif

/* The cutoff (max. capacity of the wheel) */
#define WHEEL_TIMEOUT_CUTOFF	(LVL_START(LVL_DEPTH))
#define WHEEL_TIMEOUT_MAX	(WHEEL_TIMEOUT_CUTOFF - LVL_GRAN(LVL_DEPTH - 1))

/*
 * The resulting wheel size. If NOHZ is configured we allocate two
 * wheels so we have a separate storage for the deferrable timers.
 */
#define WHEEL_SIZE	(LVL_SIZE * LVL_DEPTH)

#ifdef CONFIG_NO_HZ_COMMON
# define NR_BASES	2
# define BASE_STD	0
# define BASE_DEF	1
#else
# define NR_BASES	1
# define BASE_STD	0
# define BASE_DEF	0
#endif

struct timer_base {
	raw_spinlock_t		lock;
	struct timer_list	*running_timer;
	unsigned long		clk;
	unsigned long		next_expiry;
	unsigned int		cpu;
	bool			migration_enabled;
	bool			nohz_active;
	bool			is_idle;
	bool			must_forward_clk;
	DECLARE_BITMAP(pending_map, WHEEL_SIZE);
	struct hlist_head	vectors[WHEEL_SIZE];
} ____cacheline_aligned;

static DEFINE_PER_CPU(struct timer_base, timer_bases[NR_BASES]);
struct timer_base timer_base_deferrable;

#if defined(CONFIG_SMP) && defined(CONFIG_NO_HZ_COMMON)
unsigned int sysctl_timer_migration = 1;

void timers_update_migration(bool update_nohz)
{
	bool on = sysctl_timer_migration && tick_nohz_active;
	unsigned int cpu;

	/* Avoid the loop, if nothing to update */
	if (this_cpu_read(timer_bases[BASE_STD].migration_enabled) == on)
		return;

	for_each_possible_cpu(cpu) {
		per_cpu(timer_bases[BASE_STD].migration_enabled, cpu) = on;
		per_cpu(timer_bases[BASE_DEF].migration_enabled, cpu) = on;
		per_cpu(hrtimer_bases.migration_enabled, cpu) = on;
		if (!update_nohz)
			continue;
		per_cpu(timer_bases[BASE_STD].nohz_active, cpu) = true;
		per_cpu(timer_bases[BASE_DEF].nohz_active, cpu) = true;
		per_cpu(hrtimer_bases.nohz_active, cpu) = true;
	}

	timer_base_deferrable.migration_enabled = on;
	timer_base_deferrable.nohz_active = true;
}

int timer_migration_handler(struct ctl_table *table, int write,
			    void __user *buffer, size_t *lenp,
			    loff_t *ppos)
{
	static DEFINE_MUTEX(mutex);
	int ret;

	mutex_lock(&mutex);
	ret = proc_dointvec_minmax(table, write, buffer, lenp, ppos);
	if (!ret && write)
		timers_update_migration(false);
	mutex_unlock(&mutex);
	return ret;
}
#endif

static unsigned long round_jiffies_common(unsigned long j, int cpu,
		bool force_up)
{
	int rem;
	unsigned long original = j;

	/*
	 * We don't want all cpus firing their timers at once hitting the
	 * same lock or cachelines, so we skew each extra cpu with an extra
	 * 3 jiffies. This 3 jiffies came originally from the mm/ code which
	 * already did this.
	 * The skew is done by adding 3*cpunr, then round, then subtract this
	 * extra offset again.
	 */
	j += cpu * 3;

	rem = j % HZ;

	/*
	 * If the target jiffie is just after a whole second (which can happen
	 * due to delays of the timer irq, long irq off times etc etc) then
	 * we should round down to the whole second, not up. Use 1/4th second
	 * as cutoff for this rounding as an extreme upper bound for this.
	 * But never round down if @force_up is set.
	 */
	if (rem < HZ/4 && !force_up) /* round down */
		j = j - rem;
	else /* round up */
		j = j - rem + HZ;

	/* now that we have rounded, subtract the extra skew again */
	j -= cpu * 3;

	/*
	 * Make sure j is still in the future. Otherwise return the
	 * unmodified value.
	 */
	return time_is_after_jiffies(j) ? j : original;
}

/**
 * __round_jiffies - function to round jiffies to a full second
 * @j: the time in (absolute) jiffies that should be rounded
 * @cpu: the processor number on which the timeout will happen
 *
 * __round_jiffies() rounds an absolute time in the future (in jiffies)
 * up or down to (approximately) full seconds. This is useful for timers
 * for which the exact time they fire does not matter too much, as long as
 * they fire approximately every X seconds.
 *
 * By rounding these timers to whole seconds, all such timers will fire
 * at the same time, rather than at various times spread out. The goal
 * of this is to have the CPU wake up less, which saves power.
 *
 * The exact rounding is skewed for each processor to avoid all
 * processors firing at the exact same time, which could lead
 * to lock contention or spurious cache line bouncing.
 *
 * The return value is the rounded version of the @j parameter.
 */
unsigned long __round_jiffies(unsigned long j, int cpu)
{
	return round_jiffies_common(j, cpu, false);
}
EXPORT_SYMBOL_GPL(__round_jiffies);

/**
 * __round_jiffies_relative - function to round jiffies to a full second
 * @j: the time in (relative) jiffies that should be rounded
 * @cpu: the processor number on which the timeout will happen
 *
 * __round_jiffies_relative() rounds a time delta  in the future (in jiffies)
 * up or down to (approximately) full seconds. This is useful for timers
 * for which the exact time they fire does not matter too much, as long as
 * they fire approximately every X seconds.
 *
 * By rounding these timers to whole seconds, all such timers will fire
 * at the same time, rather than at various times spread out. The goal
 * of this is to have the CPU wake up less, which saves power.
 *
 * The exact rounding is skewed for each processor to avoid all
 * processors firing at the exact same time, which could lead
 * to lock contention or spurious cache line bouncing.
 *
 * The return value is the rounded version of the @j parameter.
 */
unsigned long __round_jiffies_relative(unsigned long j, int cpu)
{
	unsigned long j0 = jiffies;

	/* Use j0 because jiffies might change while we run */
	return round_jiffies_common(j + j0, cpu, false) - j0;
}
EXPORT_SYMBOL_GPL(__round_jiffies_relative);

/**
 * round_jiffies - function to round jiffies to a full second
 * @j: the time in (absolute) jiffies that should be rounded
 *
 * round_jiffies() rounds an absolute time in the future (in jiffies)
 * up or down to (approximately) full seconds. This is useful for timers
 * for which the exact time they fire does not matter too much, as long as
 * they fire approximately every X seconds.
 *
 * By rounding these timers to whole seconds, all such timers will fire
 * at the same time, rather than at various times spread out. The goal
 * of this is to have the CPU wake up less, which saves power.
 *
 * The return value is the rounded version of the @j parameter.
 */
unsigned long round_jiffies(unsigned long j)
{
	return round_jiffies_common(j, raw_smp_processor_id(), false);
}
EXPORT_SYMBOL_GPL(round_jiffies);

/**
 * round_jiffies_relative - function to round jiffies to a full second
 * @j: the time in (relative) jiffies that should be rounded
 *
 * round_jiffies_relative() rounds a time delta  in the future (in jiffies)
 * up or down to (approximately) full seconds. This is useful for timers
 * for which the exact time they fire does not matter too much, as long as
 * they fire approximately every X seconds.
 *
 * By rounding these timers to whole seconds, all such timers will fire
 * at the same time, rather than at various times spread out. The goal
 * of this is to have the CPU wake up less, which saves power.
 *
 * The return value is the rounded version of the @j parameter.
 */
unsigned long round_jiffies_relative(unsigned long j)
{
	return __round_jiffies_relative(j, raw_smp_processor_id());
}
EXPORT_SYMBOL_GPL(round_jiffies_relative);

/**
 * __round_jiffies_up - function to round jiffies up to a full second
 * @j: the time in (absolute) jiffies that should be rounded
 * @cpu: the processor number on which the timeout will happen
 *
 * This is the same as __round_jiffies() except that it will never
 * round down.  This is useful for timeouts for which the exact time
 * of firing does not matter too much, as long as they don't fire too
 * early.
 */
unsigned long __round_jiffies_up(unsigned long j, int cpu)
{
	return round_jiffies_common(j, cpu, true);
}
EXPORT_SYMBOL_GPL(__round_jiffies_up);

/**
 * __round_jiffies_up_relative - function to round jiffies up to a full second
 * @j: the time in (relative) jiffies that should be rounded
 * @cpu: the processor number on which the timeout will happen
 *
 * This is the same as __round_jiffies_relative() except that it will never
 * round down.  This is useful for timeouts for which the exact time
 * of firing does not matter too much, as long as they don't fire too
 * early.
 */
unsigned long __round_jiffies_up_relative(unsigned long j, int cpu)
{
	unsigned long j0 = jiffies;

	/* Use j0 because jiffies might change while we run */
	return round_jiffies_common(j + j0, cpu, true) - j0;
}
EXPORT_SYMBOL_GPL(__round_jiffies_up_relative);

/**
 * round_jiffies_up - function to round jiffies up to a full second
 * @j: the time in (absolute) jiffies that should be rounded
 *
 * This is the same as round_jiffies() except that it will never
 * round down.  This is useful for timeouts for which the exact time
 * of firing does not matter too much, as long as they don't fire too
 * early.
 */
unsigned long round_jiffies_up(unsigned long j)
{
	return round_jiffies_common(j, raw_smp_processor_id(), true);
}
EXPORT_SYMBOL_GPL(round_jiffies_up);

/**
 * round_jiffies_up_relative - function to round jiffies up to a full second
 * @j: the time in (relative) jiffies that should be rounded
 *
 * This is the same as round_jiffies_relative() except that it will never
 * round down.  This is useful for timeouts for which the exact time
 * of firing does not matter too much, as long as they don't fire too
 * early.
 */
unsigned long round_jiffies_up_relative(unsigned long j)
{
	return __round_jiffies_up_relative(j, raw_smp_processor_id());
}
EXPORT_SYMBOL_GPL(round_jiffies_up_relative);


static inline unsigned int timer_get_idx(struct timer_list *timer)
{
	return (timer->flags & TIMER_ARRAYMASK) >> TIMER_ARRAYSHIFT;
}

static inline void timer_set_idx(struct timer_list *timer, unsigned int idx)
{
	timer->flags = (timer->flags & ~TIMER_ARRAYMASK) |
			idx << TIMER_ARRAYSHIFT;
}

/*
 * Helper function to calculate the array index for a given expiry
 * time.
 */
static inline unsigned calc_index(unsigned expires, unsigned lvl)
{
	if (expires & ~(UINT_MAX << LVL_SHIFT(lvl)))
		expires = (expires + LVL_GRAN(lvl)) >> LVL_SHIFT(lvl);
	else
		expires = expires >> LVL_SHIFT(lvl);

	return LVL_OFFS(lvl) + (expires & LVL_MASK);
}

static inline unsigned int calc_index_min_granularity(unsigned int  expires)
{
	return LVL_OFFS(0) + ((expires >> LVL_SHIFT(0)) & LVL_MASK);
}

static int calc_wheel_index(unsigned long expires, unsigned long clk)
{
	unsigned long delta = expires - clk;
	unsigned int idx;

	if (delta < LVL_START(1)) {
		idx = calc_index_min_granularity(expires);
	} else if (delta < LVL_START(2)) {
		idx = calc_index(expires, 1);
	} else if (delta < LVL_START(3)) {
		idx = calc_index(expires, 2);
	} else if (delta < LVL_START(4)) {
		idx = calc_index(expires, 3);
	} else if (delta < LVL_START(5)) {
		idx = calc_index(expires, 4);
	} else if (delta < LVL_START(6)) {
		idx = calc_index(expires, 5);
	} else if (delta < LVL_START(7)) {
		idx = calc_index(expires, 6);
	} else if (LVL_DEPTH > 8 && delta < LVL_START(8)) {
		idx = calc_index(expires, 7);
	} else if ((long) delta < 0) {
		idx = clk & LVL_MASK;
	} else {
		/*
		 * Force expire obscene large timeouts to expire at the
		 * capacity limit of the wheel.
		 */
		if (expires >= WHEEL_TIMEOUT_CUTOFF)
			expires = WHEEL_TIMEOUT_MAX;

		idx = calc_index(expires, LVL_DEPTH - 1);
	}
	return idx;
}

/*
 * Enqueue the timer into the hash bucket, mark it pending in
 * the bitmap and store the index in the timer flags.
 */
static void enqueue_timer(struct timer_base *base, struct timer_list *timer,
			  unsigned int idx)
{
	hlist_add_head(&timer->entry, base->vectors + idx);
	__set_bit(idx, base->pending_map);
	timer_set_idx(timer, idx);
}

static void
__internal_add_timer(struct timer_base *base, struct timer_list *timer)
{
	unsigned int idx;

	idx = calc_wheel_index(timer->expires, base->clk);
	enqueue_timer(base, timer, idx);
}

static void
trigger_dyntick_cpu(struct timer_base *base, struct timer_list *timer)
{
	if (!IS_ENABLED(CONFIG_NO_HZ_COMMON) || !base->nohz_active)
		return;

	/*
	 * TODO: This wants some optimizing similar to the code below, but we
	 * will do that when we switch from push to pull for deferrable timers.
	 */
	if (timer->flags & TIMER_DEFERRABLE) {
		if (tick_nohz_full_cpu(base->cpu))
			wake_up_nohz_cpu(base->cpu);
		return;
	}

	/*
	 * We might have to IPI the remote CPU if the base is idle and the
	 * timer is not deferrable. If the other CPU is on the way to idle
	 * then it can't set base->is_idle as we hold the base lock:
	 */
	if (!base->is_idle)
		return;

	/* Check whether this is the new first expiring timer: */
	if (time_after_eq(timer->expires, base->next_expiry))
		return;

	/*
	 * Set the next expiry time and kick the CPU so it can reevaluate the
	 * wheel:
	 */
	base->next_expiry = timer->expires;
		wake_up_nohz_cpu(base->cpu);
}

static void
internal_add_timer(struct timer_base *base, struct timer_list *timer)
{
	__internal_add_timer(base, timer);
	trigger_dyntick_cpu(base, timer);
}

#ifdef CONFIG_DEBUG_OBJECTS_TIMERS

static struct debug_obj_descr timer_debug_descr;

static void *timer_debug_hint(void *addr)
{
	return ((struct timer_list *) addr)->function;
}

static bool timer_is_static_object(void *addr)
{
	struct timer_list *timer = addr;

	return (timer->entry.pprev == NULL &&
		timer->entry.next == TIMER_ENTRY_STATIC);
}

/*
 * fixup_init is called when:
 * - an active object is initialized
 */
static bool timer_fixup_init(void *addr, enum debug_obj_state state)
{
	struct timer_list *timer = addr;

	switch (state) {
	case ODEBUG_STATE_ACTIVE:
		del_timer_sync(timer);
		debug_object_init(timer, &timer_debug_descr);
		return true;
	default:
		return false;
	}
}

/* Stub timer callback for improperly used timers. */
static void stub_timer(unsigned long data)
{
	WARN_ON(1);
}

/*
 * fixup_activate is called when:
 * - an active object is activated
 * - an unknown non-static object is activated
 */
static bool timer_fixup_activate(void *addr, enum debug_obj_state state)
{
	struct timer_list *timer = addr;

	switch (state) {
	case ODEBUG_STATE_NOTAVAILABLE:
		setup_timer(timer, stub_timer, 0);
		return true;

	case ODEBUG_STATE_ACTIVE:
		WARN_ON(1);

	default:
		return false;
	}
}

/*
 * fixup_free is called when:
 * - an active object is freed
 */
static bool timer_fixup_free(void *addr, enum debug_obj_state state)
{
	struct timer_list *timer = addr;

	switch (state) {
	case ODEBUG_STATE_ACTIVE:
		del_timer_sync(timer);
		debug_object_free(timer, &timer_debug_descr);
		return true;
	default:
		return false;
	}
}

/*
 * fixup_assert_init is called when:
 * - an untracked/uninit-ed object is found
 */
static bool timer_fixup_assert_init(void *addr, enum debug_obj_state state)
{
	struct timer_list *timer = addr;

	switch (state) {
	case ODEBUG_STATE_NOTAVAILABLE:
		setup_timer(timer, stub_timer, 0);
		return true;
	default:
		return false;
	}
}

static struct debug_obj_descr timer_debug_descr = {
	.name			= "timer_list",
	.debug_hint		= timer_debug_hint,
	.is_static_object	= timer_is_static_object,
	.fixup_init		= timer_fixup_init,
	.fixup_activate		= timer_fixup_activate,
	.fixup_free		= timer_fixup_free,
	.fixup_assert_init	= timer_fixup_assert_init,
};

static inline void debug_timer_init(struct timer_list *timer)
{
	debug_object_init(timer, &timer_debug_descr);
}

static inline void debug_timer_activate(struct timer_list *timer)
{
	debug_object_activate(timer, &timer_debug_descr);
}

static inline void debug_timer_deactivate(struct timer_list *timer)
{
	debug_object_deactivate(timer, &timer_debug_descr);
}

static inline void debug_timer_free(struct timer_list *timer)
{
	debug_object_free(timer, &timer_debug_descr);
}

static inline void debug_timer_assert_init(struct timer_list *timer)
{
	debug_object_assert_init(timer, &timer_debug_descr);
}

static void do_init_timer(struct timer_list *timer, unsigned int flags,
			  const char *name, struct lock_class_key *key);

void init_timer_on_stack_key(struct timer_list *timer, unsigned int flags,
			     const char *name, struct lock_class_key *key)
{
	debug_object_init_on_stack(timer, &timer_debug_descr);
	do_init_timer(timer, flags, name, key);
}
EXPORT_SYMBOL_GPL(init_timer_on_stack_key);

void destroy_timer_on_stack(struct timer_list *timer)
{
	debug_object_free(timer, &timer_debug_descr);
}
EXPORT_SYMBOL_GPL(destroy_timer_on_stack);

#else
static inline void debug_timer_init(struct timer_list *timer) { }
static inline void debug_timer_activate(struct timer_list *timer) { }
static inline void debug_timer_deactivate(struct timer_list *timer) { }
static inline void debug_timer_assert_init(struct timer_list *timer) { }
#endif

static inline void debug_init(struct timer_list *timer)
{
	debug_timer_init(timer);
	trace_timer_init(timer);
}

static inline void
debug_activate(struct timer_list *timer, unsigned long expires)
{
	debug_timer_activate(timer);
	trace_timer_start(timer, expires, timer->flags);
}

static inline void debug_deactivate(struct timer_list *timer)
{
	debug_timer_deactivate(timer);
	trace_timer_cancel(timer);
}

static inline void debug_assert_init(struct timer_list *timer)
{
	debug_timer_assert_init(timer);
}

static void do_init_timer(struct timer_list *timer, unsigned int flags,
			  const char *name, struct lock_class_key *key)
{
	timer->entry.pprev = NULL;
	timer->flags = flags | raw_smp_processor_id();
	lockdep_init_map(&timer->lockdep_map, name, key, 0);
}

/**
 * init_timer_key - initialize a timer
 * @timer: the timer to be initialized
 * @flags: timer flags
 * @name: name of the timer
 * @key: lockdep class key of the fake lock used for tracking timer
 *       sync lock dependencies
 *
 * init_timer_key() must be done to a timer prior calling *any* of the
 * other timer functions.
 */
void init_timer_key(struct timer_list *timer, unsigned int flags,
		    const char *name, struct lock_class_key *key)
{
	debug_init(timer);
	do_init_timer(timer, flags, name, key);
}
EXPORT_SYMBOL(init_timer_key);

static inline void detach_timer(struct timer_list *timer, bool clear_pending)
{
	struct hlist_node *entry = &timer->entry;

	debug_deactivate(timer);

	__hlist_del(entry);
	if (clear_pending)
		entry->pprev = NULL;
	entry->next = LIST_POISON2;
}

static int detach_if_pending(struct timer_list *timer, struct timer_base *base,
			     bool clear_pending)
{
	unsigned idx = timer_get_idx(timer);

	if (!timer_pending(timer))
		return 0;

	if (hlist_is_singular_node(&timer->entry, base->vectors + idx))
		__clear_bit(idx, base->pending_map);

	detach_timer(timer, clear_pending);
	return 1;
}

static inline struct timer_base *get_timer_cpu_base(u32 tflags, u32 cpu)
{
	struct timer_base *base = per_cpu_ptr(&timer_bases[BASE_STD], cpu);

	/*
	 * If the timer is deferrable and NO_HZ_COMMON is set then we need
	 * to use the deferrable base.
	 */
<<<<<<< HEAD
	if (IS_ENABLED(CONFIG_NO_HZ_COMMON) && base->nohz_active &&
	    (tflags & TIMER_DEFERRABLE)) {
		base = &timer_base_deferrable;
		if (tflags & TIMER_PINNED)
			base = per_cpu_ptr(&timer_bases[BASE_DEF], cpu);
	}
=======
	if (IS_ENABLED(CONFIG_NO_HZ_COMMON) && (tflags & TIMER_DEFERRABLE))
		base = per_cpu_ptr(&timer_bases[BASE_DEF], cpu);
>>>>>>> 91891413
	return base;
}

static inline struct timer_base *get_timer_this_cpu_base(u32 tflags)
{
	struct timer_base *base = this_cpu_ptr(&timer_bases[BASE_STD]);

	/*
	 * If the timer is deferrable and NO_HZ_COMMON is set then we need
	 * to use the deferrable base.
	 */
<<<<<<< HEAD
	if (IS_ENABLED(CONFIG_NO_HZ_COMMON) && base->nohz_active &&
	    (tflags & TIMER_DEFERRABLE)) {
		base = &timer_base_deferrable;
		if (tflags & TIMER_PINNED)
			base = this_cpu_ptr(&timer_bases[BASE_DEF]);
	}
=======
	if (IS_ENABLED(CONFIG_NO_HZ_COMMON) && (tflags & TIMER_DEFERRABLE))
		base = this_cpu_ptr(&timer_bases[BASE_DEF]);
>>>>>>> 91891413
	return base;
}

static inline struct timer_base *get_timer_base(u32 tflags)
{
	return get_timer_cpu_base(tflags, tflags & TIMER_CPUMASK);
}

#ifdef CONFIG_NO_HZ_COMMON
static inline struct timer_base *
get_target_base(struct timer_base *base, unsigned tflags)
{
#ifdef CONFIG_SMP
	if ((tflags & TIMER_PINNED) || !base->migration_enabled)
		return get_timer_this_cpu_base(tflags);
	return get_timer_cpu_base(tflags, get_nohz_timer_target());
#else
	return get_timer_this_cpu_base(tflags);
#endif
}

static inline void forward_timer_base(struct timer_base *base)
{
	unsigned long jnow;

	/*
	 * We only forward the base when we are idle or have just come out of
	 * idle (must_forward_clk logic), and have a delta between base clock
	 * and jiffies. In the common case, run_timers will take care of it.
	 */
	if (likely(!base->must_forward_clk))
		return;

	jnow = READ_ONCE(jiffies);
	base->must_forward_clk = base->is_idle;
	if ((long)(jnow - base->clk) < 2)
		return;

	/*
	 * If the next expiry value is > jiffies, then we fast forward to
	 * jiffies otherwise we forward to the next expiry value.
	 */
	if (time_after(base->next_expiry, jnow))
		base->clk = jnow;
	else
		base->clk = base->next_expiry;
}
#else
static inline struct timer_base *
get_target_base(struct timer_base *base, unsigned tflags)
{
	return get_timer_this_cpu_base(tflags);
}

static inline void forward_timer_base(struct timer_base *base) { }
#endif


/*
 * We are using hashed locking: Holding per_cpu(timer_bases[x]).lock means
 * that all timers which are tied to this base are locked, and the base itself
 * is locked too.
 *
 * So __run_timers/migrate_timers can safely modify all timers which could
 * be found in the base->vectors array.
 *
 * When a timer is migrating then the TIMER_MIGRATING flag is set and we need
 * to wait until the migration is done.
 */
static struct timer_base *lock_timer_base(struct timer_list *timer,
					  unsigned long *flags)
	__acquires(timer->base->lock)
{
	for (;;) {
		struct timer_base *base;
		u32 tf;

		/*
		 * We need to use READ_ONCE() here, otherwise the compiler
		 * might re-read @tf between the check for TIMER_MIGRATING
		 * and spin_lock().
		 */
		tf = READ_ONCE(timer->flags);

		if (!(tf & TIMER_MIGRATING)) {
			base = get_timer_base(tf);
			raw_spin_lock_irqsave(&base->lock, *flags);
			if (timer->flags == tf)
				return base;
			raw_spin_unlock_irqrestore(&base->lock, *flags);
		}
		cpu_relax();
	}
}

static inline int
__mod_timer(struct timer_list *timer, unsigned long expires, bool pending_only)
{
	struct timer_base *base, *new_base;
	unsigned int idx = UINT_MAX;
	unsigned long clk = 0, flags;
	int ret = 0;

	BUG_ON(!timer->function);

	/*
	 * This is a common optimization triggered by the networking code - if
	 * the timer is re-modified to have the same timeout or ends up in the
	 * same array bucket then just return:
	 */
	if (timer_pending(timer)) {
		/*
		 * The downside of this optimization is that it can result in
		 * larger granularity than you would get from adding a new
		 * timer with this expiry.
		 */
		if (timer->expires == expires)
			return 1;

		/*
		 * We lock timer base and calculate the bucket index right
		 * here. If the timer ends up in the same bucket, then we
		 * just update the expiry time and avoid the whole
		 * dequeue/enqueue dance.
		 */
		base = lock_timer_base(timer, &flags);
		forward_timer_base(base);

		clk = base->clk;
		idx = calc_wheel_index(expires, clk);

		/*
		 * Retrieve and compare the array index of the pending
		 * timer. If it matches set the expiry to the new value so a
		 * subsequent call will exit in the expires check above.
		 */
		if (idx == timer_get_idx(timer)) {
			timer->expires = expires;
			ret = 1;
			goto out_unlock;
		}
	} else {
		base = lock_timer_base(timer, &flags);
		forward_timer_base(base);
	}

	ret = detach_if_pending(timer, base, false);
	if (!ret && pending_only)
		goto out_unlock;

	new_base = get_target_base(base, timer->flags);

	if (base != new_base) {
		/*
		 * We are trying to schedule the timer on the new base.
		 * However we can't change timer's base while it is running,
		 * otherwise del_timer_sync() can't detect that the timer's
		 * handler yet has not finished. This also guarantees that the
		 * timer is serialized wrt itself.
		 */
		if (likely(base->running_timer != timer)) {
			/* See the comment in lock_timer_base() */
			timer->flags |= TIMER_MIGRATING;

			raw_spin_unlock(&base->lock);
			base = new_base;
			raw_spin_lock(&base->lock);
			WRITE_ONCE(timer->flags,
				   (timer->flags & ~TIMER_BASEMASK) | base->cpu);
			forward_timer_base(base);
		}
	}

	debug_activate(timer, expires);

	timer->expires = expires;
	/*
	 * If 'idx' was calculated above and the base time did not advance
	 * between calculating 'idx' and possibly switching the base, only
	 * enqueue_timer() and trigger_dyntick_cpu() is required. Otherwise
	 * we need to (re)calculate the wheel index via
	 * internal_add_timer().
	 */
	if (idx != UINT_MAX && clk == base->clk) {
		enqueue_timer(base, timer, idx);
		trigger_dyntick_cpu(base, timer);
	} else {
		internal_add_timer(base, timer);
	}

out_unlock:
	raw_spin_unlock_irqrestore(&base->lock, flags);

	return ret;
}

/**
 * mod_timer_pending - modify a pending timer's timeout
 * @timer: the pending timer to be modified
 * @expires: new timeout in jiffies
 *
 * mod_timer_pending() is the same for pending timers as mod_timer(),
 * but will not re-activate and modify already deleted timers.
 *
 * It is useful for unserialized use of timers.
 */
int mod_timer_pending(struct timer_list *timer, unsigned long expires)
{
	return __mod_timer(timer, expires, true);
}
EXPORT_SYMBOL(mod_timer_pending);

/**
 * mod_timer - modify a timer's timeout
 * @timer: the timer to be modified
 * @expires: new timeout in jiffies
 *
 * mod_timer() is a more efficient way to update the expire field of an
 * active timer (if the timer is inactive it will be activated)
 *
 * mod_timer(timer, expires) is equivalent to:
 *
 *     del_timer(timer); timer->expires = expires; add_timer(timer);
 *
 * Note that if there are multiple unserialized concurrent users of the
 * same timer, then mod_timer() is the only safe way to modify the timeout,
 * since add_timer() cannot modify an already running timer.
 *
 * The function returns whether it has modified a pending timer or not.
 * (ie. mod_timer() of an inactive timer returns 0, mod_timer() of an
 * active timer returns 1.)
 */
int mod_timer(struct timer_list *timer, unsigned long expires)
{
	return __mod_timer(timer, expires, false);
}
EXPORT_SYMBOL(mod_timer);

/**
 * add_timer - start a timer
 * @timer: the timer to be added
 *
 * The kernel will do a ->function(->data) callback from the
 * timer interrupt at the ->expires point in the future. The
 * current time is 'jiffies'.
 *
 * The timer's ->expires, ->function (and if the handler uses it, ->data)
 * fields must be set prior calling this function.
 *
 * Timers with an ->expires field in the past will be executed in the next
 * timer tick.
 */
void add_timer(struct timer_list *timer)
{
	BUG_ON(timer_pending(timer));
	mod_timer(timer, timer->expires);
}
EXPORT_SYMBOL(add_timer);

/**
 * add_timer_on - start a timer on a particular CPU
 * @timer: the timer to be added
 * @cpu: the CPU to start it on
 *
 * This is not very scalable on SMP. Double adds are not possible.
 */
void add_timer_on(struct timer_list *timer, int cpu)
{
	struct timer_base *new_base, *base;
	unsigned long flags;

	BUG_ON(timer_pending(timer) || !timer->function);

	new_base = get_timer_cpu_base(timer->flags, cpu);

	/*
	 * If @timer was on a different CPU, it should be migrated with the
	 * old base locked to prevent other operations proceeding with the
	 * wrong base locked.  See lock_timer_base().
	 */
	base = lock_timer_base(timer, &flags);
	if (base != new_base) {
		timer->flags |= TIMER_MIGRATING;

		raw_spin_unlock(&base->lock);
		base = new_base;
		raw_spin_lock(&base->lock);
		WRITE_ONCE(timer->flags,
			   (timer->flags & ~TIMER_BASEMASK) | cpu);
	}
	forward_timer_base(base);

	debug_activate(timer, timer->expires);
	internal_add_timer(base, timer);
	raw_spin_unlock_irqrestore(&base->lock, flags);
}
EXPORT_SYMBOL_GPL(add_timer_on);

/**
 * del_timer - deactivate a timer.
 * @timer: the timer to be deactivated
 *
 * del_timer() deactivates a timer - this works on both active and inactive
 * timers.
 *
 * The function returns whether it has deactivated a pending timer or not.
 * (ie. del_timer() of an inactive timer returns 0, del_timer() of an
 * active timer returns 1.)
 */
int del_timer(struct timer_list *timer)
{
	struct timer_base *base;
	unsigned long flags;
	int ret = 0;

	debug_assert_init(timer);

	if (timer_pending(timer)) {
		base = lock_timer_base(timer, &flags);
		ret = detach_if_pending(timer, base, true);
		raw_spin_unlock_irqrestore(&base->lock, flags);
	}

	return ret;
}
EXPORT_SYMBOL(del_timer);

/**
 * try_to_del_timer_sync - Try to deactivate a timer
 * @timer: timer to delete
 *
 * This function tries to deactivate a timer. Upon successful (ret >= 0)
 * exit the timer is not queued and the handler is not running on any CPU.
 */
int try_to_del_timer_sync(struct timer_list *timer)
{
	struct timer_base *base;
	unsigned long flags;
	int ret = -1;

	debug_assert_init(timer);

	base = lock_timer_base(timer, &flags);

	if (base->running_timer != timer)
		ret = detach_if_pending(timer, base, true);

	raw_spin_unlock_irqrestore(&base->lock, flags);

	return ret;
}
EXPORT_SYMBOL(try_to_del_timer_sync);

#ifdef CONFIG_SMP
/**
 * del_timer_sync - deactivate a timer and wait for the handler to finish.
 * @timer: the timer to be deactivated
 *
 * This function only differs from del_timer() on SMP: besides deactivating
 * the timer it also makes sure the handler has finished executing on other
 * CPUs.
 *
 * Synchronization rules: Callers must prevent restarting of the timer,
 * otherwise this function is meaningless. It must not be called from
 * interrupt contexts unless the timer is an irqsafe one. The caller must
 * not hold locks which would prevent completion of the timer's
 * handler. The timer's handler must not call add_timer_on(). Upon exit the
 * timer is not queued and the handler is not running on any CPU.
 *
 * Note: For !irqsafe timers, you must not hold locks that are held in
 *   interrupt context while calling this function. Even if the lock has
 *   nothing to do with the timer in question.  Here's why:
 *
 *    CPU0                             CPU1
 *    ----                             ----
 *                                   <SOFTIRQ>
 *                                   call_timer_fn();
 *                                     base->running_timer = mytimer;
 *  spin_lock_irq(somelock);
 *                                     <IRQ>
 *                                        spin_lock(somelock);
 *  del_timer_sync(mytimer);
 *   while (base->running_timer == mytimer);
 *
 * Now del_timer_sync() will never return and never release somelock.
 * The interrupt on the other CPU is waiting to grab somelock but
 * it has interrupted the softirq that CPU0 is waiting to finish.
 *
 * The function returns whether it has deactivated a pending timer or not.
 */
int del_timer_sync(struct timer_list *timer)
{
#ifdef CONFIG_LOCKDEP
	unsigned long flags;

	/*
	 * If lockdep gives a backtrace here, please reference
	 * the synchronization rules above.
	 */
	local_irq_save(flags);
	lock_map_acquire(&timer->lockdep_map);
	lock_map_release(&timer->lockdep_map);
	local_irq_restore(flags);
#endif
	/*
	 * don't use it in hardirq context, because it
	 * could lead to deadlock.
	 */
	WARN_ON(in_irq() && !(timer->flags & TIMER_IRQSAFE));
	for (;;) {
		int ret = try_to_del_timer_sync(timer);
		if (ret >= 0)
			return ret;
		cpu_relax();
	}
}
EXPORT_SYMBOL(del_timer_sync);
#endif

static void call_timer_fn(struct timer_list *timer, void (*fn)(unsigned long),
			  unsigned long data)
{
	int count = preempt_count();

#ifdef CONFIG_LOCKDEP
	/*
	 * It is permissible to free the timer from inside the
	 * function that is called from it, this we need to take into
	 * account for lockdep too. To avoid bogus "held lock freed"
	 * warnings as well as problems when looking into
	 * timer->lockdep_map, make a copy and use that here.
	 */
	struct lockdep_map lockdep_map;

	lockdep_copy_map(&lockdep_map, &timer->lockdep_map);
#endif
	/*
	 * Couple the lock chain with the lock chain at
	 * del_timer_sync() by acquiring the lock_map around the fn()
	 * call here and in del_timer_sync().
	 */
	lock_map_acquire(&lockdep_map);

	trace_timer_expire_entry(timer);
	fn(data);
	trace_timer_expire_exit(timer);

	lock_map_release(&lockdep_map);

	if (count != preempt_count()) {
		WARN_ONCE(1, "timer: %pF preempt leak: %08x -> %08x\n",
			  fn, count, preempt_count());
		/*
		 * Restore the preempt count. That gives us a decent
		 * chance to survive and extract information. If the
		 * callback kept a lock held, bad luck, but not worse
		 * than the BUG() we had.
		 */
		preempt_count_set(count);
	}
}

static void expire_timers(struct timer_base *base, struct hlist_head *head)
{
	while (!hlist_empty(head)) {
		struct timer_list *timer;
		void (*fn)(unsigned long);
		unsigned long data;

		timer = hlist_entry(head->first, struct timer_list, entry);

		base->running_timer = timer;
		detach_timer(timer, true);

		fn = timer->function;
		data = timer->data;

		if (timer->flags & TIMER_IRQSAFE) {
			raw_spin_unlock(&base->lock);
			call_timer_fn(timer, fn, data);
			raw_spin_lock(&base->lock);
		} else {
			raw_spin_unlock_irq(&base->lock);
			call_timer_fn(timer, fn, data);
			raw_spin_lock_irq(&base->lock);
		}
	}
}

static int __collect_expired_timers(struct timer_base *base,
				    struct hlist_head *heads)
{
	unsigned long clk = base->clk;
	struct hlist_head *vec;
	int i, levels = 0;
	unsigned int idx;

	for (i = 0; i < LVL_DEPTH; i++) {
		idx = (clk & LVL_MASK) + i * LVL_SIZE;

		if (__test_and_clear_bit(idx, base->pending_map)) {
			vec = base->vectors + idx;
			hlist_move_list(vec, heads++);
			levels++;
		}
		/* Is it time to look at the next level? */
		if (clk & LVL_CLK_MASK)
			break;
		/* Shift clock for the next level granularity */
		clk >>= LVL_CLK_SHIFT;
	}
	return levels;
}

#ifdef CONFIG_NO_HZ_COMMON
/*
 * Find the next pending bucket of a level. Search from level start (@offset)
 * + @clk upwards and if nothing there, search from start of the level
 * (@offset) up to @offset + clk.
 */
static int next_pending_bucket(struct timer_base *base, unsigned offset,
			       unsigned int clk, int lvl)
{
	unsigned int pos_up = -1, pos_down, start = offset + clk;
	unsigned end = offset + LVL_SIZE;
	unsigned int pos;

	pos = find_next_bit(base->pending_map, end, start);
	if (pos < end)
		pos_up = pos - start;

	pos = find_next_bit(base->pending_map, start, offset);
	pos_down = pos < start ? pos + LVL_SIZE - start : -1;
	if (((pos_up + base->clk) << LVL_SHIFT(lvl)) >
		((pos_down + base->clk) << LVL_SHIFT(lvl)))
		return pos_down;
	return pos_up;
}

/*
 * Search the first expiring timer in the various clock levels. Caller must
 * hold base->lock.
 */
static unsigned long __next_timer_interrupt(struct timer_base *base)
{
	unsigned long clk, next, adj;
	unsigned lvl, offset = 0;

	next = base->clk + NEXT_TIMER_MAX_DELTA;
	clk = base->clk;
	for (lvl = 0; lvl < LVL_DEPTH; lvl++, offset += LVL_SIZE) {
		int pos = next_pending_bucket(base, offset, clk & LVL_MASK,
			  lvl);

		if (pos >= 0) {
			unsigned long tmp = clk + (unsigned long) pos;

			tmp <<= LVL_SHIFT(lvl);
			if (time_before(tmp, next))
				next = tmp;
		}
		/*
		 * Clock for the next level. If the current level clock lower
		 * bits are zero, we look at the next level as is. If not we
		 * need to advance it by one because that's going to be the
		 * next expiring bucket in that level. base->clk is the next
		 * expiring jiffie. So in case of:
		 *
		 * LVL5 LVL4 LVL3 LVL2 LVL1 LVL0
		 *  0    0    0    0    0    0
		 *
		 * we have to look at all levels @index 0. With
		 *
		 * LVL5 LVL4 LVL3 LVL2 LVL1 LVL0
		 *  0    0    0    0    0    2
		 *
		 * LVL0 has the next expiring bucket @index 2. The upper
		 * levels have the next expiring bucket @index 1.
		 *
		 * In case that the propagation wraps the next level the same
		 * rules apply:
		 *
		 * LVL5 LVL4 LVL3 LVL2 LVL1 LVL0
		 *  0    0    0    0    F    2
		 *
		 * So after looking at LVL0 we get:
		 *
		 * LVL5 LVL4 LVL3 LVL2 LVL1
		 *  0    0    0    1    0
		 *
		 * So no propagation from LVL1 to LVL2 because that happened
		 * with the add already, but then we need to propagate further
		 * from LVL2 to LVL3.
		 *
		 * So the simple check whether the lower bits of the current
		 * level are 0 or not is sufficient for all cases.
		 */
		adj = clk & LVL_CLK_MASK ? 1 : 0;
		clk >>= LVL_CLK_SHIFT;
		clk += adj;
	}
	return next;
}

/*
 * Check, if the next hrtimer event is before the next timer wheel
 * event:
 */
static u64 cmp_next_hrtimer_event(u64 basem, u64 expires)
{
	u64 nextevt = hrtimer_get_next_event();

	/*
	 * If high resolution timers are enabled
	 * hrtimer_get_next_event() returns KTIME_MAX.
	 */
	if (expires <= nextevt)
		return expires;

	/*
	 * If the next timer is already expired, return the tick base
	 * time so the tick is fired immediately.
	 */
	if (nextevt <= basem)
		return basem;

	/*
	 * Round up to the next jiffie. High resolution timers are
	 * off, so the hrtimers are expired in the tick and we need to
	 * make sure that this tick really expires the timer to avoid
	 * a ping pong of the nohz stop code.
	 *
	 * Use DIV_ROUND_UP_ULL to prevent gcc calling __divdi3
	 */
	return DIV_ROUND_UP_ULL(nextevt, TICK_NSEC) * TICK_NSEC;
}

/**
 * get_next_timer_interrupt - return the time (clock mono) of the next timer
 * @basej:	base time jiffies
 * @basem:	base time clock monotonic
 *
 * Returns the tick aligned clock monotonic time of the next pending
 * timer or KTIME_MAX if no timer is pending.
 */
u64 get_next_timer_interrupt(unsigned long basej, u64 basem)
{
	struct timer_base *base = this_cpu_ptr(&timer_bases[BASE_STD]);
	u64 expires = KTIME_MAX;
	unsigned long nextevt;
	bool is_max_delta;

	/*
	 * Pretend that there is no timer pending if the cpu is offline.
	 * Possible pending timers will be migrated later to an active cpu.
	 */
	if (cpu_is_offline(smp_processor_id()))
		return expires;

	raw_spin_lock(&base->lock);
	nextevt = __next_timer_interrupt(base);
	is_max_delta = (nextevt == base->clk + NEXT_TIMER_MAX_DELTA);
	base->next_expiry = nextevt;
	/*
	 * We have a fresh next event. Check whether we can forward the
	 * base. We can only do that when @basej is past base->clk
	 * otherwise we might rewind base->clk.
	 */
	if (time_after(basej, base->clk)) {
		if (time_after(nextevt, basej))
			base->clk = basej;
		else if (time_after(nextevt, base->clk))
			base->clk = nextevt;
	}

	if (time_before_eq(nextevt, basej)) {
		expires = basem;
		base->is_idle = false;
	} else {
		if (!is_max_delta)
			expires = basem + (u64)(nextevt - basej) * TICK_NSEC;
		/*
		 * If we expect to sleep more than a tick, mark the base idle.
		 * Also the tick is stopped so any added timer must forward
		 * the base clk itself to keep granularity small. This idle
		 * logic is only maintained for the BASE_STD base, deferrable
		 * timers may still see large granularity skew (by design).
		 */
		if ((expires - basem) > TICK_NSEC) {
			base->must_forward_clk = true;
			base->is_idle = true;
		}
	}
	raw_spin_unlock(&base->lock);

	return cmp_next_hrtimer_event(basem, expires);
}

/**
 * timer_clear_idle - Clear the idle state of the timer base
 *
 * Called with interrupts disabled
 */
void timer_clear_idle(void)
{
	struct timer_base *base = this_cpu_ptr(&timer_bases[BASE_STD]);

	/*
	 * We do this unlocked. The worst outcome is a remote enqueue sending
	 * a pointless IPI, but taking the lock would just make the window for
	 * sending the IPI a few instructions smaller for the cost of taking
	 * the lock in the exit from idle path.
	 */
	base->is_idle = false;
}

static int collect_expired_timers(struct timer_base *base,
				  struct hlist_head *heads)
{
	/*
	 * NOHZ optimization. After a long idle sleep we need to forward the
	 * base to current jiffies. Avoid a loop by searching the bitfield for
	 * the next expiring timer.
	 */
	if ((long)(jiffies - base->clk) > 2) {
		unsigned long next = __next_timer_interrupt(base);

		/*
		 * If the next timer is ahead of time forward to current
		 * jiffies, otherwise forward to the next expiry time:
		 */
		if (time_after(next, jiffies)) {
			/* The call site will increment clock! */
			base->clk = jiffies - 1;
			return 0;
		}
		base->clk = next;
	}
	return __collect_expired_timers(base, heads);
}
#else
static inline int collect_expired_timers(struct timer_base *base,
					 struct hlist_head *heads)
{
	return __collect_expired_timers(base, heads);
}
#endif

/*
 * Called from the timer interrupt handler to charge one tick to the current
 * process.  user_tick is 1 if the tick is user time, 0 for system.
 */
void update_process_times(int user_tick)
{
	struct task_struct *p = current;

	/* Note: this timer irq context must be accounted for as well. */
	account_process_tick(p, user_tick);
	run_local_timers();
	rcu_check_callbacks(user_tick);
#ifdef CONFIG_IRQ_WORK
	if (in_irq())
		irq_work_tick();
#endif
	scheduler_tick();
	if (IS_ENABLED(CONFIG_POSIX_TIMERS))
		run_posix_cpu_timers(p);
}

/**
 * __run_timers - run all expired timers (if any) on this CPU.
 * @base: the timer vector to be processed.
 */
static inline void __run_timers(struct timer_base *base)
{
	struct hlist_head heads[LVL_DEPTH];
	int levels;

	if (!time_after_eq(jiffies, base->clk))
		return;

	raw_spin_lock_irq(&base->lock);

	while (time_after_eq(jiffies, base->clk)) {

		levels = collect_expired_timers(base, heads);
		base->clk++;

		while (levels--)
			expire_timers(base, heads + levels);
	}
	base->running_timer = NULL;
	raw_spin_unlock_irq(&base->lock);
}

/*
 * This function runs timers and the timer-tq in bottom half context.
 */
static __latent_entropy void run_timer_softirq(struct softirq_action *h)
{
	struct timer_base *base = this_cpu_ptr(&timer_bases[BASE_STD]);

	/*
	 * must_forward_clk must be cleared before running timers so that any
	 * timer functions that call mod_timer will not try to forward the
	 * base. idle trcking / clock forwarding logic is only used with
	 * BASE_STD timers.
	 *
	 * The deferrable base does not do idle tracking at all, so we do
	 * not forward it. This can result in very large variations in
	 * granularity for deferrable timers, but they can be deferred for
	 * long periods due to idle.
	 */
	base->must_forward_clk = false;

	__run_timers(base);
<<<<<<< HEAD
	if (IS_ENABLED(CONFIG_NO_HZ_COMMON) && base->nohz_active) {
		__run_timers(&timer_base_deferrable);
=======
	if (IS_ENABLED(CONFIG_NO_HZ_COMMON))
>>>>>>> 91891413
		__run_timers(this_cpu_ptr(&timer_bases[BASE_DEF]));
	}
}

/*
 * Called by the local, per-CPU timer interrupt on SMP.
 */
void run_local_timers(void)
{
	struct timer_base *base = this_cpu_ptr(&timer_bases[BASE_STD]);

	hrtimer_run_queues();
	/* Raise the softirq only if required. */
	if (time_before(jiffies, base->clk)) {
		if (!IS_ENABLED(CONFIG_NO_HZ_COMMON) || !base->nohz_active)
			return;
		/* CPU is awake, so check the deferrable base. */
		base++;
		if (time_before(jiffies, base->clk))
			return;
	}
	raise_softirq(TIMER_SOFTIRQ);
}

static void process_timeout(unsigned long __data)
{
	wake_up_process((struct task_struct *)__data);
}

/**
 * schedule_timeout - sleep until timeout
 * @timeout: timeout value in jiffies
 *
 * Make the current task sleep until @timeout jiffies have
 * elapsed. The routine will return immediately unless
 * the current task state has been set (see set_current_state()).
 *
 * You can set the task state as follows -
 *
 * %TASK_UNINTERRUPTIBLE - at least @timeout jiffies are guaranteed to
 * pass before the routine returns unless the current task is explicitly
 * woken up, (e.g. by wake_up_process())".
 *
 * %TASK_INTERRUPTIBLE - the routine may return early if a signal is
 * delivered to the current task or the current task is explicitly woken
 * up.
 *
 * The current task state is guaranteed to be TASK_RUNNING when this
 * routine returns.
 *
 * Specifying a @timeout value of %MAX_SCHEDULE_TIMEOUT will schedule
 * the CPU away without a bound on the timeout. In this case the return
 * value will be %MAX_SCHEDULE_TIMEOUT.
 *
 * Returns 0 when the timer has expired otherwise the remaining time in
 * jiffies will be returned.  In all cases the return value is guaranteed
 * to be non-negative.
 */
signed long __sched schedule_timeout(signed long timeout)
{
	struct timer_list timer;
	unsigned long expire;

	switch (timeout)
	{
	case MAX_SCHEDULE_TIMEOUT:
		/*
		 * These two special cases are useful to be comfortable
		 * in the caller. Nothing more. We could take
		 * MAX_SCHEDULE_TIMEOUT from one of the negative value
		 * but I' d like to return a valid offset (>=0) to allow
		 * the caller to do everything it want with the retval.
		 */
		schedule();
		goto out;
	default:
		/*
		 * Another bit of PARANOID. Note that the retval will be
		 * 0 since no piece of kernel is supposed to do a check
		 * for a negative retval of schedule_timeout() (since it
		 * should never happens anyway). You just have the printk()
		 * that will tell you if something is gone wrong and where.
		 */
		if (timeout < 0) {
			printk(KERN_ERR "schedule_timeout: wrong timeout "
				"value %lx\n", timeout);
			dump_stack();
			current->state = TASK_RUNNING;
			goto out;
		}
	}

	expire = timeout + jiffies;

	setup_timer_on_stack(&timer, process_timeout, (unsigned long)current);
	__mod_timer(&timer, expire, false);
	schedule();
	del_singleshot_timer_sync(&timer);

	/* Remove the timer from the object tracker */
	destroy_timer_on_stack(&timer);

	timeout = expire - jiffies;

 out:
	return timeout < 0 ? 0 : timeout;
}
EXPORT_SYMBOL(schedule_timeout);

/*
 * We can use __set_current_state() here because schedule_timeout() calls
 * schedule() unconditionally.
 */
signed long __sched schedule_timeout_interruptible(signed long timeout)
{
	__set_current_state(TASK_INTERRUPTIBLE);
	return schedule_timeout(timeout);
}
EXPORT_SYMBOL(schedule_timeout_interruptible);

signed long __sched schedule_timeout_killable(signed long timeout)
{
	__set_current_state(TASK_KILLABLE);
	return schedule_timeout(timeout);
}
EXPORT_SYMBOL(schedule_timeout_killable);

signed long __sched schedule_timeout_uninterruptible(signed long timeout)
{
	__set_current_state(TASK_UNINTERRUPTIBLE);
	return schedule_timeout(timeout);
}
EXPORT_SYMBOL(schedule_timeout_uninterruptible);

/*
 * Like schedule_timeout_uninterruptible(), except this task will not contribute
 * to load average.
 */
signed long __sched schedule_timeout_idle(signed long timeout)
{
	__set_current_state(TASK_IDLE);
	return schedule_timeout(timeout);
}
EXPORT_SYMBOL(schedule_timeout_idle);

#ifdef CONFIG_HOTPLUG_CPU
static void migrate_timer_list(struct timer_base *new_base, struct hlist_head *head)
{
	struct timer_list *timer;
	int cpu = new_base->cpu;

	while (!hlist_empty(head)) {
		timer = hlist_entry(head->first, struct timer_list, entry);
		detach_timer(timer, false);
		timer->flags = (timer->flags & ~TIMER_BASEMASK) | cpu;
		internal_add_timer(new_base, timer);
	}
}

int timers_prepare_cpu(unsigned int cpu)
{
	struct timer_base *base;
	int b;

	for (b = 0; b < NR_BASES; b++) {
		base = per_cpu_ptr(&timer_bases[b], cpu);
		base->clk = jiffies;
		base->next_expiry = base->clk + NEXT_TIMER_MAX_DELTA;
		base->is_idle = false;
		base->must_forward_clk = true;
	}
	return 0;
}

int timers_dead_cpu(unsigned int cpu)
{
	struct timer_base *old_base;
	struct timer_base *new_base;
	int b, i;

	BUG_ON(cpu_online(cpu));

	for (b = 0; b < NR_BASES; b++) {
		old_base = per_cpu_ptr(&timer_bases[b], cpu);
		new_base = get_cpu_ptr(&timer_bases[b]);
		/*
		 * The caller is globally serialized and nobody else
		 * takes two locks at once, deadlock is not possible.
		 */
		raw_spin_lock_irq(&new_base->lock);
		raw_spin_lock_nested(&old_base->lock, SINGLE_DEPTH_NESTING);

		BUG_ON(old_base->running_timer);

		for (i = 0; i < WHEEL_SIZE; i++)
			migrate_timer_list(new_base, old_base->vectors + i);

		raw_spin_unlock(&old_base->lock);
		raw_spin_unlock_irq(&new_base->lock);
		put_cpu_ptr(&timer_bases);
	}
	return 0;
}

#endif /* CONFIG_HOTPLUG_CPU */

static void __init init_timer_cpu(int cpu)
{
	struct timer_base *base;
	int i;

	for (i = 0; i < NR_BASES; i++) {
		base = per_cpu_ptr(&timer_bases[i], cpu);
		base->cpu = cpu;
		raw_spin_lock_init(&base->lock);
		base->clk = jiffies;
	}
}

static inline void init_timer_deferrable_global(void)
{
	timer_base_deferrable.cpu = nr_cpu_ids;
	raw_spin_lock_init(&timer_base_deferrable.lock);
	timer_base_deferrable.clk = jiffies;
}

static void __init init_timer_cpus(void)
{
	int cpu;

	init_timer_deferrable_global();

	for_each_possible_cpu(cpu)
		init_timer_cpu(cpu);
}

void __init init_timers(void)
{
	init_timer_cpus();
	open_softirq(TIMER_SOFTIRQ, run_timer_softirq);
}

/**
 * msleep - sleep safely even with waitqueue interruptions
 * @msecs: Time in milliseconds to sleep for
 */
void msleep(unsigned int msecs)
{
	unsigned long timeout = msecs_to_jiffies(msecs) + 1;

	while (timeout)
		timeout = schedule_timeout_uninterruptible(timeout);
}

EXPORT_SYMBOL(msleep);

/**
 * msleep_interruptible - sleep waiting for signals
 * @msecs: Time in milliseconds to sleep for
 */
unsigned long msleep_interruptible(unsigned int msecs)
{
	unsigned long timeout = msecs_to_jiffies(msecs) + 1;

	while (timeout && !signal_pending(current))
		timeout = schedule_timeout_interruptible(timeout);
	return jiffies_to_msecs(timeout);
}

EXPORT_SYMBOL(msleep_interruptible);

/**
 * usleep_range - Sleep for an approximate time
 * @min: Minimum time in usecs to sleep
 * @max: Maximum time in usecs to sleep
 *
 * In non-atomic context where the exact wakeup time is flexible, use
 * usleep_range() instead of udelay().  The sleep improves responsiveness
 * by avoiding the CPU-hogging busy-wait of udelay(), and the range reduces
 * power usage by allowing hrtimers to take advantage of an already-
 * scheduled interrupt instead of scheduling a new one just for this sleep.
 */
void __sched usleep_range(unsigned long min, unsigned long max)
{
	ktime_t exp = ktime_add_us(ktime_get(), min);
	u64 delta = (u64)(max - min) * NSEC_PER_USEC;

	for (;;) {
		__set_current_state(TASK_UNINTERRUPTIBLE);
		/* Do not return before the requested sleep time has elapsed */
		if (!schedule_hrtimeout_range(&exp, delta, HRTIMER_MODE_ABS))
			break;
	}
}
EXPORT_SYMBOL(usleep_range);<|MERGE_RESOLUTION|>--- conflicted
+++ resolved
@@ -830,17 +830,12 @@
 	 * If the timer is deferrable and NO_HZ_COMMON is set then we need
 	 * to use the deferrable base.
 	 */
-<<<<<<< HEAD
 	if (IS_ENABLED(CONFIG_NO_HZ_COMMON) && base->nohz_active &&
 	    (tflags & TIMER_DEFERRABLE)) {
 		base = &timer_base_deferrable;
 		if (tflags & TIMER_PINNED)
 			base = per_cpu_ptr(&timer_bases[BASE_DEF], cpu);
 	}
-=======
-	if (IS_ENABLED(CONFIG_NO_HZ_COMMON) && (tflags & TIMER_DEFERRABLE))
-		base = per_cpu_ptr(&timer_bases[BASE_DEF], cpu);
->>>>>>> 91891413
 	return base;
 }
 
@@ -852,17 +847,12 @@
 	 * If the timer is deferrable and NO_HZ_COMMON is set then we need
 	 * to use the deferrable base.
 	 */
-<<<<<<< HEAD
 	if (IS_ENABLED(CONFIG_NO_HZ_COMMON) && base->nohz_active &&
 	    (tflags & TIMER_DEFERRABLE)) {
 		base = &timer_base_deferrable;
 		if (tflags & TIMER_PINNED)
 			base = this_cpu_ptr(&timer_bases[BASE_DEF]);
 	}
-=======
-	if (IS_ENABLED(CONFIG_NO_HZ_COMMON) && (tflags & TIMER_DEFERRABLE))
-		base = this_cpu_ptr(&timer_bases[BASE_DEF]);
->>>>>>> 91891413
 	return base;
 }
 
@@ -1679,13 +1669,8 @@
 	base->must_forward_clk = false;
 
 	__run_timers(base);
-<<<<<<< HEAD
 	if (IS_ENABLED(CONFIG_NO_HZ_COMMON) && base->nohz_active) {
 		__run_timers(&timer_base_deferrable);
-=======
-	if (IS_ENABLED(CONFIG_NO_HZ_COMMON))
->>>>>>> 91891413
-		__run_timers(this_cpu_ptr(&timer_bases[BASE_DEF]));
 	}
 }
 
