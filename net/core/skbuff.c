/*
 *	Routines having to do with the 'struct sk_buff' memory handlers.
 *
 *	Authors:	Alan Cox <alan@lxorguk.ukuu.org.uk>
 *			Florian La Roche <rzsfl@rz.uni-sb.de>
 *
 *	Fixes:
 *		Alan Cox	:	Fixed the worst of the load
 *					balancer bugs.
 *		Dave Platt	:	Interrupt stacking fix.
 *	Richard Kooijman	:	Timestamp fixes.
 *		Alan Cox	:	Changed buffer format.
 *		Alan Cox	:	destructor hook for AF_UNIX etc.
 *		Linus Torvalds	:	Better skb_clone.
 *		Alan Cox	:	Added skb_copy.
 *		Alan Cox	:	Added all the changed routines Linus
 *					only put in the headers
 *		Ray VanTassle	:	Fixed --skb->lock in free
 *		Alan Cox	:	skb_copy copy arp field
 *		Andi Kleen	:	slabified it.
 *		Robert Olsson	:	Removed skb_head_pool
 *
 *	NOTE:
 *		The __skb_ routines should be called with interrupts
 *	disabled, or you better be *real* sure that the operation is atomic
 *	with respect to whatever list is being frobbed (e.g. via lock_sock()
 *	or via disabling bottom half handlers, etc).
 *
 *	This program is free software; you can redistribute it and/or
 *	modify it under the terms of the GNU General Public License
 *	as published by the Free Software Foundation; either version
 *	2 of the License, or (at your option) any later version.
 */

/*
 *	The functions in this file will not compile correctly with gcc 2.4.x
 */

#define pr_fmt(fmt) KBUILD_MODNAME ": " fmt

#include <linux/module.h>
#include <linux/types.h>
#include <linux/kernel.h>
#include <linux/kmemcheck.h>
#include <linux/mm.h>
#include <linux/interrupt.h>
#include <linux/in.h>
#include <linux/inet.h>
#include <linux/slab.h>
#include <linux/tcp.h>
#include <linux/udp.h>
#include <linux/netdevice.h>
#ifdef CONFIG_NET_CLS_ACT
#include <net/pkt_sched.h>
#endif
#include <linux/string.h>
#include <linux/skbuff.h>
#include <linux/splice.h>
#include <linux/cache.h>
#include <linux/rtnetlink.h>
#include <linux/init.h>
#include <linux/scatterlist.h>
#include <linux/errqueue.h>
#include <linux/prefetch.h>

#include <net/protocol.h>
#include <net/dst.h>
#include <net/sock.h>
#include <net/checksum.h>
#include <net/ip6_checksum.h>
#include <net/xfrm.h>

#include <asm/uaccess.h>
#include <trace/events/skb.h>
#include <linux/highmem.h>

struct kmem_cache *skbuff_head_cache __read_mostly;
static struct kmem_cache *skbuff_fclone_cache __read_mostly;

/**
 *	skb_panic - private function for out-of-line support
 *	@skb:	buffer
 *	@sz:	size
 *	@addr:	address
 *	@msg:	skb_over_panic or skb_under_panic
 *
 *	Out-of-line support for skb_put() and skb_push().
 *	Called via the wrapper skb_over_panic() or skb_under_panic().
 *	Keep out of line to prevent kernel bloat.
 *	__builtin_return_address is not used because it is not always reliable.
 */
static void skb_panic(struct sk_buff *skb, unsigned int sz, void *addr,
		      const char msg[])
{
	pr_emerg("%s: text:%p len:%d put:%d head:%p data:%p tail:%#lx end:%#lx dev:%s\n",
		 msg, addr, skb->len, sz, skb->head, skb->data,
		 (unsigned long)skb->tail, (unsigned long)skb->end,
		 skb->dev ? skb->dev->name : "<NULL>");
	BUG();
}

static void skb_over_panic(struct sk_buff *skb, unsigned int sz, void *addr)
{
	skb_panic(skb, sz, addr, __func__);
}

static void skb_under_panic(struct sk_buff *skb, unsigned int sz, void *addr)
{
	skb_panic(skb, sz, addr, __func__);
}

/*
 * kmalloc_reserve is a wrapper around kmalloc_node_track_caller that tells
 * the caller if emergency pfmemalloc reserves are being used. If it is and
 * the socket is later found to be SOCK_MEMALLOC then PFMEMALLOC reserves
 * may be used. Otherwise, the packet data may be discarded until enough
 * memory is free
 */
#define kmalloc_reserve(size, gfp, node, pfmemalloc) \
	 __kmalloc_reserve(size, gfp, node, _RET_IP_, pfmemalloc)

static void *__kmalloc_reserve(size_t size, gfp_t flags, int node,
			       unsigned long ip, bool *pfmemalloc)
{
	void *obj;
	bool ret_pfmemalloc = false;

	/*
	 * Try a regular allocation, when that fails and we're not entitled
	 * to the reserves, fail.
	 */
	obj = kmalloc_node_track_caller(size,
					flags | __GFP_NOMEMALLOC | __GFP_NOWARN,
					node);
	if (obj || !(gfp_pfmemalloc_allowed(flags)))
		goto out;

	/* Try again but now we are using pfmemalloc reserves */
	ret_pfmemalloc = true;
	obj = kmalloc_node_track_caller(size, flags, node);

out:
	if (pfmemalloc)
		*pfmemalloc = ret_pfmemalloc;

	return obj;
}

/* 	Allocate a new skbuff. We do this ourselves so we can fill in a few
 *	'private' fields and also do memory statistics to find all the
 *	[BEEP] leaks.
 *
 */

struct sk_buff *__alloc_skb_head(gfp_t gfp_mask, int node)
{
	struct sk_buff *skb;

	/* Get the HEAD */
	skb = kmem_cache_alloc_node(skbuff_head_cache,
				    gfp_mask & ~__GFP_DMA, node);
	if (!skb)
		goto out;

	/*
	 * Only clear those fields we need to clear, not those that we will
	 * actually initialise below. Hence, don't put any more fields after
	 * the tail pointer in struct sk_buff!
	 */
	memset(skb, 0, offsetof(struct sk_buff, tail));
	skb->head = NULL;
	skb->truesize = sizeof(struct sk_buff);
	atomic_set(&skb->users, 1);

	skb->mac_header = (typeof(skb->mac_header))~0U;
out:
	return skb;
}

/**
 *	__alloc_skb	-	allocate a network buffer
 *	@size: size to allocate
 *	@gfp_mask: allocation mask
 *	@flags: If SKB_ALLOC_FCLONE is set, allocate from fclone cache
 *		instead of head cache and allocate a cloned (child) skb.
 *		If SKB_ALLOC_RX is set, __GFP_MEMALLOC will be used for
 *		allocations in case the data is required for writeback
 *	@node: numa node to allocate memory on
 *
 *	Allocate a new &sk_buff. The returned buffer has no headroom and a
 *	tail room of at least size bytes. The object has a reference count
 *	of one. The return is the buffer. On a failure the return is %NULL.
 *
 *	Buffers may only be allocated from interrupts using a @gfp_mask of
 *	%GFP_ATOMIC.
 */
struct sk_buff *__alloc_skb(unsigned int size, gfp_t gfp_mask,
			    int flags, int node)
{
	struct kmem_cache *cache;
	struct skb_shared_info *shinfo;
	struct sk_buff *skb;
	u8 *data;
	bool pfmemalloc;

	cache = (flags & SKB_ALLOC_FCLONE)
		? skbuff_fclone_cache : skbuff_head_cache;

	if (sk_memalloc_socks() && (flags & SKB_ALLOC_RX))
		gfp_mask |= __GFP_MEMALLOC;

	/* Get the HEAD */
	skb = kmem_cache_alloc_node(cache, gfp_mask & ~__GFP_DMA, node);
	if (!skb)
		goto out;
	prefetchw(skb);

	/* We do our best to align skb_shared_info on a separate cache
	 * line. It usually works because kmalloc(X > SMP_CACHE_BYTES) gives
	 * aligned memory blocks, unless SLUB/SLAB debug is enabled.
	 * Both skb->head and skb_shared_info are cache line aligned.
	 */
	size = SKB_DATA_ALIGN(size);
	size += SKB_DATA_ALIGN(sizeof(struct skb_shared_info));
	data = kmalloc_reserve(size, gfp_mask, node, &pfmemalloc);
	if (!data)
		goto nodata;
	/* kmalloc(size) might give us more room than requested.
	 * Put skb_shared_info exactly at the end of allocated zone,
	 * to allow max possible filling before reallocation.
	 */
	size = SKB_WITH_OVERHEAD(ksize(data));
	prefetchw(data + size);

	/*
	 * Only clear those fields we need to clear, not those that we will
	 * actually initialise below. Hence, don't put any more fields after
	 * the tail pointer in struct sk_buff!
	 */
	memset(skb, 0, offsetof(struct sk_buff, tail));
	/* Account for allocated memory : skb + skb->head */
	skb->truesize = SKB_TRUESIZE(size);
	skb->pfmemalloc = pfmemalloc;
	atomic_set(&skb->users, 1);
	skb->head = data;
	skb->data = data;
	skb_reset_tail_pointer(skb);
	skb->end = skb->tail + size;
	skb->mac_header = (typeof(skb->mac_header))~0U;
	skb->transport_header = (typeof(skb->transport_header))~0U;

	/* make sure we initialize shinfo sequentially */
	shinfo = skb_shinfo(skb);
	memset(shinfo, 0, offsetof(struct skb_shared_info, dataref));
	atomic_set(&shinfo->dataref, 1);
	kmemcheck_annotate_variable(shinfo->destructor_arg);

	if (flags & SKB_ALLOC_FCLONE) {
		struct sk_buff *child = skb + 1;
		atomic_t *fclone_ref = (atomic_t *) (child + 1);

		kmemcheck_annotate_bitfield(child, flags1);
		kmemcheck_annotate_bitfield(child, flags2);
		skb->fclone = SKB_FCLONE_ORIG;
		atomic_set(fclone_ref, 1);

		child->fclone = SKB_FCLONE_UNAVAILABLE;
		child->pfmemalloc = pfmemalloc;
	}
out:
	return skb;
nodata:
	kmem_cache_free(cache, skb);
	skb = NULL;
	goto out;
}
EXPORT_SYMBOL(__alloc_skb);

/**
 * build_skb - build a network buffer
 * @data: data buffer provided by caller
 * @frag_size: size of fragment, or 0 if head was kmalloced
 *
 * Allocate a new &sk_buff. Caller provides space holding head and
 * skb_shared_info. @data must have been allocated by kmalloc() only if
 * @frag_size is 0, otherwise data should come from the page allocator.
 * The return is the new skb buffer.
 * On a failure the return is %NULL, and @data is not freed.
 * Notes :
 *  Before IO, driver allocates only data buffer where NIC put incoming frame
 *  Driver should add room at head (NET_SKB_PAD) and
 *  MUST add room at tail (SKB_DATA_ALIGN(skb_shared_info))
 *  After IO, driver calls build_skb(), to allocate sk_buff and populate it
 *  before giving packet to stack.
 *  RX rings only contains data buffers, not full skbs.
 */
struct sk_buff *build_skb(void *data, unsigned int frag_size)
{
	struct skb_shared_info *shinfo;
	struct sk_buff *skb;
	unsigned int size = frag_size ? : ksize(data);

	skb = kmem_cache_alloc(skbuff_head_cache, GFP_ATOMIC);
	if (!skb)
		return NULL;

	size -= SKB_DATA_ALIGN(sizeof(struct skb_shared_info));

	memset(skb, 0, offsetof(struct sk_buff, tail));
	skb->truesize = SKB_TRUESIZE(size);
	skb->head_frag = frag_size != 0;
	atomic_set(&skb->users, 1);
	skb->head = data;
	skb->data = data;
	skb_reset_tail_pointer(skb);
	skb->end = skb->tail + size;
	skb->mac_header = (typeof(skb->mac_header))~0U;
	skb->transport_header = (typeof(skb->transport_header))~0U;

	/* make sure we initialize shinfo sequentially */
	shinfo = skb_shinfo(skb);
	memset(shinfo, 0, offsetof(struct skb_shared_info, dataref));
	atomic_set(&shinfo->dataref, 1);
	kmemcheck_annotate_variable(shinfo->destructor_arg);

	return skb;
}
EXPORT_SYMBOL(build_skb);

struct netdev_alloc_cache {
	struct page_frag	frag;
	/* we maintain a pagecount bias, so that we dont dirty cache line
	 * containing page->_count every time we allocate a fragment.
	 */
	unsigned int		pagecnt_bias;
};
static DEFINE_PER_CPU(struct netdev_alloc_cache, netdev_alloc_cache);

static void *__netdev_alloc_frag(unsigned int fragsz, gfp_t gfp_mask)
{
	struct netdev_alloc_cache *nc;
	void *data = NULL;
	int order;
	unsigned long flags;

	local_irq_save(flags);
	nc = &__get_cpu_var(netdev_alloc_cache);
	if (unlikely(!nc->frag.page)) {
refill:
		for (order = NETDEV_FRAG_PAGE_MAX_ORDER; ;) {
			gfp_t gfp = gfp_mask;

			if (order)
				gfp |= __GFP_COMP | __GFP_NOWARN;
			nc->frag.page = alloc_pages(gfp, order);
			if (likely(nc->frag.page))
				break;
			if (--order < 0)
				goto end;
		}
		nc->frag.size = PAGE_SIZE << order;
recycle:
		atomic_set(&nc->frag.page->_count, NETDEV_PAGECNT_MAX_BIAS);
		nc->pagecnt_bias = NETDEV_PAGECNT_MAX_BIAS;
		nc->frag.offset = 0;
	}

	if (nc->frag.offset + fragsz > nc->frag.size) {
		/* avoid unnecessary locked operations if possible */
		if ((atomic_read(&nc->frag.page->_count) == nc->pagecnt_bias) ||
		    atomic_sub_and_test(nc->pagecnt_bias, &nc->frag.page->_count))
			goto recycle;
		goto refill;
	}

	data = page_address(nc->frag.page) + nc->frag.offset;
	nc->frag.offset += fragsz;
	nc->pagecnt_bias--;
end:
	local_irq_restore(flags);
	return data;
}

/**
 * netdev_alloc_frag - allocate a page fragment
 * @fragsz: fragment size
 *
 * Allocates a frag from a page for receive buffer.
 * Uses GFP_ATOMIC allocations.
 */
void *netdev_alloc_frag(unsigned int fragsz)
{
	return __netdev_alloc_frag(fragsz, GFP_ATOMIC | __GFP_COLD);
}
EXPORT_SYMBOL(netdev_alloc_frag);

/**
 *	__netdev_alloc_skb - allocate an skbuff for rx on a specific device
 *	@dev: network device to receive on
 *	@length: length to allocate
 *	@gfp_mask: get_free_pages mask, passed to alloc_skb
 *
 *	Allocate a new &sk_buff and assign it a usage count of one. The
 *	buffer has unspecified headroom built in. Users should allocate
 *	the headroom they think they need without accounting for the
 *	built in space. The built in space is used for optimisations.
 *
 *	%NULL is returned if there is no free memory.
 */
struct sk_buff *__netdev_alloc_skb(struct net_device *dev,
				   unsigned int length, gfp_t gfp_mask)
{
	struct sk_buff *skb = NULL;
	unsigned int fragsz = SKB_DATA_ALIGN(length + NET_SKB_PAD) +
			      SKB_DATA_ALIGN(sizeof(struct skb_shared_info));

	if (fragsz <= PAGE_SIZE && !(gfp_mask & (__GFP_WAIT | GFP_DMA))) {
		void *data;

		if (sk_memalloc_socks())
			gfp_mask |= __GFP_MEMALLOC;

		data = __netdev_alloc_frag(fragsz, gfp_mask);

		if (likely(data)) {
			skb = build_skb(data, fragsz);
			if (unlikely(!skb))
				put_page(virt_to_head_page(data));
		}
	} else {
		skb = __alloc_skb(length + NET_SKB_PAD, gfp_mask,
				  SKB_ALLOC_RX, NUMA_NO_NODE);
	}
	if (likely(skb)) {
		skb_reserve(skb, NET_SKB_PAD);
		skb->dev = dev;
	}
	return skb;
}
EXPORT_SYMBOL(__netdev_alloc_skb);

void skb_add_rx_frag(struct sk_buff *skb, int i, struct page *page, int off,
		     int size, unsigned int truesize)
{
	skb_fill_page_desc(skb, i, page, off, size);
	skb->len += size;
	skb->data_len += size;
	skb->truesize += truesize;
}
EXPORT_SYMBOL(skb_add_rx_frag);

void skb_coalesce_rx_frag(struct sk_buff *skb, int i, int size,
			  unsigned int truesize)
{
	skb_frag_t *frag = &skb_shinfo(skb)->frags[i];

	skb_frag_size_add(frag, size);
	skb->len += size;
	skb->data_len += size;
	skb->truesize += truesize;
}
EXPORT_SYMBOL(skb_coalesce_rx_frag);

static void skb_drop_list(struct sk_buff **listp)
{
	kfree_skb_list(*listp);
	*listp = NULL;
}

static inline void skb_drop_fraglist(struct sk_buff *skb)
{
	skb_drop_list(&skb_shinfo(skb)->frag_list);
}

static void skb_clone_fraglist(struct sk_buff *skb)
{
	struct sk_buff *list;

	skb_walk_frags(skb, list)
		skb_get(list);
}

static void skb_free_head(struct sk_buff *skb)
{
	if (skb->head_frag)
		put_page(virt_to_head_page(skb->head));
	else
		kfree(skb->head);
}

static void skb_release_data(struct sk_buff *skb)
{
	if (!skb->cloned ||
	    !atomic_sub_return(skb->nohdr ? (1 << SKB_DATAREF_SHIFT) + 1 : 1,
			       &skb_shinfo(skb)->dataref)) {
		if (skb_shinfo(skb)->nr_frags) {
			int i;
			for (i = 0; i < skb_shinfo(skb)->nr_frags; i++)
				skb_frag_unref(skb, i);
		}

		/*
		 * If skb buf is from userspace, we need to notify the caller
		 * the lower device DMA has done;
		 */
		if (skb_shinfo(skb)->tx_flags & SKBTX_DEV_ZEROCOPY) {
			struct ubuf_info *uarg;

			uarg = skb_shinfo(skb)->destructor_arg;
			if (uarg->callback)
				uarg->callback(uarg, true);
		}

		if (skb_has_frag_list(skb))
			skb_drop_fraglist(skb);

		skb_free_head(skb);
	}
}

/*
 *	Free an skbuff by memory without cleaning the state.
 */
static void kfree_skbmem(struct sk_buff *skb)
{
	struct sk_buff *other;
	atomic_t *fclone_ref;

	switch (skb->fclone) {
	case SKB_FCLONE_UNAVAILABLE:
		kmem_cache_free(skbuff_head_cache, skb);
		break;

	case SKB_FCLONE_ORIG:
		fclone_ref = (atomic_t *) (skb + 2);
		if (atomic_dec_and_test(fclone_ref))
			kmem_cache_free(skbuff_fclone_cache, skb);
		break;

	case SKB_FCLONE_CLONE:
		fclone_ref = (atomic_t *) (skb + 1);
		other = skb - 1;

		/* The clone portion is available for
		 * fast-cloning again.
		 */
		skb->fclone = SKB_FCLONE_UNAVAILABLE;

		if (atomic_dec_and_test(fclone_ref))
			kmem_cache_free(skbuff_fclone_cache, other);
		break;
	}
}

static void skb_release_head_state(struct sk_buff *skb)
{
	skb_dst_drop(skb);
#ifdef CONFIG_XFRM
	secpath_put(skb->sp);
#endif
	if (skb->destructor) {
		WARN_ON(in_irq());
		skb->destructor(skb);
	}
#if IS_ENABLED(CONFIG_NF_CONNTRACK)
	nf_conntrack_put(skb->nfct);
#endif
#ifdef CONFIG_BRIDGE_NETFILTER
	nf_bridge_put(skb->nf_bridge);
#endif
/* XXX: IS this still necessary? - JHS */
#ifdef CONFIG_NET_SCHED
	skb->tc_index = 0;
#ifdef CONFIG_NET_CLS_ACT
	skb->tc_verd = 0;
#endif
#endif
}

/* Free everything but the sk_buff shell. */
static void skb_release_all(struct sk_buff *skb)
{
	skb_release_head_state(skb);
	if (likely(skb->head))
		skb_release_data(skb);
}

/**
 *	__kfree_skb - private function
 *	@skb: buffer
 *
 *	Free an sk_buff. Release anything attached to the buffer.
 *	Clean the state. This is an internal helper function. Users should
 *	always call kfree_skb
 */

void __kfree_skb(struct sk_buff *skb)
{
	skb_release_all(skb);
	kfree_skbmem(skb);
}
EXPORT_SYMBOL(__kfree_skb);

/**
 *	kfree_skb - free an sk_buff
 *	@skb: buffer to free
 *
 *	Drop a reference to the buffer and free it if the usage count has
 *	hit zero.
 */
void kfree_skb(struct sk_buff *skb)
{
	if (unlikely(!skb))
		return;
	if (likely(atomic_read(&skb->users) == 1))
		smp_rmb();
	else if (likely(!atomic_dec_and_test(&skb->users)))
		return;
	trace_kfree_skb(skb, __builtin_return_address(0));
	__kfree_skb(skb);
}
EXPORT_SYMBOL(kfree_skb);

void kfree_skb_list(struct sk_buff *segs)
{
	while (segs) {
		struct sk_buff *next = segs->next;

		kfree_skb(segs);
		segs = next;
	}
}
EXPORT_SYMBOL(kfree_skb_list);

/**
 *	skb_tx_error - report an sk_buff xmit error
 *	@skb: buffer that triggered an error
 *
 *	Report xmit error if a device callback is tracking this skb.
 *	skb must be freed afterwards.
 */
void skb_tx_error(struct sk_buff *skb)
{
	if (skb_shinfo(skb)->tx_flags & SKBTX_DEV_ZEROCOPY) {
		struct ubuf_info *uarg;

		uarg = skb_shinfo(skb)->destructor_arg;
		if (uarg->callback)
			uarg->callback(uarg, false);
		skb_shinfo(skb)->tx_flags &= ~SKBTX_DEV_ZEROCOPY;
	}
}
EXPORT_SYMBOL(skb_tx_error);

/**
 *	consume_skb - free an skbuff
 *	@skb: buffer to free
 *
 *	Drop a ref to the buffer and free it if the usage count has hit zero
 *	Functions identically to kfree_skb, but kfree_skb assumes that the frame
 *	is being dropped after a failure and notes that
 */
void consume_skb(struct sk_buff *skb)
{
	if (unlikely(!skb))
		return;
	if (likely(atomic_read(&skb->users) == 1))
		smp_rmb();
	else if (likely(!atomic_dec_and_test(&skb->users)))
		return;
	trace_consume_skb(skb);
	__kfree_skb(skb);
}
EXPORT_SYMBOL(consume_skb);

static void __copy_skb_header(struct sk_buff *new, const struct sk_buff *old)
{
	new->tstamp		= old->tstamp;
	new->dev		= old->dev;
	new->transport_header	= old->transport_header;
	new->network_header	= old->network_header;
	new->mac_header		= old->mac_header;
	new->inner_protocol	= old->inner_protocol;
	new->inner_transport_header = old->inner_transport_header;
	new->inner_network_header = old->inner_network_header;
	new->inner_mac_header = old->inner_mac_header;
	skb_dst_copy(new, old);
	skb_copy_hash(new, old);
	new->ooo_okay		= old->ooo_okay;
	new->no_fcs		= old->no_fcs;
	new->encapsulation	= old->encapsulation;
#ifdef CONFIG_XFRM
	new->sp			= secpath_get(old->sp);
#endif
	memcpy(new->cb, old->cb, sizeof(old->cb));
	new->csum		= old->csum;
	new->ignore_df		= old->ignore_df;
	new->pkt_type		= old->pkt_type;
	new->ip_summed		= old->ip_summed;
	skb_copy_queue_mapping(new, old);
	new->priority		= old->priority;
#if IS_ENABLED(CONFIG_IP_VS)
	new->ipvs_property	= old->ipvs_property;
#endif
	new->pfmemalloc		= old->pfmemalloc;
	new->protocol		= old->protocol;
	new->mark		= old->mark;
	new->skb_iif		= old->skb_iif;
	__nf_copy(new, old);
#ifdef CONFIG_NET_SCHED
	new->tc_index		= old->tc_index;
#ifdef CONFIG_NET_CLS_ACT
	new->tc_verd		= old->tc_verd;
#endif
#endif
	new->vlan_proto		= old->vlan_proto;
	new->vlan_tci		= old->vlan_tci;

	skb_copy_secmark(new, old);

#ifdef CONFIG_NET_RX_BUSY_POLL
	new->napi_id	= old->napi_id;
#endif
}

/*
 * You should not add any new code to this function.  Add it to
 * __copy_skb_header above instead.
 */
static struct sk_buff *__skb_clone(struct sk_buff *n, struct sk_buff *skb)
{
#define C(x) n->x = skb->x

	n->next = n->prev = NULL;
	n->sk = NULL;
	__copy_skb_header(n, skb);

	C(len);
	C(data_len);
	C(mac_len);
	n->hdr_len = skb->nohdr ? skb_headroom(skb) : skb->hdr_len;
	n->cloned = 1;
	n->nohdr = 0;
	n->destructor = NULL;
	C(tail);
	C(end);
	C(head);
	C(head_frag);
	C(data);
	C(truesize);
	atomic_set(&n->users, 1);

	atomic_inc(&(skb_shinfo(skb)->dataref));
	skb->cloned = 1;

	return n;
#undef C
}

/**
 *	skb_morph	-	morph one skb into another
 *	@dst: the skb to receive the contents
 *	@src: the skb to supply the contents
 *
 *	This is identical to skb_clone except that the target skb is
 *	supplied by the user.
 *
 *	The target skb is returned upon exit.
 */
struct sk_buff *skb_morph(struct sk_buff *dst, struct sk_buff *src)
{
	skb_release_all(dst);
	return __skb_clone(dst, src);
}
EXPORT_SYMBOL_GPL(skb_morph);

/**
 *	skb_copy_ubufs	-	copy userspace skb frags buffers to kernel
 *	@skb: the skb to modify
 *	@gfp_mask: allocation priority
 *
 *	This must be called on SKBTX_DEV_ZEROCOPY skb.
 *	It will copy all frags into kernel and drop the reference
 *	to userspace pages.
 *
 *	If this function is called from an interrupt gfp_mask() must be
 *	%GFP_ATOMIC.
 *
 *	Returns 0 on success or a negative error code on failure
 *	to allocate kernel memory to copy to.
 */
int skb_copy_ubufs(struct sk_buff *skb, gfp_t gfp_mask)
{
	int i;
	int num_frags = skb_shinfo(skb)->nr_frags;
	struct page *page, *head = NULL;
	struct ubuf_info *uarg = skb_shinfo(skb)->destructor_arg;

	for (i = 0; i < num_frags; i++) {
		u8 *vaddr;
		skb_frag_t *f = &skb_shinfo(skb)->frags[i];

		page = alloc_page(gfp_mask);
		if (!page) {
			while (head) {
				struct page *next = (struct page *)page_private(head);
				put_page(head);
				head = next;
			}
			return -ENOMEM;
		}
		vaddr = kmap_atomic(skb_frag_page(f));
		memcpy(page_address(page),
		       vaddr + f->page_offset, skb_frag_size(f));
		kunmap_atomic(vaddr);
		set_page_private(page, (unsigned long)head);
		head = page;
	}

	/* skb frags release userspace buffers */
	for (i = 0; i < num_frags; i++)
		skb_frag_unref(skb, i);

	uarg->callback(uarg, false);

	/* skb frags point to kernel buffers */
	for (i = num_frags - 1; i >= 0; i--) {
		__skb_fill_page_desc(skb, i, head, 0,
				     skb_shinfo(skb)->frags[i].size);
		head = (struct page *)page_private(head);
	}

	skb_shinfo(skb)->tx_flags &= ~SKBTX_DEV_ZEROCOPY;
	return 0;
}
EXPORT_SYMBOL_GPL(skb_copy_ubufs);

/**
 *	skb_clone	-	duplicate an sk_buff
 *	@skb: buffer to clone
 *	@gfp_mask: allocation priority
 *
 *	Duplicate an &sk_buff. The new one is not owned by a socket. Both
 *	copies share the same packet data but not structure. The new
 *	buffer has a reference count of 1. If the allocation fails the
 *	function returns %NULL otherwise the new buffer is returned.
 *
 *	If this function is called from an interrupt gfp_mask() must be
 *	%GFP_ATOMIC.
 */

struct sk_buff *skb_clone(struct sk_buff *skb, gfp_t gfp_mask)
{
	struct sk_buff *n;

	if (skb_orphan_frags(skb, gfp_mask))
		return NULL;

	n = skb + 1;
	if (skb->fclone == SKB_FCLONE_ORIG &&
	    n->fclone == SKB_FCLONE_UNAVAILABLE) {
		atomic_t *fclone_ref = (atomic_t *) (n + 1);
		n->fclone = SKB_FCLONE_CLONE;
		atomic_inc(fclone_ref);
	} else {
		if (skb_pfmemalloc(skb))
			gfp_mask |= __GFP_MEMALLOC;

		n = kmem_cache_alloc(skbuff_head_cache, gfp_mask);
		if (!n)
			return NULL;

		kmemcheck_annotate_bitfield(n, flags1);
		kmemcheck_annotate_bitfield(n, flags2);
		n->fclone = SKB_FCLONE_UNAVAILABLE;
	}

	return __skb_clone(n, skb);
}
EXPORT_SYMBOL(skb_clone);

static void skb_headers_offset_update(struct sk_buff *skb, int off)
{
	/* Only adjust this if it actually is csum_start rather than csum */
	if (skb->ip_summed == CHECKSUM_PARTIAL)
		skb->csum_start += off;
	/* {transport,network,mac}_header and tail are relative to skb->head */
	skb->transport_header += off;
	skb->network_header   += off;
	if (skb_mac_header_was_set(skb))
		skb->mac_header += off;
	skb->inner_transport_header += off;
	skb->inner_network_header += off;
	skb->inner_mac_header += off;
}

static void copy_skb_header(struct sk_buff *new, const struct sk_buff *old)
{
	__copy_skb_header(new, old);

	skb_shinfo(new)->gso_size = skb_shinfo(old)->gso_size;
	skb_shinfo(new)->gso_segs = skb_shinfo(old)->gso_segs;
	skb_shinfo(new)->gso_type = skb_shinfo(old)->gso_type;
}

static inline int skb_alloc_rx_flag(const struct sk_buff *skb)
{
	if (skb_pfmemalloc(skb))
		return SKB_ALLOC_RX;
	return 0;
}

/**
 *	skb_copy	-	create private copy of an sk_buff
 *	@skb: buffer to copy
 *	@gfp_mask: allocation priority
 *
 *	Make a copy of both an &sk_buff and its data. This is used when the
 *	caller wishes to modify the data and needs a private copy of the
 *	data to alter. Returns %NULL on failure or the pointer to the buffer
 *	on success. The returned buffer has a reference count of 1.
 *
 *	As by-product this function converts non-linear &sk_buff to linear
 *	one, so that &sk_buff becomes completely private and caller is allowed
 *	to modify all the data of returned buffer. This means that this
 *	function is not recommended for use in circumstances when only
 *	header is going to be modified. Use pskb_copy() instead.
 */

struct sk_buff *skb_copy(const struct sk_buff *skb, gfp_t gfp_mask)
{
	int headerlen = skb_headroom(skb);
	unsigned int size = skb_end_offset(skb) + skb->data_len;
	struct sk_buff *n = __alloc_skb(size, gfp_mask,
					skb_alloc_rx_flag(skb), NUMA_NO_NODE);

	if (!n)
		return NULL;

	/* Set the data pointer */
	skb_reserve(n, headerlen);
	/* Set the tail pointer and length */
	skb_put(n, skb->len);

	if (skb_copy_bits(skb, -headerlen, n->head, headerlen + skb->len))
		BUG();

	copy_skb_header(n, skb);
	return n;
}
EXPORT_SYMBOL(skb_copy);

/**
 *	__pskb_copy_fclone	-  create copy of an sk_buff with private head.
 *	@skb: buffer to copy
 *	@headroom: headroom of new skb
 *	@gfp_mask: allocation priority
 *	@fclone: if true allocate the copy of the skb from the fclone
 *	cache instead of the head cache; it is recommended to set this
 *	to true for the cases where the copy will likely be cloned
 *
 *	Make a copy of both an &sk_buff and part of its data, located
 *	in header. Fragmented data remain shared. This is used when
 *	the caller wishes to modify only header of &sk_buff and needs
 *	private copy of the header to alter. Returns %NULL on failure
 *	or the pointer to the buffer on success.
 *	The returned buffer has a reference count of 1.
 */

struct sk_buff *__pskb_copy_fclone(struct sk_buff *skb, int headroom,
				   gfp_t gfp_mask, bool fclone)
{
	unsigned int size = skb_headlen(skb) + headroom;
	int flags = skb_alloc_rx_flag(skb) | (fclone ? SKB_ALLOC_FCLONE : 0);
	struct sk_buff *n = __alloc_skb(size, gfp_mask, flags, NUMA_NO_NODE);

	if (!n)
		goto out;

	/* Set the data pointer */
	skb_reserve(n, headroom);
	/* Set the tail pointer and length */
	skb_put(n, skb_headlen(skb));
	/* Copy the bytes */
	skb_copy_from_linear_data(skb, n->data, n->len);

	n->truesize += skb->data_len;
	n->data_len  = skb->data_len;
	n->len	     = skb->len;

	if (skb_shinfo(skb)->nr_frags) {
		int i;

		if (skb_orphan_frags(skb, gfp_mask)) {
			kfree_skb(n);
			n = NULL;
			goto out;
		}
		for (i = 0; i < skb_shinfo(skb)->nr_frags; i++) {
			skb_shinfo(n)->frags[i] = skb_shinfo(skb)->frags[i];
			skb_frag_ref(skb, i);
		}
		skb_shinfo(n)->nr_frags = i;
	}

	if (skb_has_frag_list(skb)) {
		skb_shinfo(n)->frag_list = skb_shinfo(skb)->frag_list;
		skb_clone_fraglist(n);
	}

	copy_skb_header(n, skb);
out:
	return n;
}
EXPORT_SYMBOL(__pskb_copy_fclone);

/**
 *	pskb_expand_head - reallocate header of &sk_buff
 *	@skb: buffer to reallocate
 *	@nhead: room to add at head
 *	@ntail: room to add at tail
 *	@gfp_mask: allocation priority
 *
 *	Expands (or creates identical copy, if @nhead and @ntail are zero)
 *	header of @skb. &sk_buff itself is not changed. &sk_buff MUST have
 *	reference count of 1. Returns zero in the case of success or error,
 *	if expansion failed. In the last case, &sk_buff is not changed.
 *
 *	All the pointers pointing into skb header may change and must be
 *	reloaded after call to this function.
 */

int pskb_expand_head(struct sk_buff *skb, int nhead, int ntail,
		     gfp_t gfp_mask)
{
	int i;
	u8 *data;
	int size = nhead + skb_end_offset(skb) + ntail;
	long off;

	BUG_ON(nhead < 0);

	if (skb_shared(skb))
		BUG();

	size = SKB_DATA_ALIGN(size);

	if (skb_pfmemalloc(skb))
		gfp_mask |= __GFP_MEMALLOC;
	data = kmalloc_reserve(size + SKB_DATA_ALIGN(sizeof(struct skb_shared_info)),
			       gfp_mask, NUMA_NO_NODE, NULL);
	if (!data)
		goto nodata;
	size = SKB_WITH_OVERHEAD(ksize(data));

	/* Copy only real data... and, alas, header. This should be
	 * optimized for the cases when header is void.
	 */
	memcpy(data + nhead, skb->head, skb_tail_pointer(skb) - skb->head);

	memcpy((struct skb_shared_info *)(data + size),
	       skb_shinfo(skb),
	       offsetof(struct skb_shared_info, frags[skb_shinfo(skb)->nr_frags]));

	/*
	 * if shinfo is shared we must drop the old head gracefully, but if it
	 * is not we can just drop the old head and let the existing refcount
	 * be since all we did is relocate the values
	 */
	if (skb_cloned(skb)) {
		/* copy this zero copy skb frags */
		if (skb_orphan_frags(skb, gfp_mask))
			goto nofrags;
		for (i = 0; i < skb_shinfo(skb)->nr_frags; i++)
			skb_frag_ref(skb, i);

		if (skb_has_frag_list(skb))
			skb_clone_fraglist(skb);

		skb_release_data(skb);
	} else {
		skb_free_head(skb);
	}
	off = (data + nhead) - skb->head;

	skb->head     = data;
	skb->head_frag = 0;
	skb->data    += off;
#ifdef NET_SKBUFF_DATA_USES_OFFSET
	skb->end      = size;
	off           = nhead;
#else
	skb->end      = skb->head + size;
#endif
	skb->tail	      += off;
	skb_headers_offset_update(skb, nhead);
	skb->cloned   = 0;
	skb->hdr_len  = 0;
	skb->nohdr    = 0;
	atomic_set(&skb_shinfo(skb)->dataref, 1);
	return 0;

nofrags:
	kfree(data);
nodata:
	return -ENOMEM;
}
EXPORT_SYMBOL(pskb_expand_head);

/* Make private copy of skb with writable head and some headroom */

struct sk_buff *skb_realloc_headroom(struct sk_buff *skb, unsigned int headroom)
{
	struct sk_buff *skb2;
	int delta = headroom - skb_headroom(skb);

	if (delta <= 0)
		skb2 = pskb_copy(skb, GFP_ATOMIC);
	else {
		skb2 = skb_clone(skb, GFP_ATOMIC);
		if (skb2 && pskb_expand_head(skb2, SKB_DATA_ALIGN(delta), 0,
					     GFP_ATOMIC)) {
			kfree_skb(skb2);
			skb2 = NULL;
		}
	}
	return skb2;
}
EXPORT_SYMBOL(skb_realloc_headroom);

/**
 *	skb_copy_expand	-	copy and expand sk_buff
 *	@skb: buffer to copy
 *	@newheadroom: new free bytes at head
 *	@newtailroom: new free bytes at tail
 *	@gfp_mask: allocation priority
 *
 *	Make a copy of both an &sk_buff and its data and while doing so
 *	allocate additional space.
 *
 *	This is used when the caller wishes to modify the data and needs a
 *	private copy of the data to alter as well as more space for new fields.
 *	Returns %NULL on failure or the pointer to the buffer
 *	on success. The returned buffer has a reference count of 1.
 *
 *	You must pass %GFP_ATOMIC as the allocation priority if this function
 *	is called from an interrupt.
 */
struct sk_buff *skb_copy_expand(const struct sk_buff *skb,
				int newheadroom, int newtailroom,
				gfp_t gfp_mask)
{
	/*
	 *	Allocate the copy buffer
	 */
	struct sk_buff *n = __alloc_skb(newheadroom + skb->len + newtailroom,
					gfp_mask, skb_alloc_rx_flag(skb),
					NUMA_NO_NODE);
	int oldheadroom = skb_headroom(skb);
	int head_copy_len, head_copy_off;

	if (!n)
		return NULL;

	skb_reserve(n, newheadroom);

	/* Set the tail pointer and length */
	skb_put(n, skb->len);

	head_copy_len = oldheadroom;
	head_copy_off = 0;
	if (newheadroom <= head_copy_len)
		head_copy_len = newheadroom;
	else
		head_copy_off = newheadroom - head_copy_len;

	/* Copy the linear header and data. */
	if (skb_copy_bits(skb, -head_copy_len, n->head + head_copy_off,
			  skb->len + head_copy_len))
		BUG();

	copy_skb_header(n, skb);

	skb_headers_offset_update(n, newheadroom - oldheadroom);

	return n;
}
EXPORT_SYMBOL(skb_copy_expand);

/**
 *	skb_pad			-	zero pad the tail of an skb
 *	@skb: buffer to pad
 *	@pad: space to pad
 *
 *	Ensure that a buffer is followed by a padding area that is zero
 *	filled. Used by network drivers which may DMA or transfer data
 *	beyond the buffer end onto the wire.
 *
 *	May return error in out of memory cases. The skb is freed on error.
 */

int skb_pad(struct sk_buff *skb, int pad)
{
	int err;
	int ntail;

	/* If the skbuff is non linear tailroom is always zero.. */
	if (!skb_cloned(skb) && skb_tailroom(skb) >= pad) {
		memset(skb->data+skb->len, 0, pad);
		return 0;
	}

	ntail = skb->data_len + pad - (skb->end - skb->tail);
	if (likely(skb_cloned(skb) || ntail > 0)) {
		err = pskb_expand_head(skb, 0, ntail, GFP_ATOMIC);
		if (unlikely(err))
			goto free_skb;
	}

	/* FIXME: The use of this function with non-linear skb's really needs
	 * to be audited.
	 */
	err = skb_linearize(skb);
	if (unlikely(err))
		goto free_skb;

	memset(skb->data + skb->len, 0, pad);
	return 0;

free_skb:
	kfree_skb(skb);
	return err;
}
EXPORT_SYMBOL(skb_pad);

/**
 *	pskb_put - add data to the tail of a potentially fragmented buffer
 *	@skb: start of the buffer to use
 *	@tail: tail fragment of the buffer to use
 *	@len: amount of data to add
 *
 *	This function extends the used data area of the potentially
 *	fragmented buffer. @tail must be the last fragment of @skb -- or
 *	@skb itself. If this would exceed the total buffer size the kernel
 *	will panic. A pointer to the first byte of the extra data is
 *	returned.
 */

unsigned char *pskb_put(struct sk_buff *skb, struct sk_buff *tail, int len)
{
	if (tail != skb) {
		skb->data_len += len;
		skb->len += len;
	}
	return skb_put(tail, len);
}
EXPORT_SYMBOL_GPL(pskb_put);

/**
 *	skb_put - add data to a buffer
 *	@skb: buffer to use
 *	@len: amount of data to add
 *
 *	This function extends the used data area of the buffer. If this would
 *	exceed the total buffer size the kernel will panic. A pointer to the
 *	first byte of the extra data is returned.
 */
unsigned char *skb_put(struct sk_buff *skb, unsigned int len)
{
	unsigned char *tmp = skb_tail_pointer(skb);
	SKB_LINEAR_ASSERT(skb);
	skb->tail += len;
	skb->len  += len;
	if (unlikely(skb->tail > skb->end))
		skb_over_panic(skb, len, __builtin_return_address(0));
	return tmp;
}
EXPORT_SYMBOL(skb_put);

/**
 *	skb_push - add data to the start of a buffer
 *	@skb: buffer to use
 *	@len: amount of data to add
 *
 *	This function extends the used data area of the buffer at the buffer
 *	start. If this would exceed the total buffer headroom the kernel will
 *	panic. A pointer to the first byte of the extra data is returned.
 */
unsigned char *skb_push(struct sk_buff *skb, unsigned int len)
{
	skb->data -= len;
	skb->len  += len;
	if (unlikely(skb->data<skb->head))
		skb_under_panic(skb, len, __builtin_return_address(0));
	return skb->data;
}
EXPORT_SYMBOL(skb_push);

/**
 *	skb_pull - remove data from the start of a buffer
 *	@skb: buffer to use
 *	@len: amount of data to remove
 *
 *	This function removes data from the start of a buffer, returning
 *	the memory to the headroom. A pointer to the next data in the buffer
 *	is returned. Once the data has been pulled future pushes will overwrite
 *	the old data.
 */
unsigned char *skb_pull(struct sk_buff *skb, unsigned int len)
{
	return skb_pull_inline(skb, len);
}
EXPORT_SYMBOL(skb_pull);

/**
 *	skb_trim - remove end from a buffer
 *	@skb: buffer to alter
 *	@len: new length
 *
 *	Cut the length of a buffer down by removing data from the tail. If
 *	the buffer is already under the length specified it is not modified.
 *	The skb must be linear.
 */
void skb_trim(struct sk_buff *skb, unsigned int len)
{
	if (skb->len > len)
		__skb_trim(skb, len);
}
EXPORT_SYMBOL(skb_trim);

/* Trims skb to length len. It can change skb pointers.
 */

int ___pskb_trim(struct sk_buff *skb, unsigned int len)
{
	struct sk_buff **fragp;
	struct sk_buff *frag;
	int offset = skb_headlen(skb);
	int nfrags = skb_shinfo(skb)->nr_frags;
	int i;
	int err;

	if (skb_cloned(skb) &&
	    unlikely((err = pskb_expand_head(skb, 0, 0, GFP_ATOMIC))))
		return err;

	i = 0;
	if (offset >= len)
		goto drop_pages;

	for (; i < nfrags; i++) {
		int end = offset + skb_frag_size(&skb_shinfo(skb)->frags[i]);

		if (end < len) {
			offset = end;
			continue;
		}

		skb_frag_size_set(&skb_shinfo(skb)->frags[i++], len - offset);

drop_pages:
		skb_shinfo(skb)->nr_frags = i;

		for (; i < nfrags; i++)
			skb_frag_unref(skb, i);

		if (skb_has_frag_list(skb))
			skb_drop_fraglist(skb);
		goto done;
	}

	for (fragp = &skb_shinfo(skb)->frag_list; (frag = *fragp);
	     fragp = &frag->next) {
		int end = offset + frag->len;

		if (skb_shared(frag)) {
			struct sk_buff *nfrag;

			nfrag = skb_clone(frag, GFP_ATOMIC);
			if (unlikely(!nfrag))
				return -ENOMEM;

			nfrag->next = frag->next;
			consume_skb(frag);
			frag = nfrag;
			*fragp = frag;
		}

		if (end < len) {
			offset = end;
			continue;
		}

		if (end > len &&
		    unlikely((err = pskb_trim(frag, len - offset))))
			return err;

		if (frag->next)
			skb_drop_list(&frag->next);
		break;
	}

done:
	if (len > skb_headlen(skb)) {
		skb->data_len -= skb->len - len;
		skb->len       = len;
	} else {
		skb->len       = len;
		skb->data_len  = 0;
		skb_set_tail_pointer(skb, len);
	}

	return 0;
}
EXPORT_SYMBOL(___pskb_trim);

/**
 *	__pskb_pull_tail - advance tail of skb header
 *	@skb: buffer to reallocate
 *	@delta: number of bytes to advance tail
 *
 *	The function makes a sense only on a fragmented &sk_buff,
 *	it expands header moving its tail forward and copying necessary
 *	data from fragmented part.
 *
 *	&sk_buff MUST have reference count of 1.
 *
 *	Returns %NULL (and &sk_buff does not change) if pull failed
 *	or value of new tail of skb in the case of success.
 *
 *	All the pointers pointing into skb header may change and must be
 *	reloaded after call to this function.
 */

/* Moves tail of skb head forward, copying data from fragmented part,
 * when it is necessary.
 * 1. It may fail due to malloc failure.
 * 2. It may change skb pointers.
 *
 * It is pretty complicated. Luckily, it is called only in exceptional cases.
 */
unsigned char *__pskb_pull_tail(struct sk_buff *skb, int delta)
{
	/* If skb has not enough free space at tail, get new one
	 * plus 128 bytes for future expansions. If we have enough
	 * room at tail, reallocate without expansion only if skb is cloned.
	 */
	int i, k, eat = (skb->tail + delta) - skb->end;

	if (eat > 0 || skb_cloned(skb)) {
		if (pskb_expand_head(skb, 0, eat > 0 ? eat + 128 : 0,
				     GFP_ATOMIC))
			return NULL;
	}

	if (skb_copy_bits(skb, skb_headlen(skb), skb_tail_pointer(skb), delta))
		BUG();

	/* Optimization: no fragments, no reasons to preestimate
	 * size of pulled pages. Superb.
	 */
	if (!skb_has_frag_list(skb))
		goto pull_pages;

	/* Estimate size of pulled pages. */
	eat = delta;
	for (i = 0; i < skb_shinfo(skb)->nr_frags; i++) {
		int size = skb_frag_size(&skb_shinfo(skb)->frags[i]);

		if (size >= eat)
			goto pull_pages;
		eat -= size;
	}

	/* If we need update frag list, we are in troubles.
	 * Certainly, it possible to add an offset to skb data,
	 * but taking into account that pulling is expected to
	 * be very rare operation, it is worth to fight against
	 * further bloating skb head and crucify ourselves here instead.
	 * Pure masohism, indeed. 8)8)
	 */
	if (eat) {
		struct sk_buff *list = skb_shinfo(skb)->frag_list;
		struct sk_buff *clone = NULL;
		struct sk_buff *insp = NULL;

		do {
			BUG_ON(!list);

			if (list->len <= eat) {
				/* Eaten as whole. */
				eat -= list->len;
				list = list->next;
				insp = list;
			} else {
				/* Eaten partially. */

				if (skb_shared(list)) {
					/* Sucks! We need to fork list. :-( */
					clone = skb_clone(list, GFP_ATOMIC);
					if (!clone)
						return NULL;
					insp = list->next;
					list = clone;
				} else {
					/* This may be pulled without
					 * problems. */
					insp = list;
				}
				if (!pskb_pull(list, eat)) {
					kfree_skb(clone);
					return NULL;
				}
				break;
			}
		} while (eat);

		/* Free pulled out fragments. */
		while ((list = skb_shinfo(skb)->frag_list) != insp) {
			skb_shinfo(skb)->frag_list = list->next;
			kfree_skb(list);
		}
		/* And insert new clone at head. */
		if (clone) {
			clone->next = list;
			skb_shinfo(skb)->frag_list = clone;
		}
	}
	/* Success! Now we may commit changes to skb data. */

pull_pages:
	eat = delta;
	k = 0;
	for (i = 0; i < skb_shinfo(skb)->nr_frags; i++) {
		int size = skb_frag_size(&skb_shinfo(skb)->frags[i]);

		if (size <= eat) {
			skb_frag_unref(skb, i);
			eat -= size;
		} else {
			skb_shinfo(skb)->frags[k] = skb_shinfo(skb)->frags[i];
			if (eat) {
				skb_shinfo(skb)->frags[k].page_offset += eat;
				skb_frag_size_sub(&skb_shinfo(skb)->frags[k], eat);
				eat = 0;
			}
			k++;
		}
	}
	skb_shinfo(skb)->nr_frags = k;

	skb->tail     += delta;
	skb->data_len -= delta;

	return skb_tail_pointer(skb);
}
EXPORT_SYMBOL(__pskb_pull_tail);

/**
 *	skb_copy_bits - copy bits from skb to kernel buffer
 *	@skb: source skb
 *	@offset: offset in source
 *	@to: destination buffer
 *	@len: number of bytes to copy
 *
 *	Copy the specified number of bytes from the source skb to the
 *	destination buffer.
 *
 *	CAUTION ! :
 *		If its prototype is ever changed,
 *		check arch/{*}/net/{*}.S files,
 *		since it is called from BPF assembly code.
 */
int skb_copy_bits(const struct sk_buff *skb, int offset, void *to, int len)
{
	int start = skb_headlen(skb);
	struct sk_buff *frag_iter;
	int i, copy;

	if (offset > (int)skb->len - len)
		goto fault;

	/* Copy header. */
	if ((copy = start - offset) > 0) {
		if (copy > len)
			copy = len;
		skb_copy_from_linear_data_offset(skb, offset, to, copy);
		if ((len -= copy) == 0)
			return 0;
		offset += copy;
		to     += copy;
	}

	for (i = 0; i < skb_shinfo(skb)->nr_frags; i++) {
		int end;
		skb_frag_t *f = &skb_shinfo(skb)->frags[i];

		WARN_ON(start > offset + len);

		end = start + skb_frag_size(f);
		if ((copy = end - offset) > 0) {
			u8 *vaddr;

			if (copy > len)
				copy = len;

			vaddr = kmap_atomic(skb_frag_page(f));
			memcpy(to,
			       vaddr + f->page_offset + offset - start,
			       copy);
			kunmap_atomic(vaddr);

			if ((len -= copy) == 0)
				return 0;
			offset += copy;
			to     += copy;
		}
		start = end;
	}

	skb_walk_frags(skb, frag_iter) {
		int end;

		WARN_ON(start > offset + len);

		end = start + frag_iter->len;
		if ((copy = end - offset) > 0) {
			if (copy > len)
				copy = len;
			if (skb_copy_bits(frag_iter, offset - start, to, copy))
				goto fault;
			if ((len -= copy) == 0)
				return 0;
			offset += copy;
			to     += copy;
		}
		start = end;
	}

	if (!len)
		return 0;

fault:
	return -EFAULT;
}
EXPORT_SYMBOL(skb_copy_bits);

/*
 * Callback from splice_to_pipe(), if we need to release some pages
 * at the end of the spd in case we error'ed out in filling the pipe.
 */
static void sock_spd_release(struct splice_pipe_desc *spd, unsigned int i)
{
	put_page(spd->pages[i]);
}

static struct page *linear_to_page(struct page *page, unsigned int *len,
				   unsigned int *offset,
				   struct sock *sk)
{
	struct page_frag *pfrag = sk_page_frag(sk);

	if (!sk_page_frag_refill(sk, pfrag))
		return NULL;

	*len = min_t(unsigned int, *len, pfrag->size - pfrag->offset);

	memcpy(page_address(pfrag->page) + pfrag->offset,
	       page_address(page) + *offset, *len);
	*offset = pfrag->offset;
	pfrag->offset += *len;

	return pfrag->page;
}

static bool spd_can_coalesce(const struct splice_pipe_desc *spd,
			     struct page *page,
			     unsigned int offset)
{
	return	spd->nr_pages &&
		spd->pages[spd->nr_pages - 1] == page &&
		(spd->partial[spd->nr_pages - 1].offset +
		 spd->partial[spd->nr_pages - 1].len == offset);
}

/*
 * Fill page/offset/length into spd, if it can hold more pages.
 */
static bool spd_fill_page(struct splice_pipe_desc *spd,
			  struct pipe_inode_info *pipe, struct page *page,
			  unsigned int *len, unsigned int offset,
			  bool linear,
			  struct sock *sk)
{
	if (unlikely(spd->nr_pages == MAX_SKB_FRAGS))
		return true;

	if (linear) {
		page = linear_to_page(page, len, &offset, sk);
		if (!page)
			return true;
	}
	if (spd_can_coalesce(spd, page, offset)) {
		spd->partial[spd->nr_pages - 1].len += *len;
		return false;
	}
	get_page(page);
	spd->pages[spd->nr_pages] = page;
	spd->partial[spd->nr_pages].len = *len;
	spd->partial[spd->nr_pages].offset = offset;
	spd->nr_pages++;

	return false;
}

static bool __splice_segment(struct page *page, unsigned int poff,
			     unsigned int plen, unsigned int *off,
			     unsigned int *len,
			     struct splice_pipe_desc *spd, bool linear,
			     struct sock *sk,
			     struct pipe_inode_info *pipe)
{
	if (!*len)
		return true;

	/* skip this segment if already processed */
	if (*off >= plen) {
		*off -= plen;
		return false;
	}

	/* ignore any bits we already processed */
	poff += *off;
	plen -= *off;
	*off = 0;

	do {
		unsigned int flen = min(*len, plen);

		if (spd_fill_page(spd, pipe, page, &flen, poff,
				  linear, sk))
			return true;
		poff += flen;
		plen -= flen;
		*len -= flen;
	} while (*len && plen);

	return false;
}

/*
 * Map linear and fragment data from the skb to spd. It reports true if the
 * pipe is full or if we already spliced the requested length.
 */
static bool __skb_splice_bits(struct sk_buff *skb, struct pipe_inode_info *pipe,
			      unsigned int *offset, unsigned int *len,
			      struct splice_pipe_desc *spd, struct sock *sk)
{
	int seg;

	/* map the linear part :
	 * If skb->head_frag is set, this 'linear' part is backed by a
	 * fragment, and if the head is not shared with any clones then
	 * we can avoid a copy since we own the head portion of this page.
	 */
	if (__splice_segment(virt_to_page(skb->data),
			     (unsigned long) skb->data & (PAGE_SIZE - 1),
			     skb_headlen(skb),
			     offset, len, spd,
			     skb_head_is_locked(skb),
			     sk, pipe))
		return true;

	/*
	 * then map the fragments
	 */
	for (seg = 0; seg < skb_shinfo(skb)->nr_frags; seg++) {
		const skb_frag_t *f = &skb_shinfo(skb)->frags[seg];

		if (__splice_segment(skb_frag_page(f),
				     f->page_offset, skb_frag_size(f),
				     offset, len, spd, false, sk, pipe))
			return true;
	}

	return false;
}

/*
 * Map data from the skb to a pipe. Should handle both the linear part,
 * the fragments, and the frag list. It does NOT handle frag lists within
 * the frag list, if such a thing exists. We'd probably need to recurse to
 * handle that cleanly.
 */
int skb_splice_bits(struct sk_buff *skb, unsigned int offset,
		    struct pipe_inode_info *pipe, unsigned int tlen,
		    unsigned int flags)
{
	struct partial_page partial[MAX_SKB_FRAGS];
	struct page *pages[MAX_SKB_FRAGS];
	struct splice_pipe_desc spd = {
		.pages = pages,
		.partial = partial,
		.nr_pages_max = MAX_SKB_FRAGS,
		.flags = flags,
		.ops = &nosteal_pipe_buf_ops,
		.spd_release = sock_spd_release,
	};
	struct sk_buff *frag_iter;
	struct sock *sk = skb->sk;
	int ret = 0;

	/*
	 * __skb_splice_bits() only fails if the output has no room left,
	 * so no point in going over the frag_list for the error case.
	 */
	if (__skb_splice_bits(skb, pipe, &offset, &tlen, &spd, sk))
		goto done;
	else if (!tlen)
		goto done;

	/*
	 * now see if we have a frag_list to map
	 */
	skb_walk_frags(skb, frag_iter) {
		if (!tlen)
			break;
		if (__skb_splice_bits(frag_iter, pipe, &offset, &tlen, &spd, sk))
			break;
	}

done:
	if (spd.nr_pages) {
		/*
		 * Drop the socket lock, otherwise we have reverse
		 * locking dependencies between sk_lock and i_mutex
		 * here as compared to sendfile(). We enter here
		 * with the socket lock held, and splice_to_pipe() will
		 * grab the pipe inode lock. For sendfile() emulation,
		 * we call into ->sendpage() with the i_mutex lock held
		 * and networking will grab the socket lock.
		 */
		release_sock(sk);
		ret = splice_to_pipe(pipe, &spd);
		lock_sock(sk);
	}

	return ret;
}

/**
 *	skb_store_bits - store bits from kernel buffer to skb
 *	@skb: destination buffer
 *	@offset: offset in destination
 *	@from: source buffer
 *	@len: number of bytes to copy
 *
 *	Copy the specified number of bytes from the source buffer to the
 *	destination skb.  This function handles all the messy bits of
 *	traversing fragment lists and such.
 */

int skb_store_bits(struct sk_buff *skb, int offset, const void *from, int len)
{
	int start = skb_headlen(skb);
	struct sk_buff *frag_iter;
	int i, copy;

	if (offset > (int)skb->len - len)
		goto fault;

	if ((copy = start - offset) > 0) {
		if (copy > len)
			copy = len;
		skb_copy_to_linear_data_offset(skb, offset, from, copy);
		if ((len -= copy) == 0)
			return 0;
		offset += copy;
		from += copy;
	}

	for (i = 0; i < skb_shinfo(skb)->nr_frags; i++) {
		skb_frag_t *frag = &skb_shinfo(skb)->frags[i];
		int end;

		WARN_ON(start > offset + len);

		end = start + skb_frag_size(frag);
		if ((copy = end - offset) > 0) {
			u8 *vaddr;

			if (copy > len)
				copy = len;

			vaddr = kmap_atomic(skb_frag_page(frag));
			memcpy(vaddr + frag->page_offset + offset - start,
			       from, copy);
			kunmap_atomic(vaddr);

			if ((len -= copy) == 0)
				return 0;
			offset += copy;
			from += copy;
		}
		start = end;
	}

	skb_walk_frags(skb, frag_iter) {
		int end;

		WARN_ON(start > offset + len);

		end = start + frag_iter->len;
		if ((copy = end - offset) > 0) {
			if (copy > len)
				copy = len;
			if (skb_store_bits(frag_iter, offset - start,
					   from, copy))
				goto fault;
			if ((len -= copy) == 0)
				return 0;
			offset += copy;
			from += copy;
		}
		start = end;
	}
	if (!len)
		return 0;

fault:
	return -EFAULT;
}
EXPORT_SYMBOL(skb_store_bits);

/* Checksum skb data. */
__wsum __skb_checksum(const struct sk_buff *skb, int offset, int len,
		      __wsum csum, const struct skb_checksum_ops *ops)
{
	int start = skb_headlen(skb);
	int i, copy = start - offset;
	struct sk_buff *frag_iter;
	int pos = 0;

	/* Checksum header. */
	if (copy > 0) {
		if (copy > len)
			copy = len;
		csum = ops->update(skb->data + offset, copy, csum);
		if ((len -= copy) == 0)
			return csum;
		offset += copy;
		pos	= copy;
	}

	for (i = 0; i < skb_shinfo(skb)->nr_frags; i++) {
		int end;
		skb_frag_t *frag = &skb_shinfo(skb)->frags[i];

		WARN_ON(start > offset + len);

		end = start + skb_frag_size(frag);
		if ((copy = end - offset) > 0) {
			__wsum csum2;
			u8 *vaddr;

			if (copy > len)
				copy = len;
			vaddr = kmap_atomic(skb_frag_page(frag));
			csum2 = ops->update(vaddr + frag->page_offset +
					    offset - start, copy, 0);
			kunmap_atomic(vaddr);
			csum = ops->combine(csum, csum2, pos, copy);
			if (!(len -= copy))
				return csum;
			offset += copy;
			pos    += copy;
		}
		start = end;
	}

	skb_walk_frags(skb, frag_iter) {
		int end;

		WARN_ON(start > offset + len);

		end = start + frag_iter->len;
		if ((copy = end - offset) > 0) {
			__wsum csum2;
			if (copy > len)
				copy = len;
			csum2 = __skb_checksum(frag_iter, offset - start,
					       copy, 0, ops);
			csum = ops->combine(csum, csum2, pos, copy);
			if ((len -= copy) == 0)
				return csum;
			offset += copy;
			pos    += copy;
		}
		start = end;
	}
	BUG_ON(len);

	return csum;
}
EXPORT_SYMBOL(__skb_checksum);

__wsum skb_checksum(const struct sk_buff *skb, int offset,
		    int len, __wsum csum)
{
	const struct skb_checksum_ops ops = {
		.update  = csum_partial_ext,
		.combine = csum_block_add_ext,
	};

	return __skb_checksum(skb, offset, len, csum, &ops);
}
EXPORT_SYMBOL(skb_checksum);

/* Both of above in one bottle. */

__wsum skb_copy_and_csum_bits(const struct sk_buff *skb, int offset,
				    u8 *to, int len, __wsum csum)
{
	int start = skb_headlen(skb);
	int i, copy = start - offset;
	struct sk_buff *frag_iter;
	int pos = 0;

	/* Copy header. */
	if (copy > 0) {
		if (copy > len)
			copy = len;
		csum = csum_partial_copy_nocheck(skb->data + offset, to,
						 copy, csum);
		if ((len -= copy) == 0)
			return csum;
		offset += copy;
		to     += copy;
		pos	= copy;
	}

	for (i = 0; i < skb_shinfo(skb)->nr_frags; i++) {
		int end;

		WARN_ON(start > offset + len);

		end = start + skb_frag_size(&skb_shinfo(skb)->frags[i]);
		if ((copy = end - offset) > 0) {
			__wsum csum2;
			u8 *vaddr;
			skb_frag_t *frag = &skb_shinfo(skb)->frags[i];

			if (copy > len)
				copy = len;
			vaddr = kmap_atomic(skb_frag_page(frag));
			csum2 = csum_partial_copy_nocheck(vaddr +
							  frag->page_offset +
							  offset - start, to,
							  copy, 0);
			kunmap_atomic(vaddr);
			csum = csum_block_add(csum, csum2, pos);
			if (!(len -= copy))
				return csum;
			offset += copy;
			to     += copy;
			pos    += copy;
		}
		start = end;
	}

	skb_walk_frags(skb, frag_iter) {
		__wsum csum2;
		int end;

		WARN_ON(start > offset + len);

		end = start + frag_iter->len;
		if ((copy = end - offset) > 0) {
			if (copy > len)
				copy = len;
			csum2 = skb_copy_and_csum_bits(frag_iter,
						       offset - start,
						       to, copy, 0);
			csum = csum_block_add(csum, csum2, pos);
			if ((len -= copy) == 0)
				return csum;
			offset += copy;
			to     += copy;
			pos    += copy;
		}
		start = end;
	}
	BUG_ON(len);
	return csum;
}
EXPORT_SYMBOL(skb_copy_and_csum_bits);

 /**
 *	skb_zerocopy_headlen - Calculate headroom needed for skb_zerocopy()
 *	@from: source buffer
 *
 *	Calculates the amount of linear headroom needed in the 'to' skb passed
 *	into skb_zerocopy().
 */
unsigned int
skb_zerocopy_headlen(const struct sk_buff *from)
{
	unsigned int hlen = 0;

	if (!from->head_frag ||
	    skb_headlen(from) < L1_CACHE_BYTES ||
	    skb_shinfo(from)->nr_frags >= MAX_SKB_FRAGS)
		hlen = skb_headlen(from);

	if (skb_has_frag_list(from))
		hlen = from->len;

	return hlen;
}
EXPORT_SYMBOL_GPL(skb_zerocopy_headlen);

/**
 *	skb_zerocopy - Zero copy skb to skb
 *	@to: destination buffer
 *	@from: source buffer
 *	@len: number of bytes to copy from source buffer
 *	@hlen: size of linear headroom in destination buffer
 *
 *	Copies up to `len` bytes from `from` to `to` by creating references
 *	to the frags in the source buffer.
 *
 *	The `hlen` as calculated by skb_zerocopy_headlen() specifies the
 *	headroom in the `to` buffer.
 *
 *	Return value:
 *	0: everything is OK
 *	-ENOMEM: couldn't orphan frags of @from due to lack of memory
 *	-EFAULT: skb_copy_bits() found some problem with skb geometry
 */
int
skb_zerocopy(struct sk_buff *to, struct sk_buff *from, int len, int hlen)
{
	int i, j = 0;
	int plen = 0; /* length of skb->head fragment */
	int ret;
	struct page *page;
	unsigned int offset;

	BUG_ON(!from->head_frag && !hlen);

	/* dont bother with small payloads */
	if (len <= skb_tailroom(to))
		return skb_copy_bits(from, 0, skb_put(to, len), len);

	if (hlen) {
		ret = skb_copy_bits(from, 0, skb_put(to, hlen), hlen);
		if (unlikely(ret))
			return ret;
		len -= hlen;
	} else {
		plen = min_t(int, skb_headlen(from), len);
		if (plen) {
			page = virt_to_head_page(from->head);
			offset = from->data - (unsigned char *)page_address(page);
			__skb_fill_page_desc(to, 0, page, offset, plen);
			get_page(page);
			j = 1;
			len -= plen;
		}
	}

	to->truesize += len + plen;
	to->len += len + plen;
	to->data_len += len + plen;

	if (unlikely(skb_orphan_frags(from, GFP_ATOMIC))) {
		skb_tx_error(from);
		return -ENOMEM;
	}

	for (i = 0; i < skb_shinfo(from)->nr_frags; i++) {
		if (!len)
			break;
		skb_shinfo(to)->frags[j] = skb_shinfo(from)->frags[i];
		skb_shinfo(to)->frags[j].size = min_t(int, skb_shinfo(to)->frags[j].size, len);
		len -= skb_shinfo(to)->frags[j].size;
		skb_frag_ref(to, j);
		j++;
	}
	skb_shinfo(to)->nr_frags = j;

	return 0;
}
EXPORT_SYMBOL_GPL(skb_zerocopy);

void skb_copy_and_csum_dev(const struct sk_buff *skb, u8 *to)
{
	__wsum csum;
	long csstart;

	if (skb->ip_summed == CHECKSUM_PARTIAL)
		csstart = skb_checksum_start_offset(skb);
	else
		csstart = skb_headlen(skb);

	BUG_ON(csstart > skb_headlen(skb));

	skb_copy_from_linear_data(skb, to, csstart);

	csum = 0;
	if (csstart != skb->len)
		csum = skb_copy_and_csum_bits(skb, csstart, to + csstart,
					      skb->len - csstart, 0);

	if (skb->ip_summed == CHECKSUM_PARTIAL) {
		long csstuff = csstart + skb->csum_offset;

		*((__sum16 *)(to + csstuff)) = csum_fold(csum);
	}
}
EXPORT_SYMBOL(skb_copy_and_csum_dev);

/**
 *	skb_dequeue - remove from the head of the queue
 *	@list: list to dequeue from
 *
 *	Remove the head of the list. The list lock is taken so the function
 *	may be used safely with other locking list functions. The head item is
 *	returned or %NULL if the list is empty.
 */

struct sk_buff *skb_dequeue(struct sk_buff_head *list)
{
	unsigned long flags;
	struct sk_buff *result;

	spin_lock_irqsave(&list->lock, flags);
	result = __skb_dequeue(list);
	spin_unlock_irqrestore(&list->lock, flags);
	return result;
}
EXPORT_SYMBOL(skb_dequeue);

/**
 *	skb_dequeue_tail - remove from the tail of the queue
 *	@list: list to dequeue from
 *
 *	Remove the tail of the list. The list lock is taken so the function
 *	may be used safely with other locking list functions. The tail item is
 *	returned or %NULL if the list is empty.
 */
struct sk_buff *skb_dequeue_tail(struct sk_buff_head *list)
{
	unsigned long flags;
	struct sk_buff *result;

	spin_lock_irqsave(&list->lock, flags);
	result = __skb_dequeue_tail(list);
	spin_unlock_irqrestore(&list->lock, flags);
	return result;
}
EXPORT_SYMBOL(skb_dequeue_tail);

/**
 *	skb_queue_purge - empty a list
 *	@list: list to empty
 *
 *	Delete all buffers on an &sk_buff list. Each buffer is removed from
 *	the list and one reference dropped. This function takes the list
 *	lock and is atomic with respect to other list locking functions.
 */
void skb_queue_purge(struct sk_buff_head *list)
{
	struct sk_buff *skb;
	while ((skb = skb_dequeue(list)) != NULL)
		kfree_skb(skb);
}
EXPORT_SYMBOL(skb_queue_purge);

/**
 *	skb_queue_head - queue a buffer at the list head
 *	@list: list to use
 *	@newsk: buffer to queue
 *
 *	Queue a buffer at the start of the list. This function takes the
 *	list lock and can be used safely with other locking &sk_buff functions
 *	safely.
 *
 *	A buffer cannot be placed on two lists at the same time.
 */
void skb_queue_head(struct sk_buff_head *list, struct sk_buff *newsk)
{
	unsigned long flags;

	spin_lock_irqsave(&list->lock, flags);
	__skb_queue_head(list, newsk);
	spin_unlock_irqrestore(&list->lock, flags);
}
EXPORT_SYMBOL(skb_queue_head);

/**
 *	skb_queue_tail - queue a buffer at the list tail
 *	@list: list to use
 *	@newsk: buffer to queue
 *
 *	Queue a buffer at the tail of the list. This function takes the
 *	list lock and can be used safely with other locking &sk_buff functions
 *	safely.
 *
 *	A buffer cannot be placed on two lists at the same time.
 */
void skb_queue_tail(struct sk_buff_head *list, struct sk_buff *newsk)
{
	unsigned long flags;

	spin_lock_irqsave(&list->lock, flags);
	__skb_queue_tail(list, newsk);
	spin_unlock_irqrestore(&list->lock, flags);
}
EXPORT_SYMBOL(skb_queue_tail);

/**
 *	skb_unlink	-	remove a buffer from a list
 *	@skb: buffer to remove
 *	@list: list to use
 *
 *	Remove a packet from a list. The list locks are taken and this
 *	function is atomic with respect to other list locked calls
 *
 *	You must know what list the SKB is on.
 */
void skb_unlink(struct sk_buff *skb, struct sk_buff_head *list)
{
	unsigned long flags;

	spin_lock_irqsave(&list->lock, flags);
	__skb_unlink(skb, list);
	spin_unlock_irqrestore(&list->lock, flags);
}
EXPORT_SYMBOL(skb_unlink);

/**
 *	skb_append	-	append a buffer
 *	@old: buffer to insert after
 *	@newsk: buffer to insert
 *	@list: list to use
 *
 *	Place a packet after a given packet in a list. The list locks are taken
 *	and this function is atomic with respect to other list locked calls.
 *	A buffer cannot be placed on two lists at the same time.
 */
void skb_append(struct sk_buff *old, struct sk_buff *newsk, struct sk_buff_head *list)
{
	unsigned long flags;

	spin_lock_irqsave(&list->lock, flags);
	__skb_queue_after(list, old, newsk);
	spin_unlock_irqrestore(&list->lock, flags);
}
EXPORT_SYMBOL(skb_append);

/**
 *	skb_insert	-	insert a buffer
 *	@old: buffer to insert before
 *	@newsk: buffer to insert
 *	@list: list to use
 *
 *	Place a packet before a given packet in a list. The list locks are
 * 	taken and this function is atomic with respect to other list locked
 *	calls.
 *
 *	A buffer cannot be placed on two lists at the same time.
 */
void skb_insert(struct sk_buff *old, struct sk_buff *newsk, struct sk_buff_head *list)
{
	unsigned long flags;

	spin_lock_irqsave(&list->lock, flags);
	__skb_insert(newsk, old->prev, old, list);
	spin_unlock_irqrestore(&list->lock, flags);
}
EXPORT_SYMBOL(skb_insert);

static inline void skb_split_inside_header(struct sk_buff *skb,
					   struct sk_buff* skb1,
					   const u32 len, const int pos)
{
	int i;

	skb_copy_from_linear_data_offset(skb, len, skb_put(skb1, pos - len),
					 pos - len);
	/* And move data appendix as is. */
	for (i = 0; i < skb_shinfo(skb)->nr_frags; i++)
		skb_shinfo(skb1)->frags[i] = skb_shinfo(skb)->frags[i];

	skb_shinfo(skb1)->nr_frags = skb_shinfo(skb)->nr_frags;
	skb_shinfo(skb)->nr_frags  = 0;
	skb1->data_len		   = skb->data_len;
	skb1->len		   += skb1->data_len;
	skb->data_len		   = 0;
	skb->len		   = len;
	skb_set_tail_pointer(skb, len);
}

static inline void skb_split_no_header(struct sk_buff *skb,
				       struct sk_buff* skb1,
				       const u32 len, int pos)
{
	int i, k = 0;
	const int nfrags = skb_shinfo(skb)->nr_frags;

	skb_shinfo(skb)->nr_frags = 0;
	skb1->len		  = skb1->data_len = skb->len - len;
	skb->len		  = len;
	skb->data_len		  = len - pos;

	for (i = 0; i < nfrags; i++) {
		int size = skb_frag_size(&skb_shinfo(skb)->frags[i]);

		if (pos + size > len) {
			skb_shinfo(skb1)->frags[k] = skb_shinfo(skb)->frags[i];

			if (pos < len) {
				/* Split frag.
				 * We have two variants in this case:
				 * 1. Move all the frag to the second
				 *    part, if it is possible. F.e.
				 *    this approach is mandatory for TUX,
				 *    where splitting is expensive.
				 * 2. Split is accurately. We make this.
				 */
				skb_frag_ref(skb, i);
				skb_shinfo(skb1)->frags[0].page_offset += len - pos;
				skb_frag_size_sub(&skb_shinfo(skb1)->frags[0], len - pos);
				skb_frag_size_set(&skb_shinfo(skb)->frags[i], len - pos);
				skb_shinfo(skb)->nr_frags++;
			}
			k++;
		} else
			skb_shinfo(skb)->nr_frags++;
		pos += size;
	}
	skb_shinfo(skb1)->nr_frags = k;
}

/**
 * skb_split - Split fragmented skb to two parts at length len.
 * @skb: the buffer to split
 * @skb1: the buffer to receive the second part
 * @len: new length for skb
 */
void skb_split(struct sk_buff *skb, struct sk_buff *skb1, const u32 len)
{
	int pos = skb_headlen(skb);

	skb_shinfo(skb1)->tx_flags = skb_shinfo(skb)->tx_flags & SKBTX_SHARED_FRAG;
	if (len < pos)	/* Split line is inside header. */
		skb_split_inside_header(skb, skb1, len, pos);
	else		/* Second chunk has no header, nothing to copy. */
		skb_split_no_header(skb, skb1, len, pos);
}
EXPORT_SYMBOL(skb_split);

/* Shifting from/to a cloned skb is a no-go.
 *
 * Caller cannot keep skb_shinfo related pointers past calling here!
 */
static int skb_prepare_for_shift(struct sk_buff *skb)
{
	return skb_cloned(skb) && pskb_expand_head(skb, 0, 0, GFP_ATOMIC);
}

/**
 * skb_shift - Shifts paged data partially from skb to another
 * @tgt: buffer into which tail data gets added
 * @skb: buffer from which the paged data comes from
 * @shiftlen: shift up to this many bytes
 *
 * Attempts to shift up to shiftlen worth of bytes, which may be less than
 * the length of the skb, from skb to tgt. Returns number bytes shifted.
 * It's up to caller to free skb if everything was shifted.
 *
 * If @tgt runs out of frags, the whole operation is aborted.
 *
 * Skb cannot include anything else but paged data while tgt is allowed
 * to have non-paged data as well.
 *
 * TODO: full sized shift could be optimized but that would need
 * specialized skb free'er to handle frags without up-to-date nr_frags.
 */
int skb_shift(struct sk_buff *tgt, struct sk_buff *skb, int shiftlen)
{
	int from, to, merge, todo;
	struct skb_frag_struct *fragfrom, *fragto;

	BUG_ON(shiftlen > skb->len);
	BUG_ON(skb_headlen(skb));	/* Would corrupt stream */

	todo = shiftlen;
	from = 0;
	to = skb_shinfo(tgt)->nr_frags;
	fragfrom = &skb_shinfo(skb)->frags[from];

	/* Actual merge is delayed until the point when we know we can
	 * commit all, so that we don't have to undo partial changes
	 */
	if (!to ||
	    !skb_can_coalesce(tgt, to, skb_frag_page(fragfrom),
			      fragfrom->page_offset)) {
		merge = -1;
	} else {
		merge = to - 1;

		todo -= skb_frag_size(fragfrom);
		if (todo < 0) {
			if (skb_prepare_for_shift(skb) ||
			    skb_prepare_for_shift(tgt))
				return 0;

			/* All previous frag pointers might be stale! */
			fragfrom = &skb_shinfo(skb)->frags[from];
			fragto = &skb_shinfo(tgt)->frags[merge];

			skb_frag_size_add(fragto, shiftlen);
			skb_frag_size_sub(fragfrom, shiftlen);
			fragfrom->page_offset += shiftlen;

			goto onlymerged;
		}

		from++;
	}

	/* Skip full, not-fitting skb to avoid expensive operations */
	if ((shiftlen == skb->len) &&
	    (skb_shinfo(skb)->nr_frags - from) > (MAX_SKB_FRAGS - to))
		return 0;

	if (skb_prepare_for_shift(skb) || skb_prepare_for_shift(tgt))
		return 0;

	while ((todo > 0) && (from < skb_shinfo(skb)->nr_frags)) {
		if (to == MAX_SKB_FRAGS)
			return 0;

		fragfrom = &skb_shinfo(skb)->frags[from];
		fragto = &skb_shinfo(tgt)->frags[to];

		if (todo >= skb_frag_size(fragfrom)) {
			*fragto = *fragfrom;
			todo -= skb_frag_size(fragfrom);
			from++;
			to++;

		} else {
			__skb_frag_ref(fragfrom);
			fragto->page = fragfrom->page;
			fragto->page_offset = fragfrom->page_offset;
			skb_frag_size_set(fragto, todo);

			fragfrom->page_offset += todo;
			skb_frag_size_sub(fragfrom, todo);
			todo = 0;

			to++;
			break;
		}
	}

	/* Ready to "commit" this state change to tgt */
	skb_shinfo(tgt)->nr_frags = to;

	if (merge >= 0) {
		fragfrom = &skb_shinfo(skb)->frags[0];
		fragto = &skb_shinfo(tgt)->frags[merge];

		skb_frag_size_add(fragto, skb_frag_size(fragfrom));
		__skb_frag_unref(fragfrom);
	}

	/* Reposition in the original skb */
	to = 0;
	while (from < skb_shinfo(skb)->nr_frags)
		skb_shinfo(skb)->frags[to++] = skb_shinfo(skb)->frags[from++];
	skb_shinfo(skb)->nr_frags = to;

	BUG_ON(todo > 0 && !skb_shinfo(skb)->nr_frags);

onlymerged:
	/* Most likely the tgt won't ever need its checksum anymore, skb on
	 * the other hand might need it if it needs to be resent
	 */
	tgt->ip_summed = CHECKSUM_PARTIAL;
	skb->ip_summed = CHECKSUM_PARTIAL;

	/* Yak, is it really working this way? Some helper please? */
	skb->len -= shiftlen;
	skb->data_len -= shiftlen;
	skb->truesize -= shiftlen;
	tgt->len += shiftlen;
	tgt->data_len += shiftlen;
	tgt->truesize += shiftlen;

	return shiftlen;
}

/**
 * skb_prepare_seq_read - Prepare a sequential read of skb data
 * @skb: the buffer to read
 * @from: lower offset of data to be read
 * @to: upper offset of data to be read
 * @st: state variable
 *
 * Initializes the specified state variable. Must be called before
 * invoking skb_seq_read() for the first time.
 */
void skb_prepare_seq_read(struct sk_buff *skb, unsigned int from,
			  unsigned int to, struct skb_seq_state *st)
{
	st->lower_offset = from;
	st->upper_offset = to;
	st->root_skb = st->cur_skb = skb;
	st->frag_idx = st->stepped_offset = 0;
	st->frag_data = NULL;
}
EXPORT_SYMBOL(skb_prepare_seq_read);

/**
 * skb_seq_read - Sequentially read skb data
 * @consumed: number of bytes consumed by the caller so far
 * @data: destination pointer for data to be returned
 * @st: state variable
 *
 * Reads a block of skb data at @consumed relative to the
 * lower offset specified to skb_prepare_seq_read(). Assigns
 * the head of the data block to @data and returns the length
 * of the block or 0 if the end of the skb data or the upper
 * offset has been reached.
 *
 * The caller is not required to consume all of the data
 * returned, i.e. @consumed is typically set to the number
 * of bytes already consumed and the next call to
 * skb_seq_read() will return the remaining part of the block.
 *
 * Note 1: The size of each block of data returned can be arbitrary,
 *       this limitation is the cost for zerocopy seqeuental
 *       reads of potentially non linear data.
 *
 * Note 2: Fragment lists within fragments are not implemented
 *       at the moment, state->root_skb could be replaced with
 *       a stack for this purpose.
 */
unsigned int skb_seq_read(unsigned int consumed, const u8 **data,
			  struct skb_seq_state *st)
{
	unsigned int block_limit, abs_offset = consumed + st->lower_offset;
	skb_frag_t *frag;

	if (unlikely(abs_offset >= st->upper_offset)) {
		if (st->frag_data) {
			kunmap_atomic(st->frag_data);
			st->frag_data = NULL;
		}
		return 0;
	}

next_skb:
	block_limit = skb_headlen(st->cur_skb) + st->stepped_offset;

	if (abs_offset < block_limit && !st->frag_data) {
		*data = st->cur_skb->data + (abs_offset - st->stepped_offset);
		return block_limit - abs_offset;
	}

	if (st->frag_idx == 0 && !st->frag_data)
		st->stepped_offset += skb_headlen(st->cur_skb);

	while (st->frag_idx < skb_shinfo(st->cur_skb)->nr_frags) {
		frag = &skb_shinfo(st->cur_skb)->frags[st->frag_idx];
		block_limit = skb_frag_size(frag) + st->stepped_offset;

		if (abs_offset < block_limit) {
			if (!st->frag_data)
				st->frag_data = kmap_atomic(skb_frag_page(frag));

			*data = (u8 *) st->frag_data + frag->page_offset +
				(abs_offset - st->stepped_offset);

			return block_limit - abs_offset;
		}

		if (st->frag_data) {
			kunmap_atomic(st->frag_data);
			st->frag_data = NULL;
		}

		st->frag_idx++;
		st->stepped_offset += skb_frag_size(frag);
	}

	if (st->frag_data) {
		kunmap_atomic(st->frag_data);
		st->frag_data = NULL;
	}

	if (st->root_skb == st->cur_skb && skb_has_frag_list(st->root_skb)) {
		st->cur_skb = skb_shinfo(st->root_skb)->frag_list;
		st->frag_idx = 0;
		goto next_skb;
	} else if (st->cur_skb->next) {
		st->cur_skb = st->cur_skb->next;
		st->frag_idx = 0;
		goto next_skb;
	}

	return 0;
}
EXPORT_SYMBOL(skb_seq_read);

/**
 * skb_abort_seq_read - Abort a sequential read of skb data
 * @st: state variable
 *
 * Must be called if skb_seq_read() was not called until it
 * returned 0.
 */
void skb_abort_seq_read(struct skb_seq_state *st)
{
	if (st->frag_data)
		kunmap_atomic(st->frag_data);
}
EXPORT_SYMBOL(skb_abort_seq_read);

#define TS_SKB_CB(state)	((struct skb_seq_state *) &((state)->cb))

static unsigned int skb_ts_get_next_block(unsigned int offset, const u8 **text,
					  struct ts_config *conf,
					  struct ts_state *state)
{
	return skb_seq_read(offset, text, TS_SKB_CB(state));
}

static void skb_ts_finish(struct ts_config *conf, struct ts_state *state)
{
	skb_abort_seq_read(TS_SKB_CB(state));
}

/**
 * skb_find_text - Find a text pattern in skb data
 * @skb: the buffer to look in
 * @from: search offset
 * @to: search limit
 * @config: textsearch configuration
 * @state: uninitialized textsearch state variable
 *
 * Finds a pattern in the skb data according to the specified
 * textsearch configuration. Use textsearch_next() to retrieve
 * subsequent occurrences of the pattern. Returns the offset
 * to the first occurrence or UINT_MAX if no match was found.
 */
unsigned int skb_find_text(struct sk_buff *skb, unsigned int from,
			   unsigned int to, struct ts_config *config,
			   struct ts_state *state)
{
	unsigned int ret;

	config->get_next_block = skb_ts_get_next_block;
	config->finish = skb_ts_finish;

	skb_prepare_seq_read(skb, from, to, TS_SKB_CB(state));

	ret = textsearch_find(config, state);
	return (ret <= to - from ? ret : UINT_MAX);
}
EXPORT_SYMBOL(skb_find_text);

/**
 * skb_append_datato_frags - append the user data to a skb
 * @sk: sock  structure
 * @skb: skb structure to be appened with user data.
 * @getfrag: call back function to be used for getting the user data
 * @from: pointer to user message iov
 * @length: length of the iov message
 *
 * Description: This procedure append the user data in the fragment part
 * of the skb if any page alloc fails user this procedure returns  -ENOMEM
 */
int skb_append_datato_frags(struct sock *sk, struct sk_buff *skb,
			int (*getfrag)(void *from, char *to, int offset,
					int len, int odd, struct sk_buff *skb),
			void *from, int length)
{
	int frg_cnt = skb_shinfo(skb)->nr_frags;
	int copy;
	int offset = 0;
	int ret;
	struct page_frag *pfrag = &current->task_frag;

	do {
		/* Return error if we don't have space for new frag */
		if (frg_cnt >= MAX_SKB_FRAGS)
			return -EMSGSIZE;

		if (!sk_page_frag_refill(sk, pfrag))
			return -ENOMEM;

		/* copy the user data to page */
		copy = min_t(int, length, pfrag->size - pfrag->offset);

		ret = getfrag(from, page_address(pfrag->page) + pfrag->offset,
			      offset, copy, 0, skb);
		if (ret < 0)
			return -EFAULT;

		/* copy was successful so update the size parameters */
		skb_fill_page_desc(skb, frg_cnt, pfrag->page, pfrag->offset,
				   copy);
		frg_cnt++;
		pfrag->offset += copy;
		get_page(pfrag->page);

		skb->truesize += copy;
		atomic_add(copy, &sk->sk_wmem_alloc);
		skb->len += copy;
		skb->data_len += copy;
		offset += copy;
		length -= copy;

	} while (length > 0);

	return 0;
}
EXPORT_SYMBOL(skb_append_datato_frags);

/**
 *	skb_pull_rcsum - pull skb and update receive checksum
 *	@skb: buffer to update
 *	@len: length of data pulled
 *
 *	This function performs an skb_pull on the packet and updates
 *	the CHECKSUM_COMPLETE checksum.  It should be used on
 *	receive path processing instead of skb_pull unless you know
 *	that the checksum difference is zero (e.g., a valid IP header)
 *	or you are setting ip_summed to CHECKSUM_NONE.
 */
unsigned char *skb_pull_rcsum(struct sk_buff *skb, unsigned int len)
{
	BUG_ON(len > skb->len);
	skb->len -= len;
	BUG_ON(skb->len < skb->data_len);
	skb_postpull_rcsum(skb, skb->data, len);
	return skb->data += len;
}
EXPORT_SYMBOL_GPL(skb_pull_rcsum);

/**
 *	skb_segment - Perform protocol segmentation on skb.
 *	@head_skb: buffer to segment
 *	@features: features for the output path (see dev->features)
 *
 *	This function performs segmentation on the given skb.  It returns
 *	a pointer to the first in a list of new skbs for the segments.
 *	In case of error it returns ERR_PTR(err).
 */
struct sk_buff *skb_segment(struct sk_buff *head_skb,
			    netdev_features_t features)
{
	struct sk_buff *segs = NULL;
	struct sk_buff *tail = NULL;
	struct sk_buff *list_skb = skb_shinfo(head_skb)->frag_list;
	skb_frag_t *frag = skb_shinfo(head_skb)->frags;
	unsigned int mss = skb_shinfo(head_skb)->gso_size;
	unsigned int doffset = head_skb->data - skb_mac_header(head_skb);
	struct sk_buff *frag_skb = head_skb;
	unsigned int offset = doffset;
	unsigned int tnl_hlen = skb_tnl_header_len(head_skb);
	unsigned int headroom;
	unsigned int len;
	__be16 proto;
	bool csum;
	int sg = !!(features & NETIF_F_SG);
	int nfrags = skb_shinfo(head_skb)->nr_frags;
	int err = -ENOMEM;
	int i = 0;
	int pos;
	int dummy;

	__skb_push(head_skb, doffset);
	proto = skb_network_protocol(head_skb, &dummy);
	if (unlikely(!proto))
		return ERR_PTR(-EINVAL);

<<<<<<< HEAD
	csum = !head_skb->encap_hdr_csum &&
	    !!can_checksum_protocol(features, proto);

	__skb_push(head_skb, doffset);
=======
	csum = !!can_checksum_protocol(features, proto);

>>>>>>> c5b46160
	headroom = skb_headroom(head_skb);
	pos = skb_headlen(head_skb);

	do {
		struct sk_buff *nskb;
		skb_frag_t *nskb_frag;
		int hsize;
		int size;

		len = head_skb->len - offset;
		if (len > mss)
			len = mss;

		hsize = skb_headlen(head_skb) - offset;
		if (hsize < 0)
			hsize = 0;
		if (hsize > len || !sg)
			hsize = len;

		if (!hsize && i >= nfrags && skb_headlen(list_skb) &&
		    (skb_headlen(list_skb) == len || sg)) {
			BUG_ON(skb_headlen(list_skb) > len);

			i = 0;
			nfrags = skb_shinfo(list_skb)->nr_frags;
			frag = skb_shinfo(list_skb)->frags;
			frag_skb = list_skb;
			pos += skb_headlen(list_skb);

			while (pos < offset + len) {
				BUG_ON(i >= nfrags);

				size = skb_frag_size(frag);
				if (pos + size > offset + len)
					break;

				i++;
				pos += size;
				frag++;
			}

			nskb = skb_clone(list_skb, GFP_ATOMIC);
			list_skb = list_skb->next;

			if (unlikely(!nskb))
				goto err;

			if (unlikely(pskb_trim(nskb, len))) {
				kfree_skb(nskb);
				goto err;
			}

			hsize = skb_end_offset(nskb);
			if (skb_cow_head(nskb, doffset + headroom)) {
				kfree_skb(nskb);
				goto err;
			}

			nskb->truesize += skb_end_offset(nskb) - hsize;
			skb_release_head_state(nskb);
			__skb_push(nskb, doffset);
		} else {
			nskb = __alloc_skb(hsize + doffset + headroom,
					   GFP_ATOMIC, skb_alloc_rx_flag(head_skb),
					   NUMA_NO_NODE);

			if (unlikely(!nskb))
				goto err;

			skb_reserve(nskb, headroom);
			__skb_put(nskb, doffset);
		}

		if (segs)
			tail->next = nskb;
		else
			segs = nskb;
		tail = nskb;

		__copy_skb_header(nskb, head_skb);
		nskb->mac_len = head_skb->mac_len;

		skb_headers_offset_update(nskb, skb_headroom(nskb) - headroom);

		skb_copy_from_linear_data_offset(head_skb, -tnl_hlen,
						 nskb->data - tnl_hlen,
						 doffset + tnl_hlen);

		if (nskb->len == len + doffset)
			goto perform_csum_check;

		if (!sg) {
			nskb->ip_summed = CHECKSUM_NONE;
			nskb->csum = skb_copy_and_csum_bits(head_skb, offset,
							    skb_put(nskb, len),
							    len, 0);
			SKB_GSO_CB(nskb)->csum_start =
			    skb_headroom(nskb) + offset;
			continue;
		}

		nskb_frag = skb_shinfo(nskb)->frags;

		skb_copy_from_linear_data_offset(head_skb, offset,
						 skb_put(nskb, hsize), hsize);

		skb_shinfo(nskb)->tx_flags = skb_shinfo(head_skb)->tx_flags &
			SKBTX_SHARED_FRAG;

		while (pos < offset + len) {
			if (i >= nfrags) {
				BUG_ON(skb_headlen(list_skb));

				i = 0;
				nfrags = skb_shinfo(list_skb)->nr_frags;
				frag = skb_shinfo(list_skb)->frags;
				frag_skb = list_skb;

				BUG_ON(!nfrags);

				list_skb = list_skb->next;
			}

			if (unlikely(skb_shinfo(nskb)->nr_frags >=
				     MAX_SKB_FRAGS)) {
				net_warn_ratelimited(
					"skb_segment: too many frags: %u %u\n",
					pos, mss);
				goto err;
			}

			if (unlikely(skb_orphan_frags(frag_skb, GFP_ATOMIC)))
				goto err;

			*nskb_frag = *frag;
			__skb_frag_ref(nskb_frag);
			size = skb_frag_size(nskb_frag);

			if (pos < offset) {
				nskb_frag->page_offset += offset - pos;
				skb_frag_size_sub(nskb_frag, offset - pos);
			}

			skb_shinfo(nskb)->nr_frags++;

			if (pos + size <= offset + len) {
				i++;
				frag++;
				pos += size;
			} else {
				skb_frag_size_sub(nskb_frag, pos + size - (offset + len));
				goto skip_fraglist;
			}

			nskb_frag++;
		}

skip_fraglist:
		nskb->data_len = len - hsize;
		nskb->len += nskb->data_len;
		nskb->truesize += nskb->data_len;

perform_csum_check:
		if (!csum) {
			nskb->csum = skb_checksum(nskb, doffset,
						  nskb->len - doffset, 0);
			nskb->ip_summed = CHECKSUM_NONE;
			SKB_GSO_CB(nskb)->csum_start =
			    skb_headroom(nskb) + doffset;
		}
	} while ((offset += len) < head_skb->len);

	return segs;

err:
	kfree_skb_list(segs);
	return ERR_PTR(err);
}
EXPORT_SYMBOL_GPL(skb_segment);

int skb_gro_receive(struct sk_buff **head, struct sk_buff *skb)
{
	struct skb_shared_info *pinfo, *skbinfo = skb_shinfo(skb);
	unsigned int offset = skb_gro_offset(skb);
	unsigned int headlen = skb_headlen(skb);
	struct sk_buff *nskb, *lp, *p = *head;
	unsigned int len = skb_gro_len(skb);
	unsigned int delta_truesize;
	unsigned int headroom;

	if (unlikely(p->len + len >= 65536))
		return -E2BIG;

	lp = NAPI_GRO_CB(p)->last;
	pinfo = skb_shinfo(lp);

	if (headlen <= offset) {
		skb_frag_t *frag;
		skb_frag_t *frag2;
		int i = skbinfo->nr_frags;
		int nr_frags = pinfo->nr_frags + i;

		if (nr_frags > MAX_SKB_FRAGS)
			goto merge;

		offset -= headlen;
		pinfo->nr_frags = nr_frags;
		skbinfo->nr_frags = 0;

		frag = pinfo->frags + nr_frags;
		frag2 = skbinfo->frags + i;
		do {
			*--frag = *--frag2;
		} while (--i);

		frag->page_offset += offset;
		skb_frag_size_sub(frag, offset);

		/* all fragments truesize : remove (head size + sk_buff) */
		delta_truesize = skb->truesize -
				 SKB_TRUESIZE(skb_end_offset(skb));

		skb->truesize -= skb->data_len;
		skb->len -= skb->data_len;
		skb->data_len = 0;

		NAPI_GRO_CB(skb)->free = NAPI_GRO_FREE;
		goto done;
	} else if (skb->head_frag) {
		int nr_frags = pinfo->nr_frags;
		skb_frag_t *frag = pinfo->frags + nr_frags;
		struct page *page = virt_to_head_page(skb->head);
		unsigned int first_size = headlen - offset;
		unsigned int first_offset;

		if (nr_frags + 1 + skbinfo->nr_frags > MAX_SKB_FRAGS)
			goto merge;

		first_offset = skb->data -
			       (unsigned char *)page_address(page) +
			       offset;

		pinfo->nr_frags = nr_frags + 1 + skbinfo->nr_frags;

		frag->page.p	  = page;
		frag->page_offset = first_offset;
		skb_frag_size_set(frag, first_size);

		memcpy(frag + 1, skbinfo->frags, sizeof(*frag) * skbinfo->nr_frags);
		/* We dont need to clear skbinfo->nr_frags here */

		delta_truesize = skb->truesize - SKB_DATA_ALIGN(sizeof(struct sk_buff));
		NAPI_GRO_CB(skb)->free = NAPI_GRO_FREE_STOLEN_HEAD;
		goto done;
	}
	if (pinfo->frag_list)
		goto merge;
	if (skb_gro_len(p) != pinfo->gso_size)
		return -E2BIG;

	headroom = skb_headroom(p);
	nskb = alloc_skb(headroom + skb_gro_offset(p), GFP_ATOMIC);
	if (unlikely(!nskb))
		return -ENOMEM;

	__copy_skb_header(nskb, p);
	nskb->mac_len = p->mac_len;

	skb_reserve(nskb, headroom);
	__skb_put(nskb, skb_gro_offset(p));

	skb_set_mac_header(nskb, skb_mac_header(p) - p->data);
	skb_set_network_header(nskb, skb_network_offset(p));
	skb_set_transport_header(nskb, skb_transport_offset(p));

	__skb_pull(p, skb_gro_offset(p));
	memcpy(skb_mac_header(nskb), skb_mac_header(p),
	       p->data - skb_mac_header(p));

	skb_shinfo(nskb)->frag_list = p;
	skb_shinfo(nskb)->gso_size = pinfo->gso_size;
	pinfo->gso_size = 0;
	skb_header_release(p);
	NAPI_GRO_CB(nskb)->last = p;

	nskb->data_len += p->len;
	nskb->truesize += p->truesize;
	nskb->len += p->len;

	*head = nskb;
	nskb->next = p->next;
	p->next = NULL;

	p = nskb;

merge:
	delta_truesize = skb->truesize;
	if (offset > headlen) {
		unsigned int eat = offset - headlen;

		skbinfo->frags[0].page_offset += eat;
		skb_frag_size_sub(&skbinfo->frags[0], eat);
		skb->data_len -= eat;
		skb->len -= eat;
		offset = headlen;
	}

	__skb_pull(skb, offset);

	if (NAPI_GRO_CB(p)->last == p)
		skb_shinfo(p)->frag_list = skb;
	else
		NAPI_GRO_CB(p)->last->next = skb;
	NAPI_GRO_CB(p)->last = skb;
	skb_header_release(skb);
	lp = p;

done:
	NAPI_GRO_CB(p)->count++;
	p->data_len += len;
	p->truesize += delta_truesize;
	p->len += len;
	if (lp != p) {
		lp->data_len += len;
		lp->truesize += delta_truesize;
		lp->len += len;
	}
	NAPI_GRO_CB(skb)->same_flow = 1;
	return 0;
}
EXPORT_SYMBOL_GPL(skb_gro_receive);

void __init skb_init(void)
{
	skbuff_head_cache = kmem_cache_create("skbuff_head_cache",
					      sizeof(struct sk_buff),
					      0,
					      SLAB_HWCACHE_ALIGN|SLAB_PANIC,
					      NULL);
	skbuff_fclone_cache = kmem_cache_create("skbuff_fclone_cache",
						(2*sizeof(struct sk_buff)) +
						sizeof(atomic_t),
						0,
						SLAB_HWCACHE_ALIGN|SLAB_PANIC,
						NULL);
}

/**
 *	skb_to_sgvec - Fill a scatter-gather list from a socket buffer
 *	@skb: Socket buffer containing the buffers to be mapped
 *	@sg: The scatter-gather list to map into
 *	@offset: The offset into the buffer's contents to start mapping
 *	@len: Length of buffer space to be mapped
 *
 *	Fill the specified scatter-gather list with mappings/pointers into a
 *	region of the buffer space attached to a socket buffer.
 */
static int
__skb_to_sgvec(struct sk_buff *skb, struct scatterlist *sg, int offset, int len)
{
	int start = skb_headlen(skb);
	int i, copy = start - offset;
	struct sk_buff *frag_iter;
	int elt = 0;

	if (copy > 0) {
		if (copy > len)
			copy = len;
		sg_set_buf(sg, skb->data + offset, copy);
		elt++;
		if ((len -= copy) == 0)
			return elt;
		offset += copy;
	}

	for (i = 0; i < skb_shinfo(skb)->nr_frags; i++) {
		int end;

		WARN_ON(start > offset + len);

		end = start + skb_frag_size(&skb_shinfo(skb)->frags[i]);
		if ((copy = end - offset) > 0) {
			skb_frag_t *frag = &skb_shinfo(skb)->frags[i];

			if (copy > len)
				copy = len;
			sg_set_page(&sg[elt], skb_frag_page(frag), copy,
					frag->page_offset+offset-start);
			elt++;
			if (!(len -= copy))
				return elt;
			offset += copy;
		}
		start = end;
	}

	skb_walk_frags(skb, frag_iter) {
		int end;

		WARN_ON(start > offset + len);

		end = start + frag_iter->len;
		if ((copy = end - offset) > 0) {
			if (copy > len)
				copy = len;
			elt += __skb_to_sgvec(frag_iter, sg+elt, offset - start,
					      copy);
			if ((len -= copy) == 0)
				return elt;
			offset += copy;
		}
		start = end;
	}
	BUG_ON(len);
	return elt;
}

/* As compared with skb_to_sgvec, skb_to_sgvec_nomark only map skb to given
 * sglist without mark the sg which contain last skb data as the end.
 * So the caller can mannipulate sg list as will when padding new data after
 * the first call without calling sg_unmark_end to expend sg list.
 *
 * Scenario to use skb_to_sgvec_nomark:
 * 1. sg_init_table
 * 2. skb_to_sgvec_nomark(payload1)
 * 3. skb_to_sgvec_nomark(payload2)
 *
 * This is equivalent to:
 * 1. sg_init_table
 * 2. skb_to_sgvec(payload1)
 * 3. sg_unmark_end
 * 4. skb_to_sgvec(payload2)
 *
 * When mapping mutilple payload conditionally, skb_to_sgvec_nomark
 * is more preferable.
 */
int skb_to_sgvec_nomark(struct sk_buff *skb, struct scatterlist *sg,
			int offset, int len)
{
	return __skb_to_sgvec(skb, sg, offset, len);
}
EXPORT_SYMBOL_GPL(skb_to_sgvec_nomark);

int skb_to_sgvec(struct sk_buff *skb, struct scatterlist *sg, int offset, int len)
{
	int nsg = __skb_to_sgvec(skb, sg, offset, len);

	sg_mark_end(&sg[nsg - 1]);

	return nsg;
}
EXPORT_SYMBOL_GPL(skb_to_sgvec);

/**
 *	skb_cow_data - Check that a socket buffer's data buffers are writable
 *	@skb: The socket buffer to check.
 *	@tailbits: Amount of trailing space to be added
 *	@trailer: Returned pointer to the skb where the @tailbits space begins
 *
 *	Make sure that the data buffers attached to a socket buffer are
 *	writable. If they are not, private copies are made of the data buffers
 *	and the socket buffer is set to use these instead.
 *
 *	If @tailbits is given, make sure that there is space to write @tailbits
 *	bytes of data beyond current end of socket buffer.  @trailer will be
 *	set to point to the skb in which this space begins.
 *
 *	The number of scatterlist elements required to completely map the
 *	COW'd and extended socket buffer will be returned.
 */
int skb_cow_data(struct sk_buff *skb, int tailbits, struct sk_buff **trailer)
{
	int copyflag;
	int elt;
	struct sk_buff *skb1, **skb_p;

	/* If skb is cloned or its head is paged, reallocate
	 * head pulling out all the pages (pages are considered not writable
	 * at the moment even if they are anonymous).
	 */
	if ((skb_cloned(skb) || skb_shinfo(skb)->nr_frags) &&
	    __pskb_pull_tail(skb, skb_pagelen(skb)-skb_headlen(skb)) == NULL)
		return -ENOMEM;

	/* Easy case. Most of packets will go this way. */
	if (!skb_has_frag_list(skb)) {
		/* A little of trouble, not enough of space for trailer.
		 * This should not happen, when stack is tuned to generate
		 * good frames. OK, on miss we reallocate and reserve even more
		 * space, 128 bytes is fair. */

		if (skb_tailroom(skb) < tailbits &&
		    pskb_expand_head(skb, 0, tailbits-skb_tailroom(skb)+128, GFP_ATOMIC))
			return -ENOMEM;

		/* Voila! */
		*trailer = skb;
		return 1;
	}

	/* Misery. We are in troubles, going to mincer fragments... */

	elt = 1;
	skb_p = &skb_shinfo(skb)->frag_list;
	copyflag = 0;

	while ((skb1 = *skb_p) != NULL) {
		int ntail = 0;

		/* The fragment is partially pulled by someone,
		 * this can happen on input. Copy it and everything
		 * after it. */

		if (skb_shared(skb1))
			copyflag = 1;

		/* If the skb is the last, worry about trailer. */

		if (skb1->next == NULL && tailbits) {
			if (skb_shinfo(skb1)->nr_frags ||
			    skb_has_frag_list(skb1) ||
			    skb_tailroom(skb1) < tailbits)
				ntail = tailbits + 128;
		}

		if (copyflag ||
		    skb_cloned(skb1) ||
		    ntail ||
		    skb_shinfo(skb1)->nr_frags ||
		    skb_has_frag_list(skb1)) {
			struct sk_buff *skb2;

			/* Fuck, we are miserable poor guys... */
			if (ntail == 0)
				skb2 = skb_copy(skb1, GFP_ATOMIC);
			else
				skb2 = skb_copy_expand(skb1,
						       skb_headroom(skb1),
						       ntail,
						       GFP_ATOMIC);
			if (unlikely(skb2 == NULL))
				return -ENOMEM;

			if (skb1->sk)
				skb_set_owner_w(skb2, skb1->sk);

			/* Looking around. Are we still alive?
			 * OK, link new skb, drop old one */

			skb2->next = skb1->next;
			*skb_p = skb2;
			kfree_skb(skb1);
			skb1 = skb2;
		}
		elt++;
		*trailer = skb1;
		skb_p = &skb1->next;
	}

	return elt;
}
EXPORT_SYMBOL_GPL(skb_cow_data);

static void sock_rmem_free(struct sk_buff *skb)
{
	struct sock *sk = skb->sk;

	atomic_sub(skb->truesize, &sk->sk_rmem_alloc);
}

/*
 * Note: We dont mem charge error packets (no sk_forward_alloc changes)
 */
int sock_queue_err_skb(struct sock *sk, struct sk_buff *skb)
{
	if (atomic_read(&sk->sk_rmem_alloc) + skb->truesize >=
	    (unsigned int)sk->sk_rcvbuf)
		return -ENOMEM;

	skb_orphan(skb);
	skb->sk = sk;
	skb->destructor = sock_rmem_free;
	atomic_add(skb->truesize, &sk->sk_rmem_alloc);

	/* before exiting rcu section, make sure dst is refcounted */
	skb_dst_force(skb);

	skb_queue_tail(&sk->sk_error_queue, skb);
	if (!sock_flag(sk, SOCK_DEAD))
		sk->sk_data_ready(sk);
	return 0;
}
EXPORT_SYMBOL(sock_queue_err_skb);

void skb_tstamp_tx(struct sk_buff *orig_skb,
		struct skb_shared_hwtstamps *hwtstamps)
{
	struct sock *sk = orig_skb->sk;
	struct sock_exterr_skb *serr;
	struct sk_buff *skb;
	int err;

	if (!sk)
		return;

	if (hwtstamps) {
		*skb_hwtstamps(orig_skb) =
			*hwtstamps;
	} else {
		/*
		 * no hardware time stamps available,
		 * so keep the shared tx_flags and only
		 * store software time stamp
		 */
		orig_skb->tstamp = ktime_get_real();
	}

	skb = skb_clone(orig_skb, GFP_ATOMIC);
	if (!skb)
		return;

	serr = SKB_EXT_ERR(skb);
	memset(serr, 0, sizeof(*serr));
	serr->ee.ee_errno = ENOMSG;
	serr->ee.ee_origin = SO_EE_ORIGIN_TIMESTAMPING;

	err = sock_queue_err_skb(sk, skb);

	if (err)
		kfree_skb(skb);
}
EXPORT_SYMBOL_GPL(skb_tstamp_tx);

void skb_complete_wifi_ack(struct sk_buff *skb, bool acked)
{
	struct sock *sk = skb->sk;
	struct sock_exterr_skb *serr;
	int err;

	skb->wifi_acked_valid = 1;
	skb->wifi_acked = acked;

	serr = SKB_EXT_ERR(skb);
	memset(serr, 0, sizeof(*serr));
	serr->ee.ee_errno = ENOMSG;
	serr->ee.ee_origin = SO_EE_ORIGIN_TXSTATUS;

	err = sock_queue_err_skb(sk, skb);
	if (err)
		kfree_skb(skb);
}
EXPORT_SYMBOL_GPL(skb_complete_wifi_ack);


/**
 * skb_partial_csum_set - set up and verify partial csum values for packet
 * @skb: the skb to set
 * @start: the number of bytes after skb->data to start checksumming.
 * @off: the offset from start to place the checksum.
 *
 * For untrusted partially-checksummed packets, we need to make sure the values
 * for skb->csum_start and skb->csum_offset are valid so we don't oops.
 *
 * This function checks and sets those values and skb->ip_summed: if this
 * returns false you should drop the packet.
 */
bool skb_partial_csum_set(struct sk_buff *skb, u16 start, u16 off)
{
	if (unlikely(start > skb_headlen(skb)) ||
	    unlikely((int)start + off > skb_headlen(skb) - 2)) {
		net_warn_ratelimited("bad partial csum: csum=%u/%u len=%u\n",
				     start, off, skb_headlen(skb));
		return false;
	}
	skb->ip_summed = CHECKSUM_PARTIAL;
	skb->csum_start = skb_headroom(skb) + start;
	skb->csum_offset = off;
	skb_set_transport_header(skb, start);
	return true;
}
EXPORT_SYMBOL_GPL(skb_partial_csum_set);

static int skb_maybe_pull_tail(struct sk_buff *skb, unsigned int len,
			       unsigned int max)
{
	if (skb_headlen(skb) >= len)
		return 0;

	/* If we need to pullup then pullup to the max, so we
	 * won't need to do it again.
	 */
	if (max > skb->len)
		max = skb->len;

	if (__pskb_pull_tail(skb, max - skb_headlen(skb)) == NULL)
		return -ENOMEM;

	if (skb_headlen(skb) < len)
		return -EPROTO;

	return 0;
}

#define MAX_TCP_HDR_LEN (15 * 4)

static __sum16 *skb_checksum_setup_ip(struct sk_buff *skb,
				      typeof(IPPROTO_IP) proto,
				      unsigned int off)
{
	switch (proto) {
		int err;

	case IPPROTO_TCP:
		err = skb_maybe_pull_tail(skb, off + sizeof(struct tcphdr),
					  off + MAX_TCP_HDR_LEN);
		if (!err && !skb_partial_csum_set(skb, off,
						  offsetof(struct tcphdr,
							   check)))
			err = -EPROTO;
		return err ? ERR_PTR(err) : &tcp_hdr(skb)->check;

	case IPPROTO_UDP:
		err = skb_maybe_pull_tail(skb, off + sizeof(struct udphdr),
					  off + sizeof(struct udphdr));
		if (!err && !skb_partial_csum_set(skb, off,
						  offsetof(struct udphdr,
							   check)))
			err = -EPROTO;
		return err ? ERR_PTR(err) : &udp_hdr(skb)->check;
	}

	return ERR_PTR(-EPROTO);
}

/* This value should be large enough to cover a tagged ethernet header plus
 * maximally sized IP and TCP or UDP headers.
 */
#define MAX_IP_HDR_LEN 128

static int skb_checksum_setup_ipv4(struct sk_buff *skb, bool recalculate)
{
	unsigned int off;
	bool fragment;
	__sum16 *csum;
	int err;

	fragment = false;

	err = skb_maybe_pull_tail(skb,
				  sizeof(struct iphdr),
				  MAX_IP_HDR_LEN);
	if (err < 0)
		goto out;

	if (ip_hdr(skb)->frag_off & htons(IP_OFFSET | IP_MF))
		fragment = true;

	off = ip_hdrlen(skb);

	err = -EPROTO;

	if (fragment)
		goto out;

	csum = skb_checksum_setup_ip(skb, ip_hdr(skb)->protocol, off);
	if (IS_ERR(csum))
		return PTR_ERR(csum);

	if (recalculate)
		*csum = ~csum_tcpudp_magic(ip_hdr(skb)->saddr,
					   ip_hdr(skb)->daddr,
					   skb->len - off,
					   ip_hdr(skb)->protocol, 0);
	err = 0;

out:
	return err;
}

/* This value should be large enough to cover a tagged ethernet header plus
 * an IPv6 header, all options, and a maximal TCP or UDP header.
 */
#define MAX_IPV6_HDR_LEN 256

#define OPT_HDR(type, skb, off) \
	(type *)(skb_network_header(skb) + (off))

static int skb_checksum_setup_ipv6(struct sk_buff *skb, bool recalculate)
{
	int err;
	u8 nexthdr;
	unsigned int off;
	unsigned int len;
	bool fragment;
	bool done;
	__sum16 *csum;

	fragment = false;
	done = false;

	off = sizeof(struct ipv6hdr);

	err = skb_maybe_pull_tail(skb, off, MAX_IPV6_HDR_LEN);
	if (err < 0)
		goto out;

	nexthdr = ipv6_hdr(skb)->nexthdr;

	len = sizeof(struct ipv6hdr) + ntohs(ipv6_hdr(skb)->payload_len);
	while (off <= len && !done) {
		switch (nexthdr) {
		case IPPROTO_DSTOPTS:
		case IPPROTO_HOPOPTS:
		case IPPROTO_ROUTING: {
			struct ipv6_opt_hdr *hp;

			err = skb_maybe_pull_tail(skb,
						  off +
						  sizeof(struct ipv6_opt_hdr),
						  MAX_IPV6_HDR_LEN);
			if (err < 0)
				goto out;

			hp = OPT_HDR(struct ipv6_opt_hdr, skb, off);
			nexthdr = hp->nexthdr;
			off += ipv6_optlen(hp);
			break;
		}
		case IPPROTO_AH: {
			struct ip_auth_hdr *hp;

			err = skb_maybe_pull_tail(skb,
						  off +
						  sizeof(struct ip_auth_hdr),
						  MAX_IPV6_HDR_LEN);
			if (err < 0)
				goto out;

			hp = OPT_HDR(struct ip_auth_hdr, skb, off);
			nexthdr = hp->nexthdr;
			off += ipv6_authlen(hp);
			break;
		}
		case IPPROTO_FRAGMENT: {
			struct frag_hdr *hp;

			err = skb_maybe_pull_tail(skb,
						  off +
						  sizeof(struct frag_hdr),
						  MAX_IPV6_HDR_LEN);
			if (err < 0)
				goto out;

			hp = OPT_HDR(struct frag_hdr, skb, off);

			if (hp->frag_off & htons(IP6_OFFSET | IP6_MF))
				fragment = true;

			nexthdr = hp->nexthdr;
			off += sizeof(struct frag_hdr);
			break;
		}
		default:
			done = true;
			break;
		}
	}

	err = -EPROTO;

	if (!done || fragment)
		goto out;

	csum = skb_checksum_setup_ip(skb, nexthdr, off);
	if (IS_ERR(csum))
		return PTR_ERR(csum);

	if (recalculate)
		*csum = ~csum_ipv6_magic(&ipv6_hdr(skb)->saddr,
					 &ipv6_hdr(skb)->daddr,
					 skb->len - off, nexthdr, 0);
	err = 0;

out:
	return err;
}

/**
 * skb_checksum_setup - set up partial checksum offset
 * @skb: the skb to set up
 * @recalculate: if true the pseudo-header checksum will be recalculated
 */
int skb_checksum_setup(struct sk_buff *skb, bool recalculate)
{
	int err;

	switch (skb->protocol) {
	case htons(ETH_P_IP):
		err = skb_checksum_setup_ipv4(skb, recalculate);
		break;

	case htons(ETH_P_IPV6):
		err = skb_checksum_setup_ipv6(skb, recalculate);
		break;

	default:
		err = -EPROTO;
		break;
	}

	return err;
}
EXPORT_SYMBOL(skb_checksum_setup);

void __skb_warn_lro_forwarding(const struct sk_buff *skb)
{
	net_warn_ratelimited("%s: received packets cannot be forwarded while LRO is enabled\n",
			     skb->dev->name);
}
EXPORT_SYMBOL(__skb_warn_lro_forwarding);

void kfree_skb_partial(struct sk_buff *skb, bool head_stolen)
{
	if (head_stolen) {
		skb_release_head_state(skb);
		kmem_cache_free(skbuff_head_cache, skb);
	} else {
		__kfree_skb(skb);
	}
}
EXPORT_SYMBOL(kfree_skb_partial);

/**
 * skb_try_coalesce - try to merge skb to prior one
 * @to: prior buffer
 * @from: buffer to add
 * @fragstolen: pointer to boolean
 * @delta_truesize: how much more was allocated than was requested
 */
bool skb_try_coalesce(struct sk_buff *to, struct sk_buff *from,
		      bool *fragstolen, int *delta_truesize)
{
	int i, delta, len = from->len;

	*fragstolen = false;

	if (skb_cloned(to))
		return false;

	if (len <= skb_tailroom(to)) {
		BUG_ON(skb_copy_bits(from, 0, skb_put(to, len), len));
		*delta_truesize = 0;
		return true;
	}

	if (skb_has_frag_list(to) || skb_has_frag_list(from))
		return false;

	if (skb_headlen(from) != 0) {
		struct page *page;
		unsigned int offset;

		if (skb_shinfo(to)->nr_frags +
		    skb_shinfo(from)->nr_frags >= MAX_SKB_FRAGS)
			return false;

		if (skb_head_is_locked(from))
			return false;

		delta = from->truesize - SKB_DATA_ALIGN(sizeof(struct sk_buff));

		page = virt_to_head_page(from->head);
		offset = from->data - (unsigned char *)page_address(page);

		skb_fill_page_desc(to, skb_shinfo(to)->nr_frags,
				   page, offset, skb_headlen(from));
		*fragstolen = true;
	} else {
		if (skb_shinfo(to)->nr_frags +
		    skb_shinfo(from)->nr_frags > MAX_SKB_FRAGS)
			return false;

		delta = from->truesize - SKB_TRUESIZE(skb_end_offset(from));
	}

	WARN_ON_ONCE(delta < len);

	memcpy(skb_shinfo(to)->frags + skb_shinfo(to)->nr_frags,
	       skb_shinfo(from)->frags,
	       skb_shinfo(from)->nr_frags * sizeof(skb_frag_t));
	skb_shinfo(to)->nr_frags += skb_shinfo(from)->nr_frags;

	if (!skb_cloned(from))
		skb_shinfo(from)->nr_frags = 0;

	/* if the skb is not cloned this does nothing
	 * since we set nr_frags to 0.
	 */
	for (i = 0; i < skb_shinfo(from)->nr_frags; i++)
		skb_frag_ref(from, i);

	to->truesize += delta;
	to->len += len;
	to->data_len += len;

	*delta_truesize = delta;
	return true;
}
EXPORT_SYMBOL(skb_try_coalesce);

/**
 * skb_scrub_packet - scrub an skb
 *
 * @skb: buffer to clean
 * @xnet: packet is crossing netns
 *
 * skb_scrub_packet can be used after encapsulating or decapsulting a packet
 * into/from a tunnel. Some information have to be cleared during these
 * operations.
 * skb_scrub_packet can also be used to clean a skb before injecting it in
 * another namespace (@xnet == true). We have to clear all information in the
 * skb that could impact namespace isolation.
 */
void skb_scrub_packet(struct sk_buff *skb, bool xnet)
{
	if (xnet)
		skb_orphan(skb);
	skb->tstamp.tv64 = 0;
	skb->pkt_type = PACKET_HOST;
	skb->skb_iif = 0;
	skb->ignore_df = 0;
	skb_dst_drop(skb);
	skb->mark = 0;
	secpath_reset(skb);
	nf_reset(skb);
	nf_reset_trace(skb);
}
EXPORT_SYMBOL_GPL(skb_scrub_packet);

/**
 * skb_gso_transport_seglen - Return length of individual segments of a gso packet
 *
 * @skb: GSO skb
 *
 * skb_gso_transport_seglen is used to determine the real size of the
 * individual segments, including Layer4 headers (TCP/UDP).
 *
 * The MAC/L2 or network (IP, IPv6) headers are not accounted for.
 */
unsigned int skb_gso_transport_seglen(const struct sk_buff *skb)
{
	const struct skb_shared_info *shinfo = skb_shinfo(skb);

	if (likely(shinfo->gso_type & (SKB_GSO_TCPV4 | SKB_GSO_TCPV6)))
		return tcp_hdrlen(skb) + shinfo->gso_size;

	/* UFO sets gso_size to the size of the fragmentation
	 * payload, i.e. the size of the L4 (UDP) header is already
	 * accounted for.
	 */
	return shinfo->gso_size;
}
EXPORT_SYMBOL_GPL(skb_gso_transport_seglen);<|MERGE_RESOLUTION|>--- conflicted
+++ resolved
@@ -2890,15 +2890,9 @@
 	if (unlikely(!proto))
 		return ERR_PTR(-EINVAL);
 
-<<<<<<< HEAD
 	csum = !head_skb->encap_hdr_csum &&
 	    !!can_checksum_protocol(features, proto);
 
-	__skb_push(head_skb, doffset);
-=======
-	csum = !!can_checksum_protocol(features, proto);
-
->>>>>>> c5b46160
 	headroom = skb_headroom(head_skb);
 	pos = skb_headlen(head_skb);
 
