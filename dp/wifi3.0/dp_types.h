/*
 * Copyright (c) 2016-2020 The Linux Foundation. All rights reserved.
 *
 * Permission to use, copy, modify, and/or distribute this software for
 * any purpose with or without fee is hereby granted, provided that the
 * above copyright notice and this permission notice appear in all
 * copies.
 *
 * THE SOFTWARE IS PROVIDED "AS IS" AND THE AUTHOR DISCLAIMS ALL
 * WARRANTIES WITH REGARD TO THIS SOFTWARE INCLUDING ALL IMPLIED
 * WARRANTIES OF MERCHANTABILITY AND FITNESS. IN NO EVENT SHALL THE
 * AUTHOR BE LIABLE FOR ANY SPECIAL, DIRECT, INDIRECT, OR CONSEQUENTIAL
 * DAMAGES OR ANY DAMAGES WHATSOEVER RESULTING FROM LOSS OF USE, DATA OR
 * PROFITS, WHETHER IN AN ACTION OF CONTRACT, NEGLIGENCE OR OTHER
 * TORTIOUS ACTION, ARISING OUT OF OR IN CONNECTION WITH THE USE OR
 * PERFORMANCE OF THIS SOFTWARE.
 */

#ifndef _DP_TYPES_H_
#define _DP_TYPES_H_

#include <qdf_types.h>
#include <qdf_nbuf.h>
#include <qdf_lock.h>
#include <qdf_atomic.h>
#include <qdf_util.h>
#include <qdf_list.h>
#include <qdf_lro.h>
#include <queue.h>
#include <htt_common.h>

#include <cdp_txrx_cmn.h>
#ifdef DP_MOB_DEFS
#include <cds_ieee80211_common.h>
#endif
#include <wdi_event_api.h>    /* WDI subscriber event list */

#include "hal_hw_headers.h"
#include <hal_tx.h>
#include <hal_reo.h>
#include "wlan_cfg.h"
#include "hal_rx.h"
#include <hal_api.h>
#include <hal_api_mon.h>
#include "hal_rx.h"
//#include "hal_rx_flow.h"

#define MAX_BW 7
#define MAX_RETRIES 4
#define MAX_RECEPTION_TYPES 4

#ifndef REMOVE_PKT_LOG
#include <pktlog.h>
#endif

#ifdef WLAN_TX_PKT_CAPTURE_ENH
#include "dp_tx_capture.h"
#endif

#define REPT_MU_MIMO 1
#define REPT_MU_OFDMA_MIMO 3
#define DP_VO_TID 6
 /** MAX TID MAPS AVAILABLE PER PDEV */
#define DP_MAX_TID_MAPS 16
/** pad DSCP_TID_MAP_MAX with 6 to fix oob issue */
#define DSCP_TID_MAP_MAX (64 + 6)
#define DP_IP_DSCP_SHIFT 2
#define DP_IP_DSCP_MASK 0x3f
#define DP_FC0_SUBTYPE_QOS 0x80
#define DP_QOS_TID 0x0f
#define DP_IPV6_PRIORITY_SHIFT 20
#define MAX_MON_LINK_DESC_BANKS 2
#define DP_VDEV_ALL 0xff

#if defined(WLAN_MAX_PDEVS) && (WLAN_MAX_PDEVS == 1)
#define MAX_PDEV_CNT 1
#else
#define MAX_PDEV_CNT 3
#endif

/* Max no. of VDEV per PSOC */
#ifdef WLAN_PSOC_MAX_VDEVS
#define MAX_VDEV_CNT WLAN_PSOC_MAX_VDEVS
#else
#define MAX_VDEV_CNT 51
#endif

#define MAX_TXDESC_POOLS 4
#define MAX_RXDESC_POOLS 4
#define MAX_REO_DEST_RINGS 4
#define EXCEPTION_DEST_RING_ID 0
#define MAX_TCL_DATA_RINGS 4
#define MAX_IDLE_SCATTER_BUFS 16
#define DP_MAX_IRQ_PER_CONTEXT 12
#define DEFAULT_HW_PEER_ID 0xffff

#define WBM_INT_ERROR_ALL 0
#define WBM_INT_ERROR_REO_NULL_BUFFER 1
#define WBM_INT_ERROR_REO_NULL_LINK_DESC 2
#define WBM_INT_ERROR_REO_NULL_MSDU_BUFF 3
#define WBM_INT_ERROR_REO_BUFF_REAPED 4
#define MAX_WBM_INT_ERROR_REASONS 5

#define MAX_TX_HW_QUEUES MAX_TCL_DATA_RINGS
/* Maximum retries for Delba per tid per peer */
#define DP_MAX_DELBA_RETRY 3

#define PCP_TID_MAP_MAX 8
#define MAX_MU_USERS 37

#define REO_CMD_EVENT_HIST_MAX 64

#ifndef REMOVE_PKT_LOG
enum rx_pktlog_mode {
	DP_RX_PKTLOG_DISABLED = 0,
	DP_RX_PKTLOG_FULL,
	DP_RX_PKTLOG_LITE,
};
#endif

struct msdu_list {
	qdf_nbuf_t head;
	qdf_nbuf_t tail;
	uint32 sum_len;
};

struct dp_soc_cmn;
struct dp_pdev;
struct dp_vdev;
struct dp_tx_desc_s;
struct dp_soc;
union dp_rx_desc_list_elem_t;
struct cdp_peer_rate_stats_ctx;
struct cdp_soc_rate_stats_ctx;
struct dp_rx_fst;
struct dp_mon_filter;

#define DP_PDEV_ITERATE_VDEV_LIST(_pdev, _vdev) \
	TAILQ_FOREACH((_vdev), &(_pdev)->vdev_list, vdev_list_elem)

#define DP_VDEV_ITERATE_PEER_LIST(_vdev, _peer) \
	TAILQ_FOREACH((_peer), &(_vdev)->peer_list, peer_list_elem)

#define DP_PEER_ITERATE_ASE_LIST(_peer, _ase, _temp_ase) \
	TAILQ_FOREACH_SAFE((_ase), &peer->ast_entry_list, ase_list_elem, (_temp_ase))

#define DP_MUTEX_TYPE qdf_spinlock_t

#define DP_FRAME_IS_MULTICAST(_a)  (*(_a) & 0x01)
#define DP_FRAME_IS_IPV4_MULTICAST(_a)  (*(_a) == 0x01)

#define DP_FRAME_IS_IPV6_MULTICAST(_a)         \
    ((_a)[0] == 0x33 &&                         \
     (_a)[1] == 0x33)

#define DP_FRAME_IS_BROADCAST(_a)              \
    ((_a)[0] == 0xff &&                         \
     (_a)[1] == 0xff &&                         \
     (_a)[2] == 0xff &&                         \
     (_a)[3] == 0xff &&                         \
     (_a)[4] == 0xff &&                         \
     (_a)[5] == 0xff)
#define DP_FRAME_IS_SNAP(_llc) ((_llc)->llc_dsap == 0xaa && \
		(_llc)->llc_ssap == 0xaa && \
		(_llc)->llc_un.type_snap.control == 0x3)
#define DP_FRAME_IS_LLC(typeorlen) ((typeorlen) >= 0x600)
#define DP_FRAME_FC0_TYPE_MASK 0x0c
#define DP_FRAME_FC0_TYPE_DATA 0x08
#define DP_FRAME_IS_DATA(_frame) \
	(((_frame)->i_fc[0] & DP_FRAME_FC0_TYPE_MASK) == DP_FRAME_FC0_TYPE_DATA)

/**
 * macros to convert hw mac id to sw mac id:
 * mac ids used by hardware start from a value of 1 while
 * those in host software start from a value of 0. Use the
 * macros below to convert between mac ids used by software and
 * hardware
 */
#define DP_SW2HW_MACID(id) ((id) + 1)
#define DP_HW2SW_MACID(id) ((id) > 0 ? ((id) - 1) : 0)

/**
 * Number of Tx Queues
 * enum and macro to define how many threshold levels is used
 * for the AC based flow control
 */
#ifdef QCA_AC_BASED_FLOW_CONTROL
enum dp_fl_ctrl_threshold {
	DP_TH_BE_BK = 0,
	DP_TH_VI,
	DP_TH_VO,
	DP_TH_HI,
};

#define FL_TH_MAX (4)
#define FL_TH_VI_PERCENTAGE (80)
#define FL_TH_VO_PERCENTAGE (60)
#define FL_TH_HI_PERCENTAGE (40)
#endif

/**
 * enum dp_intr_mode
 * @DP_INTR_INTEGRATED: Line interrupts
 * @DP_INTR_MSI: MSI interrupts
 * @DP_INTR_POLL: Polling
 */
enum dp_intr_mode {
	DP_INTR_INTEGRATED = 0,
	DP_INTR_MSI,
	DP_INTR_POLL,
};

/**
 * enum dp_tx_frm_type
 * @dp_tx_frm_std: Regular frame, no added header fragments
 * @dp_tx_frm_tso: TSO segment, with a modified IP header added
 * @dp_tx_frm_sg: SG segment
 * @dp_tx_frm_audio: Audio frames, a custom LLC/SNAP header added
 * @dp_tx_frm_me: Multicast to Unicast Converted frame
 * @dp_tx_frm_raw: Raw Frame
 */
enum dp_tx_frm_type {
	dp_tx_frm_std = 0,
	dp_tx_frm_tso,
	dp_tx_frm_sg,
	dp_tx_frm_audio,
	dp_tx_frm_me,
	dp_tx_frm_raw,
};

/**
 * enum dp_ast_type
 * @dp_ast_type_wds: WDS peer AST type
 * @dp_ast_type_static: static ast entry type
 * @dp_ast_type_mec: Multicast echo ast entry type
 */
enum dp_ast_type {
	dp_ast_type_wds = 0,
	dp_ast_type_static,
	dp_ast_type_mec,
};

/**
 * enum dp_nss_cfg
 * @dp_nss_cfg_default: No radios are offloaded
 * @dp_nss_cfg_first_radio: First radio offloaded
 * @dp_nss_cfg_second_radio: Second radio offloaded
 * @dp_nss_cfg_dbdc: Dual radios offloaded
 * @dp_nss_cfg_dbtc: Three radios offloaded
 */
enum dp_nss_cfg {
	dp_nss_cfg_default = 0x0,
	dp_nss_cfg_first_radio = 0x1,
	dp_nss_cfg_second_radio = 0x2,
	dp_nss_cfg_dbdc = 0x3,
	dp_nss_cfg_dbtc = 0x7,
	dp_nss_cfg_max
};

#ifdef WLAN_TX_PKT_CAPTURE_ENH
#define DP_CPU_RING_MAP_1 1
#endif

/**
 * dp_cpu_ring_map_type - dp tx cpu ring map
 * @DP_NSS_DEFAULT_MAP: Default mode with no NSS offloaded
 * @DP_NSS_FIRST_RADIO_OFFLOADED_MAP: Only First Radio is offloaded
 * @DP_NSS_SECOND_RADIO_OFFLOADED_MAP: Only second radio is offloaded
 * @DP_NSS_DBDC_OFFLOADED_MAP: Both radios are offloaded
 * @DP_NSS_DBTC_OFFLOADED_MAP: All three radios are offloaded
 * @DP_SINGLE_TX_RING_MAP: to avoid out of order all cpu mapped to single ring
 * @DP_NSS_CPU_RING_MAP_MAX: Max cpu ring map val
 */
enum dp_cpu_ring_map_types {
	DP_NSS_DEFAULT_MAP,
	DP_NSS_FIRST_RADIO_OFFLOADED_MAP,
	DP_NSS_SECOND_RADIO_OFFLOADED_MAP,
	DP_NSS_DBDC_OFFLOADED_MAP,
	DP_NSS_DBTC_OFFLOADED_MAP,
#ifdef WLAN_TX_PKT_CAPTURE_ENH
	DP_SINGLE_TX_RING_MAP,
#endif
	DP_NSS_CPU_RING_MAP_MAX
};

/**
 * struct rx_desc_pool
 * @pool_size: number of RX descriptor in the pool
 * @elem_size: Element size
 * @desc_pages: Multi page descriptors
 * @array: pointer to array of RX descriptor
 * @freelist: pointer to free RX descriptor link list
 * @lock: Protection for the RX descriptor pool
 * @owner: owner for nbuf
 * @buf_size: Buffer size
 * @buf_alignment: Buffer alignment
 */
struct rx_desc_pool {
	uint32_t pool_size;
#ifdef RX_DESC_MULTI_PAGE_ALLOC
	uint16_t elem_size;
	struct qdf_mem_multi_page_t desc_pages;
#else
	union dp_rx_desc_list_elem_t *array;
#endif
	union dp_rx_desc_list_elem_t *freelist;
	qdf_spinlock_t lock;
	uint8_t owner;
	uint16_t buf_size;
	uint8_t buf_alignment;
};

/**
 * struct dp_tx_ext_desc_elem_s
 * @next: next extension descriptor pointer
 * @vaddr: hlos virtual address pointer
 * @paddr: physical address pointer for descriptor
 */
struct dp_tx_ext_desc_elem_s {
	struct dp_tx_ext_desc_elem_s *next;
	void *vaddr;
	qdf_dma_addr_t paddr;
};

/**
 * struct dp_tx_ext_desc_s - Tx Extension Descriptor Pool
 * @elem_count: Number of descriptors in the pool
 * @elem_size: Size of each descriptor
 * @num_free: Number of free descriptors
 * @msdu_ext_desc: MSDU extension descriptor
 * @desc_pages: multiple page allocation information for actual descriptors
 * @link_elem_size: size of the link descriptor in cacheable memory used for
 * 		    chaining the extension descriptors
 * @desc_link_pages: multiple page allocation information for link descriptors
 */
struct dp_tx_ext_desc_pool_s {
	uint16_t elem_count;
	int elem_size;
	uint16_t num_free;
	struct qdf_mem_multi_page_t desc_pages;
	int link_elem_size;
	struct qdf_mem_multi_page_t desc_link_pages;
	struct dp_tx_ext_desc_elem_s *freelist;
	qdf_spinlock_t lock;
	qdf_dma_mem_context(memctx);
};

/**
 * struct dp_tx_desc_s - Tx Descriptor
 * @next: Next in the chain of descriptors in freelist or in the completion list
 * @nbuf: Buffer Address
 * @msdu_ext_desc: MSDU extension descriptor
 * @id: Descriptor ID
 * @vdev: vdev over which the packet was transmitted
 * @pdev: Handle to pdev
 * @pool_id: Pool ID - used when releasing the descriptor
 * @flags: Flags to track the state of descriptor and special frame handling
 * @comp: Pool ID - used when releasing the descriptor
 * @tx_encap_type: Transmit encap type (i.e. Raw, Native Wi-Fi, Ethernet).
 * 		   This is maintained in descriptor to allow more efficient
 * 		   processing in completion event processing code.
 * 		    This field is filled in with the htt_pkt_type enum.
 * @frm_type: Frame Type - ToDo check if this is redundant
 * @pkt_offset: Offset from which the actual packet data starts
 * @me_buffer: Pointer to ME buffer - store this so that it can be freed on
 *		Tx completion of ME packet
 * @pool: handle to flow_pool this descriptor belongs to.
 */
struct dp_tx_desc_s {
	struct dp_tx_desc_s *next;
	qdf_nbuf_t nbuf;
	struct dp_tx_ext_desc_elem_s *msdu_ext_desc;
	uint32_t  id;
	struct dp_vdev *vdev;
	struct dp_pdev *pdev;
	uint8_t  pool_id;
	uint16_t flags;
	struct hal_tx_desc_comp_s comp;
	uint16_t tx_encap_type;
	uint8_t frm_type;
	uint8_t pkt_offset;
	void *me_buffer;
	void *tso_desc;
	void *tso_num_desc;
	uint64_t timestamp;
};

/**
 * enum flow_pool_status - flow pool status
 * @FLOW_POOL_ACTIVE_UNPAUSED : pool is active (can take/put descriptors)
 *				and network queues are unpaused
 * @FLOW_POOL_ACTIVE_PAUSED: pool is active (can take/put descriptors)
 *			   and network queues are paused
 * @FLOW_POOL_INVALID: pool is invalid (put descriptor)
 * @FLOW_POOL_INACTIVE: pool is inactive (pool is free)
 */
enum flow_pool_status {
	FLOW_POOL_ACTIVE_UNPAUSED = 0,
	FLOW_POOL_ACTIVE_PAUSED = 1,
	FLOW_POOL_BE_BK_PAUSED = 2,
	FLOW_POOL_VI_PAUSED = 3,
	FLOW_POOL_VO_PAUSED = 4,
	FLOW_POOL_INVALID = 5,
	FLOW_POOL_INACTIVE = 6,
};

/**
 * struct dp_tx_tso_seg_pool_s
 * @pool_size: total number of pool elements
 * @num_free: free element count
 * @freelist: first free element pointer
 * @desc_pages: multiple page allocation information for actual descriptors
 * @lock: lock for accessing the pool
 */
struct dp_tx_tso_seg_pool_s {
	uint16_t pool_size;
	uint16_t num_free;
	struct qdf_tso_seg_elem_t *freelist;
	struct qdf_mem_multi_page_t desc_pages;
	qdf_spinlock_t lock;
};

/**
 * struct dp_tx_tso_num_seg_pool_s {
 * @num_seg_pool_size: total number of pool elements
 * @num_free: free element count
 * @freelist: first free element pointer
 * @desc_pages: multiple page allocation information for actual descriptors
 * @lock: lock for accessing the pool
 */

struct dp_tx_tso_num_seg_pool_s {
	uint16_t num_seg_pool_size;
	uint16_t num_free;
	struct qdf_tso_num_seg_elem_t *freelist;
	struct qdf_mem_multi_page_t desc_pages;
	/*tso mutex */
	qdf_spinlock_t lock;
};

/**
 * struct dp_tx_desc_pool_s - Tx Descriptor pool information
 * @elem_size: Size of each descriptor in the pool
 * @pool_size: Total number of descriptors in the pool
 * @num_free: Number of free descriptors
 * @num_allocated: Number of used descriptors
 * @freelist: Chain of free descriptors
 * @desc_pages: multiple page allocation information for actual descriptors
 * @num_invalid_bin: Deleted pool with pending Tx completions.
 * @flow_pool_array_lock: Lock when operating on flow_pool_array.
 * @flow_pool_array: List of allocated flow pools
 * @lock- Lock for descriptor allocation/free from/to the pool
 */
struct dp_tx_desc_pool_s {
	uint16_t elem_size;
	uint32_t num_allocated;
	struct dp_tx_desc_s *freelist;
	struct qdf_mem_multi_page_t desc_pages;
#ifdef QCA_LL_TX_FLOW_CONTROL_V2
	uint16_t pool_size;
	uint8_t flow_pool_id;
	uint8_t num_invalid_bin;
	uint16_t avail_desc;
	enum flow_pool_status status;
	enum htt_flow_type flow_type;
#ifdef QCA_AC_BASED_FLOW_CONTROL
	uint16_t stop_th[FL_TH_MAX];
	uint16_t start_th[FL_TH_MAX];
	qdf_time_t max_pause_time[FL_TH_MAX];
	qdf_time_t latest_pause_time[FL_TH_MAX];
#else
	uint16_t stop_th;
	uint16_t start_th;
#endif
	uint16_t pkt_drop_no_desc;
	qdf_spinlock_t flow_pool_lock;
	uint8_t pool_create_cnt;
	void *pool_owner_ctx;
#else
	uint16_t elem_count;
	uint32_t num_free;
	qdf_spinlock_t lock;
#endif
};

/**
 * struct dp_txrx_pool_stats - flow pool related statistics
 * @pool_map_count: flow pool map received
 * @pool_unmap_count: flow pool unmap received
 * @pkt_drop_no_pool: packets dropped due to unavailablity of pool
 */
struct dp_txrx_pool_stats {
	uint16_t pool_map_count;
	uint16_t pool_unmap_count;
	uint16_t pkt_drop_no_pool;
};

struct dp_srng {
	hal_ring_handle_t hal_srng;
	void *base_vaddr_unaligned;
	qdf_dma_addr_t base_paddr_unaligned;
	uint32_t alloc_size;
	uint8_t cached;
	int irq;
	uint32_t num_entries;
};

struct dp_rx_reorder_array_elem {
	qdf_nbuf_t head;
	qdf_nbuf_t tail;
};

#define DP_RX_BA_INACTIVE 0
#define DP_RX_BA_ACTIVE 1
#define DP_RX_BA_IN_PROGRESS 2
struct dp_reo_cmd_info {
	uint16_t cmd;
	enum hal_reo_cmd_type cmd_type;
	void *data;
	void (*handler)(struct dp_soc *, void *, union hal_reo_status *);
	TAILQ_ENTRY(dp_reo_cmd_info) reo_cmd_list_elem;
};

/* Rx TID */
struct dp_rx_tid {
	/* TID */
	int tid;

	/* Num of addba requests */
	uint32_t num_of_addba_req;

	/* Num of addba responses */
	uint32_t num_of_addba_resp;

	/* Num of delba requests */
	uint32_t num_of_delba_req;

	/* Num of addba responses successful */
	uint32_t num_addba_rsp_success;

	/* Num of addba responses failed */
	uint32_t num_addba_rsp_failed;

	/* pn size */
	uint8_t pn_size;
	/* REO TID queue descriptors */
	void *hw_qdesc_vaddr_unaligned;
	qdf_dma_addr_t hw_qdesc_paddr_unaligned;
	qdf_dma_addr_t hw_qdesc_paddr;
	uint32_t hw_qdesc_alloc_size;

	/* RX ADDBA session state */
	int ba_status;

	/* RX BA window size */
	uint16_t ba_win_size;

	/* Starting sequence number in Addba request */
	uint16_t startseqnum;

	/* TODO: Check the following while adding defragmentation support */
	struct dp_rx_reorder_array_elem *array;
	/* base - single rx reorder element used for non-aggr cases */
	struct dp_rx_reorder_array_elem base;

	/* only used for defrag right now */
	TAILQ_ENTRY(dp_rx_tid) defrag_waitlist_elem;

	/* Store dst desc for reinjection */
	hal_ring_desc_t dst_ring_desc;
	struct dp_rx_desc *head_frag_desc;

	/* rx_tid lock */
	qdf_spinlock_t tid_lock;

	/* Sequence and fragments that are being processed currently */
	uint32_t curr_seq_num;
	uint32_t curr_frag_num;

	uint32_t defrag_timeout_ms;
	uint16_t dialogtoken;
	uint16_t statuscode;
	/* user defined ADDBA response status code */
	uint16_t userstatuscode;

	/* Store ppdu_id when 2k exception is received */
	uint32_t ppdu_id_2k;

	/* Delba Tx completion status */
	uint8_t delba_tx_status;

	/* Delba Tx retry count */
	uint8_t delba_tx_retry;

	/* Delba stats */
	uint32_t delba_tx_success_cnt;
	uint32_t delba_tx_fail_cnt;

	/* Delba reason code for retries */
	uint8_t delba_rcode;

	/* Coex Override preserved windows size 1 based */
	uint16_t rx_ba_win_size_override;
<<<<<<< HEAD

=======
>>>>>>> 4d3aee41
};

/**
 * struct dp_intr_stats - DP Interrupt Stats for an interrupt context
 * @num_tx_ring_masks: interrupts with tx_ring_mask set
 * @num_rx_ring_masks: interrupts with rx_ring_mask set
 * @num_rx_mon_ring_masks: interrupts with rx_mon_ring_mask set
 * @num_rx_err_ring_masks: interrupts with rx_err_ring_mask set
 * @num_rx_wbm_rel_ring_masks: interrupts with rx_wbm_rel_ring_mask set
 * @num_reo_status_ring_masks: interrupts with reo_status_ring_mask set
 * @num_rxdma2host_ring_masks: interrupts with rxdma2host_ring_mask set
 * @num_host2rxdma_ring_masks: interrupts with host2rxdma_ring_mask set
 * @num_host2rxdma_ring_masks: interrupts with host2rxdma_ring_mask set
 * @num_masks: total number of times the interrupt was received
 *
 * Counter for individual masks are incremented only if there are any packets
 * on that ring.
 */
struct dp_intr_stats {
	uint32_t num_tx_ring_masks[MAX_TCL_DATA_RINGS];
	uint32_t num_rx_ring_masks[MAX_REO_DEST_RINGS];
	uint32_t num_rx_mon_ring_masks;
	uint32_t num_rx_err_ring_masks;
	uint32_t num_rx_wbm_rel_ring_masks;
	uint32_t num_reo_status_ring_masks;
	uint32_t num_rxdma2host_ring_masks;
	uint32_t num_host2rxdma_ring_masks;
	uint32_t num_masks;
};

/* per interrupt context  */
struct dp_intr {
	uint8_t tx_ring_mask;   /* WBM Tx completion rings (0-2)
				associated with this napi context */
	uint8_t rx_ring_mask;   /* Rx REO rings (0-3) associated
				with this interrupt context */
	uint8_t rx_mon_ring_mask;  /* Rx monitor ring mask (0-2) */
	uint8_t rx_err_ring_mask; /* REO Exception Ring */
	uint8_t rx_wbm_rel_ring_mask; /* WBM2SW Rx Release Ring */
	uint8_t reo_status_ring_mask; /* REO command response ring */
	uint8_t rxdma2host_ring_mask; /* RXDMA to host destination ring */
	uint8_t host2rxdma_ring_mask; /* Host to RXDMA buffer ring */
	/* Host to RXDMA monitor  buffer ring */
	uint8_t host2rxdma_mon_ring_mask;
	struct dp_soc *soc;    /* Reference to SoC structure ,
				to get DMA ring handles */
	qdf_lro_ctx_t lro_ctx;
	uint8_t dp_intr_id;

	/* Interrupt Stats for individual masks */
	struct dp_intr_stats intr_stats;
};

#define REO_DESC_FREELIST_SIZE 64
#define REO_DESC_FREE_DEFER_MS 1000
struct reo_desc_list_node {
	qdf_list_node_t node;
	unsigned long free_ts;
	struct dp_rx_tid rx_tid;
	bool resend_update_reo_cmd;
<<<<<<< HEAD
};

#ifdef WLAN_FEATURE_DP_EVENT_HISTORY
/**
 * struct reo_cmd_event_record: Elements to record for each reo command
 * @cmd_type: reo command type
 * @cmd_return_status: reo command post status
 * @timestamp: record timestamp for the reo command
 */
struct reo_cmd_event_record {
	enum hal_reo_cmd_type cmd_type;
	uint8_t cmd_return_status;
	uint32_t timestamp;
};

=======
};

#ifdef WLAN_FEATURE_DP_EVENT_HISTORY
/**
 * struct reo_cmd_event_record: Elements to record for each reo command
 * @cmd_type: reo command type
 * @cmd_return_status: reo command post status
 * @timestamp: record timestamp for the reo command
 */
struct reo_cmd_event_record {
	enum hal_reo_cmd_type cmd_type;
	uint8_t cmd_return_status;
	uint32_t timestamp;
};

>>>>>>> 4d3aee41
/**
 * struct reo_cmd_event_history: Account for reo cmd events
 * @index: record number
 * @cmd_record: list of records
 */
struct reo_cmd_event_history {
	qdf_atomic_t index;
	struct reo_cmd_event_record cmd_record[REO_CMD_EVENT_HIST_MAX];
};
#endif /* WLAN_FEATURE_DP_EVENT_HISTORY */

/* SoC level data path statistics */
struct dp_soc_stats {
	struct {
		uint32_t added;
		uint32_t deleted;
		uint32_t aged_out;
		uint32_t map_err;
	} ast;

	/* SOC level TX stats */
	struct {
		/* packets dropped on tx because of no peer */
		struct cdp_pkt_info tx_invalid_peer;
		/* descriptors in each tcl ring */
		uint32_t tcl_ring_full[MAX_TCL_DATA_RINGS];
		/* Descriptors in use at soc */
		uint32_t desc_in_use;
		/* tqm_release_reason == FW removed */
		uint32_t dropped_fw_removed;
		/* tx completion release_src != TQM or FW */
		uint32_t invalid_release_source;
		/* tx completion wbm_internal_error */
<<<<<<< HEAD
		uint32_t wbm_internal_error;
=======
		uint32_t wbm_internal_error[MAX_WBM_INT_ERROR_REASONS];
>>>>>>> 4d3aee41
		/* tx completion non_wbm_internal_error */
		uint32_t non_wbm_internal_err;
		/* TX Comp loop packet limit hit */
		uint32_t tx_comp_loop_pkt_limit_hit;
		/* Head pointer Out of sync at the end of dp_tx_comp_handler */
		uint32_t hp_oos2;
	} tx;

	/* SOC level RX stats */
	struct {
		/* Rx errors */
		/* Total Packets in Rx Error ring */
		uint32_t err_ring_pkts;
		/* No of Fragments */
		uint32_t rx_frags;
		/* No of incomplete fragments in waitlist */
		uint32_t rx_frag_wait;
		/* Fragments dropped due to errors */
		uint32_t rx_frag_err;
		/* Fragments dropped due to len errors in skb */
		uint32_t rx_frag_err_len_error;
		/* Fragments dropped due to no peer found */
		uint32_t rx_frag_err_no_peer;
		/* No of reinjected packets */
		uint32_t reo_reinject;
		/* Reap loop packet limit hit */
		uint32_t reap_loop_pkt_limit_hit;
		/* Head pointer Out of sync at the end of dp_rx_process */
		uint32_t hp_oos2;
		/* Rx ring near full */
		uint32_t near_full;
		/* Break ring reaping as not all scattered msdu received */
		uint32_t msdu_scatter_wait_break;

		struct {
			/* Invalid RBM error count */
			uint32_t invalid_rbm;
			/* Invalid VDEV Error count */
			uint32_t invalid_vdev;
			/* Invalid PDEV error count */
			uint32_t invalid_pdev;

			/* Packets delivered to stack that no related peer */
			uint32_t pkt_delivered_no_peer;
			/* Defrag peer uninit error count */
			uint32_t defrag_peer_uninit;
			/* Invalid sa_idx or da_idx*/
			uint32_t invalid_sa_da_idx;
			/* MSDU DONE failures */
			uint32_t msdu_done_fail;
			/* Invalid PEER Error count */
			struct cdp_pkt_info rx_invalid_peer;
			/* Invalid PEER ID count */
			struct cdp_pkt_info rx_invalid_peer_id;
			/* Invalid packet length */
			struct cdp_pkt_info rx_invalid_pkt_len;
			/* HAL ring access Fail error count */
			uint32_t hal_ring_access_fail;
			/* HAL ring access full Fail error count */
			uint32_t hal_ring_access_full_fail;
			/* RX DMA error count */
			uint32_t rxdma_error[HAL_RXDMA_ERR_MAX];
			/* RX REO DEST Desc Invalid Magic count */
			uint32_t rx_desc_invalid_magic;
			/* REO Error count */
			uint32_t reo_error[HAL_REO_ERR_MAX];
			/* HAL REO ERR Count */
			uint32_t hal_reo_error[MAX_REO_DEST_RINGS];
			/* HAL REO DEST Duplicate count */
			uint32_t hal_reo_dest_dup;
			/* HAL WBM RELEASE Duplicate count */
			uint32_t hal_wbm_rel_dup;
			/* HAL RXDMA error Duplicate count */
			uint32_t hal_rxdma_err_dup;
			/* REO cmd send fail/requeue count */
			uint32_t reo_cmd_send_fail;
<<<<<<< HEAD
			/* RX msdu drop count due to scatter */
			uint32_t scatter_msdu;
=======
			/* REO cmd send drain count */
			uint32_t reo_cmd_send_drain;
			/* RX msdu drop count due to scatter */
			uint32_t scatter_msdu;
			/* RX msdu drop count due to invalid cookie */
			uint32_t invalid_cookie;
>>>>>>> 4d3aee41
			/* Delba sent count due to RX 2k jump */
			uint32_t rx_2k_jump_delba_sent;
			/* RX 2k jump msdu indicated to stack count */
			uint32_t rx_2k_jump_to_stack;
			/* RX 2k jump msdu dropped count */
			uint32_t rx_2k_jump_drop;
			/* REO OOR msdu drop count */
			uint32_t reo_err_oor_drop;
			/* REO OOR msdu indicated to stack count */
			uint32_t reo_err_oor_to_stack;
<<<<<<< HEAD
=======
			/* REO OOR scattered msdu count */
			uint32_t reo_err_oor_sg_count;
			/* RX msdu rejected count on delivery to vdev stack_fn*/
			uint32_t rejected;
>>>>>>> 4d3aee41
		} err;

		/* packet count per core - per ring */
		uint64_t ring_packets[NR_CPUS][MAX_REO_DEST_RINGS];
	} rx;

#ifdef WLAN_FEATURE_DP_EVENT_HISTORY
	struct reo_cmd_event_history cmd_event_history;
#endif /* WLAN_FEATURE_DP_EVENT_HISTORY */
};

union dp_align_mac_addr {
	uint8_t raw[QDF_MAC_ADDR_SIZE];
	struct {
		uint16_t bytes_ab;
		uint16_t bytes_cd;
		uint16_t bytes_ef;
	} align2;
	struct {
		uint32_t bytes_abcd;
		uint16_t bytes_ef;
	} align4;
	struct __attribute__((__packed__)) {
		uint16_t bytes_ab;
		uint32_t bytes_cdef;
	} align4_2;
};

/**
 * struct dp_ast_free_cb_params - HMWDS free callback cookie
 * @mac_addr: ast mac address
 * @peer_mac_addr: mac address of peer
 * @type: ast entry type
 * @vdev_id: vdev_id
 * @flags: ast flags
 */
struct dp_ast_free_cb_params {
	union dp_align_mac_addr mac_addr;
	union dp_align_mac_addr peer_mac_addr;
	enum cdp_txrx_ast_entry_type type;
	uint8_t vdev_id;
	uint32_t flags;
};

/*
 * dp_ast_entry
 *
 * @ast_idx: Hardware AST Index
 * @mac_addr:  MAC Address for this AST entry
 * @peer: Next Hop peer (for non-WDS nodes, this will be point to
 *        associated peer with this MAC address)
 * @next_hop: Set to 1 if this is for a WDS node
 * @is_active: flag to indicate active data traffic on this node
 *             (used for aging out/expiry)
 * @ase_list_elem: node in peer AST list
 * @is_bss: flag to indicate if entry corresponds to bss peer
 * @is_mapped: flag to indicate that we have mapped the AST entry
 *             in ast_table
 * @pdev_id: pdev ID
 * @vdev_id: vdev ID
 * @ast_hash_value: hast value in HW
 * @ref_cnt: reference count
 * @type: flag to indicate type of the entry(static/WDS/MEC)
 * @delete_in_progress: Flag to indicate that delete commands send to FW
 *                      and host is waiting for response from FW
 * @callback: ast free/unmap callback
 * @cookie: argument to callback
 * @hash_list_elem: node in soc AST hash list (mac address used as hash)
 */
struct dp_ast_entry {
	uint16_t ast_idx;
	union dp_align_mac_addr mac_addr;
	struct dp_peer *peer;
	bool next_hop;
	bool is_active;
	bool is_mapped;
	uint8_t pdev_id;
	uint16_t ast_hash_value;
	qdf_atomic_t ref_cnt;
	enum cdp_txrx_ast_entry_type type;
	bool delete_in_progress;
	txrx_ast_free_cb callback;
	void *cookie;
	TAILQ_ENTRY(dp_ast_entry) ase_list_elem;
	TAILQ_ENTRY(dp_ast_entry) hash_list_elem;
};

/* SOC level htt stats */
struct htt_t2h_stats {
	/* lock to protect htt_stats_msg update */
	qdf_spinlock_t lock;

	/* work queue to process htt stats */
	qdf_work_t work;

	/* T2H Ext stats message queue */
	qdf_nbuf_queue_t msg;

	/* number of completed stats in htt_stats_msg */
	uint32_t num_stats;
};

/* SOC level structure for data path */
struct dp_soc {
	/**
	 * re-use memory section starts
	 */

	/* Common base structure - Should be the first member */
	struct cdp_soc_t cdp_soc;

	/* SoC Obj */
	struct cdp_ctrl_objmgr_psoc *ctrl_psoc;

	/* OS device abstraction */
	qdf_device_t osdev;

	/* WLAN config context */
	struct wlan_cfg_dp_soc_ctxt *wlan_cfg_ctx;

	/* HTT handle for host-fw interaction */
	struct htt_soc *htt_handle;

	/* Commint init done */
	qdf_atomic_t cmn_init_done;

	/* Opaque hif handle */
	struct hif_opaque_softc *hif_handle;

	/* PDEVs on this SOC */
	struct dp_pdev *pdev_list[MAX_PDEV_CNT];

	/* Ring used to replenish rx buffers (maybe to the firmware of MAC) */
	struct dp_srng rx_refill_buf_ring[MAX_PDEV_CNT];

	struct dp_srng rxdma_mon_desc_ring[MAX_NUM_LMAC_HW];

	/* RXDMA error destination ring */
	struct dp_srng rxdma_err_dst_ring[MAX_NUM_LMAC_HW];

	/* Link descriptor memory banks */
	struct {
		void *base_vaddr_unaligned;
		void *base_vaddr;
		qdf_dma_addr_t base_paddr_unaligned;
		qdf_dma_addr_t base_paddr;
		uint32_t size;
	} mon_link_desc_banks[MAX_NUM_LMAC_HW][MAX_MON_LINK_DESC_BANKS];

	/* RXDMA monitor buffer replenish ring */
	struct dp_srng rxdma_mon_buf_ring[MAX_NUM_LMAC_HW];

	/* RXDMA monitor destination ring */
	struct dp_srng rxdma_mon_dst_ring[MAX_NUM_LMAC_HW];

	/* RXDMA monitor status ring. TBD: Check format of this ring */
	struct dp_srng rxdma_mon_status_ring[MAX_NUM_LMAC_HW];

	/* Number of PDEVs */
	uint8_t pdev_count;

	/*cce disable*/
	bool cce_disable;

	/*ast override support in HW*/
	bool ast_override_support;

	/*number of hw dscp tid map*/
	uint8_t num_hw_dscp_tid_map;

	/* HAL SOC handle */
	hal_soc_handle_t hal_soc;

	/* Device ID coming from Bus sub-system */
	uint32_t device_id;

	/* Link descriptor pages */
	struct qdf_mem_multi_page_t link_desc_pages;

	/* Link descriptor Idle list for HW internal use (SRNG mode) */
	struct dp_srng wbm_idle_link_ring;

	/* Link descriptor Idle list for HW internal use (scatter buffer mode)
	 */
	qdf_dma_addr_t wbm_idle_scatter_buf_base_paddr[MAX_IDLE_SCATTER_BUFS];
	void *wbm_idle_scatter_buf_base_vaddr[MAX_IDLE_SCATTER_BUFS];

	/* Tx SW descriptor pool */
	struct dp_tx_desc_pool_s tx_desc[MAX_TXDESC_POOLS];

	/* Tx MSDU Extension descriptor pool */
	struct dp_tx_ext_desc_pool_s tx_ext_desc[MAX_TXDESC_POOLS];

	/* Tx TSO descriptor pool */
	struct dp_tx_tso_seg_pool_s tx_tso_desc[MAX_TXDESC_POOLS];

	/* Tx TSO Num of segments pool */
	struct dp_tx_tso_num_seg_pool_s tx_tso_num_seg[MAX_TXDESC_POOLS];

	/* REO destination rings */
	struct dp_srng reo_dest_ring[MAX_REO_DEST_RINGS];

	/* REO exception ring - See if should combine this with reo_dest_ring */
	struct dp_srng reo_exception_ring;

	/* REO reinjection ring */
	struct dp_srng reo_reinject_ring;

	/* REO command ring */
	struct dp_srng reo_cmd_ring;

	/* REO command status ring */
	struct dp_srng reo_status_ring;

	/* WBM Rx release ring */
	struct dp_srng rx_rel_ring;

	/* TCL data ring */
	struct dp_srng tcl_data_ring[MAX_TCL_DATA_RINGS];

	/* Number of TCL data rings */
	uint8_t num_tcl_data_rings;

	/* TCL command ring */
	struct dp_srng tcl_cmd_ring;

	/* TCL command status ring */
	struct dp_srng tcl_status_ring;

	/* WBM Tx completion rings */
	struct dp_srng tx_comp_ring[MAX_TCL_DATA_RINGS];

	/* Common WBM link descriptor release ring (SW to WBM) */
	struct dp_srng wbm_desc_rel_ring;

	/* DP Interrupts */
	struct dp_intr intr_ctx[WLAN_CFG_INT_NUM_CONTEXTS];

	/* Rx SW descriptor pool for RXDMA monitor buffer */
	struct rx_desc_pool rx_desc_mon[MAX_RXDESC_POOLS];

	/* Rx SW descriptor pool for RXDMA status buffer */
	struct rx_desc_pool rx_desc_status[MAX_RXDESC_POOLS];

	/* Rx SW descriptor pool for RXDMA buffer */
	struct rx_desc_pool rx_desc_buf[MAX_RXDESC_POOLS];

	/* Number of REO destination rings */
	uint8_t num_reo_dest_rings;

#ifdef QCA_LL_TX_FLOW_CONTROL_V2
	/* lock to control access to soc TX descriptors */
	qdf_spinlock_t flow_pool_array_lock;

	/* pause callback to pause TX queues as per flow control */
	tx_pause_callback pause_cb;

	/* flow pool related statistics */
	struct dp_txrx_pool_stats pool_stats;
#endif /* !QCA_LL_TX_FLOW_CONTROL_V2 */

	/*
	 * Re-use memory section ends. reuse memory indicator.
	 * Everything above this variable "dp_soc_reinit" is retained across
	 * WiFi up/down for AP use-cases.
	 * Everything below this variable "dp_soc_reinit" is reset during
	 * dp_soc_deinit.
	 */
	bool dp_soc_reinit;

	uint32_t wbm_idle_scatter_buf_size;

	/* VDEVs on this SOC */
	struct dp_vdev *vdev_id_map[MAX_VDEV_CNT];

	/* Tx H/W queues lock */
	qdf_spinlock_t tx_queue_lock[MAX_TX_HW_QUEUES];

	/* Tx ring map for interrupt processing */
	uint8_t tx_ring_map[WLAN_CFG_INT_NUM_CONTEXTS];

	/* Rx ring map for interrupt processing */
	uint8_t rx_ring_map[WLAN_CFG_INT_NUM_CONTEXTS];

	/* peer ID to peer object map (array of pointers to peer objects) */
	struct dp_peer **peer_id_to_obj_map;

	struct {
		unsigned mask;
		unsigned idx_bits;
		TAILQ_HEAD(, dp_peer) * bins;
	} peer_hash;

	/* rx defrag state – TBD: do we need this per radio? */
	struct {
		struct {
			TAILQ_HEAD(, dp_rx_tid) waitlist;
			uint32_t timeout_ms;
			uint32_t next_flush_ms;
			qdf_spinlock_t defrag_lock;
		} defrag;
		struct {
			int defrag_timeout_check;
			int dup_check;
		} flags;
		TAILQ_HEAD(, dp_reo_cmd_info) reo_cmd_list;
		qdf_spinlock_t reo_cmd_lock;
	} rx;

	/* optional rx processing function */
	void (*rx_opt_proc)(
		struct dp_vdev *vdev,
		struct dp_peer *peer,
		unsigned tid,
		qdf_nbuf_t msdu_list);

	/* pool addr for mcast enhance buff */
	struct {
		int size;
		uint32_t paddr;
		uint32_t *vaddr;
		struct dp_tx_me_buf_t *freelist;
		int buf_in_use;
		qdf_dma_mem_context(memctx);
	} me_buf;

	/**
	 * peer ref mutex:
	 * 1. Protect peer object lookups until the returned peer object's
	 *	reference count is incremented.
	 * 2. Provide mutex when accessing peer object lookup structures.
	 */
	DP_MUTEX_TYPE peer_ref_mutex;

	/* maximum value for peer_id */
	uint32_t max_peers;

	/* SoC level data path statistics */
	struct dp_soc_stats stats;

	/* Enable processing of Tx completion status words */
	bool process_tx_status;
	bool process_rx_status;
	struct dp_ast_entry **ast_table;
	struct {
		unsigned mask;
		unsigned idx_bits;
		TAILQ_HEAD(, dp_ast_entry) * bins;
	} ast_hash;

	qdf_spinlock_t ast_lock;
	/*Timer for AST entry ageout maintainance */
	qdf_timer_t ast_aging_timer;

	/*Timer counter for WDS AST entry ageout*/
	uint8_t wds_ast_aging_timer_cnt;

	/*interrupt timer*/
	qdf_timer_t mon_reap_timer;
	uint8_t reap_timer_init;
	qdf_timer_t lmac_reap_timer;
	uint8_t lmac_timer_init;
	qdf_timer_t int_timer;
	uint8_t intr_mode;
	uint8_t lmac_polled_mode;

	qdf_list_t reo_desc_freelist;
	qdf_spinlock_t reo_desc_freelist_lock;

	/* htt stats */
	struct htt_t2h_stats htt_stats;

	void *external_txrx_handle; /* External data path handle */
#ifdef IPA_OFFLOAD
	/* IPA uC datapath offload Wlan Tx resources */
	struct {
		/* Resource info to be passed to IPA */
		qdf_dma_addr_t ipa_tcl_ring_base_paddr;
		void *ipa_tcl_ring_base_vaddr;
		uint32_t ipa_tcl_ring_size;
		qdf_dma_addr_t ipa_tcl_hp_paddr;
		uint32_t alloc_tx_buf_cnt;

		qdf_dma_addr_t ipa_wbm_ring_base_paddr;
		void *ipa_wbm_ring_base_vaddr;
		uint32_t ipa_wbm_ring_size;
		qdf_dma_addr_t ipa_wbm_tp_paddr;

		/* TX buffers populated into the WBM ring */
		void **tx_buf_pool_vaddr_unaligned;
		qdf_dma_addr_t *tx_buf_pool_paddr_unaligned;
	} ipa_uc_tx_rsc;

	/* IPA uC datapath offload Wlan Rx resources */
	struct {
		/* Resource info to be passed to IPA */
		qdf_dma_addr_t ipa_reo_ring_base_paddr;
		void *ipa_reo_ring_base_vaddr;
		uint32_t ipa_reo_ring_size;
		qdf_dma_addr_t ipa_reo_tp_paddr;

		/* Resource info to be passed to firmware and IPA */
		qdf_dma_addr_t ipa_rx_refill_buf_ring_base_paddr;
		void *ipa_rx_refill_buf_ring_base_vaddr;
		uint32_t ipa_rx_refill_buf_ring_size;
		qdf_dma_addr_t ipa_rx_refill_buf_hp_paddr;
	} ipa_uc_rx_rsc;

	qdf_atomic_t ipa_pipes_enabled;
	bool ipa_first_tx_db_access;
#endif

#ifdef WLAN_FEATURE_STATS_EXT
	struct {
		uint32_t rx_mpdu_received;
		uint32_t rx_mpdu_missed;
	} ext_stats;
	qdf_event_t rx_hw_stats_event;
	qdf_spinlock_t rx_hw_stats_lock;
	bool is_last_stats_ctx_init;
#endif /* WLAN_FEATURE_STATS_EXT */

	/* Smart monitor capability for HKv2 */
	uint8_t hw_nac_monitor_support;
	/* Flag to indicate if HTT v2 is enabled*/
	bool is_peer_map_unmap_v2;
	/* Per peer per Tid ba window size support */
	uint8_t per_tid_basize_max_tid;
	/* Soc level flag to enable da_war */
	uint8_t da_war_enabled;
	/* number of active ast entries */
	uint32_t num_ast_entries;
	/* rdk rate statistics context at soc level*/
	struct cdp_soc_rate_stats_ctx *rate_stats_ctx;
	/* rdk rate statistics control flag */
	bool wlanstats_enabled;

	/* 8021p PCP-TID map values */
	uint8_t pcp_tid_map[PCP_TID_MAP_MAX];
	/* TID map priority value */
	uint8_t tidmap_prty;
	/* Pointer to global per ring type specific configuration table */
	struct wlan_srng_cfg *wlan_srng_cfg;
<<<<<<< HEAD
=======
	/* Num Tx outstanding on device */
	qdf_atomic_t num_tx_outstanding;
	/* Num Tx allowed */
	uint32_t num_tx_allowed;

	/**
	 * Flag to indicate whether WAR to address single cache entry
	 * invalidation bug is enabled or not
	 */
	bool is_rx_fse_full_cache_invalidate_war_enabled;
#if defined(WLAN_SUPPORT_RX_FLOW_TAG) || defined(WLAN_SUPPORT_RX_FISA)
	/**
	 * Pointer to DP RX Flow FST at SOC level if
	 * is_rx_flow_search_table_per_pdev is false
	 * TBD: rx_fst[num_macs] if we decide to have per mac FST
	 */
	struct dp_rx_fst *rx_fst;
#ifdef WLAN_SUPPORT_RX_FISA
	uint8_t fisa_enable;
#endif
#endif /* WLAN_SUPPORT_RX_FLOW_TAG || WLAN_SUPPORT_RX_FISA */
>>>>>>> 4d3aee41
};

#ifdef IPA_OFFLOAD
/**
 * dp_ipa_resources - Resources needed for IPA
 */
struct dp_ipa_resources {
	qdf_shared_mem_t tx_ring;
	uint32_t tx_num_alloc_buffer;

	qdf_shared_mem_t tx_comp_ring;
	qdf_shared_mem_t rx_rdy_ring;
	qdf_shared_mem_t rx_refill_ring;

	/* IPA UC doorbell registers paddr */
	qdf_dma_addr_t tx_comp_doorbell_paddr;
	uint32_t *tx_comp_doorbell_vaddr;
	qdf_dma_addr_t rx_ready_doorbell_paddr;
};
#endif

#define MAX_RX_MAC_RINGS 2
/* Same as NAC_MAX_CLENT */
#define DP_NAC_MAX_CLIENT  24

/*
 * 24 bits cookie size
 * 10 bits page id 0 ~ 1023 for MCL
 * 3 bits page id 0 ~ 7 for WIN
 * WBM Idle List Desc size = 128,
 * Num descs per page = 4096/128 = 32 for MCL
 * Num descs per page = 2MB/128 = 16384 for WIN
 */
/*
 * Macros to setup link descriptor cookies - for link descriptors, we just
 * need first 3 bits to store bank/page ID for WIN. The
 * remaining bytes will be used to set a unique ID, which will
 * be useful in debugging
 */
#ifdef MAX_ALLOC_PAGE_SIZE
#define LINK_DESC_PAGE_ID_MASK  0x007FE0
#define LINK_DESC_ID_SHIFT      5
#define LINK_DESC_COOKIE(_desc_id, _page_id) \
	((((_page_id) + LINK_DESC_ID_START) << LINK_DESC_ID_SHIFT) | (_desc_id))
#define LINK_DESC_COOKIE_PAGE_ID(_cookie) \
	(((_cookie) & LINK_DESC_PAGE_ID_MASK) >> LINK_DESC_ID_SHIFT)
#else
#define LINK_DESC_PAGE_ID_MASK  0x7
#define LINK_DESC_ID_SHIFT      3
#define LINK_DESC_COOKIE(_desc_id, _page_id) \
	((((_desc_id) + LINK_DESC_ID_START) << LINK_DESC_ID_SHIFT) | (_page_id))
#define LINK_DESC_COOKIE_PAGE_ID(_cookie) \
	((_cookie) & LINK_DESC_PAGE_ID_MASK)
#endif
#define LINK_DESC_ID_START 0x8000

/* same as ieee80211_nac_param */
enum dp_nac_param_cmd {
	/* IEEE80211_NAC_PARAM_ADD */
	DP_NAC_PARAM_ADD = 1,
	/* IEEE80211_NAC_PARAM_DEL */
	DP_NAC_PARAM_DEL,
	/* IEEE80211_NAC_PARAM_LIST */
	DP_NAC_PARAM_LIST,
};

/**
 * struct dp_neighbour_peer - neighbour peer list type for smart mesh
 * @neighbour_peers_macaddr: neighbour peer's mac address
 * @neighbour_peer_list_elem: neighbour peer list TAILQ element
 * @ast_entry: ast_entry for neighbour peer
 * @rssi: rssi value
 */
struct dp_neighbour_peer {
	/* MAC address of neighbour's peer */
	union dp_align_mac_addr neighbour_peers_macaddr;
	struct dp_vdev *vdev;
	struct dp_ast_entry *ast_entry;
	uint8_t rssi;
	/* node in the list of neighbour's peer */
	TAILQ_ENTRY(dp_neighbour_peer) neighbour_peer_list_elem;
};

#ifdef WLAN_TX_PKT_CAPTURE_ENH
#define WLAN_TX_PKT_CAPTURE_ENH 1
#define DP_TX_PPDU_PROC_THRESHOLD 8
#define DP_TX_PPDU_PROC_TIMEOUT 10
#endif

/**
 * struct ppdu_info - PPDU Status info descriptor
 * @ppdu_id         - Unique ppduid assigned by firmware for every tx packet
 * @sched_cmdid     - schedule command id, which will be same in a burst
 * @max_ppdu_id     - wrap around for ppdu id
 * @last_tlv_cnt    - Keep track for missing ppdu tlvs
 * @last_user       - last ppdu processed for user
 * @is_ampdu        - set if Ampdu aggregate
 * @nbuf            - ppdu descriptor payload
 * @ppdu_desc       - ppdu descriptor
 * @ppdu_info_list_elem  - linked list of ppdu tlvs
 * @ppdu_info_queue_elem - Singly linked list (queue) of ppdu tlvs
 * @mpdu_compltn_common_tlv  - Successful MPDU counter from COMPLTN COMMON tlv
 * @mpdu_ack_ba_tlv	    - Successful MPDU from ACK BA tlv
 */
struct ppdu_info {
	uint32_t ppdu_id;
	uint32_t sched_cmdid;
	uint32_t max_ppdu_id;
	uint16_t tlv_bitmap;
	uint16_t last_tlv_cnt;
	uint16_t last_user:8,
		 is_ampdu:1;
	qdf_nbuf_t nbuf;
	struct cdp_tx_completion_ppdu *ppdu_desc;
#ifdef WLAN_TX_PKT_CAPTURE_ENH
	union {
		TAILQ_ENTRY(ppdu_info) ppdu_info_dlist_elem;
		STAILQ_ENTRY(ppdu_info) ppdu_info_slist_elem;
	} ulist;
#define ppdu_info_list_elem ulist.ppdu_info_dlist_elem
#define ppdu_info_queue_elem ulist.ppdu_info_slist_elem
#else
	TAILQ_ENTRY(ppdu_info) ppdu_info_list_elem;
#endif
	uint16_t mpdu_compltn_common_tlv;
	uint16_t mpdu_ack_ba_tlv;
};

/**
 * struct msdu_completion_info - wbm msdu completion info
 * @ppdu_id            - Unique ppduid assigned by firmware for every tx packet
 * @peer_id            - peer_id
 * @tid                - tid which used during transmit
 * @first_msdu         - first msdu indication
 * @last_msdu          - last msdu indication
 * @msdu_part_of_amsdu - msdu part of amsdu
 * @transmit_cnt       - retried count
 * @status             - transmit status
 * @tsf                - timestamp which it transmitted
 */
struct msdu_completion_info {
	uint32_t ppdu_id;
	uint16_t peer_id;
	uint8_t tid;
	uint8_t first_msdu:1,
		last_msdu:1,
		msdu_part_of_amsdu:1;
	uint8_t transmit_cnt;
	uint8_t status;
	uint32_t tsf;
};

#ifdef WLAN_SUPPORT_RX_PROTOCOL_TYPE_TAG
struct rx_protocol_tag_map {
	/* This is the user configured tag for the said protocol type */
	uint16_t tag;
};

#ifdef WLAN_SUPPORT_RX_TAG_STATISTICS
struct rx_protocol_tag_stats {
	uint32_t tag_ctr;
};
#endif /* WLAN_SUPPORT_RX_TAG_STATISTICS */

#endif /* WLAN_SUPPORT_RX_PROTOCOL_TYPE_TAG */

#ifndef WLAN_TX_PKT_CAPTURE_ENH
struct dp_pdev_tx_capture {
};

struct dp_peer_tx_capture {
};
#endif
#ifdef WLAN_RX_PKT_CAPTURE_ENH
/* Template data to be set for Enhanced RX Monitor packets */
#define RX_MON_CAP_ENH_TRAILER 0xdeadc0dedeadda7a

/**
 * struct dp_rx_mon_enh_trailer_data - Data structure to set a known pattern
 * at end of each MSDU in monitor-lite mode
 * @reserved1: reserved for future use
 * @reserved2: reserved for future use
 * @flow_tag: flow tag value read from skb->cb
 * @protocol_tag: protocol tag value read from skb->cb
 */
struct dp_rx_mon_enh_trailer_data {
	uint16_t reserved1;
	uint16_t reserved2;
	uint16_t flow_tag;
	uint16_t protocol_tag;
};
#endif /* WLAN_RX_PKT_CAPTURE_ENH */

/* PDEV level structure for data path */
struct dp_pdev {
	/**
	 * Re-use Memory Section Starts
	 */

	/* PDEV Id */
	int pdev_id;

	/* LMAC Id */
	int lmac_id;

	/* TXRX SOC handle */
	struct dp_soc *soc;

	/* Stuck count on monitor destination ring MPDU process */
	uint32_t mon_dest_ring_stuck_cnt;

	/* Stuck count on monitor destination ring MPDU process */
	uint32_t mon_dest_ring_stuck_cnt;

	/*
	 * re-use memory section ends
	 * reuse memory/deinit indicator
	 *
	 * DO NOT CHANGE NAME OR MOVE THIS VARIABLE
	 */
	bool pdev_deinit;

	/* pdev status down or up required to handle dynamic hw
	 * mode switch between DBS and DBS_SBS.
	 * 1 = down
	 * 0 = up
	 */
	bool is_pdev_down;

	/* Second ring used to replenish rx buffers */
	struct dp_srng rx_refill_buf_ring2;

	/* Empty ring used by firmware to post rx buffers to the MAC */
	struct dp_srng rx_mac_buf_ring[MAX_RX_MAC_RINGS];

	/* wlan_cfg pdev ctxt*/
	 struct wlan_cfg_dp_pdev_ctxt *wlan_cfg_ctx;

	/**
	 * TODO: See if we need a ring map here for LMAC rings.
	 * 1. Monitor rings are currently planning to be processed on receiving
	 * PPDU end interrupts and hence wont need ring based interrupts.
	 * 2. Rx buffer rings will be replenished during REO destination
	 * processing and doesn't require regular interrupt handling - we will
	 * only handle low water mark interrupts which is not expected
	 * frequently
	 */

	/* VDEV list */
	TAILQ_HEAD(, dp_vdev) vdev_list;

	/* vdev list lock */
	qdf_spinlock_t vdev_list_lock;

	/* Number of vdevs this device have */
	uint16_t vdev_count;

	/* PDEV transmit lock */
	qdf_spinlock_t tx_lock;

#ifndef REMOVE_PKT_LOG
	bool pkt_log_init;
	/* Pktlog pdev */
	struct pktlog_dev_t *pl_dev;
#endif /* #ifndef REMOVE_PKT_LOG */

	/* Monitor mode interface and status storage */
	struct dp_vdev *monitor_vdev;

	/* Monitor mode operation channel */
	int mon_chan_num;

<<<<<<< HEAD
=======
	/* Monitor mode operation frequency */
	qdf_freq_t mon_chan_freq;

>>>>>>> 4d3aee41
	/* monitor mode lock */
	qdf_spinlock_t mon_lock;

	/*tx_mutex for me*/
	DP_MUTEX_TYPE tx_mutex;

	/* monitor */
	bool monitor_configured;

	/* Smart Mesh */
	bool filter_neighbour_peers;

	/*flag to indicate neighbour_peers_list not empty */
	bool neighbour_peers_added;
	/* smart mesh mutex */
	qdf_spinlock_t neighbour_peer_mutex;
	/* Neighnour peer list */
	TAILQ_HEAD(, dp_neighbour_peer) neighbour_peers_list;
	/* msdu chain head & tail */
	qdf_nbuf_t invalid_peer_head_msdu;
	qdf_nbuf_t invalid_peer_tail_msdu;

	/* Band steering  */
	/* TBD */

	/* PDEV level data path statistics */
	struct cdp_pdev_stats stats;

	/* Global RX decap mode for the device */
	enum htt_pkt_type rx_decap_mode;

	/* Enhanced Stats is enabled */
	bool enhanced_stats_en;

	/* advance filter mode and type*/
	uint8_t mon_filter_mode;
	uint16_t fp_mgmt_filter;
	uint16_t fp_ctrl_filter;
	uint16_t fp_data_filter;
	uint16_t mo_mgmt_filter;
	uint16_t mo_ctrl_filter;
	uint16_t mo_data_filter;
	uint16_t md_data_filter;

	qdf_atomic_t num_tx_outstanding;

	qdf_atomic_t num_tx_exception;

	/* MCL specific local peer handle */
	struct {
		uint8_t pool[OL_TXRX_NUM_LOCAL_PEER_IDS + 1];
		uint8_t freelist;
		qdf_spinlock_t lock;
		struct dp_peer *map[OL_TXRX_NUM_LOCAL_PEER_IDS];
	} local_peer_ids;

	/* dscp_tid_map_*/
	uint8_t dscp_tid_map[DP_MAX_TID_MAPS][DSCP_TID_MAP_MAX];

	struct hal_rx_ppdu_info ppdu_info;

	/* operating channel */
	uint8_t operating_channel;

	qdf_nbuf_queue_t rx_status_q;
	uint32_t mon_ppdu_status;
	struct cdp_mon_status rx_mon_recv_status;
	/* monitor mode status/destination ring PPDU and MPDU count */
	struct cdp_pdev_mon_stats rx_mon_stats;
	/* to track duplicate link descriptor indications by HW for a WAR */
	uint64_t mon_last_linkdesc_paddr;
	/* to track duplicate buffer indications by HW for a WAR */
	uint32_t mon_last_buf_cookie;
	/* 128 bytes mpdu header queue per user for ppdu */
	qdf_nbuf_queue_t mpdu_q[MAX_MU_USERS];
	/* is this a mpdu header TLV and not msdu header TLV */
	bool is_mpdu_hdr[MAX_MU_USERS];
	/* per user 128 bytes msdu header list for MPDU */
	struct msdu_list msdu_list[MAX_MU_USERS];
	/* RX enhanced capture mode */
	uint8_t rx_enh_capture_mode;
	/* Rx per peer enhanced capture mode */
	bool rx_enh_capture_peer;
	struct dp_vdev *rx_enh_monitor_vdev;
	/* RX enhanced capture trailer enable/disable flag */
	bool is_rx_enh_capture_trailer_enabled;
#ifdef WLAN_RX_PKT_CAPTURE_ENH
	/* RX per MPDU/PPDU information */
	struct cdp_rx_indication_mpdu mpdu_ind;
#endif
	/* pool addr for mcast enhance buff */
	struct {
		int size;
		uint32_t paddr;
		char *vaddr;
		struct dp_tx_me_buf_t *freelist;
		int buf_in_use;
		qdf_dma_mem_context(memctx);
	} me_buf;

	bool hmmc_tid_override_en;
	uint8_t hmmc_tid;

	/* Number of VAPs with mcast enhancement enabled */
	qdf_atomic_t mc_num_vap_attached;

	qdf_atomic_t stats_cmd_complete;

#ifdef IPA_OFFLOAD
	ipa_uc_op_cb_type ipa_uc_op_cb;
	void *usr_ctxt;
	struct dp_ipa_resources ipa_resource;
#endif

	/* TBD */

	/* map this pdev to a particular Reo Destination ring */
	enum cdp_host_reo_dest_ring reo_dest;

#ifndef REMOVE_PKT_LOG
	/* Packet log mode */
	uint8_t rx_pktlog_mode;
#endif

	/* WDI event handlers */
	struct wdi_event_subscribe_t **wdi_event_list;

	/* ppdu_id of last received HTT TX stats */
	uint32_t last_ppdu_id;
	struct {
		uint8_t last_user;
		qdf_nbuf_t buf;
	} tx_ppdu_info;

	bool tx_sniffer_enable;
	/* mirror copy mode */
	bool mcopy_mode;
	bool cfr_rcc_mode;
	bool enable_reap_timer_non_pkt;
	bool bpr_enable;

	/* enable time latency check for tx completion */
	bool latency_capture_enable;

	/* enable calculation of delay stats*/
	bool delay_stats_flag;
	struct {
		uint16_t tx_ppdu_id;
		uint16_t tx_peer_id;
		uint16_t rx_ppdu_id;
	} m_copy_id;

	/* To check if PPDU Tx stats are enabled for Pktlog */
	bool pktlog_ppdu_stats;

	void *dp_txrx_handle; /* Advanced data path handle */

#ifdef ATH_SUPPORT_NAC_RSSI
	bool nac_rssi_filtering;
#endif
	/* list of ppdu tlvs */
	TAILQ_HEAD(, ppdu_info) ppdu_info_list;
	uint32_t tlv_count;
	uint32_t list_depth;
	uint32_t ppdu_id;
	bool first_nbuf;
	struct {
		qdf_nbuf_t last_nbuf; /*Ptr to mgmt last buf */
		uint8_t *mgmt_buf; /* Ptr to mgmt. payload in HTT ppdu stats */
		uint32_t mgmt_buf_len; /* Len of mgmt. payload in ppdu stats */
		uint32_t ppdu_id;
	} mgmtctrl_frm_info;

	/* Current noise-floor reading for the pdev channel */
	int16_t chan_noise_floor;

	/*
	 * For multiradio device, this flag indicates if
	 * this radio is primary or secondary.
	 *
	 * For HK 1.0, this is used for WAR for the AST issue.
	 * HK 1.x mandates creation of only 1 AST entry with same MAC address
	 * across 2 radios. is_primary indicates the radio on which DP should
	 * install HW AST entry if there is a request to add 2 AST entries
	 * with same MAC address across 2 radios
	 */
	uint8_t is_primary;
	/* Context of cal client timer */
	struct cdp_cal_client *cal_client_ctx;
	struct cdp_tx_sojourn_stats sojourn_stats;
	qdf_nbuf_t sojourn_buf;

	/* peer pointer for collecting invalid peer stats */
	struct dp_peer *invalid_peer;

	union dp_rx_desc_list_elem_t *free_list_head;
	union dp_rx_desc_list_elem_t *free_list_tail;
	/* Pdev level flag to check peer based pktlog enabled or
	 * disabled
	 */
	uint8_t dp_peer_based_pktlog;

	/* Cached peer_id from htt_peer_details_tlv */
	uint16_t fw_stats_peer_id;

	/* qdf_event for fw_peer_stats */
	qdf_event_t fw_peer_stats_event;

	/* User configured max number of tx buffers */
	uint32_t num_tx_allowed;

	/* unique cookie required for peer session */
	uint32_t next_peer_cookie;

	/*
	 * Run time enabled when the first protocol tag is added,
	 * run time disabled when the last protocol tag is deleted
	 */
	bool  is_rx_protocol_tagging_enabled;

#ifdef WLAN_SUPPORT_RX_PROTOCOL_TYPE_TAG
	/*
	 * The protocol type is used as array index to save
	 * user provided tag info
	 */
	struct rx_protocol_tag_map rx_proto_tag_map[RX_PROTOCOL_TAG_MAX];

#ifdef WLAN_SUPPORT_RX_TAG_STATISTICS
	/*
	 * Track msdus received from each reo ring separately to avoid
	 * simultaneous writes from different core
	 */
	struct rx_protocol_tag_stats
		reo_proto_tag_stats[MAX_REO_DEST_RINGS][RX_PROTOCOL_TAG_MAX];
	/* Track msdus received from expection ring separately */
	struct rx_protocol_tag_stats
		rx_err_proto_tag_stats[RX_PROTOCOL_TAG_MAX];
#endif /* WLAN_SUPPORT_RX_TAG_STATISTICS */
#endif /* WLAN_SUPPORT_RX_PROTOCOL_TYPE_TAG */

	/* tx packet capture enhancement */
	enum cdp_tx_enh_capture_mode tx_capture_enabled;
	struct dp_pdev_tx_capture tx_capture;
	/* stats counter for tx ppdu processed */
	uint64_t tx_ppdu_proc;

	uint32_t *ppdu_tlv_buf; /* Buffer to hold HTT ppdu stats TLVs*/

<<<<<<< HEAD
#ifdef WLAN_SUPPORT_DATA_STALL
	data_stall_detect_cb data_stall_detect_callback;
#endif /* WLAN_SUPPORT_DATA_STALL */
=======
	/* nbuf queue to maintain rx ppdu status buffer
	 * belonging to one ppdu
	 */
	qdf_nbuf_queue_t rx_ppdu_buf_q;
#ifdef WLAN_SUPPORT_RX_FLOW_TAG
	/**
	 * Pointer to DP Flow FST at SOC level if
	 * is_rx_flow_search_table_per_pdev is true
	 */
	struct dp_rx_fst *rx_fst;
#endif /* WLAN_SUPPORT_RX_FLOW_TAG */

#ifdef FEATURE_TSO_STATS
	/* TSO Id to index into TSO packet information */
	qdf_atomic_t tso_idx;
#endif /* FEATURE_TSO_STATS */

#ifdef WLAN_SUPPORT_DATA_STALL
	data_stall_detect_cb data_stall_detect_callback;
#endif /* WLAN_SUPPORT_DATA_STALL */

	struct dp_mon_filter **filter;	/* Monitor Filter pointer */
>>>>>>> 4d3aee41
};

struct dp_peer;

/* VDEV structure for data path state */
struct dp_vdev {
	/* OS device abstraction */
	qdf_device_t osdev;
	/* physical device that is the parent of this virtual device */
	struct dp_pdev *pdev;

	/* HW TX Checksum Enabled Flag */
	uint8_t csum_enabled;

	/* Handle to the OS shim SW's virtual device */
	ol_osif_vdev_handle osif_vdev;

	/* vdev_id - ID used to specify a particular vdev to the target */
	uint8_t vdev_id;

	/* MAC address */
	union dp_align_mac_addr mac_addr;

	/* node in the pdev's list of vdevs */
	TAILQ_ENTRY(dp_vdev) vdev_list_elem;

	/* dp_peer list */
	TAILQ_HEAD(, dp_peer) peer_list;

	/* RX call back function to flush GRO packets*/
	ol_txrx_rx_gro_flush_ind_fp osif_gro_flush;
	/* default RX call back function called by dp */
	ol_txrx_rx_fp osif_rx;
	/* callback to deliver rx frames to the OS */
	ol_txrx_rx_fp osif_rx_stack;
<<<<<<< HEAD
=======
	/* Callback to handle rx fisa frames */
	ol_txrx_fisa_rx_fp osif_fisa_rx;
	ol_txrx_fisa_flush_fp osif_fisa_flush;

>>>>>>> 4d3aee41
	/* call back function to flush out queued rx packets*/
	ol_txrx_rx_flush_fp osif_rx_flush;
	ol_txrx_rsim_rx_decap_fp osif_rsim_rx_decap;
	ol_txrx_get_key_fp osif_get_key;
	ol_txrx_tx_free_ext_fp osif_tx_free_ext;

#ifdef notyet
	/* callback to check if the msdu is an WAI (WAPI) frame */
	ol_rx_check_wai_fp osif_check_wai;
#endif

	/* proxy arp function */
	ol_txrx_proxy_arp_fp osif_proxy_arp;

	/* callback to hand rx monitor 802.11 MPDU to the OS shim */
	ol_txrx_rx_mon_fp osif_rx_mon;

	ol_txrx_mcast_me_fp me_convert;

	/* completion function used by this vdev*/
	ol_txrx_completion_fp tx_comp;

	/* deferred vdev deletion state */
	struct {
		/* VDEV delete pending */
		int pending;
		/*
		* callback and a context argument to provide a
		* notification for when the vdev is deleted.
		*/
		ol_txrx_vdev_delete_cb callback;
		void *context;
	} delete;

	/* tx data delivery notification callback function */
	struct {
		ol_txrx_data_tx_cb func;
		void *ctxt;
	} tx_non_std_data_callback;


	/* safe mode control to bypass the encrypt and decipher process*/
	uint32_t safemode;

	/* rx filter related */
	uint32_t drop_unenc;
#ifdef notyet
	privacy_exemption privacy_filters[MAX_PRIVACY_FILTERS];
	uint32_t filters_num;
#endif
	/* TDLS Link status */
	bool tdls_link_connected;
	bool is_tdls_frame;


	/* VDEV operating mode */
	enum wlan_op_mode opmode;

	/* VDEV subtype */
	enum wlan_op_subtype subtype;

	/* Tx encapsulation type for this VAP */
	enum htt_cmn_pkt_type tx_encap_type;
	/* Rx Decapsulation type for this VAP */
	enum htt_cmn_pkt_type rx_decap_type;

	/* BSS peer */
	struct dp_peer *vap_bss_peer;

	/* WDS enabled */
	bool wds_enabled;

	/* MEC enabled */
	bool mec_enabled;

	/* WDS Aging timer period */
	uint32_t wds_aging_timer_val;

	/* NAWDS enabled */
	bool nawds_enabled;

	/* Default HTT meta data for this VDEV */
	/* TBD: check alignment constraints */
	uint16_t htt_tcl_metadata;

	/* Mesh mode vdev */
	uint32_t mesh_vdev;

	/* Mesh mode rx filter setting */
	uint32_t mesh_rx_filter;

	/* DSCP-TID mapping table ID */
	uint8_t dscp_tid_map_id;

	/* Multicast enhancement enabled */
	uint8_t mcast_enhancement_en;

	/* per vdev rx nbuf queue */
	qdf_nbuf_queue_t rxq;

	uint8_t tx_ring_id;
	struct dp_tx_desc_pool_s *tx_desc;
	struct dp_tx_ext_desc_pool_s *tx_ext_desc;

	/* VDEV Stats */
	struct cdp_vdev_stats stats;

	/* Is this a proxySTA VAP */
	bool proxysta_vdev;
	/* Is isolation mode enabled */
	bool isolation_vdev;

	/* Address search flags to be configured in HAL descriptor */
	uint8_t hal_desc_addr_search_flags;
#ifdef QCA_LL_TX_FLOW_CONTROL_V2
	struct dp_tx_desc_pool_s *pool;
#endif
	/* AP BRIDGE enabled */
	bool ap_bridge_enabled;

	enum cdp_sec_type  sec_type;

	/* SWAR for HW: Enable WEP bit in the AMSDU frames for RAW mode */
	bool raw_mode_war;

	/* Address search type to be set in TX descriptor */
	uint8_t search_type;

	/* AST hash value for BSS peer in HW valid for STA VAP*/
	uint16_t bss_ast_hash;

	/* AST hash index for BSS peer in HW valid for STA VAP*/
	uint16_t bss_ast_idx;

	/* Capture timestamp of previous tx packet enqueued */
	uint64_t prev_tx_enq_tstamp;

	/* Capture timestamp of previous rx packet delivered */
	uint64_t prev_rx_deliver_tstamp;

	/* 8021p PCP-TID mapping table ID */
	uint8_t tidmap_tbl_id;

	/* 8021p PCP-TID map values */
	uint8_t pcp_tid_map[PCP_TID_MAP_MAX];

	/* TIDmap priority */
	uint8_t tidmap_prty;
	/* Self Peer in STA mode */
	struct dp_peer *vap_self_peer;

<<<<<<< HEAD
=======
	bool multipass_en;
#ifdef QCA_MULTIPASS_SUPPORT
	uint16_t *iv_vlan_map;

	/* dp_peer special list */
	TAILQ_HEAD(, dp_peer) mpass_peer_list;
	DP_MUTEX_TYPE mpass_peer_mutex;
#endif
	/* Extended data path handle */
	struct cdp_ext_vdev *vdev_dp_ext_handle;
#ifdef VDEV_PEER_PROTOCOL_COUNT
	/*
	 * Rx-Ingress and Tx-Egress are in the lower level DP layer
	 * Rx-Egress and Tx-ingress are handled in osif layer for DP
	 * So
	 * Rx-Egress and Tx-ingress mask definitions are in OSIF layer
	 * Rx-Ingress and Tx-Egress definitions are here below
	 */
#define VDEV_PEER_PROTOCOL_RX_INGRESS_MASK 1
#define VDEV_PEER_PROTOCOL_TX_INGRESS_MASK 2
#define VDEV_PEER_PROTOCOL_RX_EGRESS_MASK 4
#define VDEV_PEER_PROTOCOL_TX_EGRESS_MASK 8
	bool peer_protocol_count_track;
	int peer_protocol_count_dropmask;
#endif

>>>>>>> 4d3aee41
	/* vap bss peer mac addr */
	uint8_t vap_bss_peer_mac_addr[QDF_MAC_ADDR_SIZE];
};


enum {
	dp_sec_mcast = 0,
	dp_sec_ucast
};

#ifdef WDS_VENDOR_EXTENSION
typedef struct {
	uint8_t	wds_tx_mcast_4addr:1,
		wds_tx_ucast_4addr:1,
		wds_rx_filter:1,      /* enforce rx filter */
		wds_rx_ucast_4addr:1, /* when set, accept 4addr unicast frames    */
		wds_rx_mcast_4addr:1;  /* when set, accept 4addr multicast frames  */

} dp_ecm_policy;
#endif

/*
 * struct dp_peer_cached_bufq - cached_bufq to enqueue rx packets
 * @cached_bufq: nbuff list to enqueue rx packets
 * @bufq_lock: spinlock for nbuff list access
 * @thres: maximum threshold for number of rx buff to enqueue
 * @entries: number of entries
 * @dropped: number of packets dropped
 */
struct dp_peer_cached_bufq {
	qdf_list_t cached_bufq;
	qdf_spinlock_t bufq_lock;
	uint32_t thresh;
	uint32_t entries;
	uint32_t dropped;
};

/**
 * enum dp_peer_ast_flowq
 * @DP_PEER_AST_FLOWQ_HI_PRIO: Hi Priority flow queue
 * @DP_PEER_AST_FLOWQ_LOW_PRIO: Low priority flow queue
 * @DP_PEER_AST_FLOWQ_UDP: flow queue type is UDP
 * @DP_PEER_AST_FLOWQ_NON_UDP: flow queue type is Non UDP
 */
enum dp_peer_ast_flowq {
	DP_PEER_AST_FLOWQ_HI_PRIO,
	DP_PEER_AST_FLOWQ_LOW_PRIO,
	DP_PEER_AST_FLOWQ_UDP,
	DP_PEER_AST_FLOWQ_NON_UDP,
	DP_PEER_AST_FLOWQ_MAX,
};

/*
 * struct dp_ast_flow_override_info - ast override info
 * @ast_index - ast indexes in peer map message
 * @ast_valid_mask - ast valid mask for each ast index
 * @ast_flow_mask - ast flow mask for each ast index
 * @tid_valid_low_pri_mask - per tid mask for low priority flow
 * @tid_valid_hi_pri_mask - per tid mask for hi priority flow
 */
struct dp_ast_flow_override_info {
	uint16_t ast_idx[DP_PEER_AST_FLOWQ_MAX];
	uint8_t ast_valid_mask;
	uint8_t ast_flow_mask[DP_PEER_AST_FLOWQ_MAX];
	uint8_t tid_valid_low_pri_mask;
	uint8_t tid_valid_hi_pri_mask;
};

/*
 * struct dp_peer_ast_params - ast parameters for a msdu flow-queue
 * @ast_index - ast index populated by FW
 * @is_valid - ast flow valid mask
 * @valid_tid_mask - per tid mask for this ast index
 * @flowQ - flow queue id associated with this ast index
 */
struct dp_peer_ast_params {
	uint16_t ast_idx;
	uint8_t is_valid;
	uint8_t valid_tid_mask;
	uint8_t flowQ;
};

/* Peer structure for data path state */
struct dp_peer {
	/* VDEV to which this peer is associated */
	struct dp_vdev *vdev;

	struct dp_ast_entry *self_ast_entry;

	qdf_atomic_t ref_cnt;

	/* TODO: See if multiple peer IDs are required in wifi3.0 */
	/* peer ID(s) for this peer */
	uint16_t peer_ids[MAX_NUM_PEER_ID_PER_PEER];

	union dp_align_mac_addr mac_addr;

	/* node in the vdev's list of peers */
	TAILQ_ENTRY(dp_peer) peer_list_elem;
	/* node in the hash table bin's list of peers */
	TAILQ_ENTRY(dp_peer) hash_list_elem;

	/* TID structures */
	struct dp_rx_tid rx_tid[DP_MAX_TIDS];
	struct dp_peer_tx_capture tx_capture;


	/* TBD: No transmit TID state required? */

	struct {
		enum cdp_sec_type sec_type;
		u_int32_t michael_key[2]; /* relevant for TKIP */
	} security[2]; /* 0 -> multicast, 1 -> unicast */

	/* NAWDS Flag and Bss Peer bit */
	uint8_t nawds_enabled:1, /* NAWDS flag */
		bss_peer:1, /* set for bss peer */
		wds_enabled:1, /* WDS peer */
		authorize:1, /* Set when authorized */
		nac:1, /* NAC Peer*/
		tx_cap_enabled:1, /* Peer's tx-capture is enabled */
		rx_cap_enabled:1, /* Peer's rx-capture is enabled */
		valid:1; /* valid bit */

	/* MCL specific peer local id */
	uint16_t local_id;
	enum ol_txrx_peer_state state;
	qdf_spinlock_t peer_info_lock;

	/* Peer Stats */
	struct cdp_peer_stats stats;

	TAILQ_HEAD(, dp_ast_entry) ast_entry_list;
	/* TBD */

#ifdef WDS_VENDOR_EXTENSION
	dp_ecm_policy wds_ecm;
#endif
	bool delete_in_progress;

	/* Active Block ack sessions */
	uint16_t active_ba_session_cnt;

	/* Current HW buffersize setting */
	uint16_t hw_buffer_size;

	/*
	 * Flag to check if sessions with 256 buffersize
	 * should be terminated.
	 */
	uint8_t kill_256_sessions;
	qdf_atomic_t is_default_route_set;
	/* Peer level flag to check peer based pktlog enabled or
	 * disabled
	 */
	uint8_t peer_based_pktlog_filter;

	/* rdk statistics context */
	struct cdp_peer_rate_stats_ctx *wlanstats_ctx;
	/* average sojourn time */
	qdf_ewma_tx_lag avg_sojourn_msdu[CDP_DATA_TID_MAX];

#ifdef QCA_MULTIPASS_SUPPORT
	/* node in the special peer list element */
	TAILQ_ENTRY(dp_peer) mpass_peer_list_elem;
	/* vlan id for key */
	uint16_t vlan_id;
#endif

#ifdef PEER_CACHE_RX_PKTS
	qdf_atomic_t flush_in_progress;
	struct dp_peer_cached_bufq bufq_info;
#endif
#ifdef FEATURE_PERPKT_INFO
	/* delayed ba ppdu stats handling */
	struct cdp_delayed_tx_completion_ppdu_user delayed_ba_ppdu_stats;
	/* delayed ba flag */
	bool last_delayed_ba;
	/* delayed ba ppdu id */
	uint32_t last_delayed_ba_ppduid;
#endif
#ifdef QCA_PEER_MULTIQ_SUPPORT
	struct dp_peer_ast_params peer_ast_flowq_idx[DP_PEER_AST_FLOWQ_MAX];
#endif
};

/*
 * dp_invalid_peer_msg
 * @nbuf: data buffer
 * @wh: 802.11 header
 * @vdev_id: id of vdev
 */
struct dp_invalid_peer_msg {
	qdf_nbuf_t nbuf;
	struct ieee80211_frame *wh;
	uint8_t vdev_id;
};

/*
 * dp_tx_me_buf_t: ME buffer
 * next: pointer to next buffer
 * data: Destination Mac address
 */
struct dp_tx_me_buf_t {
	/* Note: ME buf pool initialization logic expects next pointer to
	 * be the first element. Dont add anything before next */
	struct dp_tx_me_buf_t *next;
	uint8_t data[QDF_MAC_ADDR_SIZE];
};

<<<<<<< HEAD
=======
#if defined(WLAN_SUPPORT_RX_FLOW_TAG) || defined(WLAN_SUPPORT_RX_FISA)
struct hal_rx_fst;

#ifdef WLAN_SUPPORT_RX_FLOW_TAG
struct dp_rx_fse {
	/* HAL Rx Flow Search Entry which matches HW definition */
	void *hal_rx_fse;
	/* Toeplitz hash value */
	uint32_t flow_hash;
	/* Flow index, equivalent to hash value truncated to FST size */
	uint32_t flow_id;
	/* Stats tracking for this flow */
	struct cdp_flow_stats stats;
	/* Flag indicating whether flow is IPv4 address tuple */
	uint8_t is_ipv4_addr_entry;
	/* Flag indicating whether flow is valid */
	uint8_t is_valid;
};

struct dp_rx_fst {
	/* Software (DP) FST */
	uint8_t *base;
	/* Pointer to HAL FST */
	struct hal_rx_fst *hal_rx_fst;
	/* Base physical address of HAL RX HW FST */
	uint64_t hal_rx_fst_base_paddr;
	/* Maximum number of flows FSE supports */
	uint16_t max_entries;
	/* Num entries in flow table */
	uint16_t num_entries;
	/* SKID Length */
	uint16_t max_skid_length;
	/* Hash mask to obtain legitimate hash entry */
	uint32_t hash_mask;
	/* Timer for bundling of flows */
	qdf_timer_t cache_invalidate_timer;
	/**
	 * Flag which tracks whether cache update
	 * is needed on timer expiry
	 */
	qdf_atomic_t is_cache_update_pending;
	/* Flag to indicate completion of FSE setup in HW/FW */
	bool fse_setup_done;
};

#define DP_RX_GET_SW_FT_ENTRY_SIZE sizeof(struct dp_rx_fse)
#elif WLAN_SUPPORT_RX_FISA

enum fisa_aggr_ret {
	FISA_AGGR_DONE,
	FISA_AGGR_NOT_ELIGIBLE,
	FISA_FLUSH_FLOW
};

struct dp_fisa_rx_sw_ft {
	/* HAL Rx Flow Search Entry which matches HW definition */
	void *hw_fse;
	/* Toeplitz hash value */
	uint32_t flow_hash;
	/* Flow index, equivalent to hash value truncated to FST size */
	uint32_t flow_id;
	/* Stats tracking for this flow */
	struct cdp_flow_stats stats;
	/* Flag indicating whether flow is IPv4 address tuple */
	uint8_t is_ipv4_addr_entry;
	/* Flag indicating whether flow is valid */
	uint8_t is_valid;
	uint8_t is_populated;
	uint8_t is_flow_udp;
	uint8_t is_flow_tcp;
	qdf_nbuf_t head_skb;
	uint16_t cumulative_l4_checksum;
	uint16_t adjusted_cumulative_ip_length;
	uint16_t cur_aggr;
	uint16_t napi_flush_cumulative_l4_checksum;
	uint16_t napi_flush_cumulative_ip_length;
	qdf_nbuf_t last_skb;
	uint32_t head_skb_ip_hdr_offset;
	uint32_t head_skb_l4_hdr_offset;
	struct cdp_rx_flow_tuple_info rx_flow_tuple_info;
	uint8_t napi_id;
	struct dp_vdev *vdev;
	uint64_t bytes_aggregated;
	uint32_t flush_count;
	uint32_t aggr_count;
	uint8_t do_not_aggregate;
	uint16_t hal_cumultive_ip_len;
	struct dp_soc *soc_hdl;
};

#define DP_RX_GET_SW_FT_ENTRY_SIZE sizeof(struct dp_fisa_rx_sw_ft)

struct dp_rx_fst {
	/* Software (DP) FST */
	uint8_t *base;
	/* Pointer to HAL FST */
	struct hal_rx_fst *hal_rx_fst;
	/* Base physical address of HAL RX HW FST */
	uint64_t hal_rx_fst_base_paddr;
	/* Maximum number of flows FSE supports */
	uint16_t max_entries;
	/* Num entries in flow table */
	uint16_t num_entries;
	/* SKID Length */
	uint16_t max_skid_length;
	/* Hash mask to obtain legitimate hash entry */
	uint32_t hash_mask;
	/* Lock for adding/deleting entries of FST */
	qdf_spinlock_t dp_rx_fst_lock;
	uint32_t add_flow_count;
	uint32_t del_flow_count;
	uint32_t hash_collision_cnt;
	struct dp_soc *soc_hdl;
};

#endif /* WLAN_SUPPORT_RX_FISA */
#endif /* WLAN_SUPPORT_RX_FLOW_TAG || WLAN_SUPPORT_RX_FISA */

>>>>>>> 4d3aee41
#ifdef WLAN_FEATURE_STATS_EXT
/*
 * dp_req_rx_hw_stats_t: RX peer HW stats query structure
 * @pending_tid_query_cnt: pending tid stats count which waits for REO status
 * @is_query_timeout: flag to show is stats query timeout
 */
struct dp_req_rx_hw_stats_t {
	qdf_atomic_t pending_tid_stats_cnt;
	bool is_query_timeout;
};
#endif

#endif /* _DP_TYPES_H_ */<|MERGE_RESOLUTION|>--- conflicted
+++ resolved
@@ -601,10 +601,6 @@
 
 	/* Coex Override preserved windows size 1 based */
 	uint16_t rx_ba_win_size_override;
-<<<<<<< HEAD
-
-=======
->>>>>>> 4d3aee41
 };
 
 /**
@@ -665,7 +661,6 @@
 	unsigned long free_ts;
 	struct dp_rx_tid rx_tid;
 	bool resend_update_reo_cmd;
-<<<<<<< HEAD
 };
 
 #ifdef WLAN_FEATURE_DP_EVENT_HISTORY
@@ -681,23 +676,6 @@
 	uint32_t timestamp;
 };
 
-=======
-};
-
-#ifdef WLAN_FEATURE_DP_EVENT_HISTORY
-/**
- * struct reo_cmd_event_record: Elements to record for each reo command
- * @cmd_type: reo command type
- * @cmd_return_status: reo command post status
- * @timestamp: record timestamp for the reo command
- */
-struct reo_cmd_event_record {
-	enum hal_reo_cmd_type cmd_type;
-	uint8_t cmd_return_status;
-	uint32_t timestamp;
-};
-
->>>>>>> 4d3aee41
 /**
  * struct reo_cmd_event_history: Account for reo cmd events
  * @index: record number
@@ -731,11 +709,7 @@
 		/* tx completion release_src != TQM or FW */
 		uint32_t invalid_release_source;
 		/* tx completion wbm_internal_error */
-<<<<<<< HEAD
-		uint32_t wbm_internal_error;
-=======
 		uint32_t wbm_internal_error[MAX_WBM_INT_ERROR_REASONS];
->>>>>>> 4d3aee41
 		/* tx completion non_wbm_internal_error */
 		uint32_t non_wbm_internal_err;
 		/* TX Comp loop packet limit hit */
@@ -812,17 +786,12 @@
 			uint32_t hal_rxdma_err_dup;
 			/* REO cmd send fail/requeue count */
 			uint32_t reo_cmd_send_fail;
-<<<<<<< HEAD
-			/* RX msdu drop count due to scatter */
-			uint32_t scatter_msdu;
-=======
 			/* REO cmd send drain count */
 			uint32_t reo_cmd_send_drain;
 			/* RX msdu drop count due to scatter */
 			uint32_t scatter_msdu;
 			/* RX msdu drop count due to invalid cookie */
 			uint32_t invalid_cookie;
->>>>>>> 4d3aee41
 			/* Delba sent count due to RX 2k jump */
 			uint32_t rx_2k_jump_delba_sent;
 			/* RX 2k jump msdu indicated to stack count */
@@ -833,13 +802,10 @@
 			uint32_t reo_err_oor_drop;
 			/* REO OOR msdu indicated to stack count */
 			uint32_t reo_err_oor_to_stack;
-<<<<<<< HEAD
-=======
 			/* REO OOR scattered msdu count */
 			uint32_t reo_err_oor_sg_count;
 			/* RX msdu rejected count on delivery to vdev stack_fn*/
 			uint32_t rejected;
->>>>>>> 4d3aee41
 		} err;
 
 		/* packet count per core - per ring */
@@ -1283,8 +1249,6 @@
 	uint8_t tidmap_prty;
 	/* Pointer to global per ring type specific configuration table */
 	struct wlan_srng_cfg *wlan_srng_cfg;
-<<<<<<< HEAD
-=======
 	/* Num Tx outstanding on device */
 	qdf_atomic_t num_tx_outstanding;
 	/* Num Tx allowed */
@@ -1306,7 +1270,6 @@
 	uint8_t fisa_enable;
 #endif
 #endif /* WLAN_SUPPORT_RX_FLOW_TAG || WLAN_SUPPORT_RX_FISA */
->>>>>>> 4d3aee41
 };
 
 #ifdef IPA_OFFLOAD
@@ -1518,9 +1481,6 @@
 	/* Stuck count on monitor destination ring MPDU process */
 	uint32_t mon_dest_ring_stuck_cnt;
 
-	/* Stuck count on monitor destination ring MPDU process */
-	uint32_t mon_dest_ring_stuck_cnt;
-
 	/*
 	 * re-use memory section ends
 	 * reuse memory/deinit indicator
@@ -1579,12 +1539,9 @@
 	/* Monitor mode operation channel */
 	int mon_chan_num;
 
-<<<<<<< HEAD
-=======
 	/* Monitor mode operation frequency */
 	qdf_freq_t mon_chan_freq;
 
->>>>>>> 4d3aee41
 	/* monitor mode lock */
 	qdf_spinlock_t mon_lock;
 
@@ -1833,11 +1790,6 @@
 
 	uint32_t *ppdu_tlv_buf; /* Buffer to hold HTT ppdu stats TLVs*/
 
-<<<<<<< HEAD
-#ifdef WLAN_SUPPORT_DATA_STALL
-	data_stall_detect_cb data_stall_detect_callback;
-#endif /* WLAN_SUPPORT_DATA_STALL */
-=======
 	/* nbuf queue to maintain rx ppdu status buffer
 	 * belonging to one ppdu
 	 */
@@ -1860,7 +1812,6 @@
 #endif /* WLAN_SUPPORT_DATA_STALL */
 
 	struct dp_mon_filter **filter;	/* Monitor Filter pointer */
->>>>>>> 4d3aee41
 };
 
 struct dp_peer;
@@ -1896,13 +1847,10 @@
 	ol_txrx_rx_fp osif_rx;
 	/* callback to deliver rx frames to the OS */
 	ol_txrx_rx_fp osif_rx_stack;
-<<<<<<< HEAD
-=======
 	/* Callback to handle rx fisa frames */
 	ol_txrx_fisa_rx_fp osif_fisa_rx;
 	ol_txrx_fisa_flush_fp osif_fisa_flush;
 
->>>>>>> 4d3aee41
 	/* call back function to flush out queued rx packets*/
 	ol_txrx_rx_flush_fp osif_rx_flush;
 	ol_txrx_rsim_rx_decap_fp osif_rsim_rx_decap;
@@ -2054,8 +2002,6 @@
 	/* Self Peer in STA mode */
 	struct dp_peer *vap_self_peer;
 
-<<<<<<< HEAD
-=======
 	bool multipass_en;
 #ifdef QCA_MULTIPASS_SUPPORT
 	uint16_t *iv_vlan_map;
@@ -2082,7 +2028,6 @@
 	int peer_protocol_count_dropmask;
 #endif
 
->>>>>>> 4d3aee41
 	/* vap bss peer mac addr */
 	uint8_t vap_bss_peer_mac_addr[QDF_MAC_ADDR_SIZE];
 };
@@ -2293,8 +2238,6 @@
 	uint8_t data[QDF_MAC_ADDR_SIZE];
 };
 
-<<<<<<< HEAD
-=======
 #if defined(WLAN_SUPPORT_RX_FLOW_TAG) || defined(WLAN_SUPPORT_RX_FISA)
 struct hal_rx_fst;
 
@@ -2413,7 +2356,6 @@
 #endif /* WLAN_SUPPORT_RX_FISA */
 #endif /* WLAN_SUPPORT_RX_FLOW_TAG || WLAN_SUPPORT_RX_FISA */
 
->>>>>>> 4d3aee41
 #ifdef WLAN_FEATURE_STATS_EXT
 /*
  * dp_req_rx_hw_stats_t: RX peer HW stats query structure
