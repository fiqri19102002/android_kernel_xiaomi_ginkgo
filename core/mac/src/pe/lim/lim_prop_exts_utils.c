/*
 * Copyright (c) 2011-2020 The Linux Foundation. All rights reserved.
 *
 * Permission to use, copy, modify, and/or distribute this software for
 * any purpose with or without fee is hereby granted, provided that the
 * above copyright notice and this permission notice appear in all
 * copies.
 *
 * THE SOFTWARE IS PROVIDED "AS IS" AND THE AUTHOR DISCLAIMS ALL
 * WARRANTIES WITH REGARD TO THIS SOFTWARE INCLUDING ALL IMPLIED
 * WARRANTIES OF MERCHANTABILITY AND FITNESS. IN NO EVENT SHALL THE
 * AUTHOR BE LIABLE FOR ANY SPECIAL, DIRECT, INDIRECT, OR CONSEQUENTIAL
 * DAMAGES OR ANY DAMAGES WHATSOEVER RESULTING FROM LOSS OF USE, DATA OR
 * PROFITS, WHETHER IN AN ACTION OF CONTRACT, NEGLIGENCE OR OTHER
 * TORTIOUS ACTION, ARISING OUT OF OR IN CONNECTION WITH THE USE OR
 * PERFORMANCE OF THIS SOFTWARE.
 */

/*
 *
 * This file lim_prop_exts_utils.cc contains the utility functions
 * to populate, parse proprietary extensions required to
 * support ANI feature set.
 *
 * Author:        Chandra Modumudi
 * Date:          11/27/02
 * History:-
 * Date           Modified by    Modification Information
 * --------------------------------------------------------------------
 *
 */
#include "ani_global.h"
#include "wni_cfg.h"
#include "sir_common.h"
#include "sir_debug.h"
#include "utils_api.h"
#include "lim_api.h"
#include "lim_types.h"
#include "lim_utils.h"
#include "lim_assoc_utils.h"
#include "lim_prop_exts_utils.h"
#include "lim_ser_des_utils.h"
#include "lim_trace.h"
#include "lim_ft_defs.h"
#include "lim_session.h"
#include "wma.h"
#include "wlan_utility.h"

#ifdef FEATURE_WLAN_ESE
/**
 * get_local_power_constraint_probe_response() - extracts local constraint
 * from probe response
 * @beacon_struct: beacon structure
 * @local_constraint: local constraint pointer
 * @session: A pointer to session entry.
 *
 * Return: None
 */
static void get_local_power_constraint_probe_response(
		tpSirProbeRespBeacon beacon_struct,
		int8_t *local_constraint,
		struct pe_session *session)
{
	if (beacon_struct->eseTxPwr.present)
		*local_constraint =
			beacon_struct->eseTxPwr.power_limit;
}

/**
 * get_ese_version_ie_probe_response() - extracts ESE version IE
 * from probe response
 * @beacon_struct: beacon structure
 * @session: A pointer to session entry.
 *
 * Return: None
 */
static void get_ese_version_ie_probe_response(struct mac_context *mac_ctx,
					tpSirProbeRespBeacon beacon_struct,
					struct pe_session *session)
{
	if (mac_ctx->mlme_cfg->lfr.ese_enabled)
		session->is_ese_version_ie_present =
			beacon_struct->is_ese_ver_ie_present;
}
#else
static void get_local_power_constraint_probe_response(
		tpSirProbeRespBeacon beacon_struct,
		int8_t *local_constraint,
		struct pe_session *session)
{

}

static inline void get_ese_version_ie_probe_response(struct mac_context *mac_ctx,
					tpSirProbeRespBeacon beacon_struct,
					struct pe_session *session)
{
}
#endif

#ifdef WLAN_FEATURE_11AX
static void lim_extract_he_op(struct pe_session *session,
		tSirProbeRespBeacon *beacon_struct)
{
	uint8_t fw_vht_ch_wd;
	uint8_t ap_bcon_ch_width;
	uint8_t center_freq_diff;

	if (!session->he_capable)
		return;
	if (!beacon_struct->he_op.present) {
		pe_debug("HE op not present in beacon");
		return;
	}
	qdf_mem_copy(&session->he_op, &beacon_struct->he_op,
			sizeof(session->he_op));
	pe_debug("he_op.bss_color %d", session->he_op.bss_color);
	pe_debug("he_op.default_pe %d", session->he_op.default_pe);
	if (!session->he_6ghz_band)
		return;
	if (!session->he_op.oper_info_6g_present) {
		pe_debug("6GHz op not present in 6G beacon");
		return;
	}
	session->ch_width = session->he_op.oper_info_6g.info.ch_width;
	session->ch_center_freq_seg0 =
		session->he_op.oper_info_6g.info.center_freq_seg0;
	session->ch_center_freq_seg1 =
		session->he_op.oper_info_6g.info.center_freq_seg1;

	pe_debug("6G op info: ch_wd %d cntr_freq_seg0 %d cntr_freq_seg1 %d",
		 session->ch_width, session->ch_center_freq_seg0,
		 session->ch_center_freq_seg1);

	if (!session->ch_center_freq_seg1)
		return;

	fw_vht_ch_wd = wma_get_vht_ch_width();
	if (fw_vht_ch_wd <= WNI_CFG_VHT_CHANNEL_WIDTH_80MHZ) {
		session->ch_width = CH_WIDTH_80MHZ;
		session->ch_center_freq_seg1 = 0;
		return;
	}
	center_freq_diff = abs(session->ch_center_freq_seg1 -
			       session->ch_center_freq_seg0);
	if (center_freq_diff == 8) {
		ap_bcon_ch_width = CH_WIDTH_160MHZ;
	} else if (center_freq_diff > 16) {
		ap_bcon_ch_width = CH_WIDTH_80P80MHZ;
	} else {
		session->ch_width = CH_WIDTH_80MHZ;
		session->ch_center_freq_seg1 = 0;
		return;
	}

	if ((ap_bcon_ch_width == CH_WIDTH_80P80MHZ) &&
	    (fw_vht_ch_wd != WNI_CFG_VHT_CHANNEL_WIDTH_80_PLUS_80MHZ)) {
		session->ch_width = CH_WIDTH_80MHZ;
		session->ch_center_freq_seg1 = 0;
	}
}

static bool lim_check_he_80_mcs11_supp(struct pe_session *session,
		tSirProbeRespBeacon *beacon_struct) {
	uint16_t rx_mcs_map;
	uint16_t tx_mcs_map;
	rx_mcs_map = beacon_struct->he_cap.rx_he_mcs_map_lt_80;
	tx_mcs_map = beacon_struct->he_cap.tx_he_mcs_map_lt_80;
	if ((session->nss == NSS_1x1_MODE) &&
		((HE_GET_MCS_4_NSS(rx_mcs_map, 1) == HE_MCS_0_11) ||
		(HE_GET_MCS_4_NSS(tx_mcs_map, 1) == HE_MCS_0_11)))
		return true;

	if ((session->nss == NSS_2x2_MODE) &&
		((HE_GET_MCS_4_NSS(rx_mcs_map, 2) == HE_MCS_0_11) ||
		(HE_GET_MCS_4_NSS(tx_mcs_map, 2) == HE_MCS_0_11)))
		return true;

	return false;
}

static void lim_check_he_ldpc_cap(struct pe_session *session,
		tSirProbeRespBeacon *beacon_struct)
{
	if (session->he_capable && beacon_struct->he_cap.present) {
		if (beacon_struct->he_cap.ldpc_coding)
			return;
		else if ((session->ch_width == CH_WIDTH_20MHZ) &&
				!lim_check_he_80_mcs11_supp(session,
					beacon_struct))
			return;
		session->he_capable = false;
		pe_err("LDPC check failed for HE operation");
		if (session->vhtCapability) {
			session->dot11mode = MLME_DOT11_MODE_11AC;
			pe_debug("Update dot11mode to 11ac");
		} else {
			session->dot11mode = MLME_DOT11_MODE_11N;
			pe_debug("Update dot11mode to 11N");
		}
	}
}

static void lim_check_is_he_mcs_valid(struct pe_session *session,
				      tSirProbeRespBeacon *beacon_struct)
{
	uint8_t i;
	uint16_t mcs_map;

	if (!session->he_capable || !beacon_struct->he_cap.present)
		return;

	mcs_map = beacon_struct->he_cap.rx_he_mcs_map_lt_80;
	for (i = 0; i < session->nss; i++) {
		if (((mcs_map >> (i * 2)) & 0x3) != 0x3)
			return;
	}
	session->he_capable = false;
	pe_err("AP does not have valid MCS map");
	if (session->vhtCapability) {
		session->dot11mode = MLME_DOT11_MODE_11AC;
		pe_debug("Update dot11mode to 11ac");
	} else {
		session->dot11mode = MLME_DOT11_MODE_11N;
		pe_debug("Update dot11mode to 11N");
	}
}

void lim_update_he_bw_cap_mcs(struct pe_session *session,
			      tSirProbeRespBeacon *beacon)
{
	uint8_t is_80mhz;

	if (!session->he_capable)
		return;

	if ((session->opmode == QDF_STA_MODE ||
	     session->opmode == QDF_P2P_CLIENT_MODE) &&
	    beacon && beacon->he_cap.present) {
		if (!beacon->he_cap.chan_width_2)
			is_80mhz = 1;
		else if (beacon->he_cap.chan_width_2 &&
			 (*(uint16_t *)beacon->he_cap.rx_he_mcs_map_160 ==
			  HE_MCS_ALL_DISABLED))
			is_80mhz = 1;
		else
			is_80mhz = 0;
	} else {
		is_80mhz = 1;
	}

	if (session->ch_width <= CH_WIDTH_80MHZ && is_80mhz) {
		session->he_config.chan_width_2 = 0;
		session->he_config.chan_width_3 = 0;
	} else if (session->ch_width == CH_WIDTH_160MHZ) {
		session->he_config.chan_width_3 = 0;
	}
	/* Reset the > 20MHz caps for 20MHz connection */
	if (session->ch_width == CH_WIDTH_20MHZ) {
		session->he_config.chan_width_0 = 0;
		session->he_config.chan_width_1 = 0;
		session->he_config.chan_width_2 = 0;
		session->he_config.chan_width_3 = 0;
		session->he_config.chan_width_4 = 0;
		session->he_config.chan_width_5 = 0;
		session->he_config.chan_width_6 = 0;
		session->he_config.he_ppdu_20_in_40Mhz_2G = 0;
		session->he_config.he_ppdu_20_in_160_80p80Mhz = 0;
		session->he_config.he_ppdu_80_in_160_80p80Mhz = 0;
	}
	if (WLAN_REG_IS_24GHZ_CH_FREQ(session->curr_op_freq)) {
		session->he_config.chan_width_1 = 0;
		session->he_config.chan_width_2 = 0;
		session->he_config.chan_width_3 = 0;
		session->he_config.chan_width_5 = 0;
		session->he_config.chan_width_6 = 0;
	} else {
		session->he_config.chan_width_0 = 0;
		session->he_config.chan_width_4 = 0;
		session->he_config.chan_width_6 = 0;
	}
	if (!session->he_config.chan_width_2) {
		session->he_config.bfee_sts_gt_80 = 0;
		session->he_config.num_sounding_gt_80 = 0;
		session->he_config.he_ppdu_20_in_160_80p80Mhz = 0;
		session->he_config.he_ppdu_80_in_160_80p80Mhz = 0;
		*(uint16_t *)session->he_config.rx_he_mcs_map_160 =
							HE_MCS_ALL_DISABLED;
		*(uint16_t *)session->he_config.tx_he_mcs_map_160 =
							HE_MCS_ALL_DISABLED;
	}
	if (!session->he_config.chan_width_3) {
		*(uint16_t *)session->he_config.rx_he_mcs_map_80_80 =
							HE_MCS_ALL_DISABLED;
		*(uint16_t *)session->he_config.tx_he_mcs_map_80_80 =
							HE_MCS_ALL_DISABLED;
	}
}
#else
static inline void lim_extract_he_op(struct pe_session *session,
		tSirProbeRespBeacon *beacon_struct)
{}
static void lim_check_he_ldpc_cap(struct pe_session *session,
		tSirProbeRespBeacon *beacon_struct)
{}
static void lim_check_is_he_mcs_valid(struct pe_session *session,
				      tSirProbeRespBeacon *beacon_struct)
{
}
#endif

void lim_objmgr_update_vdev_nss(struct wlan_objmgr_psoc *psoc,
				uint8_t vdev_id, uint8_t nss)
{
	struct wlan_objmgr_vdev *vdev;

	vdev = wlan_objmgr_get_vdev_by_id_from_psoc(psoc, vdev_id,
						    WLAN_LEGACY_MAC_ID);
	if (!vdev) {
		pe_err("vdev not found for id: %d", vdev_id);
		return;
	}
	wlan_vdev_obj_lock(vdev);
	wlan_vdev_mlme_set_nss(vdev, nss);
	wlan_vdev_obj_unlock(vdev);
	wlan_objmgr_vdev_release_ref(vdev, WLAN_LEGACY_MAC_ID);
}

#ifdef WLAN_ADAPTIVE_11R
/**
 * lim_extract_adaptive_11r_cap() - check if the AP has adaptive 11r
 * IE
 * @ie: Pointer to the IE
 * @ie_len: ie Length
 *
 * Return: True if adaptive 11r IE is present
 */
static bool lim_extract_adaptive_11r_cap(uint8_t *ie, uint16_t ie_len)
{
	const uint8_t *adaptive_ie;
	uint8_t data;
	bool adaptive_11r;

	adaptive_ie = wlan_get_vendor_ie_ptr_from_oui(LIM_ADAPTIVE_11R_OUI,
						      LIM_ADAPTIVE_11R_OUI_SIZE,
						      ie, ie_len);
	if (!adaptive_ie)
		return false;

	if ((adaptive_ie[1] < (OUI_LENGTH + 1)) ||
	    (adaptive_ie[1] > MAX_ADAPTIVE_11R_IE_LEN))
		return false;

	data = *(adaptive_ie + OUI_LENGTH + 2);
	adaptive_11r = (data & 0x1) ? true : false;

	return adaptive_11r;
}

#else
static inline bool lim_extract_adaptive_11r_cap(uint8_t *ie, uint16_t ie_len)
{
	return false;
}
#endif

void lim_extract_ap_capability(struct mac_context *mac_ctx, uint8_t *p_ie,
			       uint16_t ie_len, uint8_t *qos_cap,
			       uint8_t *uapsd, int8_t *local_constraint,
			       struct pe_session *session)
{
	tSirProbeRespBeacon *beacon_struct;
	uint8_t ap_bcon_ch_width;
	bool new_ch_width_dfn = false;
	tDot11fIEVHTOperation *vht_op;
	uint8_t fw_vht_ch_wd;
	uint8_t vht_ch_wd;
	uint8_t center_freq_diff;
	struct s_ext_cap *ext_cap;
	uint8_t chan_center_freq_seg1;
	tDot11fIEVHTCaps *vht_caps;
	uint8_t channel = 0;
	struct mlme_vht_capabilities_info *mlme_vht_cap;

	beacon_struct = qdf_mem_malloc(sizeof(tSirProbeRespBeacon));
	if (!beacon_struct)
		return;

	*qos_cap = 0;
	*uapsd = 0;
	pe_debug("The IE's being received:");
	QDF_TRACE_HEX_DUMP(QDF_MODULE_ID_PE, QDF_TRACE_LEVEL_DEBUG,
			   p_ie, ie_len);
	if (sir_parse_beacon_ie(mac_ctx, beacon_struct, p_ie,
		(uint32_t) ie_len) != QDF_STATUS_SUCCESS) {
		pe_err("sir_parse_beacon_ie failed to parse beacon");
		qdf_mem_free(beacon_struct);
		return;
	}

	mlme_vht_cap = &mac_ctx->mlme_cfg->vht_caps.vht_cap_info;
	if (beacon_struct->wmeInfoPresent ||
	    beacon_struct->wmeEdcaPresent ||
	    beacon_struct->HTCaps.present)
		LIM_BSS_CAPS_SET(WME, *qos_cap);
	if (LIM_BSS_CAPS_GET(WME, *qos_cap)
			&& beacon_struct->wsmCapablePresent)
		LIM_BSS_CAPS_SET(WSM, *qos_cap);
	if (beacon_struct->HTCaps.present)
		mac_ctx->lim.htCapabilityPresentInBeacon = 1;
	else
		mac_ctx->lim.htCapabilityPresentInBeacon = 0;

	vht_op = &beacon_struct->VHTOperation;
	vht_caps = &beacon_struct->VHTCaps;
	if (IS_BSS_VHT_CAPABLE(beacon_struct->VHTCaps) &&
			vht_op->present &&
			session->vhtCapability) {
		session->vhtCapabilityPresentInBeacon = 1;
		if (((beacon_struct->Vendor1IEPresent &&
		      beacon_struct->vendor_vht_ie.present &&
		      beacon_struct->Vendor3IEPresent)) &&
		      (((beacon_struct->VHTCaps.txMCSMap & VHT_MCS_3x3_MASK) ==
			VHT_MCS_3x3_MASK) &&
		      ((beacon_struct->VHTCaps.txMCSMap & VHT_MCS_2x2_MASK) !=
		       VHT_MCS_2x2_MASK)))
			session->vht_config.su_beam_formee = 0;
	} else {
		session->vhtCapabilityPresentInBeacon = 0;
	}

	if (session->vhtCapabilityPresentInBeacon == 1 &&
			!session->htSupportedChannelWidthSet) {
		if (!mac_ctx->mlme_cfg->vht_caps.vht_cap_info.enable_txbf_20mhz)
			session->vht_config.su_beam_formee = 0;
	} else if (session->vhtCapabilityPresentInBeacon &&
			vht_op->chanWidth) {
		/* If VHT is supported min 80 MHz support is must */
		ap_bcon_ch_width = vht_op->chanWidth;
		if (vht_caps->vht_extended_nss_bw_cap) {
			if (!vht_caps->extended_nss_bw_supp)
				chan_center_freq_seg1 =
					vht_op->chan_center_freq_seg1;
			else
				chan_center_freq_seg1 =
				beacon_struct->HTInfo.chan_center_freq_seg2;
		} else {
			chan_center_freq_seg1 = vht_op->chan_center_freq_seg1;
		}
		if (chan_center_freq_seg1 &&
		    (ap_bcon_ch_width == WNI_CFG_VHT_CHANNEL_WIDTH_80MHZ)) {
			new_ch_width_dfn = true;
			if (chan_center_freq_seg1 >
					vht_op->chan_center_freq_seg0)
			    center_freq_diff = chan_center_freq_seg1 -
						vht_op->chan_center_freq_seg0;
			else
			    center_freq_diff = vht_op->chan_center_freq_seg0 -
						chan_center_freq_seg1;
			if (center_freq_diff == 8)
				ap_bcon_ch_width =
					WNI_CFG_VHT_CHANNEL_WIDTH_160MHZ;
			else if (center_freq_diff > 16)
				ap_bcon_ch_width =
					WNI_CFG_VHT_CHANNEL_WIDTH_80_PLUS_80MHZ;
			else
				ap_bcon_ch_width =
					WNI_CFG_VHT_CHANNEL_WIDTH_80MHZ;
		}

		fw_vht_ch_wd = wma_get_vht_ch_width();
		vht_ch_wd = QDF_MIN(fw_vht_ch_wd, ap_bcon_ch_width);

		if ((vht_ch_wd > WNI_CFG_VHT_CHANNEL_WIDTH_80MHZ) &&
		    (ap_bcon_ch_width ==
		     WNI_CFG_VHT_CHANNEL_WIDTH_80_PLUS_80MHZ) &&
		    mlme_vht_cap->restricted_80p80_bw_supp) {
			if ((chan_center_freq_seg1 == 138 &&
			     vht_op->chan_center_freq_seg0 == 155) ||
			    (vht_op->chan_center_freq_seg0 == 138 &&
			     chan_center_freq_seg1 == 155))
				vht_ch_wd =
					WNI_CFG_VHT_CHANNEL_WIDTH_80_PLUS_80MHZ;
			else
				vht_ch_wd =
					WNI_CFG_VHT_CHANNEL_WIDTH_160MHZ;
		}
		/*
		 * If the supported channel width is greater than 80MHz and
		 * AP supports Nss > 1 in 160MHz mode then connect the STA
		 * in 2x2 80MHz mode instead of connecting in 160MHz mode.
		 */
		if ((vht_ch_wd > WNI_CFG_VHT_CHANNEL_WIDTH_80MHZ) &&
		    mac_ctx->mlme_cfg->sta.sta_prefer_80mhz_over_160mhz) {
			if (!(IS_VHT_NSS_1x1(beacon_struct->VHTCaps.txMCSMap))
					&&
			   (!IS_VHT_NSS_1x1(beacon_struct->VHTCaps.rxMCSMap)))
				vht_ch_wd = WNI_CFG_VHT_CHANNEL_WIDTH_80MHZ;
		}
		/*
		 * VHT OP IE old definition:
		 * vht_op->chan_center_freq_seg0: center freq of 80MHz/160MHz/
		 * primary 80 in 80+80MHz.
		 *
		 * vht_op->chan_center_freq_seg1: center freq of secondary 80
		 * in 80+80MHz.
		 *
		 * VHT OP IE NEW definition:
		 * vht_op->chan_center_freq_seg0: center freq of 80MHz/primary
		 * 80 in 80+80MHz/center freq of the 80 MHz channel segment
		 * that contains the primary channel in 160MHz mode.
		 *
		 * vht_op->chan_center_freq_seg1: center freq of secondary 80
		 * in 80+80MHz/center freq of 160MHz.
		 */
		session->ch_center_freq_seg0 = vht_op->chan_center_freq_seg0;
		session->ch_center_freq_seg1 = chan_center_freq_seg1;
		channel = wlan_reg_freq_to_chan(mac_ctx->pdev,
						beacon_struct->chan_freq);
		if (vht_ch_wd == WNI_CFG_VHT_CHANNEL_WIDTH_160MHZ) {
			/* DUT or AP supports only 160MHz */
			if (ap_bcon_ch_width ==
					WNI_CFG_VHT_CHANNEL_WIDTH_160MHZ) {
				/* AP is in 160MHz mode */
				if (!new_ch_width_dfn) {
					session->ch_center_freq_seg1 =
						vht_op->chan_center_freq_seg0;
					session->ch_center_freq_seg0 =
						lim_get_80Mhz_center_channel(channel);
				}
			} else {
				/* DUT supports only 160MHz and AP is
				 * in 80+80 mode
				 */
				vht_ch_wd = WNI_CFG_VHT_CHANNEL_WIDTH_80MHZ;
				session->ch_center_freq_seg1 = 0;
				session->ch_center_freq_seg0 =
<<<<<<< HEAD
					lim_get_80Mhz_center_channel(
						beacon_struct->channelNumber);
			}
		} else if (vht_ch_wd == WNI_CFG_VHT_CHANNEL_WIDTH_80MHZ) {
			session->ch_center_freq_seg0 =
					lim_get_80Mhz_center_channel(
						beacon_struct->channelNumber);
			session->ch_center_freq_seg1 = 0;
		}
		session->ch_width = vht_ch_wd + 1;
		if (CH_WIDTH_80MHZ < session->ch_width) {
			session->vht_config.su_beam_former = 0;
			session->nss = 1;
		}
=======
					lim_get_80Mhz_center_channel(channel);
			}
		} else if (vht_ch_wd == WNI_CFG_VHT_CHANNEL_WIDTH_80MHZ) {
			/* DUT or AP supports only 80MHz */
			session->ch_center_freq_seg1 = 0;
			session->ch_center_freq_seg0 =
				lim_get_80Mhz_center_channel(channel);
		}
		session->ch_width = vht_ch_wd + 1;
>>>>>>> 5d8474a2
	}

	if (session->vhtCapability &&
		session->vhtCapabilityPresentInBeacon &&
		beacon_struct->ext_cap.present) {
		ext_cap = (struct s_ext_cap *)beacon_struct->ext_cap.bytes;
		session->gLimOperatingMode.present =
			ext_cap->oper_mode_notification;
		if (ext_cap->oper_mode_notification) {
			if (CH_WIDTH_160MHZ > session->ch_width)
				session->gLimOperatingMode.chanWidth =
						session->ch_width;
			else
				session->gLimOperatingMode.chanWidth =
					CH_WIDTH_160MHZ;
			session->gLimOperatingMode.rxNSS = session->nss - 1;
		} else {
			pe_err("AP does not support op_mode rx");
		}
	}
	lim_check_is_he_mcs_valid(session, beacon_struct);
	lim_check_he_ldpc_cap(session, beacon_struct);
	lim_extract_he_op(session, beacon_struct);
	lim_update_he_bw_cap_mcs(session, beacon_struct);
	/* Extract the UAPSD flag from WMM Parameter element */
	if (beacon_struct->wmeEdcaPresent)
		*uapsd = beacon_struct->edcaParams.qosInfo.uapsd;

	if (mac_ctx->mlme_cfg->sta.allow_tpc_from_ap) {
		if (beacon_struct->powerConstraintPresent) {
			*local_constraint -=
				beacon_struct->localPowerConstraint.
					localPowerConstraints;
		} else {
			get_local_power_constraint_probe_response(
				beacon_struct, local_constraint, session);
		}
	}

	get_ese_version_ie_probe_response(mac_ctx, beacon_struct, session);

	session->country_info_present = false;
	/* Initializing before first use */
	if (beacon_struct->countryInfoPresent)
		session->country_info_present = true;
	/* Check if Extended caps are present in probe resp or not */
	if (beacon_struct->ext_cap.present)
		session->is_ext_caps_present = true;
	/* Update HS 2.0 Information Element */
	if (beacon_struct->hs20vendor_ie.present) {
		pe_debug("HS20 Indication Element Present, rel#: %u id: %u",
			beacon_struct->hs20vendor_ie.release_num,
			beacon_struct->hs20vendor_ie.hs_id_present);
		qdf_mem_copy(&session->hs20vendor_ie,
			&beacon_struct->hs20vendor_ie,
			sizeof(tDot11fIEhs20vendor_ie) -
			sizeof(beacon_struct->hs20vendor_ie.hs_id));
		if (beacon_struct->hs20vendor_ie.hs_id_present)
			qdf_mem_copy(&session->hs20vendor_ie.hs_id,
				&beacon_struct->hs20vendor_ie.hs_id,
				sizeof(beacon_struct->hs20vendor_ie.hs_id));
	}

	lim_objmgr_update_vdev_nss(mac_ctx->psoc, session->smeSessionId,
				   session->nss);

	session->is_adaptive_11r_connection =
			lim_extract_adaptive_11r_cap(p_ie, ie_len);
	qdf_mem_free(beacon_struct);
	return;
} /****** end lim_extract_ap_capability() ******/

/**
 * lim_get_htcb_state
 *
 ***FUNCTION:
 * This routing provides the translation of Airgo Enum to HT enum for determining
 * secondary channel offset.
 * Airgo Enum is required for backward compatibility purposes.
 *
 *
 ***NOTE:
 *
 * @param  mac - Pointer to Global MAC structure
 * @return The corresponding HT enumeration
 */
ePhyChanBondState lim_get_htcb_state(ePhyChanBondState aniCBMode)
{
	switch (aniCBMode) {
	case PHY_QUADRUPLE_CHANNEL_20MHZ_HIGH_40MHZ_LOW:
	case PHY_QUADRUPLE_CHANNEL_20MHZ_HIGH_40MHZ_CENTERED:
	case PHY_QUADRUPLE_CHANNEL_20MHZ_HIGH_40MHZ_HIGH:
	case PHY_DOUBLE_CHANNEL_HIGH_PRIMARY:
		return PHY_DOUBLE_CHANNEL_HIGH_PRIMARY;
	case PHY_QUADRUPLE_CHANNEL_20MHZ_LOW_40MHZ_LOW:
	case PHY_QUADRUPLE_CHANNEL_20MHZ_LOW_40MHZ_CENTERED:
	case PHY_QUADRUPLE_CHANNEL_20MHZ_LOW_40MHZ_HIGH:
	case PHY_DOUBLE_CHANNEL_LOW_PRIMARY:
		return PHY_DOUBLE_CHANNEL_LOW_PRIMARY;
	case PHY_QUADRUPLE_CHANNEL_20MHZ_CENTERED_40MHZ_CENTERED:
		return PHY_SINGLE_CHANNEL_CENTERED;
	default:
		return PHY_SINGLE_CHANNEL_CENTERED;
	}
}<|MERGE_RESOLUTION|>--- conflicted
+++ resolved
@@ -535,22 +535,6 @@
 				vht_ch_wd = WNI_CFG_VHT_CHANNEL_WIDTH_80MHZ;
 				session->ch_center_freq_seg1 = 0;
 				session->ch_center_freq_seg0 =
-<<<<<<< HEAD
-					lim_get_80Mhz_center_channel(
-						beacon_struct->channelNumber);
-			}
-		} else if (vht_ch_wd == WNI_CFG_VHT_CHANNEL_WIDTH_80MHZ) {
-			session->ch_center_freq_seg0 =
-					lim_get_80Mhz_center_channel(
-						beacon_struct->channelNumber);
-			session->ch_center_freq_seg1 = 0;
-		}
-		session->ch_width = vht_ch_wd + 1;
-		if (CH_WIDTH_80MHZ < session->ch_width) {
-			session->vht_config.su_beam_former = 0;
-			session->nss = 1;
-		}
-=======
 					lim_get_80Mhz_center_channel(channel);
 			}
 		} else if (vht_ch_wd == WNI_CFG_VHT_CHANNEL_WIDTH_80MHZ) {
@@ -560,7 +544,6 @@
 				lim_get_80Mhz_center_channel(channel);
 		}
 		session->ch_width = vht_ch_wd + 1;
->>>>>>> 5d8474a2
 	}
 
 	if (session->vhtCapability &&
