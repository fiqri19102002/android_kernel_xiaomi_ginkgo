/*
 * Copyright (c) 2011-2020 The Linux Foundation. All rights reserved.
 *
 * Permission to use, copy, modify, and/or distribute this software for
 * any purpose with or without fee is hereby granted, provided that the
 * above copyright notice and this permission notice appear in all
 * copies.
 *
 * THE SOFTWARE IS PROVIDED "AS IS" AND THE AUTHOR DISCLAIMS ALL
 * WARRANTIES WITH REGARD TO THIS SOFTWARE INCLUDING ALL IMPLIED
 * WARRANTIES OF MERCHANTABILITY AND FITNESS. IN NO EVENT SHALL THE
 * AUTHOR BE LIABLE FOR ANY SPECIAL, DIRECT, INDIRECT, OR CONSEQUENTIAL
 * DAMAGES OR ANY DAMAGES WHATSOEVER RESULTING FROM LOSS OF USE, DATA OR
 * PROFITS, WHETHER IN AN ACTION OF CONTRACT, NEGLIGENCE OR OTHER
 * TORTIOUS ACTION, ARISING OUT OF OR IN CONNECTION WITH THE USE OR
 * PERFORMANCE OF THIS SOFTWARE.
 */

/*
 * DOC: csr_neighbor_roam.c
 *
 * Implementation for the simple roaming algorithm for 802.11r Fast
 * transitions and Legacy roaming for Android platform.
 */

#include "wma_types.h"
#include "csr_inside_api.h"
#include "sme_qos_internal.h"
#include "sme_inside.h"
#include "host_diag_core_event.h"
#include "host_diag_core_log.h"
#include "csr_api.h"
#include "sme_api.h"
#include "csr_neighbor_roam.h"
#include "mac_trace.h"
#include "wlan_policy_mgr_api.h"
#include "wlan_mlme_api.h"

static const char *lfr_get_config_item_string(uint8_t reason)
{
	switch (reason) {
	CASE_RETURN_STRING(REASON_LOOKUP_THRESH_CHANGED);
	CASE_RETURN_STRING(REASON_OPPORTUNISTIC_THRESH_DIFF_CHANGED);
	CASE_RETURN_STRING(REASON_ROAM_RESCAN_RSSI_DIFF_CHANGED);
	CASE_RETURN_STRING(REASON_ROAM_BMISS_FIRST_BCNT_CHANGED);
	CASE_RETURN_STRING(REASON_ROAM_BMISS_FINAL_BCNT_CHANGED);
	CASE_RETURN_STRING(REASON_ROAM_BEACON_RSSI_WEIGHT_CHANGED);
	default:
		return "unknown";
	}
}

static void csr_neighbor_roam_reset_channel_info(tpCsrNeighborRoamChannelInfo
						 rChInfo);

void csr_neighbor_roam_state_transition(struct mac_context *mac_ctx,
		uint8_t newstate, uint8_t session)
{
	mac_ctx->roam.neighborRoamInfo[session].prevNeighborRoamState =
		mac_ctx->roam.neighborRoamInfo[session].neighborRoamState;
	mac_ctx->roam.neighborRoamInfo[session].neighborRoamState = newstate;
	sme_nofl_debug("NeighborRoam transition: vdev %d %s --> %s",
		session, csr_neighbor_roam_state_to_string(
		mac_ctx->roam.neighborRoamInfo[session].prevNeighborRoamState),
		csr_neighbor_roam_state_to_string(newstate));
}

uint8_t *csr_neighbor_roam_state_to_string(uint8_t state)
{
	switch (state) {
		CASE_RETURN_STRING(eCSR_NEIGHBOR_ROAM_STATE_CLOSED);
		CASE_RETURN_STRING(eCSR_NEIGHBOR_ROAM_STATE_INIT);
		CASE_RETURN_STRING(eCSR_NEIGHBOR_ROAM_STATE_CONNECTED);
		CASE_RETURN_STRING(eCSR_NEIGHBOR_ROAM_STATE_REASSOCIATING);
		CASE_RETURN_STRING(eCSR_NEIGHBOR_ROAM_STATE_PREAUTHENTICATING);
		CASE_RETURN_STRING(eCSR_NEIGHBOR_ROAM_STATE_PREAUTH_DONE);
	default:
		return "eCSR_NEIGHBOR_ROAM_STATE_UNKNOWN";
	}

}

#ifdef FEATURE_WLAN_LFR_METRICS
/**
 * csr_neighbor_roam_send_lfr_metric_event() - Send event of LFR metric
 * @mac_ctx: Handle returned by mac_open.
 * @session_id: Session information
 * @bssid: BSSID of attempted AP
 * @status: Result of LFR operation
 *
 * LFR metrics - pre-auth completion metric
 * Send the event to supplicant indicating pre-auth result
 *
 * Return: void
 */

void csr_neighbor_roam_send_lfr_metric_event(
				struct mac_context *mac_ctx,
				uint8_t session_id,
				tSirMacAddr bssid,
				eRoamCmdStatus status)
{
	struct csr_roam_info *roam_info;

	roam_info = qdf_mem_malloc(sizeof(struct csr_roam_info));
	if (roam_info) {
		qdf_mem_copy((void *)roam_info->bssid.bytes,
			     (void *)bssid, sizeof(struct qdf_mac_addr));
		csr_roam_call_callback(mac_ctx, session_id, roam_info, 0,
			status, 0);
		qdf_mem_free(roam_info);
	}
}
#endif

/**
 * csr_neighbor_roam_update_fast_roaming_enabled() - update roaming capability
 *
 * @mac_ctx: Global MAC context
 * @session_id: Session
 * @fast_roam_enabled: Is fast roaming enabled on this device?
 *                     This capability can be changed dynamically.
 *
 * Return: None
 */
QDF_STATUS csr_neighbor_roam_update_fast_roaming_enabled(struct mac_context *mac_ctx,
						uint8_t session_id,
						const bool fast_roam_enabled)
{
	QDF_STATUS qdf_status = QDF_STATUS_SUCCESS;
	tpCsrNeighborRoamControlInfo neighbor_roam_info =
		&mac_ctx->roam.neighborRoamInfo[session_id];

	switch (neighbor_roam_info->neighborRoamState) {
	case eCSR_NEIGHBOR_ROAM_STATE_CONNECTED:
		qdf_status = sme_acquire_global_lock(&mac_ctx->sme);
		if (QDF_IS_STATUS_ERROR(qdf_status))
			break;

		mlme_set_supplicant_disabled_roaming(mac_ctx->psoc, session_id,
						     !fast_roam_enabled);
		if (fast_roam_enabled) {
			csr_post_roam_state_change(mac_ctx, session_id,
						   ROAM_RSO_STARTED,
						   REASON_CONNECT);
		} else {
			csr_post_roam_state_change(mac_ctx, session_id,
					    ROAM_RSO_STOPPED,
					    REASON_SUPPLICANT_DISABLED_ROAMING);
		}
		sme_release_global_lock(&mac_ctx->sme);
		break;
	case eCSR_NEIGHBOR_ROAM_STATE_INIT:
		sme_debug("Currently in INIT state, Nothing to do");
		break;
	default:
		sme_err("Unexpected state %s, returning failure",
			    mac_trace_get_neighbour_roam_state
			    (neighbor_roam_info->neighborRoamState));
		qdf_status = QDF_STATUS_E_FAILURE;
		break;
	}
	return qdf_status;
}
QDF_STATUS csr_neighbor_roam_update_config(struct mac_context *mac_ctx,
		uint8_t session_id, uint8_t value, uint8_t reason)
{
	tpCsrNeighborRoamControlInfo pNeighborRoamInfo =
	    &mac_ctx->roam.neighborRoamInfo[session_id];
	tpCsrNeighborRoamCfgParams cfg_params;
	eCsrNeighborRoamState state;
	uint8_t old_value;

	if (!pNeighborRoamInfo) {
		sme_err("Invalid Session ID %d", session_id);
		return QDF_STATUS_E_FAILURE;
	}
	cfg_params = &pNeighborRoamInfo->cfgParams;
	state = pNeighborRoamInfo->neighborRoamState;
	if ((state == eCSR_NEIGHBOR_ROAM_STATE_CONNECTED) ||
			state == eCSR_NEIGHBOR_ROAM_STATE_INIT) {
		switch (reason) {
		case REASON_LOOKUP_THRESH_CHANGED:
			old_value = cfg_params->neighborLookupThreshold;
			cfg_params->neighborLookupThreshold = value;
			pNeighborRoamInfo->currentNeighborLookupThreshold =
				value;
			break;
		case REASON_OPPORTUNISTIC_THRESH_DIFF_CHANGED:
			old_value = cfg_params->nOpportunisticThresholdDiff;
			cfg_params->nOpportunisticThresholdDiff = value;
			pNeighborRoamInfo->currentOpportunisticThresholdDiff =
				value;
			break;
		case REASON_ROAM_RESCAN_RSSI_DIFF_CHANGED:
			old_value = cfg_params->nRoamRescanRssiDiff;
			cfg_params->nRoamRescanRssiDiff = value;
			pNeighborRoamInfo->currentRoamRescanRssiDiff = value;
			break;
		case REASON_ROAM_BMISS_FIRST_BCNT_CHANGED:
			old_value = cfg_params->nRoamBmissFirstBcnt;
			cfg_params->nRoamBmissFirstBcnt = value;
			pNeighborRoamInfo->currentRoamBmissFirstBcnt = value;
			break;
		case REASON_ROAM_BMISS_FINAL_BCNT_CHANGED:
			old_value = cfg_params->nRoamBmissFinalBcnt;
			cfg_params->nRoamBmissFinalBcnt = value;
			pNeighborRoamInfo->currentRoamBmissFinalBcnt = value;
			break;
		case REASON_ROAM_BEACON_RSSI_WEIGHT_CHANGED:
			old_value = cfg_params->nRoamBeaconRssiWeight;
			cfg_params->nRoamBeaconRssiWeight = value;
			pNeighborRoamInfo->currentRoamBeaconRssiWeight = value;
			break;
		default:
			sme_debug("Unknown update cfg reason");
			return QDF_STATUS_E_FAILURE;
		}
	} else {
		sme_err("Unexpected state %s, return fail",
			mac_trace_get_neighbour_roam_state(state));
		return QDF_STATUS_E_FAILURE;
	}
	if (state == eCSR_NEIGHBOR_ROAM_STATE_CONNECTED) {
		sme_debug("CONNECTED, send update cfg cmd");
		csr_roam_update_cfg(mac_ctx, session_id, reason);
	}
	sme_debug("LFR config for %s changed from %d to %d",
			lfr_get_config_item_string(reason), old_value, value);
	return QDF_STATUS_SUCCESS;
}

/*CleanUP Routines*/
static void csr_neighbor_roam_reset_channel_info(tpCsrNeighborRoamChannelInfo
						 rChInfo)
{
	if ((rChInfo->IAPPNeighborListReceived == false) &&
	    (rChInfo->currentChannelListInfo.numOfChannels)) {
		rChInfo->currentChanIndex =
			CSR_NEIGHBOR_ROAM_INVALID_CHANNEL_INDEX;
		rChInfo->currentChannelListInfo.numOfChannels = 0;
		if (rChInfo->currentChannelListInfo.freq_list)
			qdf_mem_free(rChInfo->currentChannelListInfo.freq_list);
		rChInfo->currentChannelListInfo.freq_list = NULL;
	} else {
		rChInfo->currentChanIndex = 0;
	}
}

/**
 * csr_neighbor_roam_reset_connected_state_control_info()
 *
 * @mac_ctx: Pointer to Global MAC structure
 * @sessionId : session id
 *
 * This function will reset the neighbor roam control info data structures.
 * This function should be invoked whenever we move to CONNECTED state from
 * any state other than INIT state
 *
 * Return: None
 */
static void csr_neighbor_roam_reset_connected_state_control_info(
							struct mac_context *mac,
							uint8_t sessionId)
{
	tpCsrNeighborRoamControlInfo pNeighborRoamInfo =
		&mac->roam.neighborRoamInfo[sessionId];

	csr_neighbor_roam_reset_channel_info(&pNeighborRoamInfo->
					roamChannelInfo);
	csr_neighbor_roam_free_roamable_bss_list(mac,
					&pNeighborRoamInfo->roamableAPList);

	/* Do not free up the preauth done list here */
	pNeighborRoamInfo->FTRoamInfo.currentNeighborRptRetryNum = 0;
	pNeighborRoamInfo->FTRoamInfo.neighborRptPending = false;
	pNeighborRoamInfo->FTRoamInfo.numPreAuthRetries = 0;
	pNeighborRoamInfo->FTRoamInfo.preauthRspPending = 0;
	pNeighborRoamInfo->uOsRequestedHandoff = 0;
	qdf_mem_zero(&pNeighborRoamInfo->handoffReqInfo,
		     sizeof(tCsrHandoffRequest));
}

static void csr_neighbor_roam_reset_report_scan_state_control_info(
							struct mac_context *mac,
							uint8_t sessionId)
{
	tpCsrNeighborRoamControlInfo pNeighborRoamInfo =
		&mac->roam.neighborRoamInfo[sessionId];

	qdf_zero_macaddr(&pNeighborRoamInfo->currAPbssid);
#ifdef FEATURE_WLAN_ESE
	pNeighborRoamInfo->isESEAssoc = false;
	pNeighborRoamInfo->isVOAdmitted = false;
	pNeighborRoamInfo->MinQBssLoadRequired = 0;
#endif

	/* Purge roamable AP list */
	csr_neighbor_roam_free_roamable_bss_list(mac,
					&pNeighborRoamInfo->roamableAPList);
}

/**
 * csr_neighbor_roam_reset_init_state_control_info()
 *
 * @mac_ctx: Pointer to Global MAC structure
 * @sessionId : session id
 *
 * This function will reset the neighbor roam control info data structures.
 * This function should be invoked whenever we move to CONNECTED state from
 * INIT state
 *
 * Return: None
 */
static void csr_neighbor_roam_reset_init_state_control_info(struct mac_context *mac,
							    uint8_t sessionId)
{
	csr_neighbor_roam_reset_connected_state_control_info(mac, sessionId);

	/* In addition to the above resets,
	 * we should clear off the curAPBssId/Session ID in the timers
	 */
	csr_neighbor_roam_reset_report_scan_state_control_info(mac, sessionId);
}

#ifdef WLAN_FEATURE_11W
void
csr_update_pmf_cap_from_connected_profile(tCsrRoamConnectedProfile *profile,
					  struct scan_filter *filter)
{
	if (profile->MFPCapable || profile->MFPEnabled)
		filter->pmf_cap = WLAN_PMF_CAPABLE;
	if (profile->MFPRequired)
		filter->pmf_cap = WLAN_PMF_REQUIRED;
}
<<<<<<< HEAD
#endif

/**
 * csr_neighbor_roam_prepare_scan_profile_filter()
 *
 * @mac_ctx: Pointer to Global MAC structure
 * @session_id: Session ID
 * @scan_filter: Populated scan filter based on the connected profile
 *
 * This function creates a scan filter based on the currently
 * connected profile. Based on this filter, scan results are obtained
 *
 * Return: QDF_STATUS_SUCCESS on success, QDF_STATUS_E_FAILURE otherwise
 */
=======
#else
void
csr_update_pmf_cap_from_connected_profile(tCsrRoamConnectedProfile *profile,
					  struct scan_filter *filter)
{}
#endif

>>>>>>> 5d8474a2
QDF_STATUS
csr_neighbor_roam_get_scan_filter_from_profile(struct mac_context *mac,
					       struct scan_filter *filter,
					       uint8_t vdev_id)
{
	tpCsrNeighborRoamControlInfo nbr_roam_info;
	tCsrRoamConnectedProfile *profile;
	struct roam_ext_params *roam_params;
	tCsrChannelInfo *chan_info;
	uint8_t num_ch = 0;
	enum QDF_OPMODE opmode = QDF_STA_MODE;

	if (!filter)
		return QDF_STATUS_E_FAILURE;
	if (!CSR_IS_SESSION_VALID(mac, vdev_id))
		return QDF_STATUS_E_FAILURE;

	qdf_mem_zero(filter, sizeof(*filter));
	nbr_roam_info = &mac->roam.neighborRoamInfo[vdev_id];
	profile = &mac->roam.roamSession[vdev_id].connectedProfile;
	roam_params = &mac->roam.configParam.roam_params;

	/* only for HDD requested handoff fill in the BSSID in the filter */
	if (nbr_roam_info->uOsRequestedHandoff) {
		sme_debug("OS Requested Handoff");
		filter->num_of_bssid = 1;
		qdf_mem_copy(filter->bssid_list[0].bytes,
			     &nbr_roam_info->handoffReqInfo.bssid.bytes,
			     QDF_MAC_ADDR_SIZE);
	}
<<<<<<< HEAD
	QDF_TRACE(QDF_MODULE_ID_SME, QDF_TRACE_LEVEL_DEBUG,
		FL("No of Allowed SSID List:%d"),
		roam_params->num_ssid_allowed_list);
	if (roam_params->num_ssid_allowed_list) {
		pScanFilter->SSIDs.numOfSSIDs =
			roam_params->num_ssid_allowed_list;
		pScanFilter->SSIDs.SSIDList =
			qdf_mem_malloc(sizeof(tCsrSSIDInfo) *
				pScanFilter->SSIDs.numOfSSIDs);
		if (!pScanFilter->SSIDs.SSIDList) {
			qdf_mem_free(pScanFilter->BSSIDs.bssid);
			pScanFilter->BSSIDs.bssid = NULL;
			return QDF_STATUS_E_NOMEM;
		}
=======
	sme_debug("No of Allowed SSID List:%d",
		  roam_params->num_ssid_allowed_list);
>>>>>>> 5d8474a2

	if (roam_params->num_ssid_allowed_list) {
		csr_copy_ssids_from_roam_params(roam_params, filter);
	} else {
<<<<<<< HEAD
		/* Populate all the information from the connected profile */
		pScanFilter->SSIDs.numOfSSIDs = 1;
		pScanFilter->SSIDs.SSIDList =
			qdf_mem_malloc(sizeof(tCsrSSIDInfo));
		if (!pScanFilter->SSIDs.SSIDList) {
			qdf_mem_free(pScanFilter->BSSIDs.bssid);
			pScanFilter->BSSIDs.bssid = NULL;
			return QDF_STATUS_E_NOMEM;
		}
=======
		filter->num_of_ssid = 1;
>>>>>>> 5d8474a2

		filter->ssid_list[0].length = profile->SSID.length;
		if (filter->ssid_list[0].length > WLAN_SSID_MAX_LEN)
			filter->ssid_list[0].length = WLAN_SSID_MAX_LEN;
		qdf_mem_copy(filter->ssid_list[0].ssid,
			     profile->SSID.ssId,
			     filter->ssid_list[0].length);

		sme_debug("Filtering for SSID %.*s,length of SSID = %u",
			  filter->ssid_list[0].length,
			  filter->ssid_list[0].ssid,
			  filter->ssid_list[0].length);
	}

	filter->num_of_auth = 1;
	filter->auth_type[0] = csr_covert_auth_type_new(profile->AuthType);
	filter->num_of_enc_type = 1;
	filter->enc_type[0] =
		csr_covert_enc_type_new(profile->EncryptionType);
	filter->num_of_mc_enc_type = 1;
	filter->mc_enc_type[0] =
		csr_covert_enc_type_new(profile->mcEncryptionType);

	if (profile->BSSType == eCSR_BSS_TYPE_INFRASTRUCTURE)
		filter->bss_type = WLAN_TYPE_BSS;
	else if (profile->BSSType == eCSR_BSS_TYPE_IBSS ||
		 profile->BSSType == eCSR_BSS_TYPE_START_IBSS)
		filter->bss_type = WLAN_TYPE_IBSS;
	else
		filter->bss_type = WLAN_TYPE_ANY;

	chan_info = &nbr_roam_info->roamChannelInfo.currentChannelListInfo;
	num_ch = chan_info->numOfChannels;
	if (num_ch) {
<<<<<<< HEAD
		/*
		 * We are intrested only in the scan results on channels we
		 * scanned
		 */
		pScanFilter->ChannelInfo.numOfChannels = num_ch;
		pScanFilter->ChannelInfo.ChannelList =
			qdf_mem_malloc(num_ch * sizeof(uint8_t));
		if (!pScanFilter->ChannelInfo.ChannelList) {
			qdf_mem_free(pScanFilter->BSSIDs.bssid);
			pScanFilter->BSSIDs.bssid = NULL;
			qdf_mem_free(pScanFilter->SSIDs.SSIDList);
			pScanFilter->SSIDs.SSIDList = NULL;
			return QDF_STATUS_E_NOMEM;
		}
		for (i = 0; i < pScanFilter->ChannelInfo.numOfChannels; i++) {
			pScanFilter->ChannelInfo.ChannelList[i] =
			  nbr_roam_info->roamChannelInfo.currentChannelListInfo.
			  ChannelList[i];
		}
	} else {
		pScanFilter->ChannelInfo.numOfChannels = 0;
		pScanFilter->ChannelInfo.ChannelList = NULL;
=======
		filter->num_of_channels = num_ch;
		if (filter->num_of_channels > QDF_MAX_NUM_CHAN)
			filter->num_of_channels = QDF_MAX_NUM_CHAN;
		qdf_mem_copy(filter->chan_freq_list, chan_info->freq_list,
			     filter->num_of_channels *
			     sizeof(filter->chan_freq_list[0]));
>>>>>>> 5d8474a2
	}

	if (nbr_roam_info->is11rAssoc)
		/*
		 * MDIE should be added as a part of profile. This should be
		 * added as a part of filter as well
		 */
		filter->mobility_domain = profile->mdid.mobility_domain;

	csr_update_pmf_cap_from_connected_profile(profile, filter);

	csr_update_connect_n_roam_cmn_filter(mac, filter, opmode);

	return QDF_STATUS_SUCCESS;
}

enum band_info csr_get_rf_band(uint8_t channel)
{
	if ((channel >= SIR_11A_CHANNEL_BEGIN) &&
	    (channel <= SIR_11A_CHANNEL_END))
		return BAND_5G;

	if ((channel >= SIR_11B_CHANNEL_BEGIN) &&
	    (channel <= SIR_11B_CHANNEL_END))
		return BAND_2G;

	return BAND_UNKNOWN;
}

/**
 * csr_neighbor_roam_channels_filter_by_current_band()
 *
 * @mac_ctx: Pointer to Global MAC structure
 * @session_id: Session ID
 * @input_chan_freq_list: The input channel list
 * @input_num_of_ch: The number of channels in input channel list
 * @out_chan_freq_list: The output channel list
 * @output_num_of_ch: The number of channels in output channel list
 * @merged_output_num_of_ch: The final number of channels in the
 *				output channel list.
 *
 * This function is used to filter out the channels based on the
 * currently associated AP channel
 *
 * Return: QDF_STATUS_SUCCESS on success, QDF_STATUS_E_FAILURE otherwise
 */
QDF_STATUS csr_neighbor_roam_channels_filter_by_current_band(struct mac_context *
						mac,
						uint8_t sessionId,
						uint32_t *input_chan_freq_list,
						uint8_t inputNumOfChannels,
						uint32_t *out_chan_freq_list,
						uint8_t *
						pMergedOutputNumOfChannels)
{
	uint8_t i = 0;
	uint8_t numChannels = 0;
	uint32_t curr_ap_op_chan_freq =
		mac->roam.neighborRoamInfo[sessionId].curr_ap_op_chan_freq;
	/* Check for NULL pointer */
	if (!input_chan_freq_list)
		return QDF_STATUS_E_INVAL;

	/* Check for NULL pointer */
	if (!out_chan_freq_list)
		return QDF_STATUS_E_INVAL;

	if (inputNumOfChannels > CFG_VALID_CHANNEL_LIST_LEN) {
		QDF_TRACE(QDF_MODULE_ID_SME, QDF_TRACE_LEVEL_ERROR,
			  "%s: Wrong Number of Input Channels %d",
			  __func__, inputNumOfChannels);
		return QDF_STATUS_E_INVAL;
	}
	for (i = 0; i < inputNumOfChannels; i++) {
		if (WLAN_REG_IS_SAME_BAND_FREQS(
				curr_ap_op_chan_freq,
				input_chan_freq_list[i])) {
			out_chan_freq_list[numChannels] =
				input_chan_freq_list[i];
			numChannels++;
		}
	}

	/* Return final number of channels */
	*pMergedOutputNumOfChannels = numChannels;

	return QDF_STATUS_SUCCESS;
}

/**
 * csr_neighbor_roam_channels_filter_by_current_band()
 *
 * @mac_ctx: Pointer to Global MAC structure
 * @pinput_chan_freq_list: The additional channels to merge in
 *          to the "merged" channels list.
 * @input_num_of_ch: The number of additional channels.
 * @out_chan_freq_list: The place to put the "merged" channel list.
 * @output_num_of_ch: The original number of channels in the
 *			"merged" channels list.
 * @merged_output_num_of_ch: The final number of channels in the
 *				"merged" channel list.
 *
 * This function is used to merge two channel list.
 * NB: If called with outputNumOfChannels == 0, this routines simply
 * copies the input channel list to the output channel list. if number
 * of merged channels are more than 100, num of channels set to 100
 *
 * Return: QDF_STATUS_SUCCESS on success, QDF_STATUS_E_FAILURE otherwise
 */
QDF_STATUS csr_neighbor_roam_merge_channel_lists(struct mac_context *mac,
						 uint32_t *pinput_chan_freq_list,
						 uint8_t inputNumOfChannels,
						 uint32_t *out_chan_freq_list,
						 uint8_t outputNumOfChannels,
						 uint8_t *
						 pMergedOutputNumOfChannels)
{
	uint8_t i = 0;
	uint8_t j = 0;
	uint8_t numChannels = outputNumOfChannels;

	/* Check for NULL pointer */
	if (!pinput_chan_freq_list)
		return QDF_STATUS_E_INVAL;

	/* Check for NULL pointer */
	if (!out_chan_freq_list)
		return QDF_STATUS_E_INVAL;

	if (inputNumOfChannels > CFG_VALID_CHANNEL_LIST_LEN) {
		QDF_TRACE(QDF_MODULE_ID_SME, QDF_TRACE_LEVEL_ERROR,
			  "%s: Wrong Number of Input Channels %d",
			  __func__, inputNumOfChannels);
		return QDF_STATUS_E_INVAL;
	}
	if (outputNumOfChannels >= CFG_VALID_CHANNEL_LIST_LEN) {
		QDF_TRACE(QDF_MODULE_ID_SME, QDF_TRACE_LEVEL_ERROR,
			  "%s: Wrong Number of Output Channels %d",
			  __func__, outputNumOfChannels);
		return QDF_STATUS_E_INVAL;
	}
	/* Add the "new" channels in the input list to the end of the
	 * output list.
	 */
	for (i = 0; i < inputNumOfChannels; i++) {
		for (j = 0; j < outputNumOfChannels; j++) {
			if (pinput_chan_freq_list[i]
				== out_chan_freq_list[j])
				break;
		}
		if (j == outputNumOfChannels) {
			if (pinput_chan_freq_list[i]) {
				QDF_TRACE(QDF_MODULE_ID_SME,
					  QDF_TRACE_LEVEL_DEBUG,
					  "%s: [INFOLOG] Adding extra %d to Neighbor channel list",
					  __func__, pinput_chan_freq_list[i]);
				out_chan_freq_list[numChannels] =
					pinput_chan_freq_list[i];
				numChannels++;
			}
		}
		if (numChannels >= CFG_VALID_CHANNEL_LIST_LEN) {
			QDF_TRACE(QDF_MODULE_ID_SME, QDF_TRACE_LEVEL_DEBUG,
				  "%s: Merge Neighbor channel list reached Max limit %d",
				__func__, numChannels);
			break;
		}
	}

	/* Return final number of channels */
	*pMergedOutputNumOfChannels = numChannels;

	return QDF_STATUS_SUCCESS;
}

/**
<<<<<<< HEAD
 * csr_neighbor_roam_is_ssid_and_security_match() - to match ssid/security
 * @mac: Pointer to mac context
 * @pCurProfile: pointer to current roam profile
 * @bss_desc: pointer to bss description
 * @pIes: pointer to local ies
 * @session_id: Session ID
 *
 * This routine will be called to see if SSID and security parameters
 * are matching.
 *
 * Return: bool
 */
static bool csr_neighbor_roam_is_ssid_and_security_match(struct mac_context *mac,
		tCsrRoamConnectedProfile *pCurProfile,
		struct bss_description *bss_desc, tDot11fBeaconIEs *pIes,
		uint8_t session_id)
{
	tCsrAuthList authType;
	tCsrEncryptionList uCEncryptionType;
	tCsrEncryptionList mCEncryptionType;
	bool fMatch = false;

	authType.numEntries = 1;
	authType.authType[0] = pCurProfile->AuthType;
	uCEncryptionType.numEntries = 1;
	uCEncryptionType.encryptionType[0] = pCurProfile->EncryptionType;
	mCEncryptionType.numEntries = 1;
	mCEncryptionType.encryptionType[0] = pCurProfile->mcEncryptionType;

	/* Again, treat missing pIes as a non-match. */
	if (!pIes)
		return false;

	/* Treat a missing SSID as a non-match. */
	if (!pIes->SSID.present)
		return false;

	fMatch = csr_is_ssid_match(mac,
			(void *)pCurProfile->SSID.ssId,
			pCurProfile->SSID.length,
			pIes->SSID.ssid,
			pIes->SSID.num_ssid, true);
	if (true == fMatch) {
#ifdef WLAN_FEATURE_11W
		/*
		 * We are sending current connected APs profile setting
		 * if other AP doesn't have the same PMF setting as currently
		 * connected AP then we will have some issues in roaming.
		 *
		 * Make sure all the APs have same PMF settings to avoid
		 * any corner cases.
		 */
		fMatch = csr_is_security_match(mac, &authType,
				&uCEncryptionType, &mCEncryptionType,
				&pCurProfile->MFPEnabled,
				&pCurProfile->MFPRequired,
				&pCurProfile->MFPCapable,
				bss_desc, pIes, session_id);
#else
		fMatch = csr_is_security_match(mac, &authType,
				&uCEncryptionType,
				&mCEncryptionType, NULL,
				NULL, NULL, bss_desc,
				pIes, session_id);
#endif
		return fMatch;
	} else {
		return fMatch;
	}

}

bool csr_neighbor_roam_connected_profile_match(struct mac_context *mac,
					       uint8_t sessionId,
					       struct tag_csrscan_result
						*pResult,
					       tDot11fBeaconIEs *pIes)
{
	tCsrRoamConnectedProfile *pCurProfile = NULL;
	struct bss_description *bss_desc = &pResult->Result.BssDescriptor;

	if (!(mac->roam.roamSession && CSR_IS_SESSION_VALID(mac, sessionId)))
		return false;

	pCurProfile = &mac->roam.roamSession[sessionId].connectedProfile;

	if (!pCurProfile)
		return false;

	return csr_neighbor_roam_is_ssid_and_security_match(mac, pCurProfile,
							    bss_desc, pIes,
							    sessionId);
}

/**
=======
>>>>>>> 5d8474a2
 * csr_roam_reset_roam_params - API to reset the roaming parameters
 * @mac_ctx:          Pointer to the global MAC structure
 *
 * The BSSID blacklist should not be cleared since it has to
 * be used across connections. These parameters will be cleared
 * and sent to firmware with with the roaming STOP command.
 *
 * Return: VOID
 */
void csr_roam_reset_roam_params(struct mac_context *mac_ctx)
{
	struct roam_ext_params *roam_params = NULL;

	/*
	 * clear all the whitelist parameters and remaining
	 * needs to be retained across connections.
	 */
	roam_params = &mac_ctx->roam.configParam.roam_params;
	roam_params->num_ssid_allowed_list = 0;
	qdf_mem_zero(&roam_params->ssid_allowed_list,
			sizeof(tSirMacSSid) * MAX_SSID_ALLOWED_LIST);
}

#if defined(WLAN_FEATURE_HOST_ROAM) || defined(WLAN_FEATURE_ROAM_OFFLOAD)
static void csr_roam_restore_default_config(struct mac_context *mac_ctx,
					    uint8_t vdev_id)
{
	struct roam_triggers triggers;

	sme_set_roam_config_enable(MAC_HANDLE(mac_ctx), vdev_id, 0);

	triggers.vdev_id = vdev_id;
	triggers.trigger_bitmap = wlan_mlme_get_roaming_triggers(mac_ctx->psoc);
	sme_debug("Reset roam trigger bitmap to 0x%x", triggers.trigger_bitmap);
	sme_set_roam_triggers(MAC_HANDLE(mac_ctx), &triggers);
	sme_roam_control_restore_default_config(MAC_HANDLE(mac_ctx),
						vdev_id);
}
#else
static void csr_roam_restore_default_config(struct mac_context *mac_ctx,
					    uint8_t vdev_id)
{
}
#endif

/**
 * csr_neighbor_roam_indicate_disconnect() - To indicate disconnect
 * @mac: The handle returned by mac_open
 * @sessionId: CSR session id that got disconnected
 *
 * This function is called by CSR as soon as the station disconnects
 * from the AP. This function does the necessary cleanup of neighbor roam
 * data structures. Neighbor roam state transitions to INIT state whenever
 * this function is called except if the current state is REASSOCIATING
 *
 * Return: QDF_STATUS
 */
QDF_STATUS csr_neighbor_roam_indicate_disconnect(struct mac_context *mac,
						 uint8_t sessionId)
{
	tpCsrNeighborRoamControlInfo pNeighborRoamInfo =
			&mac->roam.neighborRoamInfo[sessionId];
	tCsrRoamConnectedProfile *pPrevProfile =
			&pNeighborRoamInfo->prevConnProfile;
	struct csr_roam_session *pSession = CSR_GET_SESSION(mac, sessionId);
	struct csr_roam_session *roam_session = NULL;

	if (!pSession) {
		sme_err("pSession is NULL");
		return QDF_STATUS_E_FAILURE;
	}
	QDF_TRACE(QDF_MODULE_ID_SME, QDF_TRACE_LEVEL_DEBUG,
			FL("Disconn ind on session %d in state %d from bss :"
			QDF_MAC_ADDR_STR), sessionId,
			pNeighborRoamInfo->neighborRoamState,
			QDF_MAC_ADDR_ARRAY(pSession->connectedProfile.bssid.bytes));
	/*
	 * Free the current previous profile and move
	 * the current profile to prev profile.
	 */
	csr_roam_free_connect_profile(pPrevProfile);
	csr_roam_copy_connect_profile(mac, sessionId, pPrevProfile);

	if (pSession) {
		roam_session = &mac->roam.roamSession[sessionId];
		if (pSession->pCurRoamProfile && (QDF_STA_MODE !=
			roam_session->pCurRoamProfile->csrPersona)) {
			sme_err("Ignore disconn ind rcvd from nonSTA persona sessionId: %d csrPersonna %d",
				sessionId,
				(int)roam_session->pCurRoamProfile->csrPersona);
			return QDF_STATUS_SUCCESS;
		}
#ifdef FEATURE_WLAN_ESE
		if (pSession->connectedProfile.isESEAssoc) {
			qdf_mem_copy(&pSession->prevApSSID,
				&pSession->connectedProfile.SSID,
				sizeof(tSirMacSSid));
			qdf_copy_macaddr(&pSession->prevApBssid,
					&pSession->connectedProfile.bssid);
			pSession->isPrevApInfoValid = true;
			pSession->roamTS1 = qdf_mc_timer_get_system_time();
		}
#endif
	}

	switch (pNeighborRoamInfo->neighborRoamState) {
	case eCSR_NEIGHBOR_ROAM_STATE_REASSOCIATING:
		/*
		 * Stop scan and neighbor refresh timers.
		 * These are indeed not required when we'r in reassoc state.
		 */
		if (!CSR_IS_ROAM_SUBSTATE_DISASSOC_HO(mac, sessionId)) {
			/*
			 * Disconnect indication during Disassoc Handoff
			 * sub-state is received when we are trying to
			 * disconnect with the old AP during roam.
			 * BUT, if receive a disconnect indication outside of
			 * Disassoc Handoff sub-state, then it means that
			 * this is a genuine disconnect and we need to clean up.
			 * Otherwise, we will be stuck in reassoc state which'll
			 * in-turn block scans.
			 */
		csr_neighbor_roam_state_transition(mac,
				eCSR_NEIGHBOR_ROAM_STATE_INIT, sessionId);
			pNeighborRoamInfo->roamChannelInfo.
				IAPPNeighborListReceived = false;
			pNeighborRoamInfo->uOsRequestedHandoff = 0;
		}
		break;

	case eCSR_NEIGHBOR_ROAM_STATE_INIT:
		csr_neighbor_roam_reset_init_state_control_info(mac,
				sessionId);
		break;

	case eCSR_NEIGHBOR_ROAM_STATE_CONNECTED:
		csr_neighbor_roam_state_transition(mac,
				eCSR_NEIGHBOR_ROAM_STATE_INIT, sessionId);
		pNeighborRoamInfo->roamChannelInfo.IAPPNeighborListReceived =
				false;
		csr_neighbor_roam_reset_connected_state_control_info(mac,
				sessionId);
		break;

	case eCSR_NEIGHBOR_ROAM_STATE_PREAUTH_DONE:
		/* Stop pre-auth to reassoc interval timer */
		qdf_mc_timer_stop(&pSession->ftSmeContext.
				preAuthReassocIntvlTimer);
	case eCSR_NEIGHBOR_ROAM_STATE_PREAUTHENTICATING:
		csr_neighbor_roam_state_transition(mac,
				eCSR_NEIGHBOR_ROAM_STATE_INIT, sessionId);
		pNeighborRoamInfo->roamChannelInfo.IAPPNeighborListReceived =
				false;
		csr_neighbor_roam_reset_preauth_control_info(mac, sessionId);
		csr_neighbor_roam_reset_report_scan_state_control_info(mac,
				sessionId);
		break;
	default:
		sme_debug("Received disconnect event in state %s",
			mac_trace_get_neighbour_roam_state(
				pNeighborRoamInfo->neighborRoamState));
		sme_debug("Transit to INIT state");
		csr_neighbor_roam_state_transition(mac,
				eCSR_NEIGHBOR_ROAM_STATE_INIT, sessionId);
			pNeighborRoamInfo->roamChannelInfo.
			IAPPNeighborListReceived = false;
			pNeighborRoamInfo->uOsRequestedHandoff = 0;
		break;
	}

	/*
	 * clear the roaming parameters that are per connection.
	 * For a new connection, they have to be programmed again.
	 */
	if (!csr_neighbor_middle_of_roaming(mac, sessionId)) {
		csr_roam_reset_roam_params(mac);
		csr_roam_restore_default_config(mac, sessionId);
	}

	/*Inform the Firmware to STOP Scanning as the host has a disconnect. */
	if (csr_roam_is_sta_mode(mac, sessionId))
		csr_post_roam_state_change(mac, sessionId, ROAM_DEINIT,
					   REASON_DISCONNECTED);

	return QDF_STATUS_SUCCESS;
}

/**
 * csr_neighbor_roam_info_ctx_init() - Initialize neighbor roam struct
 * @mac: mac context
 * @session_id: Session Id
 *
 * This initializes all the necessary data structures related to the
 * associated AP.
 *
 * Return: QDF status
 */
static void csr_neighbor_roam_info_ctx_init(struct mac_context *mac,
					    uint8_t session_id)
{
	tpCsrNeighborRoamControlInfo ngbr_roam_info =
		&mac->roam.neighborRoamInfo[session_id];
	struct csr_roam_session *session = &mac->roam.roamSession[session_id];
	int init_ft_flag = false;

	csr_init_occupied_channels_list(mac, session_id);
	csr_neighbor_roam_state_transition(mac,
			eCSR_NEIGHBOR_ROAM_STATE_CONNECTED, session_id);

	qdf_copy_macaddr(&ngbr_roam_info->currAPbssid,
			&session->connectedProfile.bssid);
	ngbr_roam_info->curr_ap_op_chan_freq =
				      session->connectedProfile.op_freq;
	ngbr_roam_info->currentNeighborLookupThreshold =
		ngbr_roam_info->cfgParams.neighborLookupThreshold;
	ngbr_roam_info->currentOpportunisticThresholdDiff =
		ngbr_roam_info->cfgParams.nOpportunisticThresholdDiff;
	ngbr_roam_info->currentRoamRescanRssiDiff =
		ngbr_roam_info->cfgParams.nRoamRescanRssiDiff;
	ngbr_roam_info->currentRoamBmissFirstBcnt =
		ngbr_roam_info->cfgParams.nRoamBmissFirstBcnt;
	ngbr_roam_info->currentRoamBmissFinalBcnt =
		ngbr_roam_info->cfgParams.nRoamBmissFinalBcnt;
	ngbr_roam_info->currentRoamBeaconRssiWeight =
		ngbr_roam_info->cfgParams.nRoamBeaconRssiWeight;

	/*
	 * Now we can clear the preauthDone that
	 * was saved as we are connected afresh
	 */
	csr_neighbor_roam_free_roamable_bss_list(mac,
		&ngbr_roam_info->FTRoamInfo.preAuthDoneList);

	/* Based on the auth scheme tell if we are 11r */
	if (csr_is_auth_type11r
		(mac, session->connectedProfile.AuthType,
		session->connectedProfile.mdid.mdie_present)) {
		if (mac->mlme_cfg->lfr.fast_transition_enabled)
			init_ft_flag = true;
		ngbr_roam_info->is11rAssoc = true;
	} else
		ngbr_roam_info->is11rAssoc = false;

#ifdef FEATURE_WLAN_ESE
	/* Based on the auth scheme tell if we are 11r */
	if (session->connectedProfile.isESEAssoc) {
		if (mac->mlme_cfg->lfr.fast_transition_enabled)
			init_ft_flag = true;
		ngbr_roam_info->isESEAssoc = true;
	} else
		ngbr_roam_info->isESEAssoc = false;
#endif
	/* If "FastRoamEnabled" ini is enabled */
	if (csr_roam_is_fast_roam_enabled(mac, session_id))
		init_ft_flag = true;

	if (init_ft_flag) {
		/* Initialize all the data needed for the 11r FT Preauth */
		ngbr_roam_info->FTRoamInfo.currentNeighborRptRetryNum = 0;
		csr_neighbor_roam_purge_preauth_failed_list(mac);
	}

	if (csr_roam_is_roam_offload_scan_enabled(mac)) {
		/*
		 * Store the current PMK info of the AP
		 * to the single pmk global cache if the BSS allows
		 * single pmk roaming capable.
		 */
		csr_store_sae_single_pmk_to_global_cache(mac, session,
							 session_id);

		/*
		 * If this is not a INFRA type BSS, then do not send the command
		 * down to firmware.Do not send the START command for
		 * other session connections.
		 */
		if (!csr_roam_is_sta_mode(mac, session_id)) {
			QDF_TRACE(QDF_MODULE_ID_SME, QDF_TRACE_LEVEL_DEBUG,
				"Wrong Mode %d",
				session->connectedProfile.BSSType);
			return;
		}
		ngbr_roam_info->uOsRequestedHandoff = 0;
#ifdef WLAN_FEATURE_ROAM_OFFLOAD
		if (session->roam_synch_in_progress) {
			if (mac->roam.pReassocResp) {
				qdf_mem_free(mac->roam.pReassocResp);
				mac->roam.pReassocResp = NULL;
			}
		} else
#endif
		{
			csr_post_roam_state_change(mac, session_id,
						   ROAM_RSO_STARTED,
						   REASON_CTX_INIT);

		}
	}
}

/**
 * csr_neighbor_roam_indicate_connect()
 * @mac: mac context
 * @session_id: Session Id
 * @qdf_status: QDF status
 *
 * This function is called by CSR as soon as the station connects to an AP.
 * This initializes all the necessary data structures related to the
 * associated AP and transitions the state to CONNECTED state
 *
 * Return: QDF status
 */
QDF_STATUS csr_neighbor_roam_indicate_connect(
		struct mac_context *mac, uint8_t session_id,
		QDF_STATUS qdf_status)
{
	tpCsrNeighborRoamControlInfo ngbr_roam_info =
		&mac->roam.neighborRoamInfo[session_id];
	struct csr_roam_session *session = &mac->roam.roamSession[session_id];
#ifdef WLAN_FEATURE_ROAM_OFFLOAD
	struct csr_roam_info *roam_info;
#endif
	QDF_STATUS status = QDF_STATUS_SUCCESS;

	/* if session id invalid then we need return failure */
	if (!ngbr_roam_info || !CSR_IS_SESSION_VALID(mac, session_id)
	|| (!mac->roam.roamSession[session_id].pCurRoamProfile)) {
		return QDF_STATUS_E_FAILURE;
	}

	sme_debug("Connect ind, vdev id %d in state %s",
		session_id, mac_trace_get_neighbour_roam_state(
			ngbr_roam_info->neighborRoamState));

	/* Bail out if this is NOT a STA persona */
	if (mac->roam.roamSession[session_id].pCurRoamProfile->csrPersona !=
	QDF_STA_MODE) {
		sme_debug("Ignoring Connect ind received from a non STA. session_id: %d, csrPersonna %d",
			  session_id,
			  (int)session->pCurRoamProfile->csrPersona);
		return QDF_STATUS_SUCCESS;
	}
	/* if a concurrent session is running */
	if ((false ==
		CSR_IS_FASTROAM_IN_CONCURRENCY_INI_FEATURE_ENABLED(mac)) &&
		(csr_is_concurrent_session_running(mac))) {
		sme_err("Ignoring Connect ind. received in multisession %d",
			csr_is_concurrent_session_running(mac));
		return QDF_STATUS_SUCCESS;
	}
#ifdef WLAN_FEATURE_ROAM_OFFLOAD
	if (session->roam_synch_in_progress &&
		(eSIR_ROAM_AUTH_STATUS_AUTHENTICATED ==
		session->roam_synch_data->authStatus)) {
		sme_debug("LFR3: Authenticated");
		roam_info = qdf_mem_malloc(sizeof(*roam_info));
		if (!roam_info)
			return QDF_STATUS_E_NOMEM;
		qdf_copy_macaddr(&roam_info->peerMac,
				 &session->connectedProfile.bssid);
		roam_info->roamSynchInProgress =
			session->roam_synch_in_progress;
		csr_roam_call_callback(mac, session_id, roam_info, 0,
				       eCSR_ROAM_SET_KEY_COMPLETE,
				       eCSR_ROAM_RESULT_AUTHENTICATED);
		csr_neighbor_roam_reset_init_state_control_info(mac,
			session_id);
		csr_neighbor_roam_info_ctx_init(mac, session_id);
		qdf_mem_free(roam_info);
		return status;
	}
#endif

	switch (ngbr_roam_info->neighborRoamState) {
	case eCSR_NEIGHBOR_ROAM_STATE_REASSOCIATING:
		if (QDF_STATUS_SUCCESS != qdf_status) {
			/**
			 * Just transition the state to INIT state.Rest of the
			 * clean up happens when we get next connect indication
			 */
			csr_neighbor_roam_state_transition(mac,
				eCSR_NEIGHBOR_ROAM_STATE_INIT, session_id);
			ngbr_roam_info->roamChannelInfo.
					IAPPNeighborListReceived = false;
			ngbr_roam_info->uOsRequestedHandoff = 0;
			break;
		}
	/* Fall through if the status is SUCCESS */
	case eCSR_NEIGHBOR_ROAM_STATE_INIT:
		/* Reset all the data structures here */
		csr_neighbor_roam_reset_init_state_control_info(mac,
			session_id);
		csr_neighbor_roam_info_ctx_init(mac, session_id);
		break;
	default:
		sme_err("Connect evt received in invalid state %s Ignoring",
			mac_trace_get_neighbour_roam_state(
			ngbr_roam_info->neighborRoamState));
		break;
	}
	return status;
}

/*
 * csr_neighbor_roam_init11r_assoc_info -
 * This function initializes 11r related neighbor roam data structures
 *
 * @mac: The handle returned by mac_open.
 *
 * return QDF_STATUS_SUCCESS on success, corresponding error code otherwise
 */
static QDF_STATUS csr_neighbor_roam_init11r_assoc_info(struct mac_context *mac)
{
	QDF_STATUS status;
	uint8_t i;
	tpCsrNeighborRoamControlInfo pNeighborRoamInfo = NULL;
	tpCsr11rAssocNeighborInfo pFTRoamInfo = NULL;

	for (i = 0; i < WLAN_MAX_VDEVS; i++) {
		pNeighborRoamInfo = &mac->roam.neighborRoamInfo[i];
		pFTRoamInfo = &pNeighborRoamInfo->FTRoamInfo;

		pNeighborRoamInfo->is11rAssoc = false;

		pFTRoamInfo->neighborReportTimeout =
			CSR_NEIGHBOR_ROAM_REPORT_QUERY_TIMEOUT;
		pFTRoamInfo->neighborRptPending = false;
		pFTRoamInfo->preauthRspPending = false;

		pFTRoamInfo->currentNeighborRptRetryNum = 0;

		status = csr_ll_open(&pFTRoamInfo->preAuthDoneList);
		if (QDF_STATUS_SUCCESS != status) {
			sme_err("LL Open of preauth done AP List failed");
			return QDF_STATUS_E_RESOURCES;
		}
	}
	return status;
}

/*
 * csr_neighbor_roam_init() -
 * This function initializes neighbor roam data structures
 *
 * @mac: The handle returned by mac_open.
 * sessionId: Session identifier
 *
 * Return QDF_STATUS_SUCCESS on success, corresponding error code otherwise
 */
QDF_STATUS csr_neighbor_roam_init(struct mac_context *mac, uint8_t sessionId)
{
	QDF_STATUS status;
	tCsrChannelInfo *specific_chan_info;
	tpCsrNeighborRoamControlInfo pNeighborRoamInfo =
		&mac->roam.neighborRoamInfo[sessionId];

	pNeighborRoamInfo->neighborRoamState = eCSR_NEIGHBOR_ROAM_STATE_CLOSED;
	pNeighborRoamInfo->prevNeighborRoamState =
		eCSR_NEIGHBOR_ROAM_STATE_CLOSED;
	pNeighborRoamInfo->cfgParams.maxChannelScanTime =
		mac->mlme_cfg->lfr.neighbor_scan_max_chan_time;
	pNeighborRoamInfo->cfgParams.minChannelScanTime =
		mac->mlme_cfg->lfr.neighbor_scan_min_chan_time;
	pNeighborRoamInfo->cfgParams.neighborLookupThreshold =
		mac->mlme_cfg->lfr.neighbor_lookup_rssi_threshold;
	pNeighborRoamInfo->cfgParams.rssi_thresh_offset_5g =
		mac->mlme_cfg->lfr.rssi_threshold_offset_5g;
	pNeighborRoamInfo->cfgParams.delay_before_vdev_stop =
		mac->mlme_cfg->lfr.delay_before_vdev_stop;
	pNeighborRoamInfo->cfgParams.nOpportunisticThresholdDiff =
		mac->mlme_cfg->lfr.opportunistic_scan_threshold_diff;
	pNeighborRoamInfo->cfgParams.nRoamRescanRssiDiff =
		mac->mlme_cfg->lfr.roam_rescan_rssi_diff;
	pNeighborRoamInfo->cfgParams.nRoamBmissFirstBcnt =
		mac->mlme_cfg->lfr.roam_bmiss_first_bcnt;
	pNeighborRoamInfo->cfgParams.nRoamBmissFinalBcnt =
		mac->mlme_cfg->lfr.roam_bmiss_final_bcnt;
	pNeighborRoamInfo->cfgParams.nRoamBeaconRssiWeight =
		mac->mlme_cfg->lfr.roam_beacon_rssi_weight;
	pNeighborRoamInfo->cfgParams.neighborScanPeriod =
		mac->mlme_cfg->lfr.neighbor_scan_timer_period;
	pNeighborRoamInfo->cfgParams.neighbor_scan_min_period =
		mac->mlme_cfg->lfr.neighbor_scan_min_timer_period;
	pNeighborRoamInfo->cfgParams.neighborResultsRefreshPeriod =
		mac->mlme_cfg->lfr.neighbor_scan_results_refresh_period;
	pNeighborRoamInfo->cfgParams.emptyScanRefreshPeriod =
		mac->mlme_cfg->lfr.empty_scan_refresh_period;
	pNeighborRoamInfo->cfgParams.full_roam_scan_period =
		mac->mlme_cfg->lfr.roam_full_scan_period;
	pNeighborRoamInfo->cfgParams.enable_scoring_for_roam =
		mac->mlme_cfg->scoring.enable_scoring_for_roam;
	pNeighborRoamInfo->cfgParams.roam_scan_n_probes =
		mac->mlme_cfg->lfr.roam_scan_n_probes;
	pNeighborRoamInfo->cfgParams.roam_scan_home_away_time =
		mac->mlme_cfg->lfr.roam_scan_home_away_time;
	pNeighborRoamInfo->cfgParams.roam_scan_inactivity_time =
		mac->mlme_cfg->lfr.roam_scan_inactivity_time;
	pNeighborRoamInfo->cfgParams.roam_inactive_data_packet_count =
		mac->mlme_cfg->lfr.roam_inactive_data_packet_count;
	pNeighborRoamInfo->cfgParams.roam_scan_period_after_inactivity =
		mac->mlme_cfg->lfr.roam_scan_period_after_inactivity;

	specific_chan_info = &pNeighborRoamInfo->cfgParams.specific_chan_info;
	specific_chan_info->numOfChannels =
		mac->mlme_cfg->lfr.neighbor_scan_channel_list_num;
	sme_debug("number of channels: %u", specific_chan_info->numOfChannels);
	if (specific_chan_info->numOfChannels != 0) {
<<<<<<< HEAD
		specific_chan_info->ChannelList =
			qdf_mem_malloc(specific_chan_info->numOfChannels);
=======
		specific_chan_info->freq_list =
			qdf_mem_malloc(sizeof(uint32_t) *
				       specific_chan_info->numOfChannels);
		if (!specific_chan_info->freq_list) {
			specific_chan_info->numOfChannels = 0;
			return QDF_STATUS_E_NOMEM;
		}
>>>>>>> 5d8474a2

		if (!specific_chan_info->ChannelList) {
			specific_chan_info->numOfChannels = 0;
			return QDF_STATUS_E_NOMEM;
		}
	} else {
<<<<<<< HEAD
		specific_chan_info->ChannelList = NULL;
	}

	/* Update the roam global structure from CFG */
	qdf_mem_copy(pNeighborRoamInfo->cfgParams.specific_chan_info.
		     ChannelList,
		     mac->mlme_cfg->lfr.neighbor_scan_channel_list,
		     mac->mlme_cfg->lfr.neighbor_scan_channel_list_num);
=======
		specific_chan_info->freq_list = NULL;
	}

	/* Update the roam global structure from CFG */
	sme_chan_to_freq_list(mac->pdev,
			      specific_chan_info->freq_list,
			      mac->mlme_cfg->lfr.neighbor_scan_channel_list,
			      mac->mlme_cfg->lfr.
			      neighbor_scan_channel_list_num);

>>>>>>> 5d8474a2
	pNeighborRoamInfo->cfgParams.hi_rssi_scan_max_count =
		mac->mlme_cfg->lfr.roam_scan_hi_rssi_maxcount;
	pNeighborRoamInfo->cfgParams.hi_rssi_scan_rssi_delta =
		mac->mlme_cfg->lfr.roam_scan_hi_rssi_delta;
	pNeighborRoamInfo->cfgParams.hi_rssi_scan_delay =
		mac->mlme_cfg->lfr.roam_scan_hi_rssi_delay;
	pNeighborRoamInfo->cfgParams.hi_rssi_scan_rssi_ub =
		mac->mlme_cfg->lfr.roam_scan_hi_rssi_ub;
	pNeighborRoamInfo->cfgParams.roam_rssi_diff =
		mac->mlme_cfg->lfr.roam_rssi_diff;

	qdf_zero_macaddr(&pNeighborRoamInfo->currAPbssid);
	pNeighborRoamInfo->currentNeighborLookupThreshold =
		pNeighborRoamInfo->cfgParams.neighborLookupThreshold;
	pNeighborRoamInfo->currentOpportunisticThresholdDiff =
		pNeighborRoamInfo->cfgParams.nOpportunisticThresholdDiff;
	pNeighborRoamInfo->currentRoamRescanRssiDiff =
		pNeighborRoamInfo->cfgParams.nRoamRescanRssiDiff;
	pNeighborRoamInfo->currentRoamBmissFirstBcnt =
		pNeighborRoamInfo->cfgParams.nRoamBmissFirstBcnt;
	pNeighborRoamInfo->currentRoamBmissFinalBcnt =
		pNeighborRoamInfo->cfgParams.nRoamBmissFinalBcnt;
	pNeighborRoamInfo->currentRoamBeaconRssiWeight =
		pNeighborRoamInfo->cfgParams.nRoamBeaconRssiWeight;
	qdf_mem_zero(&pNeighborRoamInfo->prevConnProfile,
		    sizeof(tCsrRoamConnectedProfile));

	status = csr_ll_open(&pNeighborRoamInfo->roamableAPList);
	if (QDF_STATUS_SUCCESS != status) {
		sme_err("LL Open of roam able AP List failed");
<<<<<<< HEAD
		qdf_mem_free(specific_chan_info->ChannelList);
		specific_chan_info->ChannelList = NULL;
=======
		qdf_mem_free(specific_chan_info->freq_list);
		specific_chan_info->freq_list = NULL;
>>>>>>> 5d8474a2
		specific_chan_info->numOfChannels = 0;
		return QDF_STATUS_E_RESOURCES;
	}

	pNeighborRoamInfo->roamChannelInfo.currentChanIndex =
		CSR_NEIGHBOR_ROAM_INVALID_CHANNEL_INDEX;
	pNeighborRoamInfo->roamChannelInfo.currentChannelListInfo.
	numOfChannels = 0;
	pNeighborRoamInfo->roamChannelInfo.currentChannelListInfo.freq_list =
		NULL;
	pNeighborRoamInfo->roamChannelInfo.IAPPNeighborListReceived = false;

	status = csr_neighbor_roam_init11r_assoc_info(mac);
	if (QDF_STATUS_SUCCESS != status) {
		sme_err("LL Open of roam able AP List failed");
<<<<<<< HEAD
		qdf_mem_free(specific_chan_info->ChannelList);
		specific_chan_info->ChannelList = NULL;
=======
		specific_chan_info->freq_list = NULL;
>>>>>>> 5d8474a2
		specific_chan_info->numOfChannels = 0;
		csr_ll_close(&pNeighborRoamInfo->roamableAPList);
		return QDF_STATUS_E_RESOURCES;
	}

	csr_neighbor_roam_state_transition(mac,
			eCSR_NEIGHBOR_ROAM_STATE_INIT, sessionId);
	pNeighborRoamInfo->roamChannelInfo.IAPPNeighborListReceived = false;
	pNeighborRoamInfo->uOsRequestedHandoff = 0;
	/* Set the Last Sent Cmd as RSO_STOP */
	pNeighborRoamInfo->last_sent_cmd = ROAM_SCAN_OFFLOAD_STOP;
	return QDF_STATUS_SUCCESS;
}

/*
 * csr_neighbor_roam_close() -
 * This function closes/frees all the neighbor roam data structures
 *
 * @mac: The handle returned by mac_open.
 * @sessionId: Session identifier
 *
 * Return VOID
 */
void csr_neighbor_roam_close(struct mac_context *mac, uint8_t sessionId)
{
	tCsrChannelInfo *current_channel_list_info;
	tCsrNeighborRoamCfgParams *cfg_params;
	tpCsrNeighborRoamControlInfo pNeighborRoamInfo =
		&mac->roam.neighborRoamInfo[sessionId];

	if (eCSR_NEIGHBOR_ROAM_STATE_CLOSED ==
	    pNeighborRoamInfo->neighborRoamState) {
		sme_warn("Neighbor Roam Algorithm Already Closed");
		return;
	}
<<<<<<< HEAD

	qdf_mem_free(pNeighborRoamInfo->cfgParams.specific_chan_info.
			     ChannelList);
	pNeighborRoamInfo->cfgParams.specific_chan_info.ChannelList = NULL;
=======
	cfg_params = &pNeighborRoamInfo->cfgParams;
	if (cfg_params->specific_chan_info.freq_list)
		qdf_mem_free(cfg_params->specific_chan_info.freq_list);
	pNeighborRoamInfo->cfgParams.specific_chan_info.freq_list = NULL;
	pNeighborRoamInfo->cfgParams.specific_chan_info.numOfChannels = 0;
>>>>>>> 5d8474a2

	/* Should free up the nodes in the list before closing the
	 * double Linked list
	 */
	csr_neighbor_roam_free_roamable_bss_list(mac,
					&pNeighborRoamInfo->roamableAPList);
	csr_ll_close(&pNeighborRoamInfo->roamableAPList);

	current_channel_list_info =
		&pNeighborRoamInfo->roamChannelInfo.currentChannelListInfo;
	if (current_channel_list_info->freq_list)
		qdf_mem_free(current_channel_list_info->freq_list);

	current_channel_list_info->freq_list = NULL;
	pNeighborRoamInfo->roamChannelInfo.currentChanIndex =
		CSR_NEIGHBOR_ROAM_INVALID_CHANNEL_INDEX;
	current_channel_list_info->numOfChannels = 0;
	pNeighborRoamInfo->roamChannelInfo.IAPPNeighborListReceived = false;

	/* Free the profile.. */
	csr_release_profile(mac, &pNeighborRoamInfo->csrNeighborRoamProfile);
	csr_roam_free_connect_profile(&pNeighborRoamInfo->prevConnProfile);
	pNeighborRoamInfo->FTRoamInfo.currentNeighborRptRetryNum = 0;
	csr_neighbor_roam_free_roamable_bss_list(mac,
						 &pNeighborRoamInfo->FTRoamInfo.
						 preAuthDoneList);
	csr_ll_close(&pNeighborRoamInfo->FTRoamInfo.preAuthDoneList);

	csr_neighbor_roam_state_transition(mac,
		eCSR_NEIGHBOR_ROAM_STATE_CLOSED, sessionId);

}

/**
 * csr_neighbor_roam_is11r_assoc() - Check if association type is 11R
 * @mac_ctx: MAC Global context
 * @session_id: Session ID
 *
 * Return: true if 11r Association, false otherwise.
 */
bool csr_neighbor_roam_is11r_assoc(struct mac_context *mac_ctx, uint8_t session_id)
{
	return mac_ctx->roam.neighborRoamInfo[session_id].is11rAssoc;
}

/*
 * csr_neighbor_middle_of_roaming() -
 * This function returns true if STA is in the middle of roaming states
 *
 * @halHandle: The handle from HDD context.
 * @sessionId: Session identifier
 *
 * Return bool
 */
bool csr_neighbor_middle_of_roaming(struct mac_context *mac, uint8_t sessionId)
{
	tpCsrNeighborRoamControlInfo pNeighborRoamInfo =
		&mac->roam.neighborRoamInfo[sessionId];
	bool val = (eCSR_NEIGHBOR_ROAM_STATE_REASSOCIATING ==
		    pNeighborRoamInfo->neighborRoamState) ||
		   (eCSR_NEIGHBOR_ROAM_STATE_PREAUTHENTICATING ==
		    pNeighborRoamInfo->neighborRoamState) ||
		   (eCSR_NEIGHBOR_ROAM_STATE_PREAUTH_DONE ==
		    pNeighborRoamInfo->neighborRoamState);
	return val;
}

/**
 * csr_neighbor_roam_process_handoff_req - Processes handoff request
 *
 * @mac_ctx  Pointer to mac context
 * @session_id  SME session id
 *
 * This function is called start with the handoff process. First do a
 * SSID scan for the BSSID provided.
 *
 * Return: status
 */
static QDF_STATUS csr_neighbor_roam_process_handoff_req(
			struct mac_context *mac_ctx,
			uint8_t session_id)
{
	tpCsrNeighborRoamControlInfo roam_ctrl_info =
		&mac_ctx->roam.neighborRoamInfo[session_id];
	QDF_STATUS status = QDF_STATUS_SUCCESS;
	uint32_t roam_id;
	struct csr_roam_profile *profile = NULL;
	struct csr_roam_session *session = CSR_GET_SESSION(mac_ctx, session_id);
	uint8_t i = 0;
	uint8_t roam_now = 0;
	uint8_t roamable_ap_count = 0;
	struct scan_filter *scan_filter;
	tScanResultHandle       scan_result;

	if (!session) {
		sme_err("session is NULL");
		return QDF_STATUS_E_FAILURE;
	}

	roam_id = GET_NEXT_ROAM_ID(&mac_ctx->roam);
	profile = qdf_mem_malloc(sizeof(struct csr_roam_profile));
	if (!profile)
		return QDF_STATUS_E_NOMEM;

	status =
		csr_roam_copy_profile(mac_ctx, profile,
				      session->pCurRoamProfile);
	if (!QDF_IS_STATUS_SUCCESS(status)) {
		sme_err("Profile copy failed");
		goto end;
	}
	/* Add the BSSID & Channel */
	profile->BSSIDs.numOfBSSIDs = 1;
	if (!profile->BSSIDs.bssid) {
		profile->BSSIDs.bssid =
			qdf_mem_malloc(sizeof(tSirMacAddr) *
				profile->BSSIDs.numOfBSSIDs);
		if (!profile->BSSIDs.bssid) {
			status = QDF_STATUS_E_NOMEM;
			goto end;
		}
	}

	/* Populate the BSSID from handoff info received from HDD */
	for (i = 0; i < profile->BSSIDs.numOfBSSIDs; i++) {
		qdf_copy_macaddr(&profile->BSSIDs.bssid[i],
				&roam_ctrl_info->handoffReqInfo.bssid);
	}

	profile->ChannelInfo.numOfChannels = 1;
	if (!profile->ChannelInfo.freq_list) {
		profile->ChannelInfo.freq_list =
			qdf_mem_malloc(sizeof(*profile->ChannelInfo.freq_list) *
				       profile->ChannelInfo.numOfChannels);
		if (!profile->ChannelInfo.freq_list) {
			profile->ChannelInfo.numOfChannels = 0;
			status = QDF_STATUS_E_NOMEM;
			goto end;
		}
	}

	profile->ChannelInfo.freq_list[0] =
				      roam_ctrl_info->handoffReqInfo.ch_freq;

	/*
	 * For User space connect requests, the scan has already been done.
	 * So, check if the BSS descriptor exists in the scan cache and
	 * proceed with the handoff instead of a redundant scan again.
	 */
	if (roam_ctrl_info->handoffReqInfo.src == CONNECT_CMD_USERSPACE) {
		sme_debug("Connect cmd with bssid within same ESS");
		scan_filter = qdf_mem_malloc(sizeof(*scan_filter));
		if (!scan_filter) {
			status = QDF_STATUS_E_NOMEM;
			goto end;
		}
		status = csr_neighbor_roam_get_scan_filter_from_profile(mac_ctx,
								scan_filter,
								session_id);
		sme_debug("Filter creation status: %d", status);
		status = csr_scan_get_result(mac_ctx, scan_filter,
					     &scan_result);
		qdf_mem_free(scan_filter);
		csr_neighbor_roam_process_scan_results(mac_ctx, session_id,
							&scan_result);
		roamable_ap_count = csr_ll_count(
					&roam_ctrl_info->roamableAPList);
		sme_debug("roam_now=%d, roamable_ap_count=%d",
			roam_now, roamable_ap_count);
	}
	if (roam_now && roamable_ap_count) {
		csr_neighbor_roam_trigger_handoff(mac_ctx, session_id);
	} else {
		status = csr_scan_for_ssid(mac_ctx, session_id, profile,
					   roam_id, false);
		if (status != QDF_STATUS_SUCCESS)
			sme_err("SSID scan failed");
	}

end:
	if (profile) {
		csr_release_profile(mac_ctx, profile);
		qdf_mem_free(profile);
	}

	return status;
}

/*
 * csr_neighbor_roam_sssid_scan_done() -
 * This function is called once SSID scan is done. If SSID scan failed
 * to find our candidate add an entry to csr scan cache ourself before starting
 * the handoff process

 * @mac: The handle returned by mac_open.
 * @session_id  SME session id
 *
 * Return QDF_STATUS_SUCCESS on success, corresponding error code otherwise
 */
QDF_STATUS csr_neighbor_roam_sssid_scan_done(struct mac_context *mac,
					   uint8_t sessionId, QDF_STATUS status)
{
	tpCsrNeighborRoamControlInfo pNeighborRoamInfo =
		&mac->roam.neighborRoamInfo[sessionId];
	QDF_STATUS hstatus;

	/* we must be in connected state, if not ignore it */
	if (eCSR_NEIGHBOR_ROAM_STATE_CONNECTED !=
	    pNeighborRoamInfo->neighborRoamState) {
		sme_err("Received in not CONNECTED state. Ignore it");
		return QDF_STATUS_E_FAILURE;
	}
	/* if SSID scan failed to find our candidate add an entry to
	 * csr scan cache ourself
	 */
	if (!QDF_IS_STATUS_SUCCESS(status)) {
		sme_err("Add an entry to csr scan cache");
		hstatus = csr_scan_create_entry_in_scan_cache(mac, sessionId,
				     pNeighborRoamInfo->handoffReqInfo.bssid,
				     pNeighborRoamInfo->handoffReqInfo.ch_freq);
		if (QDF_STATUS_SUCCESS != hstatus) {
			sme_err(
				"csr_scan_create_entry_in_scan_cache failed with status %d",
				hstatus);
			return QDF_STATUS_E_FAILURE;
		}
	}

	/* Now we have completed scanning for the candidate provided by HDD.
	 * Let move on to HO
	 */
	hstatus = csr_neighbor_roam_process_scan_complete(mac, sessionId);

	if (QDF_STATUS_SUCCESS != hstatus) {
		sme_err("Neighbor scan process complete failed with status %d",
			hstatus);
		return QDF_STATUS_E_FAILURE;
	}
	return QDF_STATUS_SUCCESS;
}


/**
 * csr_neighbor_roam_handoff_req_hdlr - Processes handoff request
 * @mac_ctx  Pointer to mac context
 * @msg  message sent to HDD
 *
 * This function is called by CSR as soon as it gets a handoff request
 * to SME via MC thread
 *
 * Return: status
 */
QDF_STATUS csr_neighbor_roam_handoff_req_hdlr(
			struct mac_context *mac_ctx, void *msg)
{
	tAniHandoffReq *handoff_req = (tAniHandoffReq *) msg;
	uint32_t session_id = handoff_req->sessionId;
	tpCsrNeighborRoamControlInfo roam_ctrl_info =
		&mac_ctx->roam.neighborRoamInfo[session_id];
	QDF_STATUS status = QDF_STATUS_SUCCESS;

	/* we must be in connected state, if not ignore it */
	if (eCSR_NEIGHBOR_ROAM_STATE_CONNECTED !=
		roam_ctrl_info->neighborRoamState) {
		sme_err("Received in not CONNECTED state. Ignore it");
		return QDF_STATUS_E_FAILURE;
	}

	/* save the handoff info came from HDD as part of the reassoc req */
	handoff_req = (tAniHandoffReq *) msg;
	if (!handoff_req) {
		sme_err("Received msg is NULL");
		return QDF_STATUS_E_FAILURE;
	}

	/* sanity check */
	if (!qdf_mem_cmp(handoff_req->bssid,
		roam_ctrl_info->currAPbssid.bytes,
		sizeof(tSirMacAddr))) {
		sme_err("Received req has same BSSID as current AP!!");
		return QDF_STATUS_E_FAILURE;
	}
	roam_ctrl_info->handoffReqInfo.ch_freq = handoff_req->ch_freq;
	roam_ctrl_info->handoffReqInfo.src =
		handoff_req->handoff_src;
	qdf_mem_copy(&roam_ctrl_info->handoffReqInfo.bssid.bytes,
			&handoff_req->bssid, QDF_MAC_ADDR_SIZE);
	roam_ctrl_info->uOsRequestedHandoff = 1;

	status = csr_post_roam_state_change(mac_ctx, session_id,
					    ROAM_RSO_STOPPED,
					    REASON_OS_REQUESTED_ROAMING_NOW);
	if (QDF_STATUS_SUCCESS != status) {
		sme_err("ROAM: RSO stop failed");
		roam_ctrl_info->uOsRequestedHandoff = 0;
	}
	return status;
}

/**
 * csr_neighbor_roam_proceed_with_handoff_req()
 *
 * @mac_ctx: Pointer to Global MAC structure
 * @session_id: Session ID
 *
 * This function is called by CSR as soon as it gets rsp back for
 * ROAM_SCAN_OFFLOAD_STOP with reason REASON_OS_REQUESTED_ROAMING_NOW
 *
 * Return: QDF_STATUS_SUCCESS on success, corresponding error code otherwise
 */
QDF_STATUS csr_neighbor_roam_proceed_with_handoff_req(struct mac_context *mac,
						      uint8_t sessionId)
{
	tpCsrNeighborRoamControlInfo pNeighborRoamInfo =
		&mac->roam.neighborRoamInfo[sessionId];
	QDF_STATUS status = QDF_STATUS_SUCCESS;
	/* we must be in connected state, if not ignore it */
	if ((eCSR_NEIGHBOR_ROAM_STATE_CONNECTED !=
	     pNeighborRoamInfo->neighborRoamState)
	    || (!pNeighborRoamInfo->uOsRequestedHandoff)) {
		sme_err(
			"Received in not CONNECTED state(%d) or uOsRequestedHandoff(%d) is not set. Ignore it",
			pNeighborRoamInfo->neighborRoamState,
			pNeighborRoamInfo->uOsRequestedHandoff);
		status = QDF_STATUS_E_FAILURE;
	} else
		/* Let's go ahead with handoff */
		status = csr_neighbor_roam_process_handoff_req(mac, sessionId);

	if (!QDF_IS_STATUS_SUCCESS(status))
		pNeighborRoamInfo->uOsRequestedHandoff = 0;

	return status;
}

/*
 * csr_neighbor_roam_start_lfr_scan() -
 * This function is called if HDD requested handoff failed for some
 * reason. start the LFR logic at that point.By the time, this function is
 * called, a STOP command has already been issued.

 * @mac: The handle returned by mac_open.
 * @session_id: Session ID
 *
 * Return QDF_STATUS_SUCCESS on success, corresponding error code otherwise
 */
QDF_STATUS csr_neighbor_roam_start_lfr_scan(struct mac_context *mac,
						uint8_t sessionId)
{
	tpCsrNeighborRoamControlInfo pNeighborRoamInfo =
		&mac->roam.neighborRoamInfo[sessionId];
	pNeighborRoamInfo->uOsRequestedHandoff = 0;
	/* There is no candidate or We are not roaming Now.
	 * Inform the FW to restart Roam Offload Scan
	 */
	csr_post_roam_state_change(mac, sessionId, ROAM_RSO_STARTED,
				   REASON_NO_CAND_FOUND_OR_NOT_ROAMING_NOW);

	return QDF_STATUS_SUCCESS;



}<|MERGE_RESOLUTION|>--- conflicted
+++ resolved
@@ -333,22 +333,6 @@
 	if (profile->MFPRequired)
 		filter->pmf_cap = WLAN_PMF_REQUIRED;
 }
-<<<<<<< HEAD
-#endif
-
-/**
- * csr_neighbor_roam_prepare_scan_profile_filter()
- *
- * @mac_ctx: Pointer to Global MAC structure
- * @session_id: Session ID
- * @scan_filter: Populated scan filter based on the connected profile
- *
- * This function creates a scan filter based on the currently
- * connected profile. Based on this filter, scan results are obtained
- *
- * Return: QDF_STATUS_SUCCESS on success, QDF_STATUS_E_FAILURE otherwise
- */
-=======
 #else
 void
 csr_update_pmf_cap_from_connected_profile(tCsrRoamConnectedProfile *profile,
@@ -356,7 +340,6 @@
 {}
 #endif
 
->>>>>>> 5d8474a2
 QDF_STATUS
 csr_neighbor_roam_get_scan_filter_from_profile(struct mac_context *mac,
 					       struct scan_filter *filter,
@@ -387,42 +370,13 @@
 			     &nbr_roam_info->handoffReqInfo.bssid.bytes,
 			     QDF_MAC_ADDR_SIZE);
 	}
-<<<<<<< HEAD
-	QDF_TRACE(QDF_MODULE_ID_SME, QDF_TRACE_LEVEL_DEBUG,
-		FL("No of Allowed SSID List:%d"),
-		roam_params->num_ssid_allowed_list);
-	if (roam_params->num_ssid_allowed_list) {
-		pScanFilter->SSIDs.numOfSSIDs =
-			roam_params->num_ssid_allowed_list;
-		pScanFilter->SSIDs.SSIDList =
-			qdf_mem_malloc(sizeof(tCsrSSIDInfo) *
-				pScanFilter->SSIDs.numOfSSIDs);
-		if (!pScanFilter->SSIDs.SSIDList) {
-			qdf_mem_free(pScanFilter->BSSIDs.bssid);
-			pScanFilter->BSSIDs.bssid = NULL;
-			return QDF_STATUS_E_NOMEM;
-		}
-=======
 	sme_debug("No of Allowed SSID List:%d",
 		  roam_params->num_ssid_allowed_list);
->>>>>>> 5d8474a2
 
 	if (roam_params->num_ssid_allowed_list) {
 		csr_copy_ssids_from_roam_params(roam_params, filter);
 	} else {
-<<<<<<< HEAD
-		/* Populate all the information from the connected profile */
-		pScanFilter->SSIDs.numOfSSIDs = 1;
-		pScanFilter->SSIDs.SSIDList =
-			qdf_mem_malloc(sizeof(tCsrSSIDInfo));
-		if (!pScanFilter->SSIDs.SSIDList) {
-			qdf_mem_free(pScanFilter->BSSIDs.bssid);
-			pScanFilter->BSSIDs.bssid = NULL;
-			return QDF_STATUS_E_NOMEM;
-		}
-=======
 		filter->num_of_ssid = 1;
->>>>>>> 5d8474a2
 
 		filter->ssid_list[0].length = profile->SSID.length;
 		if (filter->ssid_list[0].length > WLAN_SSID_MAX_LEN)
@@ -457,37 +411,12 @@
 	chan_info = &nbr_roam_info->roamChannelInfo.currentChannelListInfo;
 	num_ch = chan_info->numOfChannels;
 	if (num_ch) {
-<<<<<<< HEAD
-		/*
-		 * We are intrested only in the scan results on channels we
-		 * scanned
-		 */
-		pScanFilter->ChannelInfo.numOfChannels = num_ch;
-		pScanFilter->ChannelInfo.ChannelList =
-			qdf_mem_malloc(num_ch * sizeof(uint8_t));
-		if (!pScanFilter->ChannelInfo.ChannelList) {
-			qdf_mem_free(pScanFilter->BSSIDs.bssid);
-			pScanFilter->BSSIDs.bssid = NULL;
-			qdf_mem_free(pScanFilter->SSIDs.SSIDList);
-			pScanFilter->SSIDs.SSIDList = NULL;
-			return QDF_STATUS_E_NOMEM;
-		}
-		for (i = 0; i < pScanFilter->ChannelInfo.numOfChannels; i++) {
-			pScanFilter->ChannelInfo.ChannelList[i] =
-			  nbr_roam_info->roamChannelInfo.currentChannelListInfo.
-			  ChannelList[i];
-		}
-	} else {
-		pScanFilter->ChannelInfo.numOfChannels = 0;
-		pScanFilter->ChannelInfo.ChannelList = NULL;
-=======
 		filter->num_of_channels = num_ch;
 		if (filter->num_of_channels > QDF_MAX_NUM_CHAN)
 			filter->num_of_channels = QDF_MAX_NUM_CHAN;
 		qdf_mem_copy(filter->chan_freq_list, chan_info->freq_list,
 			     filter->num_of_channels *
 			     sizeof(filter->chan_freq_list[0]));
->>>>>>> 5d8474a2
 	}
 
 	if (nbr_roam_info->is11rAssoc)
@@ -664,104 +593,6 @@
 }
 
 /**
-<<<<<<< HEAD
- * csr_neighbor_roam_is_ssid_and_security_match() - to match ssid/security
- * @mac: Pointer to mac context
- * @pCurProfile: pointer to current roam profile
- * @bss_desc: pointer to bss description
- * @pIes: pointer to local ies
- * @session_id: Session ID
- *
- * This routine will be called to see if SSID and security parameters
- * are matching.
- *
- * Return: bool
- */
-static bool csr_neighbor_roam_is_ssid_and_security_match(struct mac_context *mac,
-		tCsrRoamConnectedProfile *pCurProfile,
-		struct bss_description *bss_desc, tDot11fBeaconIEs *pIes,
-		uint8_t session_id)
-{
-	tCsrAuthList authType;
-	tCsrEncryptionList uCEncryptionType;
-	tCsrEncryptionList mCEncryptionType;
-	bool fMatch = false;
-
-	authType.numEntries = 1;
-	authType.authType[0] = pCurProfile->AuthType;
-	uCEncryptionType.numEntries = 1;
-	uCEncryptionType.encryptionType[0] = pCurProfile->EncryptionType;
-	mCEncryptionType.numEntries = 1;
-	mCEncryptionType.encryptionType[0] = pCurProfile->mcEncryptionType;
-
-	/* Again, treat missing pIes as a non-match. */
-	if (!pIes)
-		return false;
-
-	/* Treat a missing SSID as a non-match. */
-	if (!pIes->SSID.present)
-		return false;
-
-	fMatch = csr_is_ssid_match(mac,
-			(void *)pCurProfile->SSID.ssId,
-			pCurProfile->SSID.length,
-			pIes->SSID.ssid,
-			pIes->SSID.num_ssid, true);
-	if (true == fMatch) {
-#ifdef WLAN_FEATURE_11W
-		/*
-		 * We are sending current connected APs profile setting
-		 * if other AP doesn't have the same PMF setting as currently
-		 * connected AP then we will have some issues in roaming.
-		 *
-		 * Make sure all the APs have same PMF settings to avoid
-		 * any corner cases.
-		 */
-		fMatch = csr_is_security_match(mac, &authType,
-				&uCEncryptionType, &mCEncryptionType,
-				&pCurProfile->MFPEnabled,
-				&pCurProfile->MFPRequired,
-				&pCurProfile->MFPCapable,
-				bss_desc, pIes, session_id);
-#else
-		fMatch = csr_is_security_match(mac, &authType,
-				&uCEncryptionType,
-				&mCEncryptionType, NULL,
-				NULL, NULL, bss_desc,
-				pIes, session_id);
-#endif
-		return fMatch;
-	} else {
-		return fMatch;
-	}
-
-}
-
-bool csr_neighbor_roam_connected_profile_match(struct mac_context *mac,
-					       uint8_t sessionId,
-					       struct tag_csrscan_result
-						*pResult,
-					       tDot11fBeaconIEs *pIes)
-{
-	tCsrRoamConnectedProfile *pCurProfile = NULL;
-	struct bss_description *bss_desc = &pResult->Result.BssDescriptor;
-
-	if (!(mac->roam.roamSession && CSR_IS_SESSION_VALID(mac, sessionId)))
-		return false;
-
-	pCurProfile = &mac->roam.roamSession[sessionId].connectedProfile;
-
-	if (!pCurProfile)
-		return false;
-
-	return csr_neighbor_roam_is_ssid_and_security_match(mac, pCurProfile,
-							    bss_desc, pIes,
-							    sessionId);
-}
-
-/**
-=======
->>>>>>> 5d8474a2
  * csr_roam_reset_roam_params - API to reset the roaming parameters
  * @mac_ctx:          Pointer to the global MAC structure
  *
@@ -1269,10 +1100,6 @@
 		mac->mlme_cfg->lfr.neighbor_scan_channel_list_num;
 	sme_debug("number of channels: %u", specific_chan_info->numOfChannels);
 	if (specific_chan_info->numOfChannels != 0) {
-<<<<<<< HEAD
-		specific_chan_info->ChannelList =
-			qdf_mem_malloc(specific_chan_info->numOfChannels);
-=======
 		specific_chan_info->freq_list =
 			qdf_mem_malloc(sizeof(uint32_t) *
 				       specific_chan_info->numOfChannels);
@@ -1280,23 +1107,8 @@
 			specific_chan_info->numOfChannels = 0;
 			return QDF_STATUS_E_NOMEM;
 		}
->>>>>>> 5d8474a2
-
-		if (!specific_chan_info->ChannelList) {
-			specific_chan_info->numOfChannels = 0;
-			return QDF_STATUS_E_NOMEM;
-		}
+
 	} else {
-<<<<<<< HEAD
-		specific_chan_info->ChannelList = NULL;
-	}
-
-	/* Update the roam global structure from CFG */
-	qdf_mem_copy(pNeighborRoamInfo->cfgParams.specific_chan_info.
-		     ChannelList,
-		     mac->mlme_cfg->lfr.neighbor_scan_channel_list,
-		     mac->mlme_cfg->lfr.neighbor_scan_channel_list_num);
-=======
 		specific_chan_info->freq_list = NULL;
 	}
 
@@ -1307,7 +1119,6 @@
 			      mac->mlme_cfg->lfr.
 			      neighbor_scan_channel_list_num);
 
->>>>>>> 5d8474a2
 	pNeighborRoamInfo->cfgParams.hi_rssi_scan_max_count =
 		mac->mlme_cfg->lfr.roam_scan_hi_rssi_maxcount;
 	pNeighborRoamInfo->cfgParams.hi_rssi_scan_rssi_delta =
@@ -1338,13 +1149,8 @@
 	status = csr_ll_open(&pNeighborRoamInfo->roamableAPList);
 	if (QDF_STATUS_SUCCESS != status) {
 		sme_err("LL Open of roam able AP List failed");
-<<<<<<< HEAD
-		qdf_mem_free(specific_chan_info->ChannelList);
-		specific_chan_info->ChannelList = NULL;
-=======
 		qdf_mem_free(specific_chan_info->freq_list);
 		specific_chan_info->freq_list = NULL;
->>>>>>> 5d8474a2
 		specific_chan_info->numOfChannels = 0;
 		return QDF_STATUS_E_RESOURCES;
 	}
@@ -1360,12 +1166,7 @@
 	status = csr_neighbor_roam_init11r_assoc_info(mac);
 	if (QDF_STATUS_SUCCESS != status) {
 		sme_err("LL Open of roam able AP List failed");
-<<<<<<< HEAD
-		qdf_mem_free(specific_chan_info->ChannelList);
-		specific_chan_info->ChannelList = NULL;
-=======
 		specific_chan_info->freq_list = NULL;
->>>>>>> 5d8474a2
 		specific_chan_info->numOfChannels = 0;
 		csr_ll_close(&pNeighborRoamInfo->roamableAPList);
 		return QDF_STATUS_E_RESOURCES;
@@ -1401,18 +1202,11 @@
 		sme_warn("Neighbor Roam Algorithm Already Closed");
 		return;
 	}
-<<<<<<< HEAD
-
-	qdf_mem_free(pNeighborRoamInfo->cfgParams.specific_chan_info.
-			     ChannelList);
-	pNeighborRoamInfo->cfgParams.specific_chan_info.ChannelList = NULL;
-=======
 	cfg_params = &pNeighborRoamInfo->cfgParams;
 	if (cfg_params->specific_chan_info.freq_list)
 		qdf_mem_free(cfg_params->specific_chan_info.freq_list);
 	pNeighborRoamInfo->cfgParams.specific_chan_info.freq_list = NULL;
 	pNeighborRoamInfo->cfgParams.specific_chan_info.numOfChannels = 0;
->>>>>>> 5d8474a2
 
 	/* Should free up the nodes in the list before closing the
 	 * double Linked list
