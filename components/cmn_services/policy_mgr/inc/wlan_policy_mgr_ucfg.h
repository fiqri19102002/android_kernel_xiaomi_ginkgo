/*
 * Copyright (c) 2018-2020 The Linux Foundation. All rights reserved.
 *
 * Permission to use, copy, modify, and/or distribute this software for
 * any purpose with or without fee is hereby granted, provided that the
 * above copyright notice and this permission notice appear in all
 * copies.
 *
 * THE SOFTWARE IS PROVIDED "AS IS" AND THE AUTHOR DISCLAIMS ALL
 * WARRANTIES WITH REGARD TO THIS SOFTWARE INCLUDING ALL IMPLIED
 * WARRANTIES OF MERCHANTABILITY AND FITNESS. IN NO EVENT SHALL THE
 * AUTHOR BE LIABLE FOR ANY SPECIAL, DIRECT, INDIRECT, OR CONSEQUENTIAL
 * DAMAGES OR ANY DAMAGES WHATSOEVER RESULTING FROM LOSS OF USE, DATA OR
 * PROFITS, WHETHER IN AN ACTION OF CONTRACT, NEGLIGENCE OR OTHER
 * TORTIOUS ACTION, ARISING OUT OF OR IN CONNECTION WITH THE USE OR
 * PERFORMANCE OF THIS SOFTWARE.
 */
#ifndef __WLAN_POLICY_MGR_UCFG
#define __WLAN_POLICY_MGR_UCFG
#include "wlan_objmgr_psoc_obj.h"
#include "wlan_objmgr_global_obj.h"
#include "qdf_status.h"


/**
 * ucfg_policy_mgr_psoc_open() - This API sets CFGs to policy manager context
 *
 * This API pulls policy manager's context from PSOC and initialize the CFG
 * structure of policy manager.
 *
 * Return: QDF_STATUS_SUCCESS up on success and any other status for failure.
 */
QDF_STATUS ucfg_policy_mgr_psoc_open(struct wlan_objmgr_psoc *psoc);
/**
 * ucfg_policy_mgr_psoc_close() - This API resets CFGs for policy manager ctx
 *
 * This API pulls policy manager's context from PSOC and resets the CFG
 * structure of policy manager.
 *
 * Return: QDF_STATUS_SUCCESS up on success and any other status for failure.
 */
void ucfg_policy_mgr_psoc_close(struct wlan_objmgr_psoc *psoc);
#ifdef FEATURE_WLAN_MCC_TO_SCC_SWITCH
/**
 * ucfg_policy_mgr_get_mcc_scc_switch() - To mcc to scc switch setting from INI
 * @psoc: pointer to psoc
 * @mcc_scc_switch: value to be filled
 *
 * This API pulls mcc to scc switch setting which is given as part of INI and
 * stored in policy manager's CFGs.
 *
 * Return: QDF_STATUS_SUCCESS up on success and any other status for failure.
 */
QDF_STATUS ucfg_policy_mgr_get_mcc_scc_switch(struct wlan_objmgr_psoc *psoc,
					      uint8_t *mcc_scc_switch);
#else
static inline
QDF_STATUS ucfg_policy_mgr_get_mcc_scc_switch(struct wlan_objmgr_psoc *psoc,
					      uint8_t *mcc_scc_switch)
{
	return QDF_STATUS_SUCCESS;
}
#endif //FEATURE_WLAN_MCC_TO_SCC_SWITCH
/**
 * ucfg_policy_mgr_get_sys_pref() - to get system preference
 * @psoc: pointer to psoc
 * @sys_pref: value to be filled
 *
 * This API pulls the system preference for policy manager to provide
 * PCL
 *
 * Return: QDF_STATUS_SUCCESS up on success and any other status for failure.
 */
QDF_STATUS ucfg_policy_mgr_get_sys_pref(struct wlan_objmgr_psoc *psoc,
					uint8_t *sys_pref);
/**
 * ucfg_policy_mgr_set_sys_pref() - to set system preference
 * @psoc: pointer to psoc
 * @sys_pref: value to be applied as new INI setting
 *
 * This API is meant to override original INI setting for system pref
 * with new value which is used by policy manager to provide PCL
 *
 * Return: QDF_STATUS_SUCCESS up on success and any other status for failure.
 */
QDF_STATUS ucfg_policy_mgr_set_sys_pref(struct wlan_objmgr_psoc *psoc,
					uint8_t sys_pref);

/**
 * ucfg_policy_mgr_get_conc_rule1() - to find out if conc rule1 is enabled
 * @psoc: pointer to psoc
 * @conc_rule1: value to be filled
 *
 * This API is used to find out if conc rule-1 is enabled by user
 *
 * Return: QDF_STATUS_SUCCESS up on success and any other status for failure.
 */
QDF_STATUS ucfg_policy_mgr_get_conc_rule1(struct wlan_objmgr_psoc *psoc,
						uint8_t *conc_rule1);
/**
 * ucfg_policy_mgr_get_conc_rule2() - to find out if conc rule2 is enabled
 * @psoc: pointer to psoc
 * @conc_rule2: value to be filled
 *
 * This API is used to find out if conc rule-2 is enabled by user
 *
 * Return: QDF_STATUS_SUCCESS up on success and any other status for failure.
 */
QDF_STATUS ucfg_policy_mgr_get_conc_rule2(struct wlan_objmgr_psoc *psoc,
						uint8_t *conc_rule2);

/**
 * policy_mgr_get_chnl_select_plcy() - to get channel selection policy
 * @psoc: pointer to psoc
 * @chnl_select_plcy: value to be filled
 *
 * This API is used to find out which channel selection policy has been
 * configured
 *
 * Return: QDF_STATUS_SUCCESS up on success and any other status for failure.
 */
QDF_STATUS ucfg_policy_mgr_get_chnl_select_plcy(struct wlan_objmgr_psoc *psoc,
						uint32_t *chnl_select_plcy);
/**
 * policy_mgr_get_mcc_adaptive_sch() - to get mcc adaptive scheduler
 * @psoc: pointer to psoc
 * @enable_mcc_adaptive_sch: value to be filled
 *
 * This API is used to find out if mcc adaptive scheduler enabled or disabled
 *
 * Return: QDF_STATUS_SUCCESS up on success and any other status for failure.
 */
QDF_STATUS
ucfg_policy_mgr_get_mcc_adaptive_sch(struct wlan_objmgr_psoc *psoc,
				     uint8_t *enable_mcc_adaptive_sch);

/**
 * ucfg_policy_mgr_get_dynamic_mcc_adaptive_sch() - to get dynamic mcc adaptive
 *                                                  scheduler
 * @psoc: pointer to psoc
 * @dynamic_mcc_adaptive_sch: value to be filled
 *
 * This API is used to get dynamic mcc adaptive scheduler
 *
 * Return: QDF_STATUS_SUCCESS up on success and any other status for failure.
 */
QDF_STATUS
ucfg_policy_mgr_get_dynamic_mcc_adaptive_sch(struct wlan_objmgr_psoc *psoc,
					     bool *dynamic_mcc_adaptive_sch);

/**
 * ucfg_policy_mgr_set_dynamic_mcc_adaptive_sch() - to set dynamic mcc adaptive
 *                                                  scheduler
 * @psoc: pointer to psoc
 * @dynamic_mcc_adaptive_sch: value to be set
 *
 * This API is used to set dynamic mcc adaptive scheduler
 *
 * Return: QDF_STATUS_SUCCESS up on success and any other status for failure.
 */
QDF_STATUS
ucfg_policy_mgr_set_dynamic_mcc_adaptive_sch(struct wlan_objmgr_psoc *psoc,
					     bool dynamic_mcc_adaptive_sch);

/**
 * ucfg_policy_mgr_get_sta_cxn_5g_band() - to get STA's connection in 5G config
 *
 * @psoc: pointer to psoc
 * @enable_sta_cxn_5g_band: value to be filled
 *
 * This API is used to find out if STA connection in 5G band is allowed or
 * disallowed.
 *
 * Return: QDF_STATUS_SUCCESS up on success and any other status for failure.
 */
QDF_STATUS ucfg_policy_mgr_get_sta_cxn_5g_band(struct wlan_objmgr_psoc *psoc,
					       uint8_t *enable_sta_cxn_5g_band);
/**
 * ucfg_policy_mgr_get_allow_mcc_go_diff_bi() - to get information on whether GO
 *						can have diff BI than STA in MCC
 * @psoc: pointer to psoc
 * @allow_mcc_go_diff_bi: value to be filled
 *
 * This API is used to find out whether GO's BI can different than STA in MCC
 * scenario
 *
 * Return: QDF_STATUS_SUCCESS up on success and any other status for failure.
 */
QDF_STATUS
ucfg_policy_mgr_get_allow_mcc_go_diff_bi(struct wlan_objmgr_psoc *psoc,
					 uint8_t *allow_mcc_go_diff_bi);
/**
 * ucfg_policy_mgr_get_enable_overlap_chnl() - to find out if overlap channels
 *						are enabled for SAP
 * @psoc: pointer to psoc
 * @enable_overlap_chnl: value to be filled
 *
 * This API is used to find out whether overlap channels are enabled for SAP
 *
 * Return: QDF_STATUS_SUCCESS up on success and any other status for failure.
 */
QDF_STATUS
ucfg_policy_mgr_get_enable_overlap_chnl(struct wlan_objmgr_psoc *psoc,
					uint8_t *enable_overlap_chnl);
/**
 * ucfg_policy_mgr_get_dual_mac_feature() - to find out if DUAL MAC feature is
 *					    enabled
 * @psoc: pointer to psoc
 * @dual_mac_feature: value to be filled
 *
 * This API is used to find out whether dual mac (dual radio) specific feature
 * is enabled or not
 *
 * Return: QDF_STATUS_SUCCESS up on success and any other status for failure.
 */
QDF_STATUS ucfg_policy_mgr_get_dual_mac_feature(struct wlan_objmgr_psoc *psoc,
						uint8_t *dual_mac_feature);
/**
 * ucfg_policy_mgr_get_force_1x1() - to find out if 1x1 connection is enforced
 *
 * @psoc: pointer to psoc
 * @force_1x1: value to be filled
 *
 * This API is used to find out if 1x1 connection is enforced.
 *
 * Return: QDF_STATUS_SUCCESS up on success and any other status for failure.
 */
QDF_STATUS ucfg_policy_mgr_get_force_1x1(struct wlan_objmgr_psoc *psoc,
					 uint8_t *force_1x1);
/**
 * ucfg_policy_mgr_get_sta_sap_scc_on_dfs_chnl() - to find out if STA and SAP
 *						   SCC is allowed on DFS channel
 * @psoc: pointer to psoc
 * @sta_sap_scc_on_dfs_chnl: value to be filled
 *
 * This API is used to find out whether STA and SAP SCC is allowed on
 * DFS channels
 *
 * Return: QDF_STATUS_SUCCESS up on success and any other status for failure.
 */
QDF_STATUS
ucfg_policy_mgr_get_sta_sap_scc_on_dfs_chnl(struct wlan_objmgr_psoc *psoc,
					    uint8_t *sta_sap_scc_on_dfs_chnl);
/**
 * ucfg_policy_mgr_get_sta_sap_scc_lte_coex_chnl() - to find out if STA & SAP
 *						     SCC is allowed on LTE COEX
 * @psoc: pointer to psoc
 * @sta_sap_scc_lte_coex: value to be filled
 *
 * This API is used to find out whether STA and SAP scc is allowed on LTE COEX
 * channel
 *
 * Return: QDF_STATUS_SUCCESS up on success and any other status for failure.
 */
QDF_STATUS
ucfg_policy_mgr_get_sta_sap_scc_lte_coex_chnl(struct wlan_objmgr_psoc *psoc,
					      uint8_t *sta_sap_scc_lte_coex);

/**
 * ucfg_policy_mgr_get_dfs_master_dynamic_enabled() - support dfs master or not
 *  AP interface when STA+SAP(GO) concurrency
 * @psoc: pointer to psoc
 * @vdev_id: sap vdev id
 *
 * This API is used to check SAP (GO) dfs master functionality enabled or not
 * when STA+SAP(GO) concurrency.
 * If g_sta_sap_scc_on_dfs_chan is non-zero, the STA+SAP(GO) is allowed on DFS
 * channel SCC and the SAP's DFS master functionality should be enable/disable
 * according to:
 * 1. g_sta_sap_scc_on_dfs_chan is 0: function return true - dfs master
 *     capability enabled.
 * 2. g_sta_sap_scc_on_dfs_chan is 1: function return false - dfs master
 *     capability disabled.
 * 3. g_sta_sap_scc_on_dfs_chan is 2: dfs master capability based on STA on
 *     5G or not:
 *      a. 5G STA active - return false
 *      b. no 5G STA active -return true
 *
 * Return: true if dfs master functionality should be enabled.
 */
bool
ucfg_policy_mgr_get_dfs_master_dynamic_enabled(struct wlan_objmgr_psoc *psoc,
					       uint8_t vdev_id);

/**
 * ucfg_policy_mgr_init_chan_avoidance() - init channel avoidance in policy
 *					   manager
 * @psoc: pointer to psoc
<<<<<<< HEAD
 * @chan_list: channel list
=======
 * @chan_freq_list: channel frequency list
>>>>>>> 5d8474a2
 * @chan_cnt: channel count
 *
 * Return: QDF_STATUS_SUCCESS up on success and any other status for failure.
 */
QDF_STATUS
ucfg_policy_mgr_init_chan_avoidance(struct wlan_objmgr_psoc *psoc,
<<<<<<< HEAD
				    uint16_t *chan_list,
=======
				    qdf_freq_t *chan_freq_list,
>>>>>>> 5d8474a2
				    uint16_t chan_cnt);

/**
 * ucfg_policy_mgr_get_sap_mandt_chnl() - to find out if SAP mandatory channel
 *					  support is enabled
 * @psoc: pointer to psoc
 * @sap_mandt_chnl: value to be filled
 *
 * This API is used to find out whether SAP's mandatory channel support
 * is enabled
 *
 * Return: QDF_STATUS_SUCCESS up on success and any other status for failure.
 */
QDF_STATUS ucfg_policy_mgr_get_sap_mandt_chnl(struct wlan_objmgr_psoc *psoc,
					      uint8_t *sap_mandt_chnl);
/**
 * ucfg_policy_mgr_get_indoor_chnl_marking() - to get if indoor channel can be
 *						marked as disabled
 * @psoc: pointer to psoc
 * @indoor_chnl_marking: value to be filled
 *
 * This API is used to find out whether indoor channel can be marked as disabled
 *
 * Return: QDF_STATUS_SUCCESS up on success and any other status for failure.
 */
QDF_STATUS
ucfg_policy_mgr_get_indoor_chnl_marking(struct wlan_objmgr_psoc *psoc,
					uint8_t *indoor_chnl_marking);
#endif //__WLAN_POLICY_MGR_UCFG<|MERGE_RESOLUTION|>--- conflicted
+++ resolved
@@ -286,22 +286,14 @@
  * ucfg_policy_mgr_init_chan_avoidance() - init channel avoidance in policy
  *					   manager
  * @psoc: pointer to psoc
-<<<<<<< HEAD
- * @chan_list: channel list
-=======
  * @chan_freq_list: channel frequency list
->>>>>>> 5d8474a2
  * @chan_cnt: channel count
  *
  * Return: QDF_STATUS_SUCCESS up on success and any other status for failure.
  */
 QDF_STATUS
 ucfg_policy_mgr_init_chan_avoidance(struct wlan_objmgr_psoc *psoc,
-<<<<<<< HEAD
-				    uint16_t *chan_list,
-=======
 				    qdf_freq_t *chan_freq_list,
->>>>>>> 5d8474a2
 				    uint16_t chan_cnt);
 
 /**
