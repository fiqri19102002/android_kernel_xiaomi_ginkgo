/*
 * Copyright (c) 2018-2020 The Linux Foundation. All rights reserved.
 *
 * Permission to use, copy, modify, and/or distribute this software for
 * any purpose with or without fee is hereby granted, provided that the
 * above copyright notice and this permission notice appear in all
 * copies.
 *
 * THE SOFTWARE IS PROVIDED "AS IS" AND THE AUTHOR DISCLAIMS ALL
 * WARRANTIES WITH REGARD TO THIS SOFTWARE INCLUDING ALL IMPLIED
 * WARRANTIES OF MERCHANTABILITY AND FITNESS. IN NO EVENT SHALL THE
 * AUTHOR BE LIABLE FOR ANY SPECIAL, DIRECT, INDIRECT, OR CONSEQUENTIAL
 * DAMAGES OR ANY DAMAGES WHATSOEVER RESULTING FROM LOSS OF USE, DATA OR
 * PROFITS, WHETHER IN AN ACTION OF CONTRACT, NEGLIGENCE OR OTHER
 * TORTIOUS ACTION, ARISING OUT OF OR IN CONNECTION WITH THE USE OR
 * PERFORMANCE OF THIS SOFTWARE.
 */

#include "qdf_list.h"
#include "qdf_status.h"
#include "qdf_talloc.h"
#include "qdf_types.h"
#include "__wlan_dsc.h"
#include "wlan_dsc.h"
#include "qdf_platform.h"

#define __dsc_driver_lock(vdev) __dsc_lock((vdev)->psoc->driver)
#define __dsc_driver_unlock(vdev) __dsc_unlock((vdev)->psoc->driver)

static QDF_STATUS
__dsc_vdev_create(struct dsc_psoc *psoc, struct dsc_vdev **out_vdev)
{
	struct dsc_vdev *vdev;

	if (!dsc_assert(psoc))
		return QDF_STATUS_E_INVAL;

	if (!dsc_assert(out_vdev))
		return QDF_STATUS_E_INVAL;

	*out_vdev = NULL;

	vdev = qdf_talloc_type(psoc, vdev);
	if (!vdev)
		return QDF_STATUS_E_NOMEM;

	/* init */
	vdev->psoc = psoc;
	__dsc_trans_init(&vdev->trans);
	__dsc_ops_init(&vdev->ops);

	/* attach */
	__dsc_driver_lock(vdev);
	qdf_list_insert_back(&psoc->vdevs, &vdev->node);
	__dsc_driver_unlock(vdev);

	*out_vdev = vdev;

	return QDF_STATUS_SUCCESS;
}

QDF_STATUS dsc_vdev_create(struct dsc_psoc *psoc, struct dsc_vdev **out_vdev)
{
	QDF_STATUS status;

	status =  __dsc_vdev_create(psoc, out_vdev);

	return status;
}

static void __dsc_vdev_destroy(struct dsc_vdev **out_vdev)
{
	struct dsc_vdev *vdev;

	if (!dsc_assert(out_vdev))
		return;

	vdev = *out_vdev;
	if (!dsc_assert(vdev))
		return;

	*out_vdev = NULL;

	/* flush pending transitions */
	while (__dsc_trans_abort(&vdev->trans))
		;

	/* detach */
	__dsc_driver_lock(vdev);
	qdf_list_remove_node(&vdev->psoc->vdevs, &vdev->node);
	__dsc_driver_unlock(vdev);

	/* de-init */
	__dsc_ops_deinit(&vdev->ops);
	__dsc_trans_deinit(&vdev->trans);
	vdev->psoc = NULL;

	qdf_tfree(vdev);
}

void dsc_vdev_destroy(struct dsc_vdev **out_vdev)
{
	__dsc_vdev_destroy(out_vdev);
}

#define __dsc_vdev_can_op(vdev) __dsc_vdev_can_trans(vdev)

/*
 * __dsc_vdev_can_trans() - Returns if the vdev transition can occur or not
 * @vdev: The DSC vdev
 *
 * This function checks if the vdev transition can occur or not by checking if
 * any other down the tree/up the tree transition/operation is taking place.
 *
 * If there are any driver transition taking place, then the vdev trans/ops
 * should be rejected and not queued in the DSC queue. Return QDF_STATUS_E_INVAL
 * in this case.
 *
<<<<<<< HEAD
 * If there are any psoc transition taking place because of ssr or driver
 * unload, then the vdev trans/ops should be rejected and not queued in the
 * DSC queue. Return QDF_STATUS_E_INVAL in this case.
 *
 * If there is a psoc transition taking place because of psoc idle shutdown,
=======
 * If there are any psoc transition taking place because of SSR, then vdev
 * trans/op should be rejected and queued in the DSC queue so that it may be
 * resumed after the current trans/op is completed. return QDF_STATUS_E_AGAIN
 * in this case.
 *
 * If there is a psoc transition taking place becasue of psoc idle shutdown,
>>>>>>> 5d8474a2
 * then the vdev trans/ops should be rejected and queued in the DSC queue so
 * that it may be resumed after the current trans/ops is completed. Return
 * QDF_STATUS_E_AGAIN in this case.
 *
 * If there are any vdev trans/ops taking place, then the vdev trans/ops
 * should be rejected and queued in the DSC queue so that it may be resumed
 * after the current trans/ops is completed. Return QDF_STATUS_E_AGAIN in this
 * case.
 *
 * Return: QDF_STATUS_SUCCESS if transition is allowed, error code if not.
 */
static QDF_STATUS __dsc_vdev_can_trans(struct dsc_vdev *vdev)
{
	if (__dsc_trans_active_or_queued(&vdev->psoc->driver->trans))
		return QDF_STATUS_E_INVAL;

<<<<<<< HEAD
	if (__dsc_trans_active_or_queued(&vdev->psoc->trans)) {
		/* psoc idle shutdown(wifi off) needs to be added in DSC queue
		 * to avoid wifi on failure while previous psoc idle shutdown
		 * is in progress and wifi is turned on.
		 */
		if (qdf_is_driver_unloading() || qdf_is_recovering())
=======
	if (qdf_is_recovering())
		return QDF_STATUS_E_AGAIN;

	if (__dsc_trans_active_or_queued(&vdev->psoc->trans)) {
		/* psoc idle shutdown(wifi off) needs to be added in DSC queue
		 * to avoid wifi on failure while previous psoc idle shutdown
		 * is in progress and wifi is turned on. And Wifi On also needs
		 * to be added to the queue so that it waits for SSR to
		 * complete.
		 */
		if (qdf_is_driver_unloading())
>>>>>>> 5d8474a2
			return QDF_STATUS_E_INVAL;
		else
			return QDF_STATUS_E_AGAIN;
	}

	if (__dsc_trans_active_or_queued(&vdev->trans))
		return QDF_STATUS_E_AGAIN;

	return QDF_STATUS_SUCCESS;
}

static QDF_STATUS
__dsc_vdev_trans_start_nolock(struct dsc_vdev *vdev, const char *desc)
{
	QDF_STATUS status = QDF_STATUS_SUCCESS;

	status = __dsc_vdev_can_trans(vdev);
	if (QDF_IS_STATUS_ERROR(status))
		return status;

	return __dsc_trans_start(&vdev->trans, desc);
}

static QDF_STATUS
__dsc_vdev_trans_start(struct dsc_vdev *vdev, const char *desc)
{
	QDF_STATUS status;

	if (!dsc_assert(vdev))
		return QDF_STATUS_E_INVAL;

	if (!dsc_assert(desc))
		return QDF_STATUS_E_INVAL;

	__dsc_driver_lock(vdev);
	status = __dsc_vdev_trans_start_nolock(vdev, desc);
	__dsc_driver_unlock(vdev);

	return status;
}

QDF_STATUS dsc_vdev_trans_start(struct dsc_vdev *vdev, const char *desc)
{
	QDF_STATUS status;

	dsc_enter_str(desc);
	status = __dsc_vdev_trans_start(vdev, desc);
	if (QDF_IS_STATUS_ERROR(status))
		dsc_exit_status(status);

	return status;
}

static QDF_STATUS
__dsc_vdev_trans_start_wait(struct dsc_vdev *vdev, const char *desc)
{
	QDF_STATUS status;
	struct dsc_tran tran = { 0 };

	if (!dsc_assert(vdev))
		return QDF_STATUS_E_INVAL;

	if (!dsc_assert(desc))
		return QDF_STATUS_E_INVAL;

	__dsc_driver_lock(vdev);

	/* try to start without waiting */
	status = __dsc_vdev_trans_start_nolock(vdev, desc);
	if (QDF_IS_STATUS_SUCCESS(status) || status == QDF_STATUS_E_INVAL)
		goto unlock;

	status = __dsc_trans_queue(&vdev->trans, &tran, desc);
	if (QDF_IS_STATUS_ERROR(status))
		goto unlock;

	__dsc_driver_unlock(vdev);

	return __dsc_tran_wait(&tran);

unlock:
	__dsc_driver_unlock(vdev);

	return status;
}

QDF_STATUS dsc_vdev_trans_start_wait(struct dsc_vdev *vdev, const char *desc)
{
	QDF_STATUS status;

	dsc_enter_str(desc);
	status = __dsc_vdev_trans_start_wait(vdev, desc);
	if (QDF_IS_STATUS_ERROR(status))
		dsc_exit_status(status);

	return status;
}

static void __dsc_vdev_trigger_trans(struct dsc_vdev *vdev)
{
	if (__dsc_driver_trans_trigger_checked(vdev->psoc->driver))
		return;

	if (__dsc_psoc_trans_trigger_checked(vdev->psoc))
		return;

	__dsc_trans_trigger(&vdev->trans);
}

static void __dsc_vdev_trans_stop(struct dsc_vdev *vdev)
{
	if (!dsc_assert(vdev))
		return;

	__dsc_driver_lock(vdev);

	__dsc_trans_stop(&vdev->trans);
	__dsc_vdev_trigger_trans(vdev);

	__dsc_driver_unlock(vdev);
}

void dsc_vdev_trans_stop(struct dsc_vdev *vdev)
{
	__dsc_vdev_trans_stop(vdev);
}

static void __dsc_vdev_assert_trans_protected(struct dsc_vdev *vdev)
{
	if (!dsc_assert(vdev))
		return;

	__dsc_driver_lock(vdev);
	dsc_assert(__dsc_trans_active(&vdev->trans) ||
		   __dsc_trans_active(&vdev->psoc->trans) ||
		   __dsc_trans_active(&vdev->psoc->driver->trans));
	__dsc_driver_unlock(vdev);
}

void dsc_vdev_assert_trans_protected(struct dsc_vdev *vdev)
{
	__dsc_vdev_assert_trans_protected(vdev);
}

static QDF_STATUS __dsc_vdev_op_start(struct dsc_vdev *vdev, const char *func)
{
	QDF_STATUS status;

	if (!dsc_assert(vdev))
		return QDF_STATUS_E_INVAL;

	if (!dsc_assert(func))
		return QDF_STATUS_E_INVAL;

	__dsc_driver_lock(vdev);

	status = __dsc_vdev_can_op(vdev);
	if (QDF_IS_STATUS_ERROR(status))
		goto unlock;

	status = __dsc_ops_insert(&vdev->ops, func);

unlock:
	__dsc_driver_unlock(vdev);

	return status;
}

QDF_STATUS _dsc_vdev_op_start(struct dsc_vdev *vdev, const char *func)
{
	QDF_STATUS status;

	/* do not log from here because it can flood log message because vdev
	 * op protect is per vdev operation
	 */

	status = __dsc_vdev_op_start(vdev, func);

	return status;
}

static void __dsc_vdev_op_stop(struct dsc_vdev *vdev, const char *func)
{
	if (!dsc_assert(vdev))
		return;

	if (!dsc_assert(func))
		return;

	__dsc_driver_lock(vdev);
	if (__dsc_ops_remove(&vdev->ops, func))
		qdf_event_set(&vdev->ops.event);
	__dsc_driver_unlock(vdev);
}

void _dsc_vdev_op_stop(struct dsc_vdev *vdev, const char *func)
{
	/* do not log from here because it can flood log message because vdev
	 * op protect is per vdev operation
	 */
	__dsc_vdev_op_stop(vdev, func);
}

static void __dsc_vdev_wait_for_ops(struct dsc_vdev *vdev)
{
	bool wait;

	if (!dsc_assert(vdev))
		return;

	__dsc_driver_lock(vdev);

	wait = vdev->ops.count > 0;
	if (wait)
		qdf_event_reset(&vdev->ops.event);

	__dsc_driver_unlock(vdev);

	if (wait)
		qdf_wait_single_event(&vdev->ops.event, 0);
}

void dsc_vdev_wait_for_ops(struct dsc_vdev *vdev)
{
	__dsc_vdev_wait_for_ops(vdev);
}
<|MERGE_RESOLUTION|>--- conflicted
+++ resolved
@@ -116,20 +116,12 @@
  * should be rejected and not queued in the DSC queue. Return QDF_STATUS_E_INVAL
  * in this case.
  *
-<<<<<<< HEAD
- * If there are any psoc transition taking place because of ssr or driver
- * unload, then the vdev trans/ops should be rejected and not queued in the
- * DSC queue. Return QDF_STATUS_E_INVAL in this case.
- *
- * If there is a psoc transition taking place because of psoc idle shutdown,
-=======
  * If there are any psoc transition taking place because of SSR, then vdev
  * trans/op should be rejected and queued in the DSC queue so that it may be
  * resumed after the current trans/op is completed. return QDF_STATUS_E_AGAIN
  * in this case.
  *
  * If there is a psoc transition taking place becasue of psoc idle shutdown,
->>>>>>> 5d8474a2
  * then the vdev trans/ops should be rejected and queued in the DSC queue so
  * that it may be resumed after the current trans/ops is completed. Return
  * QDF_STATUS_E_AGAIN in this case.
@@ -146,14 +138,6 @@
 	if (__dsc_trans_active_or_queued(&vdev->psoc->driver->trans))
 		return QDF_STATUS_E_INVAL;
 
-<<<<<<< HEAD
-	if (__dsc_trans_active_or_queued(&vdev->psoc->trans)) {
-		/* psoc idle shutdown(wifi off) needs to be added in DSC queue
-		 * to avoid wifi on failure while previous psoc idle shutdown
-		 * is in progress and wifi is turned on.
-		 */
-		if (qdf_is_driver_unloading() || qdf_is_recovering())
-=======
 	if (qdf_is_recovering())
 		return QDF_STATUS_E_AGAIN;
 
@@ -165,7 +149,6 @@
 		 * complete.
 		 */
 		if (qdf_is_driver_unloading())
->>>>>>> 5d8474a2
 			return QDF_STATUS_E_INVAL;
 		else
 			return QDF_STATUS_E_AGAIN;
