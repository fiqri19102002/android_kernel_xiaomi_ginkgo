/*
 * Copyright (c) 2014-2020 The Linux Foundation. All rights reserved.
 *
 * Permission to use, copy, modify, and/or distribute this software for
 * any purpose with or without fee is hereby granted, provided that the
 * above copyright notice and this permission notice appear in all
 * copies.
 *
 * THE SOFTWARE IS PROVIDED "AS IS" AND THE AUTHOR DISCLAIMS ALL
 * WARRANTIES WITH REGARD TO THIS SOFTWARE INCLUDING ALL IMPLIED
 * WARRANTIES OF MERCHANTABILITY AND FITNESS. IN NO EVENT SHALL THE
 * AUTHOR BE LIABLE FOR ANY SPECIAL, DIRECT, INDIRECT, OR CONSEQUENTIAL
 * DAMAGES OR ANY DAMAGES WHATSOEVER RESULTING FROM LOSS OF USE, DATA OR
 * PROFITS, WHETHER IN AN ACTION OF CONTRACT, NEGLIGENCE OR OTHER
 * TORTIOUS ACTION, ARISING OUT OF OR IN CONNECTION WITH THE USE OR
 * PERFORMANCE OF THIS SOFTWARE.
 */

/**
 * DOC: i_qdf_trace.h
 *
 * Linux-specific definitions for QDF trace
 *
 */

#if !defined(__I_QDF_TRACE_H)
#define __I_QDF_TRACE_H

/* older kernels have a bug in kallsyms, so ensure module.h is included */
#include <linux/module.h>
#include <linux/kallsyms.h>
#ifdef CONFIG_QCA_MINIDUMP
#include <linux/minidump_tlv.h>
#endif

#if !defined(__printf)
#define __printf(a, b)
#endif

/* QDF_TRACE is the macro invoked to add trace messages to code.  See the
 * documenation for qdf_trace_msg() for the parameters etc. for this function.
 *
 * NOTE:  Code QDF_TRACE() macros into the source code.  Do not code directly
 * to the qdf_trace_msg() function.
 *
 * NOTE 2:  qdf tracing is totally turned off if WLAN_DEBUG is *not* defined.
 * This allows us to build 'performance' builds where we can measure performance
 * without being bogged down by all the tracing in the code
 */
#if defined(QDF_TRACE_PRINT_ENABLE)
#define qdf_trace(log_level, args...) \
		do {	\
			extern int qdf_dbg_mask; \
			if (qdf_dbg_mask >= log_level) { \
				printk(args); \
				printk("\n"); \
			} \
		} while (0)
#endif

#if defined(WLAN_DEBUG) || defined(DEBUG) || defined(QDF_TRACE_PRINT_ENABLE)
#define QDF_TRACE qdf_trace_msg
#define QDF_VTRACE qdf_vtrace_msg
#define QDF_TRACE_HEX_DUMP qdf_trace_hex_dump
#else
#define QDF_TRACE(arg ...) __qdf_trace_dummy(arg)
#define QDF_VTRACE(arg ...) __qdf_vtrace_dummy(arg)
#define QDF_TRACE_HEX_DUMP(arg ...) __qdf_trace_hexdump_dummy(arg)
#endif

#if defined(WLAN_DEBUG) || defined(DEBUG) || defined(QDF_TRACE_PRINT_ENABLE)
#define QDF_MAX_LOGS_PER_SEC 2
/**
 * __QDF_TRACE_RATE_LIMITED() - rate limited version of QDF_TRACE
 * @params: parameters to pass through to QDF_TRACE
 *
 * This API prevents logging a message more than QDF_MAX_LOGS_PER_SEC times per
 * second. This means any subsequent calls to this API from the same location
 * within 1/QDF_MAX_LOGS_PER_SEC seconds will be dropped.
 *
 * Return: None
 */
#define __QDF_TRACE_RATE_LIMITED(params...)\
	do {\
		static ulong __last_ticks;\
		ulong __ticks = jiffies;\
		if (time_after(__ticks,\
			       __last_ticks + HZ / QDF_MAX_LOGS_PER_SEC)) {\
			QDF_TRACE(params);\
			__last_ticks = __ticks;\
		} \
	} while (0)

#define __QDF_TRACE_HEX_DUMP_RATE_LIMITED(params...)\
	do {\
		static ulong __last_ticks;\
		ulong __ticks = jiffies;\
		if (time_after(__ticks,\
			       __last_ticks + HZ / QDF_MAX_LOGS_PER_SEC)) {\
			QDF_TRACE_HEX_DUMP(params);\
			__last_ticks = __ticks;\
		} \
	} while (0)
#else
#define __QDF_TRACE_RATE_LIMITED(arg ...)
#define __QDF_TRACE_HEX_DUMP_RATE_LIMITED(arg ...)
#endif

#define __QDF_TRACE_NO_FL(log_level, module_id, format, args...) \
	QDF_TRACE(module_id, log_level, format, ## args)

#define __QDF_TRACE_FL(log_level, module_id, format, args...) \
	QDF_TRACE(module_id, log_level, FL(format), ## args)

#define __QDF_TRACE_RL(log_level, module_id, format, args...) \
	__QDF_TRACE_RATE_LIMITED(module_id, log_level, FL(format), ## args)

#define __QDF_TRACE_RL_NO_FL(log_level, module_id, format, args...) \
	__QDF_TRACE_RATE_LIMITED(module_id, log_level, format, ## args)

<<<<<<< HEAD
static inline void __qdf_trace_noop(QDF_MODULE_ID module, char *format, ...) { }
=======
#define __QDF_TRACE_HEX_DUMP_RL(log_level, module_id, args...) \
	__QDF_TRACE_HEX_DUMP_RATE_LIMITED(module_id, log_level, ## args)

static inline void __qdf_trace_noop(QDF_MODULE_ID module,
				    const char *format, ...) { }
>>>>>>> 4d3aee41
static inline void __qdf_trace_dummy(QDF_MODULE_ID module,
				     QDF_TRACE_LEVEL level,
				     const char *format, ...) { }
static inline void __qdf_vtrace_dummy(QDF_MODULE_ID module,
				      QDF_TRACE_LEVEL level,
				      const char *str_format, va_list val) { }
static inline void __qdf_trace_hexdump_dummy(QDF_MODULE_ID module,
					     QDF_TRACE_LEVEL level,
					     void *data, int buf_len) { }


#ifdef WLAN_LOG_FATAL
#define QDF_TRACE_FATAL(params...) \
	__QDF_TRACE_FL(QDF_TRACE_LEVEL_FATAL, ## params)
#define QDF_TRACE_FATAL_NO_FL(params...) \
	__QDF_TRACE_NO_FL(QDF_TRACE_LEVEL_FATAL, ## params)
#define QDF_TRACE_FATAL_RL(params...) \
	__QDF_TRACE_RL(QDF_TRACE_LEVEL_FATAL, ## params)
#define QDF_TRACE_FATAL_RL_NO_FL(params...) \
	__QDF_TRACE_RL_NO_FL(QDF_TRACE_LEVEL_FATAL, ## params)
#define QDF_VTRACE_FATAL(module_id, fmt, args) \
	QDF_VTRACE(module_id, QDF_TRACE_LEVEL_FATAL, fmt, args)
#define QDF_TRACE_HEX_DUMP_FATAL_RL(params...) \
	__QDF_TRACE_HEX_DUMP_RL(QDF_TRACE_LEVEL_FATAL, ## params)
#else
#define QDF_TRACE_FATAL(params...) __qdf_trace_noop(params)
#define QDF_TRACE_FATAL_NO_FL(params...) __qdf_trace_noop(params)
#define QDF_TRACE_FATAL_RL(params...) __qdf_trace_noop(params)
#define QDF_TRACE_FATAL_RL_NO_FL(params...) __qdf_trace_noop(params)
#define QDF_VTRACE_FATAL(params...) __qdf_trace_noop(params)
#define QDF_TRACE_HEX_DUMP_FATAL_RL(params...) __qdf_trace_noop(params)
#endif

#ifdef WLAN_LOG_ERROR
#define QDF_TRACE_ERROR(params...) \
	__QDF_TRACE_FL(QDF_TRACE_LEVEL_ERROR, ## params)
#define QDF_TRACE_ERROR_NO_FL(params...) \
	__QDF_TRACE_NO_FL(QDF_TRACE_LEVEL_ERROR, ## params)
#define QDF_TRACE_ERROR_RL(params...) \
	__QDF_TRACE_RL(QDF_TRACE_LEVEL_ERROR, ## params)
#define QDF_TRACE_ERROR_RL_NO_FL(params...) \
	__QDF_TRACE_RL_NO_FL(QDF_TRACE_LEVEL_ERROR, ## params)
#define QDF_VTRACE_ERROR(module_id, fmt, args) \
	QDF_VTRACE(module_id, QDF_TRACE_LEVEL_ERROR, fmt, args)
#define QDF_TRACE_HEX_DUMP_ERROR_RL(params...) \
	__QDF_TRACE_HEX_DUMP_RL(QDF_TRACE_LEVEL_ERROR, ## params)
#else
#define QDF_TRACE_ERROR(params...) __qdf_trace_noop(params)
#define QDF_TRACE_ERROR_NO_FL(params...) __qdf_trace_noop(params)
#define QDF_TRACE_ERROR_RL(params...) __qdf_trace_noop(params)
#define QDF_TRACE_ERROR_RL_NO_FL(params...) __qdf_trace_noop(params)
#define QDF_VTRACE_ERROR(params...) __qdf_trace_noop(params)
#define QDF_TRACE_HEX_DUMP_ERROR_RL(params...) __qdf_trace_noop(params)
#endif

#ifdef WLAN_LOG_WARN
#define QDF_TRACE_WARN(params...) \
	__QDF_TRACE_FL(QDF_TRACE_LEVEL_WARN, ## params)
#define QDF_TRACE_WARN_NO_FL(params...) \
	__QDF_TRACE_NO_FL(QDF_TRACE_LEVEL_WARN, ## params)
#define QDF_TRACE_WARN_RL(params...) \
	__QDF_TRACE_RL(QDF_TRACE_LEVEL_WARN, ## params)
#define QDF_TRACE_WARN_RL_NO_FL(params...) \
	__QDF_TRACE_RL_NO_FL(QDF_TRACE_LEVEL_WARN, ## params)
#define QDF_VTRACE_WARN(module_id, fmt, args) \
	QDF_VTRACE(module_id, QDF_TRACE_LEVEL_WARN, fmt, args)
#define QDF_TRACE_HEX_DUMP_WARN_RL(params...) \
	__QDF_TRACE_HEX_DUMP_RL(QDF_TRACE_LEVEL_WARN, ## params)
#else
#define QDF_TRACE_WARN(params...) __qdf_trace_noop(params)
#define QDF_TRACE_WARN_NO_FL(params...) __qdf_trace_noop(params)
#define QDF_TRACE_WARN_RL(params...) __qdf_trace_noop(params)
#define QDF_TRACE_WARN_RL_NO_FL(params...) __qdf_trace_noop(params)
#define QDF_VTRACE_WARN(params...) __qdf_trace_noop(params)
#define QDF_TRACE_HEX_DUMP_WARN_RL(params...) __qdf_trace_noop(params)
#endif

#ifdef WLAN_LOG_INFO
#define QDF_TRACE_INFO(params...) \
	__QDF_TRACE_FL(QDF_TRACE_LEVEL_INFO, ## params)
#define QDF_TRACE_INFO_NO_FL(params...) \
	__QDF_TRACE_NO_FL(QDF_TRACE_LEVEL_INFO, ## params)
#define QDF_TRACE_INFO_RL(params...) \
	__QDF_TRACE_RL(QDF_TRACE_LEVEL_INFO, ## params)
#define QDF_TRACE_INFO_RL_NO_FL(params...) \
	__QDF_TRACE_RL_NO_FL(QDF_TRACE_LEVEL_INFO, ## params)
#define QDF_VTRACE_INFO(module_id, fmt, args) \
	QDF_VTRACE(module_id, QDF_TRACE_LEVEL_INFO, fmt, args)
#define QDF_TRACE_HEX_DUMP_INFO_RL(params...) \
	__QDF_TRACE_HEX_DUMP_RL(QDF_TRACE_LEVEL_INFO, ## params)
#else
#define QDF_TRACE_INFO(params...) __qdf_trace_noop(params)
#define QDF_TRACE_INFO_NO_FL(params...) __qdf_trace_noop(params)
#define QDF_TRACE_INFO_RL(params...) __qdf_trace_noop(params)
#define QDF_TRACE_INFO_RL_NO_FL(params...) __qdf_trace_noop(params)
#define QDF_VTRACE_INFO(params...) __qdf_trace_noop(params)
#define QDF_TRACE_HEX_DUMP_INFO_RL(params...) __qdf_trace_noop(params)
#endif

#ifdef WLAN_LOG_DEBUG
#define QDF_TRACE_DEBUG(params...) \
	__QDF_TRACE_FL(QDF_TRACE_LEVEL_DEBUG, ## params)
#define QDF_TRACE_DEBUG_NO_FL(params...) \
	__QDF_TRACE_NO_FL(QDF_TRACE_LEVEL_DEBUG, ## params)
#define QDF_TRACE_DEBUG_RL(params...) \
	__QDF_TRACE_RL(QDF_TRACE_LEVEL_DEBUG, ## params)
#define QDF_TRACE_DEBUG_RL_NO_FL(params...) \
	__QDF_TRACE_RL_NO_FL(QDF_TRACE_LEVEL_DEBUG, ## params)
#define QDF_VTRACE_DEBUG(module_id, fmt, args) \
	QDF_VTRACE(module_id, QDF_TRACE_LEVEL_DEBUG, fmt, args)
#define QDF_TRACE_HEX_DUMP_DEBUG_RL(params...) \
	__QDF_TRACE_HEX_DUMP_RL(QDF_TRACE_LEVEL_DEBUG, ## params)
#else
#define QDF_TRACE_DEBUG(params...) __qdf_trace_noop(params)
#define QDF_TRACE_DEBUG_NO_FL(params...) __qdf_trace_noop(params)
#define QDF_TRACE_DEBUG_RL(params...) __qdf_trace_noop(params)
#define QDF_TRACE_DEBUG_RL_NO_FL(params...) __qdf_trace_noop(params)
#define QDF_VTRACE_DEBUG(params...) __qdf_trace_noop(params)
#define QDF_TRACE_HEX_DUMP_DEBUG_RL(params...) __qdf_trace_noop(params)
#endif

#ifdef WLAN_LOG_ENTER
#define QDF_TRACE_ENTER(params...) \
	__QDF_TRACE_FL(QDF_TRACE_LEVEL_DEBUG, ## params)
#else
#define QDF_TRACE_ENTER(params...) __qdf_trace_noop(params)
#endif

#ifdef WLAN_LOG_EXIT
#define QDF_TRACE_EXIT(params...) \
	__QDF_TRACE_FL(QDF_TRACE_LEVEL_DEBUG, ## params)
#else
#define QDF_TRACE_EXIT(params...) __qdf_trace_noop(params)
#endif

#define QDF_ENABLE_TRACING
#define qdf_scnprintf scnprintf

#ifdef QDF_ENABLE_TRACING

#ifdef WLAN_WARN_ON_ASSERT
#define QDF_ASSERT(_condition) \
	do { \
		if (!(_condition)) { \
			pr_err("QDF ASSERT in %s Line %d\n", \
			       __func__, __LINE__); \
			WARN_ON(1); \
		} \
	} while (0)
#else
#define QDF_ASSERT(_condition) \
	do { \
		if (!(_condition)) { \
			/* no-op */ \
		} \
	} while (0)
#endif /* WLAN_WARN_ON_ASSERT */
/**
 * qdf_trace_msg()- logging API
 * @module: Module identifier. A member of the QDF_MODULE_ID enumeration that
 *	    identifies the module issuing the trace message.
 * @level: Trace level. A member of the QDF_TRACE_LEVEL enumeration indicating
 *	   the severity of the condition causing the trace message to be issued.
 *	   More severe conditions are more likely to be logged.
 * @str_format: Format string. The message to be logged. This format string
 *	       contains printf-like replacement parameters, which follow this
 *	       parameter in the variable argument list.
 *
 * Users wishing to add tracing information to their code should use
 * QDF_TRACE.  QDF_TRACE() will compile into a call to qdf_trace_msg() when
 * tracing is enabled.
 *
 * Return: nothing
 *
 * implemented in qdf_trace.c
 */
void __printf(3, 4) qdf_trace_msg(QDF_MODULE_ID module, QDF_TRACE_LEVEL level,
				  const char *str_format, ...);

/**
 * qdf_vtrace_msg() - the va_list version of qdf_trace_msg
 * @module: the calling module's Id
 * @level: the logging level to log using
 * @str_format: the log format string
 * @val: the va_list containing the values to format according to str_format
 *
 * Return: None
 */
void qdf_vtrace_msg(QDF_MODULE_ID module, QDF_TRACE_LEVEL level,
		    const char *str_format, va_list val);

#else

/* This code will be used for compilation if tracing is to be compiled out */
/* of the code so these functions/macros are 'do nothing' */
static inline void qdf_trace_msg(QDF_MODULE_ID module, QDF_TRACE_LEVEL level,
				 const char *str_format, ...)
{
}

#define QDF_ASSERT(_condition)

#endif

#ifdef QDF_TRACE_PRINT_ENABLE
static inline void qdf_vprint(const char *fmt, va_list args)
{
	QDF_VTRACE_INFO(QDF_MODULE_ID_ANY, fmt, args);
}
#else /* QDF_TRACE_PRINT_ENABLE */
static inline void qdf_vprint(const char *fmt, va_list args)
{
	QDF_VTRACE_ERROR(QDF_MODULE_ID_QDF, fmt, args);
}
#endif

#ifdef PANIC_ON_BUG
#ifdef CONFIG_SLUB_DEBUG
/**
 * __qdf_bug() - Calls BUG() when the PANIC_ON_BUG compilation option is enabled
 *
 * Note: Calling BUG() can cause a compiler to assume any following code is
 * unreachable. Because these BUG's may or may not be enabled by the build
 * configuration, this can cause developers some pain. Consider:
 *
 *	bool bit;
 *
 *	if (ptr)
 *		bit = ptr->returns_bool();
 *	else
 *		__qdf_bug();
 *
 *	// do stuff with @bit
 *
 *	return bit;
 *
 * In this case, @bit is potentially uninitialized when we return! However, the
 * compiler can correctly assume this case is impossible when PANIC_ON_BUG is
 * enabled. Because developers typically enable this feature, the "maybe
 * uninitialized" warning will not be emitted, and the bug remains uncaught
 * until someone tries to make a build without PANIC_ON_BUG.
 *
 * A simple workaround for this, is to put the definition of __qdf_bug in
 * another compilation unit, which prevents the compiler from assuming
 * subsequent code is unreachable. For CONFIG_SLUB_DEBUG, do this to catch more
 * bugs. Otherwise, use the typical inlined approach.
 *
 * Return: None
 */
void __qdf_bug(void);
#else /* CONFIG_SLUB_DEBUG */
static inline void __qdf_bug(void)
{
	BUG();
}
#endif /* CONFIG_SLUB_DEBUG */

/**
 * QDF_DEBUG_PANIC() - In debug builds, panic, otherwise do nothing
 * @reason_fmt: a format string containing the reason for the panic
 * @args: zero or more printf compatible logging arguments
 *
 * Return: None
 */
#define QDF_DEBUG_PANIC(reason_fmt, args...) \
	QDF_DEBUG_PANIC_FL(__func__, __LINE__, reason_fmt, ## args)

/**
 * QDF_DEBUG_PANIC_FL() - In debug builds, panic, otherwise do nothing
 * @func: origin function name to be logged
 * @line: origin line number to be logged
 * @fmt: printf compatible format string to be logged
 * @args: zero or more printf compatible logging arguments
 *
 * Return: None
 */
#define QDF_DEBUG_PANIC_FL(func, line, fmt, args...) \
	do { \
		pr_err("WLAN Panic @ %s:%d: " fmt "\n", func, line, ##args); \
		__qdf_bug(); \
	} while (false)

#define QDF_BUG(_condition) \
	do { \
		if (!(_condition)) { \
			pr_err("QDF BUG in %s Line %d: Failed assertion '" \
			       #_condition "'\n", __func__, __LINE__); \
			__qdf_bug(); \
		} \
	} while (0)

#else /* PANIC_ON_BUG */

#define QDF_DEBUG_PANIC(reason...) \
	do { \
		/* no-op */ \
	} while (false)

#define QDF_DEBUG_PANIC_FL(func, line, fmt, args...) \
	do { \
		/* no-op */ \
	} while (false)

#define QDF_BUG(_condition) \
	do { \
		if (!(_condition)) { \
			/* no-op */ \
		} \
	} while (0)

#endif /* PANIC_ON_BUG */

#ifdef KSYM_SYMBOL_LEN
#define __QDF_SYMBOL_LEN KSYM_SYMBOL_LEN
#else
#define __QDF_SYMBOL_LEN 1
#endif

#ifdef CONFIG_QCA_MINIDUMP
static inline void
__qdf_minidump_log(void *start_addr, size_t size, const char *name)
{
	if (fill_minidump_segments((uintptr_t)start_addr, size,
	    QCA_WDT_LOG_DUMP_TYPE_WLAN_MOD, (char *)name) < 0)
		QDF_TRACE(QDF_MODULE_ID_QDF, QDF_TRACE_LEVEL_INFO,
			"%s: failed to log %pK (%s)\n",
			__func__, start_addr, name);
}

static inline void
__qdf_minidump_remove(void *addr)
{
	remove_minidump_segments((uintptr_t)addr);
}
#else
static inline void
__qdf_minidump_log(void *start_addr, size_t size, const char *name) {}
static inline void
__qdf_minidump_remove(void *addr) {}
#endif
#endif /* __I_QDF_TRACE_H */<|MERGE_RESOLUTION|>--- conflicted
+++ resolved
@@ -1,5 +1,5 @@
 /*
- * Copyright (c) 2014-2020 The Linux Foundation. All rights reserved.
+ * Copyright (c) 2014-2019 The Linux Foundation. All rights reserved.
  *
  * Permission to use, copy, modify, and/or distribute this software for
  * any purpose with or without fee is hereby granted, provided that the
@@ -118,15 +118,11 @@
 #define __QDF_TRACE_RL_NO_FL(log_level, module_id, format, args...) \
 	__QDF_TRACE_RATE_LIMITED(module_id, log_level, format, ## args)
 
-<<<<<<< HEAD
-static inline void __qdf_trace_noop(QDF_MODULE_ID module, char *format, ...) { }
-=======
 #define __QDF_TRACE_HEX_DUMP_RL(log_level, module_id, args...) \
 	__QDF_TRACE_HEX_DUMP_RATE_LIMITED(module_id, log_level, ## args)
 
 static inline void __qdf_trace_noop(QDF_MODULE_ID module,
 				    const char *format, ...) { }
->>>>>>> 4d3aee41
 static inline void __qdf_trace_dummy(QDF_MODULE_ID module,
 				     QDF_TRACE_LEVEL level,
 				     const char *format, ...) { }
