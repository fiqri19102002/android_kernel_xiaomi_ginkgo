/*
 * Copyright (c) 2013-2014, 2016, 2018-2019 The Linux Foundation. All rights reserved.
 *
 * Permission to use, copy, modify, and/or distribute this software for
 * any purpose with or without fee is hereby granted, provided that the
 * above copyright notice and this permission notice appear in all
 * copies.
 *
 * THE SOFTWARE IS PROVIDED "AS IS" AND THE AUTHOR DISCLAIMS ALL
 * WARRANTIES WITH REGARD TO THIS SOFTWARE INCLUDING ALL IMPLIED
 * WARRANTIES OF MERCHANTABILITY AND FITNESS. IN NO EVENT SHALL THE
 * AUTHOR BE LIABLE FOR ANY SPECIAL, DIRECT, INDIRECT, OR CONSEQUENTIAL
 * DAMAGES OR ANY DAMAGES WHATSOEVER RESULTING FROM LOSS OF USE, DATA OR
 * PROFITS, WHETHER IN AN ACTION OF CONTRACT, NEGLIGENCE OR OTHER
 * TORTIOUS ACTION, ARISING OUT OF OR IN CONNECTION WITH THE USE OR
 * PERFORMANCE OF THIS SOFTWARE.
 */

/*
 * Offload specific Opaque Data types.
 */
#ifndef _DEV_OL_DEFINES_H
#define _DEV_OL_DEFINES_H

<<<<<<< HEAD
=======
#define OL_TXRX_PDEV_ID 0

>>>>>>> 5d8474a2
#define NORMALIZED_TO_NOISE_FLOOR (-96)

 /**
  * ol_txrx_pdev_handle - opaque handle for txrx physical device
  * object
  */
struct ol_txrx_pdev_t;
typedef struct ol_txrx_pdev_t *ol_txrx_pdev_handle;

/**
 * ol_txrx_vdev_handle - opaque handle for txrx virtual device
 * object
 */
struct ol_txrx_vdev_t;
typedef struct ol_txrx_vdev_t *ol_txrx_vdev_handle;

/**
 * ol_pdev_handle - opaque handle for the configuration
 * associated with the physical device
 */
struct ol_pdev_t;
typedef struct ol_pdev_t *ol_pdev_handle;

/**
 * ol_txrx_peer_handle - opaque handle for txrx peer object
 */
struct ol_txrx_peer_t;
typedef struct ol_txrx_peer_t *ol_txrx_peer_handle;

#endif /* _DEV_OL_DEFINES_H */<|MERGE_RESOLUTION|>--- conflicted
+++ resolved
@@ -22,11 +22,8 @@
 #ifndef _DEV_OL_DEFINES_H
 #define _DEV_OL_DEFINES_H
 
-<<<<<<< HEAD
-=======
 #define OL_TXRX_PDEV_ID 0
 
->>>>>>> 5d8474a2
 #define NORMALIZED_TO_NOISE_FLOOR (-96)
 
  /**
