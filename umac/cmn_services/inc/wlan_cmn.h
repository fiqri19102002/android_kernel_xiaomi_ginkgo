/*
 * Copyright (c) 2016-2020 The Linux Foundation. All rights reserved.
 *
 * Permission to use, copy, modify, and/or distribute this software for
 * any purpose with or without fee is hereby granted, provided that the
 * above copyright notice and this permission notice appear in all
 * copies.
 *
 * THE SOFTWARE IS PROVIDED "AS IS" AND THE AUTHOR DISCLAIMS ALL
 * WARRANTIES WITH REGARD TO THIS SOFTWARE INCLUDING ALL IMPLIED
 * WARRANTIES OF MERCHANTABILITY AND FITNESS. IN NO EVENT SHALL THE
 * AUTHOR BE LIABLE FOR ANY SPECIAL, DIRECT, INDIRECT, OR CONSEQUENTIAL
 * DAMAGES OR ANY DAMAGES WHATSOEVER RESULTING FROM LOSS OF USE, DATA OR
 * PROFITS, WHETHER IN AN ACTION OF CONTRACT, NEGLIGENCE OR OTHER
 * TORTIOUS ACTION, ARISING OUT OF OR IN CONNECTION WITH THE USE OR
 * PERFORMANCE OF THIS SOFTWARE.
 */
 /**
  * DOC: This file provides the common definitions for object manager
  */

#ifndef _WLAN_CMN_H_
#define _WLAN_CMN_H_

#include <qdf_types.h>

/* Max no of UMAC components */
#define WLAN_UMAC_MAX_COMPONENTS WLAN_UMAC_COMP_ID_MAX

/* Max no. of radios, a pSoc/Device can support */
#ifdef WLAN_MAX_PDEVS
#define WLAN_UMAC_MAX_PDEVS WLAN_MAX_PDEVS
#else
#define WLAN_UMAC_MAX_PDEVS 3
#endif

/* Max no. of VDEV per PSOC */
#ifdef WLAN_PSOC_MAX_VDEVS
#define WLAN_UMAC_PSOC_MAX_VDEVS WLAN_PSOC_MAX_VDEVS
#else
#define WLAN_UMAC_PSOC_MAX_VDEVS 51
#endif

/* Max no. of VDEVs, a PDEV can support */
#ifdef WLAN_PDEV_MAX_VDEVS
#define WLAN_UMAC_PDEV_MAX_VDEVS WLAN_PDEV_MAX_VDEVS
#else
#define WLAN_UMAC_PDEV_MAX_VDEVS 17
#endif

/* Max no. of Peers, a device can support */
#define WLAN_UMAC_PSOC_MAX_PEERS (1536 + WLAN_UMAC_PSOC_MAX_VDEVS)

/* Max no. of Temporary Peers, a pdev can support */
#define WLAN_MAX_PDEV_TEMP_PEERS 128

/* Max no. of Temporary Peers, a psoc can support */
#define WLAN_MAX_PSOC_TEMP_PEERS \
		(WLAN_MAX_PDEV_TEMP_PEERS * WLAN_UMAC_MAX_PDEVS)

/* Max length of a SSID */
#define WLAN_SSID_MAX_LEN 32

#define WLAN_CACHE_ID_LEN 2

/* Max sequence number */
#define WLAN_MAX_SEQ_NUM 4096

/* Max no. of peers for STA vap */
#define WLAN_UMAC_MAX_STA_PEERS 2

/* Max vdev_id */
#define WLAN_UMAC_VDEV_ID_MAX 0xFF

/* Invalid pdev_id */
#define WLAN_INVALID_PDEV_ID 0xFFFFFFFF

/* Invalid free descriptor count */
#define WLAN_INVALID_MGMT_DESC_COUNT 0xFFFFFFFF

/* 802.11 cap info */
#define WLAN_CAPINFO_ESS               0x0001
#define WLAN_CAPINFO_IBSS              0x0002
#define WLAN_CAPINFO_CF_POLLABLE       0x0004
#define WLAN_CAPINFO_CF_POLLREQ        0x0008
#define WLAN_CAPINFO_PRIVACY           0x0010
#define WLAN_CAPINFO_SHORT_PREAMBLE    0x0020
#define WLAN_CAPINFO_PBCC              0x0040
#define WLAN_CAPINFO_CHNL_AGILITY      0x0080
#define WLAN_CAPINFO_SPECTRUM_MGMT     0x0100
#define WLAN_CAPINFO_QOS               0x0200
#define WLAN_CAPINFO_SHORT_SLOTTIME    0x0400
#define WLAN_CAPINFO_APSD              0x0800
#define WLAN_CAPINFO_RADIOMEAS         0x1000
#define WLAN_CAPINFO_DSSSOFDM          0x2000

/* Allowed time to wait for Object creation  */
#define WLAN_VDEV_CREATE_TIMEOUT_CNT 300
/* 25 msec */
#define WLAN_VDEV_CREATE_TIMEOUT 25

#define WLAN_PDEV_CREATE_TIMEOUT_CNT 300
/* 25 msec */
#define WLAN_PDEV_CREATE_TIMEOUT 25

#define WLAN_PSOC_CREATE_TIMEOUT_CNT 300
/* 25 msec */
#define WLAN_PSOC_CREATE_TIMEOUT 25
#define WLAN_24_GHZ_BASE_FREQ   (2407)
#define WLAN_5_GHZ_BASE_FREQ    (5000)
#define WLAN_24_GHZ_CHANNEL_6   (6)
#define WLAN_24_GHZ_CHANNEL_14  (14)
#define WLAN_24_GHZ_CHANNEL_15  (15)
#define WLAN_24_GHZ_CHANNEL_27  (27)
#define WLAN_5_GHZ_CHANNEL_170  (170)
#define WLAN_CHAN_SPACING_5MHZ  (5)
#define WLAN_CHAN_SPACING_20MHZ (20)
#define WLAN_CHAN_14_FREQ       (2484)
#define WLAN_CHAN_15_FREQ       (2512)
#define WLAN_CHAN_170_FREQ      (5852)

#define WLAN_MAC_EID_VENDOR     221
#define WLAN_MAC_EID_EXT        255

/* VHT capability flags */
/* B0-B1 Maximum MPDU Length */
/* A-MSDU Length 3839 octets */
#define WLAN_VHTCAP_MAX_MPDU_LEN_3839     0x00000000
 /* A-MSDU Length 7991 octets */
#define WLAN_VHTCAP_MAX_MPDU_LEN_7935     0x00000001
/* A-MSDU Length 11454 octets */
#define WLAN_VHTCAP_MAX_MPDU_LEN_11454    0x00000002

/* B2-B3 Supported Channel Width */
/* Does not support 160 or 80+80 */
#define WLAN_VHTCAP_SUP_CHAN_WIDTH_80     0x00000000
/* Supports 160 */
#define WLAN_VHTCAP_SUP_CHAN_WIDTH_160    0x00000004
/* Support both 160 or 80+80 */
#define WLAN_VHTCAP_SUP_CHAN_WIDTH_80_160 0x00000008
/* B2-B3 */
#define WLAN_VHTCAP_SUP_CHAN_WIDTH_S      2
#define WLAN_VHTCAP_SUP_CHAN_WIDTH_MASK   0x0000000C
/* B4 RX LDPC */
#define WLAN_VHTCAP_RX_LDPC             0x00000010
/* B5 Short GI for 80MHz */
#define WLAN_VHTCAP_SHORTGI_80          0x00000020
/* B6 Short GI for 160 and 80+80 MHz */
#define WLAN_VHTCAP_SHORTGI_160         0x00000040
/* B7 Tx STBC */
#define WLAN_VHTCAP_TX_STBC             0x00000080
#define WLAN_VHTCAP_TX_STBC_S           7
/* B8-B10 Rx STBC */
#define WLAN_VHTCAP_RX_STBC             0x00000700
#define WLAN_VHTCAP_RX_STBC_S           8
/* B11 SU Beam former capable */
#define WLAN_VHTCAP_SU_BFORMER          0x00000800
#define WLAN_VHTCAP_SU_BFORMER_S        11
/* B12 SU Beam formee capable */
#define WLAN_VHTCAP_SU_BFORMEE          0x00001000
#define WLAN_VHTCAP_SU_BFORMEE_S        12

/* B13-B15 Compressed steering number of beacomformer Antennas supported */
#define WLAN_VHTCAP_BF_MAX_ANT          0x0000E000
#define WLAN_VHTCAP_BF_MAX_ANT_S        13
/* B13-B15 Beamformee STS Capability */
#define WLAN_VHTCAP_STS_CAP_S           13
#define WLAN_VHTCAP_STS_CAP_M           0x7

/* B16-B18 Sounding Dimensions */
#define WLAN_VHTCAP_SOUND_DIM           0x00070000
#define WLAN_VHTCAP_SOUND_DIM_S         16
/* B19 MU Beam Former */
#define WLAN_VHTCAP_MU_BFORMER          0x00080000
#define WLAN_VHTCAP_MU_BFORMER_S        19
/* B20 MU Beam Formee */
#define WLAN_VHTCAP_MU_BFORMEE          0x00100000
#define WLAN_VHTCAP_MU_BFORMEE_S        20
/* B21 VHT TXOP PS */
#define WLAN_VHTCAP_TXOP_PS             0x00200000
/* B22 +HTC-VHT capable */
#define WLAN_VHTCAP_PLUS_HTC_VHT        0x00400000

#define WLAN_VHTCAP_MAX_AMPDU_LEN_FACTOR  13
/* B23-B25 maximum AMPDU Length Exponent */
#define WLAN_VHTCAP_MAX_AMPDU_LEN_EXP   0x03800000
#define WLAN_VHTCAP_MAX_AMPDU_LEN_EXP_S 23
/* B26-B27 VHT Link Adaptation capable */
#define WLAN_VHTCAP_LINK_ADAPT          0x0C000000
/* Rx Antenna Pattern Consistency Supported */
#define WLAN_VHTCAP_RX_ANTENNA_PATTERN  0x10000000
/* Tx Antenna Pattern Consistency Supported */
#define WLAN_VHTCAP_TX_ANTENNA_PATTERN  0x20000000
/* B30-B31 Extended NSS Bandwidth Support */
#define WLAN_VHTCAP_NO_EXT_NSS_BW_SUPPORT  0x00000000
/* B30-B31 Extended NSS Bandwidth Support */
#define WLAN_VHTCAP_EXT_NSS_BW_SUPPORT_1   0x40000000
/* B30-B31 Extended NSS Bandwidth Support */
#define WLAN_VHTCAP_EXT_NSS_BW_SUPPORT_2   0x80000000
/* B30-B31 Extended NSS Bandwidth Support */
#define WLAN_VHTCAP_EXT_NSS_BW_SUPPORT_3   0xC0000000
#define WLAN_VHTCAP_EXT_NSS_BW_SUPPORT_S   30
#define WLAN_VHTCAP_EXT_NSS_BW_SUPPORT_MASK   0xC0000000

#define WLAN_VHTCAP_EXT_NSS_MASK   (WLAN_VHTCAP_SUP_CHAN_WIDTH_MASK |\
					 WLAN_VHTCAP_EXT_NSS_BW_SUPPORT_MASK)
/* VHTCAP combinations of "supported channel width" and "ext nss support"
 * which determine the NSS value supported by STA for <=80 MHz, 160 MHz
 * and 80+80 MHz. The macros to be read as combination of
 * "supported channel width" and "ext nss support" followed by NSS for 80MHz,
 * 160MHz and 80+80MHz defined as a function of Max VHT NSS supported.
 * Ex: WLAN_EXTNSS_MAP_01_80F1_160FDOT5_80P80NONE - To be reas as
 * supported channel width = 0
 * ext nss support = 1
 * NSS value for <=80MHz = max_vht_nss * 1
 * NSS value for 160MHz = max_vht_nss * (.5)
 * NSS value for 80+80MHz = not supported
 */
#define WLAN_EXTNSS_MAP_00_80F1_160NONE_80P80NONE \
	(WLAN_VHTCAP_SUP_CHAN_WIDTH_80 | WLAN_VHTCAP_NO_EXT_NSS_BW_SUPPORT)
#define WLAN_EXTNSS_MAP_01_80F1_160FDOT5_80P80NONE \
	(WLAN_VHTCAP_SUP_CHAN_WIDTH_80 | WLAN_VHTCAP_EXT_NSS_BW_SUPPORT_1)
#define WLAN_EXTNSS_MAP_02_80F1_160FDOT5_80P80FDOT5 \
	(WLAN_VHTCAP_SUP_CHAN_WIDTH_80 | WLAN_VHTCAP_EXT_NSS_BW_SUPPORT_2)
#define WLAN_EXTNSS_MAP_03_80F1_160FDOT75_80P80FDOT75 \
	(WLAN_VHTCAP_SUP_CHAN_WIDTH_80 | WLAN_VHTCAP_EXT_NSS_BW_SUPPORT_3)
#define WLAN_EXTNSS_MAP_10_80F1_160F1_80P80NONE \
	(WLAN_VHTCAP_SUP_CHAN_WIDTH_160 | WLAN_VHTCAP_NO_EXT_NSS_BW_SUPPORT)
#define WLAN_EXTNSS_MAP_11_80F1_160F1_80P80FDOT5 \
	(WLAN_VHTCAP_SUP_CHAN_WIDTH_160 | WLAN_VHTCAP_EXT_NSS_BW_SUPPORT_1)
#define WLAN_EXTNSS_MAP_12_80F1_160F1_80P80FDOT75 \
	(WLAN_VHTCAP_SUP_CHAN_WIDTH_160 | WLAN_VHTCAP_EXT_NSS_BW_SUPPORT_2)
#define WLAN_EXTNSS_MAP_13_80F2_160F2_80P80F1 \
	(WLAN_VHTCAP_SUP_CHAN_WIDTH_160 | WLAN_VHTCAP_EXT_NSS_BW_SUPPORT_3)
#define WLAN_EXTNSS_MAP_20_80F1_160F1_80P80F1 \
	(WLAN_VHTCAP_SUP_CHAN_WIDTH_80_160 | WLAN_VHTCAP_NO_EXT_NSS_BW_SUPPORT)
#define WLAN_EXTNSS_MAP_23_80F2_160F1_80P80F1 \
	(WLAN_VHTCAP_SUP_CHAN_WIDTH_80_160 | WLAN_VHTCAP_EXT_NSS_BW_SUPPORT_3)


/**
 * enum wlan_umac_comp_id - UMAC component id
 * @WLAN_UMAC_COMP_MLME:          MLME
 * @WLAN_UMAC_COMP_MGMT_TXRX:     MGMT Tx/Rx
 * @WLAN_UMAC_COMP_SERIALIZATION: Serialization
 * @WLAN_UMAC_COMP_SCAN: SCAN -   as scan module uses services provided by
 *                                MLME, MGMT_TXRX and SERIALIZATION, SCAN module
 *                                must be initializes after above modules.
 * @WLAN_UMAC_COMP_PMO:           PMO component
 * @WLAN_UMAC_COMP_P2P:           P2P
 * @WLAN_UMAC_COMP_POLICY_MGR:    Policy Manager
 * @WLAN_UMAC_COMP_CONFIG:        Configuration
 * @WLAN_UMAC_COMP_WIFI_POS:      WIFI Positioning
 * @WLAN_UMAC_COMP_TDLS:          TDLS
 * @WLAN_UMAC_COMP_ATF:           Airtime Fairness
 * @WLAN_UMAC_COMP_SA_API:        Smart Antenna API
 * @WLAN_UMAC_COMP_REGULATORY:    REGULATORY
 * @WLAN_UMAC_COMP_CRYPTO:        CRYPTO
 * @WLAN_UMAC_COMP_NAN:           Neighbor Aware Networking
 * @WLAN_UMAC_COMP_DFS:           DFS
 * @WLAN_UMAC_COMP_SPECTRAL:      Spectral
 * @WLAN_UMAC_COMP_OFFCHAN_TXRX:  Offchan TxRx
 * @WLAN_UMAC_COMP_SON:           SON
 * @WLAN_UMAC_COMP_SPECTRAL:      Spectral
 * @WLAN_UMAC_COMP_SPLITMAC:      SplitMAC
 * @WLAN_UMAC_COMP_DISA:          DISA encryption test
 * @WLAN_UMAC_COMP_GREEN_AP:      Green AP
 * @WLAN_UMAC_COMP_FTM:           FTM component
 * @WLAN_UMAC_COMP_FD:            FILS Discovery
 * @WLAN_UMAC_COMP_OCB:           OCB
 * @WLAN_UMAC_COMP_IPA:           IPA
 * @WLAN_UMAC_COMP_CP_STATS:      Control Plane Statistics
 * @WLAN_UMAC_COMP_ACTION_OUI:    ACTION OUI
 * @WLAN_UMAC_COMP_FWOL           FW Offload
 * @WLAN_UMAC_COMP_INTEROP_ISSUES_AP       interop issues ap component
 * @WLAN_UMAC_COMP_BLACKLIST_MGR:      Blacklist mgr component
<<<<<<< HEAD
=======
 * @WLAN_UMAC_COMP_COEX:          Coex config component
 * @WLAN_UMAC_COMP_FTM_TIME_SYNC: WLAN FTM TIMESYNC
>>>>>>> 4d3aee41
 * @WLAN_UMAC_COMP_PKT_CAPTURE:   Packet capture component
 * @WLAN_UMAC_COMP_ID_MAX:        Maximum components in UMAC
 *
 * This id is static.
 * On Adding new component, new id has to be assigned
 */
enum wlan_umac_comp_id {
	WLAN_UMAC_COMP_MLME               = 0,
	WLAN_UMAC_COMP_MGMT_TXRX          = 1,
	WLAN_UMAC_COMP_SERIALIZATION      = 2,
	WLAN_UMAC_COMP_SCAN               = 3,
	WLAN_UMAC_COMP_PMO                = 4,
	WLAN_UMAC_COMP_P2P                = 5,
	WLAN_UMAC_COMP_POLICY_MGR         = 6,
	WLAN_UMAC_COMP_CONFIG             = 7,
	WLAN_TARGET_IF_COMP_DIRECT_BUF_RX = 8,
	WLAN_UMAC_COMP_WIFI_POS           = 9,
	WLAN_UMAC_COMP_TDLS               = 10,
	WLAN_UMAC_COMP_ATF                = 11,
	WLAN_UMAC_COMP_SA_API             = 12,
	WLAN_UMAC_COMP_REGULATORY         = 13,
	WLAN_UMAC_COMP_CRYPTO             = 14,
	WLAN_UMAC_COMP_NAN                = 15,
	WLAN_UMAC_COMP_DFS                = 16,
	WLAN_UMAC_COMP_OFFCHAN_TXRX       = 17,
	WLAN_UMAC_COMP_SON                = 18,
	WLAN_UMAC_COMP_SPECTRAL           = 19,
	WLAN_UMAC_COMP_SPLITMAC           = 20,
	WLAN_UMAC_COMP_DISA               = 21,
	WLAN_UMAC_COMP_GREEN_AP           = 22,
	WLAN_UMAC_COMP_FTM                = 23,
	WLAN_UMAC_COMP_FD                 = 24,
	WLAN_UMAC_COMP_OCB                = 25,
	WLAN_UMAC_COMP_IPA                = 26,
	WLAN_UMAC_COMP_CP_STATS           = 27,
	WLAN_UMAC_COMP_ACTION_OUI         = 28,
	WLAN_UMAC_COMP_FWOL               = 29,
	WLAN_UMAC_COMP_CFR                = 30,
	WLAN_UMAC_COMP_INTEROP_ISSUES_AP  = 31,
	WLAN_UMAC_COMP_BLACKLIST_MGR      = 32,
<<<<<<< HEAD
	WLAN_UMAC_COMP_PKT_CAPTURE        = 33,
=======
	WLAN_UMAC_COMP_COEX               = 33,
	WLAN_UMAC_COMP_FTM_TIME_SYNC      = 34,
	WLAN_UMAC_COMP_PKT_CAPTURE        = 35,
>>>>>>> 4d3aee41
	WLAN_UMAC_COMP_ID_MAX,
};

/**
 *  enum WLAN_DEV_TYPE  - for DA or OL architecture types
 *  @WLAN_DEV_DA:       Direct attach
 *  @WLAN_DEV_OL:       Partial offload
 *  @WLAN_DEV_INVALID:  Invalid dev type
 */
typedef enum {
	WLAN_DEV_DA       = 0,
	WLAN_DEV_OL       = 1,
	WLAN_DEV_INVALID  = 3,
} WLAN_DEV_TYPE;

/**
 * enum wlan_phymode - phy mode
 * @WLAN_PHYMODE_AUTO:           autoselect
 * @WLAN_PHYMODE_11A:            5GHz, OFDM
 * @WLAN_PHYMODE_11B:            2GHz, CCK
 * @WLAN_PHYMODE_11G:            2GHz, OFDM
 * @WLAN_PHYMODE_11G_ONLY:       2GHz only
 * @WLAN_PHYMODE_11NA_HT20:      5Ghz, HT20
 * @WLAN_PHYMODE_11NG_HT20:      2Ghz, HT20
 * @WLAN_PHYMODE_11NA_HT40:      5Ghz, Auto HT40
 * @WLAN_PHYMODE_11NG_HT40PLUS:  2Ghz, HT40 (ext ch +1)
 * @WLAN_PHYMODE_11NG_HT40MINUS: 2Ghz, HT40 (ext ch -1)
 * @WLAN_PHYMODE_11NG_HT40:      2Ghz, Auto HT40
 * @WLAN_PHYMODE_11AC_VHT20:     5Ghz, VHT20
 * @WLAN_PHYMODE_11AC_VHT20_2G:  2Ghz, VHT20
 * @WLAN_PHYMODE_11AC_VHT40:     5Ghz, VHT40
 * @WLAN_PHYMODE_11AC_VHT40PLUS_2G:  2Ghz, VHT40 (ext ch +1)
 * @WLAN_PHYMODE_11AC_VHT40MINUS_2G:  2Ghz, VHT40 (ext ch -1)
 * @WLAN_PHYMODE_11AC_VHT40_2G:  2Ghz, VHT40
 * @WLAN_PHYMODE_11AC_VHT80:     5Ghz, VHT80
 * @WLAN_PHYMODE_11AC_VHT80_2G:  2Ghz, VHT80
 * @WLAN_PHYMODE_11AC_VHT160:    5Ghz, VHT160
 * @WLAN_PHYMODE_11AC_VHT80_80:  5Ghz, VHT80_80
 * @WLAN_PHYMODE_11AXA_HE20:     5GHz, HE20
 * @WLAN_PHYMODE_11AXG_HE20:     2GHz, HE20
 * @WLAN_PHYMODE_11AXA_HE40:     5GHz, HE40
 * @WLAN_PHYMODE_11AXG_HE40PLUS: 2GHz, HE40 (ext ch +1)
 * @WLAN_PHYMODE_11AXG_HE40MINUS:2GHz, HE40 (ext ch -1)
 * @WLAN_PHYMODE_11AXG_HE40:     2GHz, HE40
 * @WLAN_PHYMODE_11AXA_HE80:     5GHz, HE80
 * @WLAN_PHYMODE_11AXG_HE80:     2GHz, HE80
 * @WLAN_PHYMODE_11AXA_HE160:    5GHz, HE160
 * @WLAN_PHYMODE_11AXA_HE80_80:  5GHz, HE80_80
 * @WLAN_PHYMODE_MAX: Max phymode
 */
enum wlan_phymode {
	WLAN_PHYMODE_AUTO               = 0,
	WLAN_PHYMODE_11A                = 1,
	WLAN_PHYMODE_11B                = 2,
	WLAN_PHYMODE_11G                = 3,
	WLAN_PHYMODE_11G_ONLY           = 4,
	WLAN_PHYMODE_11NA_HT20          = 5,
	WLAN_PHYMODE_11NG_HT20          = 6,
	WLAN_PHYMODE_11NA_HT40          = 7,
	WLAN_PHYMODE_11NG_HT40PLUS      = 8,
	WLAN_PHYMODE_11NG_HT40MINUS     = 9,
	WLAN_PHYMODE_11NG_HT40          = 10,
	WLAN_PHYMODE_11AC_VHT20         = 11,
	WLAN_PHYMODE_11AC_VHT20_2G      = 12,
	WLAN_PHYMODE_11AC_VHT40         = 13,
	WLAN_PHYMODE_11AC_VHT40PLUS_2G  = 14,
	WLAN_PHYMODE_11AC_VHT40MINUS_2G = 15,
	WLAN_PHYMODE_11AC_VHT40_2G      = 16,
	WLAN_PHYMODE_11AC_VHT80         = 17,
	WLAN_PHYMODE_11AC_VHT80_2G      = 18,
	WLAN_PHYMODE_11AC_VHT160        = 19,
	WLAN_PHYMODE_11AC_VHT80_80      = 20,
	WLAN_PHYMODE_11AXA_HE20         = 21,
	WLAN_PHYMODE_11AXG_HE20         = 22,
	WLAN_PHYMODE_11AXA_HE40         = 23,
	WLAN_PHYMODE_11AXG_HE40PLUS     = 24,
	WLAN_PHYMODE_11AXG_HE40MINUS    = 25,
	WLAN_PHYMODE_11AXG_HE40         = 26,
	WLAN_PHYMODE_11AXA_HE80         = 27,
	WLAN_PHYMODE_11AXG_HE80         = 28,
	WLAN_PHYMODE_11AXA_HE160        = 29,
	WLAN_PHYMODE_11AXA_HE80_80      = 30,
	WLAN_PHYMODE_MAX
};

#define IS_WLAN_PHYMODE_160MHZ(_mode) ({typeof(_mode) mode = (_mode); \
	((mode) == WLAN_PHYMODE_11AC_VHT80_80) || \
	((mode) == WLAN_PHYMODE_11AC_VHT160)     || \
	((mode) == WLAN_PHYMODE_11AXA_HE80_80)  || \
	((mode) == WLAN_PHYMODE_11AXA_HE160); })

#define IS_WLAN_PHYMODE_80MHZ(_mode) ({typeof(_mode) mode = (_mode); \
	((mode) == WLAN_PHYMODE_11AC_VHT80) || \
	((mode) == WLAN_PHYMODE_11AC_VHT80_2G)     || \
	((mode) == WLAN_PHYMODE_11AXA_HE80)  || \
	((mode) == WLAN_PHYMODE_11AXG_HE80); })

#define IS_WLAN_PHYMODE_40MHZ(_mode) ({typeof(_mode) mode = (_mode); \
	((mode) == WLAN_PHYMODE_11NG_HT40) || \
	((mode) == WLAN_PHYMODE_11NG_HT40PLUS)     || \
	((mode) == WLAN_PHYMODE_11NG_HT40MINUS)  || \
	((mode) == WLAN_PHYMODE_11NA_HT40)  || \
	((mode) == WLAN_PHYMODE_11AC_VHT40)  || \
	((mode) == WLAN_PHYMODE_11AC_VHT40_2G)  || \
	((mode) == WLAN_PHYMODE_11AC_VHT40PLUS_2G)  || \
	((mode) == WLAN_PHYMODE_11AC_VHT40MINUS_2G)  || \
	((mode) == WLAN_PHYMODE_11AXA_HE40)  || \
	((mode) == WLAN_PHYMODE_11AXG_HE40)  || \
	((mode) == WLAN_PHYMODE_11AXG_HE40PLUS)  || \
	((mode) == WLAN_PHYMODE_11AXG_HE40MINUS); })

#define IS_WLAN_PHYMODE_HT(_mode) ({typeof(_mode) mode = (_mode); \
	((mode) == WLAN_PHYMODE_11NA_HT20) || \
	((mode) == WLAN_PHYMODE_11NG_HT20)     || \
	((mode) == WLAN_PHYMODE_11NA_HT40)  || \
	((mode) == WLAN_PHYMODE_11NG_HT40PLUS)  || \
	((mode) == WLAN_PHYMODE_11NG_HT40MINUS)  || \
	((mode) == WLAN_PHYMODE_11NG_HT40); })

#define IS_WLAN_PHYMODE_VHT(_mode) ({typeof(_mode) mode = (_mode); \
	((mode) == WLAN_PHYMODE_11AC_VHT20) || \
	((mode) == WLAN_PHYMODE_11AC_VHT20_2G)     || \
	((mode) == WLAN_PHYMODE_11AC_VHT40)  || \
	((mode) == WLAN_PHYMODE_11AC_VHT40PLUS_2G)  || \
	((mode) == WLAN_PHYMODE_11AC_VHT40MINUS_2G)  || \
	((mode) == WLAN_PHYMODE_11AC_VHT40_2G)  || \
	((mode) == WLAN_PHYMODE_11AC_VHT80)  || \
	((mode) == WLAN_PHYMODE_11AC_VHT80_2G)  || \
	((mode) == WLAN_PHYMODE_11AC_VHT160)  || \
	((mode) == WLAN_PHYMODE_11AC_VHT80_80); })

#define IS_WLAN_PHYMODE_HE(_mode) ({typeof(_mode) mode = (_mode); \
	((mode) == WLAN_PHYMODE_11AXA_HE20) || \
	((mode) == WLAN_PHYMODE_11AXG_HE20)     || \
	((mode) == WLAN_PHYMODE_11AXA_HE40)  || \
	((mode) == WLAN_PHYMODE_11AXG_HE40)  || \
	((mode) == WLAN_PHYMODE_11AXG_HE40PLUS)  || \
	((mode) == WLAN_PHYMODE_11AXG_HE40MINUS)  || \
	((mode) == WLAN_PHYMODE_11AXA_HE80)  || \
	((mode) == WLAN_PHYMODE_11AXG_HE80)  || \
	((mode) == WLAN_PHYMODE_11AXA_HE160)  || \
	((mode) == WLAN_PHYMODE_11AXA_HE80_80); })

/**
 * enum phy_ch_width - channel width
 * @CH_WIDTH_20MHZ: 20 mhz width
 * @CH_WIDTH_40MHZ: 40 mhz width
 * @CH_WIDTH_80MHZ: 80 mhz width
 * @CH_WIDTH_160MHZ: 160 mhz width
 * @CH_WIDTH_80P80HZ: 80+80 mhz width
 * @CH_WIDTH_5MHZ: 5 mhz width
 * @CH_WIDTH_10MHZ: 10 mhz width
 * @CH_WIDTH_INVALID: invalid width
 * @CH_WIDTH_MAX: max possible width
 */
enum phy_ch_width {
	CH_WIDTH_20MHZ = 0,
	CH_WIDTH_40MHZ,
	CH_WIDTH_80MHZ,
	CH_WIDTH_160MHZ,
	CH_WIDTH_80P80MHZ,
	CH_WIDTH_5MHZ,
	CH_WIDTH_10MHZ,
	CH_WIDTH_INVALID,
	CH_WIDTH_MAX
};

/**
 * enum wifi_traffic_ac - access category type
 * @WIFI_AC_VO: Voice AC
 * @WIFI_AC_VI: Video AC
 * @WIFI_AC_BE: Best effort AC
 * @WIFI_AC_BK: Background AC
 * @WIFI_AC_MAX: MAX access category
 */
enum wifi_traffic_ac {
	WIFI_AC_VO = 0,
	WIFI_AC_VI = 1,
	WIFI_AC_BE = 2,
	WIFI_AC_BK = 3,
	WIFI_AC_MAX = 4,
};

/**
 * enum wlan_peer_type  - peer type
 * @WLAN_PEER_SELF:     for AP mode, SELF PEER or AP PEER are same
 * @WLAN_PEER_AP:       BSS peer for STA mode, Self peer for AP mode
 * @WLAN_PEER_P2P_GO:   BSS peer for P2P CLI mode, Self peer for P2P GO mode
 * @WLAN_PEER_STA:      Self Peer for STA mode, STA peer for AP mode
 * @WLAN_PEER_P2P_CLI:  Self peer for P2P CLI mode, P2P CLI peer for P2P GO mode
 * @WLAN_PEER_TDLS:     TDLS Peer
 * @WLAN_PEER_NAWDS:    NAWDS Peer
 * @WLAN_PEER_STA_TEMP: STA Peer Temp (its host only node)
 * @WLAN_PEER_IBSS:     IBSS Peer
 * @WLAN_PEER_NDP:      NDP Peer
 */
enum wlan_peer_type {
	WLAN_PEER_SELF     = 1,
	WLAN_PEER_AP       = 2,
	WLAN_PEER_P2P_GO   = 3,
	WLAN_PEER_STA      = 4,
	WLAN_PEER_P2P_CLI  = 5,
	WLAN_PEER_TDLS     = 6,
	WLAN_PEER_NAWDS    = 7,
	WLAN_PEER_STA_TEMP = 8,
	WLAN_PEER_IBSS     = 9,
	WLAN_PEER_NDP      = 10,
};

/**
 * enum wlan_band - specifies operating channel band
 * @WLAN_BAND_ALL: Any band
 * @WLAN_BAND_2_4_GHZ: 2.4 GHz band
 * @WLAN_BAND_5_GHZ: 5 GHz band
 * @WLAN_BAND_4_9_GHZ: 4.9 GHz band
 * @WLAN_BAND_NUM_MAX: Max num band
 */
enum wlan_band {
	WLAN_BAND_ALL,
	WLAN_BAND_2_4_GHZ,
	WLAN_BAND_5_GHZ,
	WLAN_BAND_4_9_GHZ,
	WLAN_BAND_NUM_MAX,
};

/**
 * enum wlan_bss_type - type of network
 * @WLAN_TYPE_ANY: Default value
 * @WLAN_TYPE_BSS: Type BSS
 * @WLAN_TYPE_IBSS: Type IBSS
 */
enum wlan_bss_type {
	WLAN_TYPE_ANY,
	WLAN_TYPE_BSS,
	WLAN_TYPE_IBSS,
};

/**
 * enum wlan_pmf_cap: pmf capability
 * @PMF_DISABLED: PMF is disabled
 * @PMF_CAPABLE: PMF is supported
 * @PMF_REQUIRED: PMF is mandatory
 */
enum wlan_pmf_cap {
	WLAN_PMF_DISABLED,
	WLAN_PMF_CAPABLE,
	WLAN_PMF_REQUIRED,
};

/**
 * enum wlan_auth_type - Enumeration of the various Auth types
 * @WLAN_AUTH_TYPE_OPEN_SYSTEM: Open auth type
 * @WLAN_AUTH_TYPE_SHARED_KEY: Shared Key Auth type
 * @WLAN_AUTH_TYPE_AUTOSWITCH: Auto switch Open/Shared
 * @WLAN_AUTH_TYPE_SAE: SAE auth type
 * @WLAN_AUTH_TYPE_WPA: WPA Enterprise
 * @WLAN_AUTH_TYPE_WPA_PSK: WPA PSK
 * @WLAN_AUTH_TYPE_WPA_NONE: WPA None
 * @WLAN_AUTH_TYPE_RSN: RSN Enterprise
 * @WLAN_AUTH_TYPE_RSN_PSK: RSN PSK
 * @WLAN_AUTH_TYPE_FT_RSN: FT RSN Enterprise
 * @WLAN_AUTH_TYPE_FT_RSN_PSK: FT RSN PSK
 * @WLAN_AUTH_TYPE_WAPI_WAI_CERTIFICATE: WAPI certificate
 * @WLAN_AUTH_TYPE_WAPI_WAI_PSK: WAPI PSK
 * @WLAN_AUTH_TYPE_CCKM_WPA: CCKM WPA
 * @WLAN_AUTH_TYPE_CCKM_RSN: CCKM RSN
 * @WLAN_AUTH_TYPE_RSN_PSK_SHA256: SHA256 PSK
 * @WLAN_AUTH_TYPE_RSN_8021X_SHA256: SHA256 Enterprise
 * @WLAN_AUTH_TYPE_FILS_SHA256: FILS SHA256
 * @WLAN_AUTH_TYPE_FILS_SHA384: FILS SHA384
 * @WLAN_AUTH_TYPE_FT_FILS_SHA256: FILS SHA256 for 11r
 * @WLAN_AUTH_TYPE_FT_FILS_SHA384: FILS SHA384 for 11r
 * @WLAN_AUTH_TYPE_DPP_RSN: DPP RSN
 * @WLAN_AUTH_TYPE_OWE: OWE
 * @WLAN_AUTH_TYPE_SUITEB_EAP_SHA256: EAP SHA256
 * @WLAN_AUTH_TYPE_SUITEB_EAP_SHA384: EAP SHA384
 * @WLAN_AUTH_TYPE_FT_SAE: FT SAE
 * @WLAN_AUTH_TYPE_FT_SUITEB_EAP_SHA384: FT suiteb SHA384
 * @WLAN_AUTH_TYPE_ANY: To match any auth type
 * @WLAN_NUM_OF_SUPPORT_AUTH_TYPE: Max no of Auth type
 */
enum wlan_auth_type {
	WLAN_AUTH_TYPE_OPEN_SYSTEM,
	WLAN_AUTH_TYPE_SHARED_KEY,
	WLAN_AUTH_TYPE_AUTOSWITCH,
	WLAN_AUTH_TYPE_SAE,
	WLAN_AUTH_TYPE_WPA,
	WLAN_AUTH_TYPE_WPA_PSK,
	WLAN_AUTH_TYPE_WPA_NONE,
	WLAN_AUTH_TYPE_RSN,
	WLAN_AUTH_TYPE_RSN_PSK,
	WLAN_AUTH_TYPE_FT_RSN,
	WLAN_AUTH_TYPE_FT_RSN_PSK,
	WLAN_AUTH_TYPE_WAPI_WAI_CERTIFICATE,
	WLAN_AUTH_TYPE_WAPI_WAI_PSK,
	WLAN_AUTH_TYPE_CCKM_WPA,
	WLAN_AUTH_TYPE_CCKM_RSN,
	WLAN_AUTH_TYPE_RSN_PSK_SHA256,
	WLAN_AUTH_TYPE_RSN_8021X_SHA256,
	WLAN_AUTH_TYPE_FILS_SHA256,
	WLAN_AUTH_TYPE_FILS_SHA384,
	WLAN_AUTH_TYPE_FT_FILS_SHA256,
	WLAN_AUTH_TYPE_FT_FILS_SHA384,
	WLAN_AUTH_TYPE_DPP_RSN,
	WLAN_AUTH_TYPE_OWE,
	WLAN_AUTH_TYPE_SUITEB_EAP_SHA256,
	WLAN_AUTH_TYPE_SUITEB_EAP_SHA384,
	WLAN_AUTH_TYPE_OSEN,
	WLAN_AUTH_TYPE_FT_SAE,
	WLAN_AUTH_TYPE_FT_SUITEB_EAP_SHA384,
	WLAN_AUTH_TYPE_ANY,
	WLAN_NUM_OF_SUPPORT_AUTH_TYPE = WLAN_AUTH_TYPE_ANY,
};

/**
 * enum wlan_enc_type - Enumeration of the various Enc types
 * @WLAN_ENCRYPT_TYPE_NONE: No encryption
 * @WLAN_ENCRYPT_TYPE_WEP40_STATICKEY: WEP 40 Static key
 * @WLAN_ENCRYPT_TYPE_WEP104_STATICKEY: WEP 104 Static key
 * @WLAN_ENCRYPT_TYPE_WEP40: WEP 40
 * @WLAN_ENCRYPT_TYPE_WEP104: WEP 104
 * @WLAN_ENCRYPT_TYPE_TKIP: TKIP
 * @WLAN_ENCRYPT_TYPE_AES: AES
 * @WLAN_ENCRYPT_TYPE_WPI: WAPI
 * @WLAN_ENCRYPT_TYPE_KRK: KRK
 * @WLAN_ENCRYPT_TYPE_BTK: BTK
 * @WLAN_ENCRYPT_TYPE_AES_CMAC: 11W BIP
 * @WLAN_ENCRYPT_TYPE_ANY: Any
 * @WLAN_NUM_OF_ENCRYPT_TYPE: Max value
 */
enum wlan_enc_type {
	WLAN_ENCRYPT_TYPE_NONE,
	WLAN_ENCRYPT_TYPE_WEP40_STATICKEY,
	WLAN_ENCRYPT_TYPE_WEP104_STATICKEY,
	WLAN_ENCRYPT_TYPE_WEP40,
	WLAN_ENCRYPT_TYPE_WEP104,
	WLAN_ENCRYPT_TYPE_TKIP,
	WLAN_ENCRYPT_TYPE_AES,
	WLAN_ENCRYPT_TYPE_WPI,
	WLAN_ENCRYPT_TYPE_KRK,
	WLAN_ENCRYPT_TYPE_BTK,
	WLAN_ENCRYPT_TYPE_AES_CMAC,
	WLAN_ENCRYPT_TYPE_AES_GCMP,
	WLAN_ENCRYPT_TYPE_AES_GCMP_256,
	WLAN_ENCRYPT_TYPE_ANY,
	WLAN_NUM_OF_ENCRYPT_TYPE = WLAN_ENCRYPT_TYPE_ANY,
};

/**
 * struct wlan_ssid - SSID info
 * @length: ssid length of bss excluding null
 * @ssid: ssid character array potentially non null terminated
 */
struct wlan_ssid {
	uint8_t length;
	uint8_t ssid[WLAN_SSID_MAX_LEN];
};

/* Util API to copy the MAC address */
#define WLAN_ADDR_COPY(dst, src)    qdf_mem_copy(dst, src, QDF_MAC_ADDR_SIZE)
/* Util API to compare the MAC address */
#define WLAN_ADDR_EQ(a1, a2)   qdf_mem_cmp(a1, a2, QDF_MAC_ADDR_SIZE)

#define PSOC_SERVICE_BM_SIZE ((128 + sizeof(uint32_t) - 1) / sizeof(uint32_t))
#define PSOC_HOST_MAX_NUM_SS (8)
#define PSOC_HOST_MAX_PHY_SIZE (3)
#define PSOC_HOST_MAX_MAC_SIZE (2)
#define PSOC_MAX_HW_MODE (3)
#define PSOC_MAX_MAC_PHY_CAP (5)
#define PSOC_MAX_PHY_REG_CAP (3)
#define PSOC_MAX_CHAINMASK_TABLES (5)


#endif /* _WLAN_OBJMGR_CMN_H_*/<|MERGE_RESOLUTION|>--- conflicted
+++ resolved
@@ -274,11 +274,8 @@
  * @WLAN_UMAC_COMP_FWOL           FW Offload
  * @WLAN_UMAC_COMP_INTEROP_ISSUES_AP       interop issues ap component
  * @WLAN_UMAC_COMP_BLACKLIST_MGR:      Blacklist mgr component
-<<<<<<< HEAD
-=======
  * @WLAN_UMAC_COMP_COEX:          Coex config component
  * @WLAN_UMAC_COMP_FTM_TIME_SYNC: WLAN FTM TIMESYNC
->>>>>>> 4d3aee41
  * @WLAN_UMAC_COMP_PKT_CAPTURE:   Packet capture component
  * @WLAN_UMAC_COMP_ID_MAX:        Maximum components in UMAC
  *
@@ -319,13 +316,9 @@
 	WLAN_UMAC_COMP_CFR                = 30,
 	WLAN_UMAC_COMP_INTEROP_ISSUES_AP  = 31,
 	WLAN_UMAC_COMP_BLACKLIST_MGR      = 32,
-<<<<<<< HEAD
-	WLAN_UMAC_COMP_PKT_CAPTURE        = 33,
-=======
 	WLAN_UMAC_COMP_COEX               = 33,
 	WLAN_UMAC_COMP_FTM_TIME_SYNC      = 34,
 	WLAN_UMAC_COMP_PKT_CAPTURE        = 35,
->>>>>>> 4d3aee41
 	WLAN_UMAC_COMP_ID_MAX,
 };
 
