--- conflicted
+++ resolved
@@ -158,19 +158,6 @@
 QDF_STATUS csr_roam_save_connected_bss_desc(struct mac_context *mac,
 					    uint32_t sessionId,
 					    struct bss_description *bss_desc);
-<<<<<<< HEAD
-
-/*
- * Prepare a filter base on a profile for parsing the scan results.
- * Upon successful return, caller MUST call csr_free_scan_filter on
- * pScanFilter when it is done with the filter.
- */
-QDF_STATUS
-csr_roam_prepare_filter_from_profile(struct mac_context *mac,
-				     struct csr_roam_profile *pProfile,
-				     tCsrScanResultFilter *pScanFilter);
-=======
->>>>>>> 5d8474a2
 
 QDF_STATUS csr_roam_copy_profile(struct mac_context *mac,
 				 struct csr_roam_profile *pDstProfile,
@@ -937,14 +924,6 @@
 				enum csr_roam_reason reason,
 				uint8_t session_id);
 void csr_init_occupied_channels_list(struct mac_context *mac, uint8_t sessionId);
-<<<<<<< HEAD
-bool csr_neighbor_roam_connected_profile_match(struct mac_context *mac,
-					       uint8_t sessionId,
-					       struct tag_csrscan_result
-						*pResult,
-					       tDot11fBeaconIEs *pIes);
-=======
->>>>>>> 5d8474a2
 
 QDF_STATUS csr_scan_create_entry_in_scan_cache(struct mac_context *mac,
 						uint32_t sessionId,
@@ -960,27 +939,12 @@
 #if defined(WLAN_SAE_SINGLE_PMK) && defined(WLAN_FEATURE_ROAM_OFFLOAD)
 /**
  * csr_clear_sae_single_pmk - API to clear single_pmk_info cache
-<<<<<<< HEAD
- * @pmac: mac context
-=======
  * @psoc: psoc common object
->>>>>>> 5d8474a2
  * @vdev_id: session id
  * @pmksa: pmk info
  *
  * Return : None
  */
-<<<<<<< HEAD
-void csr_clear_sae_single_pmk(struct mac_context *mac,
-			      uint8_t vdev_id, tPmkidCacheInfo *pmksa);
-
-#else
-static inline void
-csr_clear_sae_single_pmk(struct mac_context *mac, uint8_t vdev_id,
-			 tPmkidCacheInfo *pmksa)
-{
-}
-=======
 void csr_clear_sae_single_pmk(struct wlan_objmgr_psoc *psoc,
 			      uint8_t vdev_id, tPmkidCacheInfo *pmksa);
 
@@ -999,7 +963,6 @@
 					      struct csr_roam_session *session,
 					      uint8_t vdev_id)
 {}
->>>>>>> 5d8474a2
 #endif
 
 QDF_STATUS csr_send_ext_change_channel(struct mac_context *mac_ctx,
