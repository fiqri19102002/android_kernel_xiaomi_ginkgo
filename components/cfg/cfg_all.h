--- conflicted
+++ resolved
@@ -69,9 +69,5 @@
 	CFG_P2P_ALL \
 	CFG_PMO_ALL \
 	CFG_TDLS_ALL \
-<<<<<<< HEAD
-	CFG_PKT_CAPTURE_MODE_ALL
-=======
 	CFG_PKT_CAPTURE_MODE_ALL \
-	CFG_CFR_ALL
->>>>>>> 5d8474a2
+	CFG_CFR_ALL