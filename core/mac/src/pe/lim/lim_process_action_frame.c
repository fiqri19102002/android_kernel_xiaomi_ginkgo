--- conflicted
+++ resolved
@@ -80,17 +80,10 @@
 		return;
 	}
 
-<<<<<<< HEAD
-	mac->lim.limTimers.gLimChannelSwitchTimer.sessionId = sessionId;
-	status = policy_mgr_check_and_set_hw_mode_for_channel_switch(mac->psoc,
-				pe_session->smeSessionId,
-				pe_session->gLimChannelSwitch.primaryChannel,
-=======
 	mac->lim.lim_timers.gLimChannelSwitchTimer.sessionId = sessionId;
 	status = policy_mgr_check_and_set_hw_mode_for_channel_switch(mac->psoc,
 				pe_session->smeSessionId,
 				pe_session->gLimChannelSwitch.sw_target_freq,
->>>>>>> 5d8474a2
 				POLICY_MGR_UPDATE_REASON_CHANNEL_SWITCH_STA);
 
 	/*
@@ -368,11 +361,7 @@
 		  status, frame_len);
 	}
 
-<<<<<<< HEAD
-	if (!wlan_reg_is_6ghz_supported(mac_ctx->pdev) &&
-=======
 	if (!wlan_reg_is_6ghz_supported(mac_ctx->psoc) &&
->>>>>>> 5d8474a2
 	    (wlan_reg_is_6ghz_op_class(mac_ctx->pdev,
 				       ext_channel_switch_frame->
 				       ext_chan_switch_ann_action.op_class))) {
@@ -381,15 +370,10 @@
 		return;
 	}
 
-<<<<<<< HEAD
-	target_channel =
-	 ext_channel_switch_frame->ext_chan_switch_ann_action.new_channel;
-=======
 	target_freq =
 		wlan_reg_chan_opclass_to_freq(ext_channel_switch_frame->ext_chan_switch_ann_action.new_channel,
 					      ext_channel_switch_frame->ext_chan_switch_ann_action.op_class,
 					      false);
->>>>>>> 5d8474a2
 
 	/* Free ext_channel_switch_frame here as its no longer needed */
 	qdf_mem_free(ext_channel_switch_frame);
@@ -1677,22 +1661,6 @@
 		pe_warn("warning: unpack addba Req(0x%08x, %d bytes)",
 			status, frame_len);
 	}
-<<<<<<< HEAD
-
-	peer = cdp_peer_get_ref_by_addr(soc, pdev, mac_hdr->sa, &peer_id,
-					PEER_DEBUG_ID_WMA_ADDBA_REQ);
-	if (!peer) {
-		pe_err("PEER [%pM] not found", mac_hdr->sa);
-		goto error;
-	}
-
-	qdf_status = cdp_addba_requestprocess(soc, peer,
-			addba_req->DialogToken.token,
-			addba_req->addba_param_set.tid,
-			addba_req->ba_timeout.timeout,
-			addba_req->addba_param_set.buff_size,
-			addba_req->ba_start_seq_ctrl.ssn);
-=======
 	pe_debug("token %d tid %d timeout %d buff_size %d ssn %d",
 		 addba_req->DialogToken.token, addba_req->addba_param_set.tid,
 		 addba_req->ba_timeout.timeout,
@@ -1707,7 +1675,6 @@
 					addba_req->ba_timeout.timeout,
 					addba_req->addba_param_set.buff_size,
 					addba_req->ba_start_seq_ctrl.ssn);
->>>>>>> 5d8474a2
 
 	if (QDF_STATUS_SUCCESS == qdf_status) {
 		qdf_status = lim_send_addba_response_frame(mac_ctx,
@@ -1715,14 +1682,6 @@
 			addba_req->addba_param_set.tid,
 			session,
 			addba_req->addba_extn_element.present,
-<<<<<<< HEAD
-			addba_req->addba_param_set.amsdu_supp);
-		if (qdf_status != QDF_STATUS_SUCCESS) {
-			pe_err("Failed to send addba response frame");
-			cdp_addba_resp_tx_completion(soc, peer,
-				addba_req->addba_param_set.tid,
-				WMI_MGMT_TX_COMP_TYPE_DISCARD);
-=======
 			addba_req->addba_param_set.amsdu_supp,
 			mac_hdr->fc.wep);
 		if (qdf_status != QDF_STATUS_SUCCESS) {
@@ -1731,13 +1690,10 @@
 					soc, mac_hdr->sa, session->vdev_id,
 					addba_req->addba_param_set.tid,
 					WMI_MGMT_TX_COMP_TYPE_DISCARD);
->>>>>>> 5d8474a2
 		}
 	} else {
 		pe_err_rl("Failed to process addba request");
 	}
-
-	cdp_peer_release_ref(soc, peer, PEER_DEBUG_ID_WMA_ADDBA_REQ);
 
 error:
 	qdf_mem_free(addba_req);
@@ -1959,15 +1915,9 @@
 		pe_debug("WNM Action category: %d action: %d",
 			action_hdr->category, action_hdr->actionID);
 		switch (action_hdr->actionID) {
-<<<<<<< HEAD
-		case SIR_MAC_WNM_BSS_TM_QUERY:
-		case SIR_MAC_WNM_BSS_TM_REQUEST:
-		case SIR_MAC_WNM_BSS_TM_RESPONSE:
-=======
 		case WNM_BSS_TM_QUERY:
 		case WNM_BSS_TM_REQUEST:
 		case WNM_BSS_TM_RESPONSE:
->>>>>>> 5d8474a2
 			if (cfg_p2p_is_roam_config_disabled(mac_ctx->psoc) &&
 			    session && LIM_IS_STA_ROLE(session) &&
 			    (policy_mgr_mode_specific_connection_count(
@@ -1977,13 +1927,8 @@
 				pe_debug("p2p session active drop BTM frame");
 				break;
 			}
-<<<<<<< HEAD
-		case SIR_MAC_WNM_NOTIF_REQUEST:
-		case SIR_MAC_WNM_NOTIF_RESPONSE:
-=======
 		case WNM_NOTIF_REQUEST:
 		case WNM_NOTIF_RESPONSE:
->>>>>>> 5d8474a2
 			rssi = WMA_GET_RX_RSSI_NORMALIZED(rx_pkt_info);
 			mac_hdr = WMA_GET_RX_MAC_HEADER(rx_pkt_info);
 			/* Forward to the SME to HDD to wpa_supplicant */
