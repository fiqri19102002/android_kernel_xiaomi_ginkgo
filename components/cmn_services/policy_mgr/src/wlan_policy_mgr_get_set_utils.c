/*
 * Copyright (c) 2012-2020 The Linux Foundation. All rights reserved.
 *
 * Permission to use, copy, modify, and/or distribute this software for
 * any purpose with or without fee is hereby granted, provided that the
 * above copyright notice and this permission notice appear in all
 * copies.
 *
 * THE SOFTWARE IS PROVIDED "AS IS" AND THE AUTHOR DISCLAIMS ALL
 * WARRANTIES WITH REGARD TO THIS SOFTWARE INCLUDING ALL IMPLIED
 * WARRANTIES OF MERCHANTABILITY AND FITNESS. IN NO EVENT SHALL THE
 * AUTHOR BE LIABLE FOR ANY SPECIAL, DIRECT, INDIRECT, OR CONSEQUENTIAL
 * DAMAGES OR ANY DAMAGES WHATSOEVER RESULTING FROM LOSS OF USE, DATA OR
 * PROFITS, WHETHER IN AN ACTION OF CONTRACT, NEGLIGENCE OR OTHER
 * TORTIOUS ACTION, ARISING OUT OF OR IN CONNECTION WITH THE USE OR
 * PERFORMANCE OF THIS SOFTWARE.
 */

/**
 * DOC: wlan_policy_mgr_get_set_utils.c
 *
 * WLAN Concurrenct Connection Management APIs
 *
 */

/* Include files */
#include "target_if.h"
#include "wlan_policy_mgr_api.h"
#include "wlan_policy_mgr_i.h"
#include "qdf_types.h"
#include "qdf_trace.h"
#include "wlan_objmgr_global_obj.h"
#include "wlan_objmgr_pdev_obj.h"
#include "wlan_objmgr_vdev_obj.h"
#include "wlan_nan_api.h"
#include "nan_public_structs.h"
#include "wlan_reg_services_api.h"

/* invalid channel id. */
#define INVALID_CHANNEL_ID 0

QDF_STATUS
policy_mgr_get_allow_mcc_go_diff_bi(struct wlan_objmgr_psoc *psoc,
				    uint8_t *allow_mcc_go_diff_bi)
{
	struct policy_mgr_psoc_priv_obj *pm_ctx;

	pm_ctx = policy_mgr_get_context(psoc);
	if (!pm_ctx) {
		policy_mgr_err("pm_ctx is NULL");
		return QDF_STATUS_E_FAILURE;
	}
	*allow_mcc_go_diff_bi = pm_ctx->cfg.allow_mcc_go_diff_bi;

	return QDF_STATUS_SUCCESS;
}

QDF_STATUS
policy_mgr_get_enable_overlap_chnl(struct wlan_objmgr_psoc *psoc,
				   uint8_t *enable_overlap_chnl)
{
	struct policy_mgr_psoc_priv_obj *pm_ctx;

	pm_ctx = policy_mgr_get_context(psoc);
	if (!pm_ctx) {
		policy_mgr_err("pm_ctx is NULL");
		return QDF_STATUS_E_FAILURE;
	}
	*enable_overlap_chnl = pm_ctx->cfg.enable_overlap_chnl;

	return QDF_STATUS_SUCCESS;
}

<<<<<<< HEAD
bool policy_mgr_go_scc_enforced(struct wlan_objmgr_psoc *psoc)
{
	uint32_t mcc_to_scc_switch;
	struct policy_mgr_psoc_priv_obj *pm_ctx;

	pm_ctx = policy_mgr_get_context(psoc);
	if (!pm_ctx) {
		policy_mgr_err("Invalid Context");
		return false;
	}
	mcc_to_scc_switch = policy_mgr_get_mcc_to_scc_switch_mode(psoc);
	if (mcc_to_scc_switch ==
	    QDF_MCC_TO_SCC_SWITCH_FORCE_PREFERRED_WITHOUT_DISCONNECTION)
		return true;

	if (pm_ctx->cfg.go_force_scc && policy_mgr_is_force_scc(psoc))
		return true;

	return false;
}

=======
>>>>>>> 5d8474a2
QDF_STATUS policy_mgr_set_dual_mac_feature(struct wlan_objmgr_psoc *psoc,
					   uint8_t dual_mac_feature)
{
	struct policy_mgr_psoc_priv_obj *pm_ctx;

	pm_ctx = policy_mgr_get_context(psoc);
	if (!pm_ctx) {
		policy_mgr_err("pm_ctx is NULL");
		return QDF_STATUS_E_FAILURE;
	}

	pm_ctx->cfg.dual_mac_feature = dual_mac_feature;

	return QDF_STATUS_SUCCESS;
}

QDF_STATUS policy_mgr_get_dual_mac_feature(struct wlan_objmgr_psoc *psoc,
					   uint8_t *dual_mac_feature)
{
	struct policy_mgr_psoc_priv_obj *pm_ctx;

	pm_ctx = policy_mgr_get_context(psoc);
	if (!pm_ctx) {
		policy_mgr_err("pm_ctx is NULL");
		return QDF_STATUS_E_FAILURE;
	}
	*dual_mac_feature = pm_ctx->cfg.dual_mac_feature;

	return QDF_STATUS_SUCCESS;
}

QDF_STATUS policy_mgr_get_force_1x1(struct wlan_objmgr_psoc *psoc,
				    uint8_t *force_1x1)
{
	struct policy_mgr_psoc_priv_obj *pm_ctx;

	pm_ctx = policy_mgr_get_context(psoc);
	if (!pm_ctx) {
		policy_mgr_err("pm_ctx is NULL");
		return QDF_STATUS_E_FAILURE;
	}
	*force_1x1 = pm_ctx->cfg.is_force_1x1_enable;

	return QDF_STATUS_SUCCESS;
}

QDF_STATUS
policy_mgr_get_sta_sap_scc_on_dfs_chnl(struct wlan_objmgr_psoc *psoc,
				       uint8_t *sta_sap_scc_on_dfs_chnl)
{
	struct policy_mgr_psoc_priv_obj *pm_ctx;

	pm_ctx = policy_mgr_get_context(psoc);
	if (!pm_ctx) {
		policy_mgr_err("pm_ctx is NULL");
		return QDF_STATUS_E_FAILURE;
	}
	*sta_sap_scc_on_dfs_chnl = pm_ctx->cfg.sta_sap_scc_on_dfs_chnl;

	return QDF_STATUS_SUCCESS;
}

bool
policy_mgr_get_dfs_master_dynamic_enabled(
	struct wlan_objmgr_psoc *psoc, uint8_t vdev_id)
{
	struct policy_mgr_psoc_priv_obj *pm_ctx;
	bool sta_on_5g = false;
	bool sta_on_2g = false;
	uint32_t i;
	bool enable;

	pm_ctx = policy_mgr_get_context(psoc);
	if (!pm_ctx) {
		policy_mgr_err("pm_ctx is NULL");
		return true;
	}

	if (!pm_ctx->cfg.sta_sap_scc_on_dfs_chnl)
		return true;
	if (pm_ctx->cfg.sta_sap_scc_on_dfs_chnl ==
	    PM_STA_SAP_ON_DFS_MASTER_MODE_DISABLED)
		return false;
	if (pm_ctx->cfg.sta_sap_scc_on_dfs_chnl !=
	    PM_STA_SAP_ON_DFS_MASTER_MODE_FLEX) {
		policy_mgr_debug("sta_sap_scc_on_dfs_chnl %d unknown",
				 pm_ctx->cfg.sta_sap_scc_on_dfs_chnl);
		return true;
	}

	qdf_mutex_acquire(&pm_ctx->qdf_conc_list_lock);
	for (i = 0; i < MAX_NUMBER_OF_CONC_CONNECTIONS; i++) {
		if (!((pm_conc_connection_list[i].vdev_id != vdev_id) &&
		      pm_conc_connection_list[i].in_use &&
		      (pm_conc_connection_list[i].mode == PM_STA_MODE ||
		       pm_conc_connection_list[i].mode == PM_P2P_CLIENT_MODE)))
			continue;
<<<<<<< HEAD
		if (WLAN_REG_IS_5GHZ_CH(pm_conc_connection_list[i].chan))
=======
		if (WLAN_REG_IS_5GHZ_CH_FREQ(pm_conc_connection_list[i].freq))
>>>>>>> 5d8474a2
			sta_on_5g = true;
		else
			sta_on_2g = true;
	}
	qdf_mutex_release(&pm_ctx->qdf_conc_list_lock);

	if (policy_mgr_is_hw_dbs_capable(psoc) && !sta_on_5g)
		enable = true;
	else if (!sta_on_5g && !sta_on_2g)
		enable = true;
	else
		enable = false;
	policy_mgr_debug("sta_sap_scc_on_dfs_chnl %d sta_on_2g %d sta_on_5g %d enable %d",
			 pm_ctx->cfg.sta_sap_scc_on_dfs_chnl, sta_on_2g,
			 sta_on_5g, enable);

	return enable;
}

QDF_STATUS
policy_mgr_get_sta_sap_scc_lte_coex_chnl(struct wlan_objmgr_psoc *psoc,
					 uint8_t *sta_sap_scc_lte_coex)
{
	struct policy_mgr_psoc_priv_obj *pm_ctx;

	pm_ctx = policy_mgr_get_context(psoc);
	if (!pm_ctx) {
		policy_mgr_err("pm_ctx is NULL");
		return QDF_STATUS_E_FAILURE;
	}
	*sta_sap_scc_lte_coex = pm_ctx->cfg.sta_sap_scc_on_lte_coex_chnl;

	return QDF_STATUS_SUCCESS;
}

QDF_STATUS policy_mgr_get_sap_mandt_chnl(struct wlan_objmgr_psoc *psoc,
					 uint8_t *sap_mandt_chnl)
{
	struct policy_mgr_psoc_priv_obj *pm_ctx;

	pm_ctx = policy_mgr_get_context(psoc);
	if (!pm_ctx) {
		policy_mgr_err("pm_ctx is NULL");
		return QDF_STATUS_E_FAILURE;
	}
	*sap_mandt_chnl = pm_ctx->cfg.sap_mandatory_chnl_enable;

	return QDF_STATUS_SUCCESS;
}

QDF_STATUS
policy_mgr_get_indoor_chnl_marking(struct wlan_objmgr_psoc *psoc,
				   uint8_t *indoor_chnl_marking)
{
	struct policy_mgr_psoc_priv_obj *pm_ctx;

	pm_ctx = policy_mgr_get_context(psoc);
	if (!pm_ctx) {
		policy_mgr_err("pm_ctx is NULL");
		return QDF_STATUS_E_FAILURE;
	}
	*indoor_chnl_marking = pm_ctx->cfg.mark_indoor_chnl_disable;

	return QDF_STATUS_SUCCESS;
}

QDF_STATUS policy_mgr_get_mcc_scc_switch(struct wlan_objmgr_psoc *psoc,
					      uint8_t *mcc_scc_switch)
{
	struct policy_mgr_psoc_priv_obj *pm_ctx;

	pm_ctx = policy_mgr_get_context(psoc);
	if (!pm_ctx) {
		policy_mgr_err("pm_ctx is NULL");
		return QDF_STATUS_E_FAILURE;
	}
	*mcc_scc_switch = pm_ctx->cfg.mcc_to_scc_switch;

	return QDF_STATUS_SUCCESS;
}

QDF_STATUS policy_mgr_get_sys_pref(struct wlan_objmgr_psoc *psoc,
					uint8_t *sys_pref)
{
	struct policy_mgr_psoc_priv_obj *pm_ctx;

	pm_ctx = policy_mgr_get_context(psoc);
	if (!pm_ctx) {
		policy_mgr_err("pm_ctx is NULL");
		return QDF_STATUS_E_FAILURE;
	}
	*sys_pref = pm_ctx->cfg.sys_pref;

	return QDF_STATUS_SUCCESS;
}

QDF_STATUS policy_mgr_set_sys_pref(struct wlan_objmgr_psoc *psoc,
				   uint8_t sys_pref)
{
	struct policy_mgr_psoc_priv_obj *pm_ctx;

	pm_ctx = policy_mgr_get_context(psoc);
	if (!pm_ctx) {
		policy_mgr_err("pm_ctx is NULL");
		return QDF_STATUS_E_FAILURE;
	}
	pm_ctx->cfg.sys_pref = sys_pref;

	return QDF_STATUS_SUCCESS;
}

QDF_STATUS policy_mgr_get_conc_rule1(struct wlan_objmgr_psoc *psoc,
						uint8_t *conc_rule1)
{
	struct policy_mgr_psoc_priv_obj *pm_ctx;

	pm_ctx = policy_mgr_get_context(psoc);
	if (!pm_ctx) {
		policy_mgr_err("pm_ctx is NULL");
		return QDF_STATUS_E_FAILURE;
	}
	*conc_rule1 = pm_ctx->cfg.conc_rule1;

	return QDF_STATUS_SUCCESS;
}

QDF_STATUS policy_mgr_get_conc_rule2(struct wlan_objmgr_psoc *psoc,
						uint8_t *conc_rule2)
{
	struct policy_mgr_psoc_priv_obj *pm_ctx;

	pm_ctx = policy_mgr_get_context(psoc);
	if (!pm_ctx) {
		policy_mgr_err("pm_ctx is NULL");
		return QDF_STATUS_E_FAILURE;
	}
	*conc_rule2 = pm_ctx->cfg.conc_rule2;

	return QDF_STATUS_SUCCESS;
}

QDF_STATUS policy_mgr_get_chnl_select_plcy(struct wlan_objmgr_psoc *psoc,
					   uint32_t *chnl_select_plcy)
{
	struct policy_mgr_psoc_priv_obj *pm_ctx;

	pm_ctx = policy_mgr_get_context(psoc);
	if (!pm_ctx) {
		policy_mgr_err("pm_ctx is NULL");
		return QDF_STATUS_E_FAILURE;
	}
	*chnl_select_plcy = pm_ctx->cfg.chnl_select_plcy;

	return QDF_STATUS_SUCCESS;
}

QDF_STATUS policy_mgr_set_ch_select_plcy(struct wlan_objmgr_psoc *psoc,
					 uint32_t ch_select_policy)
{
	struct policy_mgr_psoc_priv_obj *pm_ctx;

	pm_ctx = policy_mgr_get_context(psoc);
	if (!pm_ctx) {
		policy_mgr_err("pm_ctx is NULL");
		return QDF_STATUS_E_FAILURE;
	}
	pm_ctx->cfg.chnl_select_plcy = ch_select_policy;

	return QDF_STATUS_SUCCESS;
}

QDF_STATUS policy_mgr_set_dynamic_mcc_adaptive_sch(
				struct wlan_objmgr_psoc *psoc,
				bool dynamic_mcc_adaptive_sched)
{
	struct policy_mgr_psoc_priv_obj *pm_ctx;

	pm_ctx = policy_mgr_get_context(psoc);
	if (!pm_ctx) {
		policy_mgr_err("pm_ctx is NULL");
		return QDF_STATUS_E_FAILURE;
	}
	pm_ctx->dynamic_mcc_adaptive_sched = dynamic_mcc_adaptive_sched;

	return QDF_STATUS_SUCCESS;
}

QDF_STATUS policy_mgr_get_dynamic_mcc_adaptive_sch(
				struct wlan_objmgr_psoc *psoc,
				bool *dynamic_mcc_adaptive_sched)
{
	struct policy_mgr_psoc_priv_obj *pm_ctx;

	pm_ctx = policy_mgr_get_context(psoc);
	if (!pm_ctx) {
		policy_mgr_err("pm_ctx is NULL");
		return QDF_STATUS_E_FAILURE;
	}
	*dynamic_mcc_adaptive_sched = pm_ctx->dynamic_mcc_adaptive_sched;

	return QDF_STATUS_SUCCESS;
}

QDF_STATUS policy_mgr_get_mcc_adaptive_sch(struct wlan_objmgr_psoc *psoc,
					   uint8_t *enable_mcc_adaptive_sch)
{
	struct policy_mgr_psoc_priv_obj *pm_ctx;

	pm_ctx = policy_mgr_get_context(psoc);
	if (!pm_ctx) {
		policy_mgr_err("pm_ctx is NULL");
		return QDF_STATUS_E_FAILURE;
	}
	*enable_mcc_adaptive_sch = pm_ctx->cfg.enable_mcc_adaptive_sch;

	return QDF_STATUS_SUCCESS;
}

QDF_STATUS policy_mgr_get_sta_cxn_5g_band(struct wlan_objmgr_psoc *psoc,
					  uint8_t *enable_sta_cxn_5g_band)
{
	struct policy_mgr_psoc_priv_obj *pm_ctx;

	pm_ctx = policy_mgr_get_context(psoc);
	if (!pm_ctx) {
		policy_mgr_err("pm_ctx is NULL");
		return QDF_STATUS_E_FAILURE;
	}
	*enable_sta_cxn_5g_band = pm_ctx->cfg.enable_sta_cxn_5g_band;

	return QDF_STATUS_SUCCESS;
}

void policy_mgr_update_new_hw_mode_index(struct wlan_objmgr_psoc *psoc,
		uint32_t new_hw_mode_index)
{
	struct policy_mgr_psoc_priv_obj *pm_ctx;

	pm_ctx = policy_mgr_get_context(psoc);
	if (!pm_ctx) {
		policy_mgr_err("Invalid Context");
		return;
	}
	pm_ctx->new_hw_mode_index = new_hw_mode_index;
}

void policy_mgr_update_old_hw_mode_index(struct wlan_objmgr_psoc *psoc,
		uint32_t old_hw_mode_index)
{
	struct policy_mgr_psoc_priv_obj *pm_ctx;

	pm_ctx = policy_mgr_get_context(psoc);
	if (!pm_ctx) {
		policy_mgr_err("Invalid Context");
		return;
	}
	pm_ctx->old_hw_mode_index = old_hw_mode_index;
}

void policy_mgr_update_hw_mode_index(struct wlan_objmgr_psoc *psoc,
		uint32_t new_hw_mode_index)
{
	struct policy_mgr_psoc_priv_obj *pm_ctx;

	pm_ctx = policy_mgr_get_context(psoc);
	if (!pm_ctx) {
		policy_mgr_err("Invalid Context");
		return;
	}
	if (POLICY_MGR_DEFAULT_HW_MODE_INDEX == pm_ctx->new_hw_mode_index) {
		pm_ctx->new_hw_mode_index = new_hw_mode_index;
	} else {
		pm_ctx->old_hw_mode_index = pm_ctx->new_hw_mode_index;
		pm_ctx->new_hw_mode_index = new_hw_mode_index;
	}
	policy_mgr_debug("Updated: old_hw_mode_index:%d new_hw_mode_index:%d",
		pm_ctx->old_hw_mode_index, pm_ctx->new_hw_mode_index);
}

/**
 * policy_mgr_get_num_of_setbits_from_bitmask() - to get num of
 * setbits from bitmask
 * @mask: given bitmask
 *
 * This helper function should return number of setbits from bitmask
 *
 * Return: number of setbits from bitmask
 */
static uint32_t policy_mgr_get_num_of_setbits_from_bitmask(uint32_t mask)
{
	uint32_t num_of_setbits = 0;

	while (mask) {
		mask &= (mask - 1);
		num_of_setbits++;
	}
	return num_of_setbits;
}

/**
 * policy_mgr_map_wmi_channel_width_to_hw_mode_bw() - returns
 * bandwidth in terms of hw_mode_bandwidth
 * @width: bandwidth in terms of wmi_channel_width
 *
 * This function returns the bandwidth in terms of hw_mode_bandwidth.
 *
 * Return: BW in terms of hw_mode_bandwidth.
 */
static enum hw_mode_bandwidth policy_mgr_map_wmi_channel_width_to_hw_mode_bw(
		wmi_channel_width width)
{
	switch (width) {
	case WMI_CHAN_WIDTH_20:
		return HW_MODE_20_MHZ;
	case WMI_CHAN_WIDTH_40:
		return HW_MODE_40_MHZ;
	case WMI_CHAN_WIDTH_80:
		return HW_MODE_80_MHZ;
	case WMI_CHAN_WIDTH_160:
		return HW_MODE_160_MHZ;
	case WMI_CHAN_WIDTH_80P80:
		return HW_MODE_80_PLUS_80_MHZ;
	case WMI_CHAN_WIDTH_5:
		return HW_MODE_5_MHZ;
	case WMI_CHAN_WIDTH_10:
		return HW_MODE_10_MHZ;
	default:
		return HW_MODE_BW_NONE;
	}

	return HW_MODE_BW_NONE;
}

static void policy_mgr_get_hw_mode_params(
		struct wlan_psoc_host_mac_phy_caps *caps,
		struct policy_mgr_mac_ss_bw_info *info)
{
	if (!caps) {
		policy_mgr_err("Invalid capabilities");
		return;
	}

	info->mac_tx_stream = policy_mgr_get_num_of_setbits_from_bitmask(
		QDF_MAX(caps->tx_chain_mask_2G,
		caps->tx_chain_mask_5G));
	info->mac_rx_stream = policy_mgr_get_num_of_setbits_from_bitmask(
		QDF_MAX(caps->rx_chain_mask_2G,
		caps->rx_chain_mask_5G));
	info->mac_bw = policy_mgr_map_wmi_channel_width_to_hw_mode_bw(
		QDF_MAX(caps->max_bw_supported_2G,
		caps->max_bw_supported_5G));
	info->mac_band_cap = caps->supported_bands;
}

/**
 * policy_mgr_set_hw_mode_params() - sets TX-RX stream,
 * bandwidth and DBS in hw_mode_list
 * @wma_handle: pointer to wma global structure
 * @mac0_ss_bw_info: TX-RX streams, BW for MAC0
 * @mac1_ss_bw_info: TX-RX streams, BW for MAC1
 * @pos: refers to hw_mode_list array index
 * @hw_mode_id: hw mode id value used by firmware
 * @dbs_mode: dbs_mode for the dbs_hw_mode
 * @sbs_mode: sbs_mode for the sbs_hw_mode
 *
 * This function sets TX-RX stream, bandwidth and DBS mode in
 * hw_mode_list.
 *
 * Return: none
 */
static void policy_mgr_set_hw_mode_params(struct wlan_objmgr_psoc *psoc,
			struct policy_mgr_mac_ss_bw_info mac0_ss_bw_info,
			struct policy_mgr_mac_ss_bw_info mac1_ss_bw_info,
			uint32_t pos, uint32_t hw_mode_id, uint32_t dbs_mode,
			uint32_t sbs_mode)
{
	struct policy_mgr_psoc_priv_obj *pm_ctx;

	pm_ctx = policy_mgr_get_context(psoc);
	if (!pm_ctx) {
		policy_mgr_err("Invalid Context");
		return;
	}

	POLICY_MGR_HW_MODE_MAC0_TX_STREAMS_SET(
		pm_ctx->hw_mode.hw_mode_list[pos],
		mac0_ss_bw_info.mac_tx_stream);
	POLICY_MGR_HW_MODE_MAC0_RX_STREAMS_SET(
		pm_ctx->hw_mode.hw_mode_list[pos],
		mac0_ss_bw_info.mac_rx_stream);
	POLICY_MGR_HW_MODE_MAC0_BANDWIDTH_SET(
		pm_ctx->hw_mode.hw_mode_list[pos],
		mac0_ss_bw_info.mac_bw);
	POLICY_MGR_HW_MODE_MAC1_TX_STREAMS_SET(
		pm_ctx->hw_mode.hw_mode_list[pos],
		mac1_ss_bw_info.mac_tx_stream);
	POLICY_MGR_HW_MODE_MAC1_RX_STREAMS_SET(
		pm_ctx->hw_mode.hw_mode_list[pos],
		mac1_ss_bw_info.mac_rx_stream);
	POLICY_MGR_HW_MODE_MAC1_BANDWIDTH_SET(
		pm_ctx->hw_mode.hw_mode_list[pos],
		mac1_ss_bw_info.mac_bw);
	POLICY_MGR_HW_MODE_DBS_MODE_SET(
		pm_ctx->hw_mode.hw_mode_list[pos],
		dbs_mode);
	POLICY_MGR_HW_MODE_AGILE_DFS_SET(
		pm_ctx->hw_mode.hw_mode_list[pos],
		HW_MODE_AGILE_DFS_NONE);
	POLICY_MGR_HW_MODE_SBS_MODE_SET(
		pm_ctx->hw_mode.hw_mode_list[pos],
		sbs_mode);
	POLICY_MGR_HW_MODE_MAC0_BAND_SET(
		pm_ctx->hw_mode.hw_mode_list[pos],
		mac0_ss_bw_info.mac_band_cap);
	POLICY_MGR_HW_MODE_ID_SET(
		pm_ctx->hw_mode.hw_mode_list[pos],
		hw_mode_id);
}

QDF_STATUS policy_mgr_update_hw_mode_list(struct wlan_objmgr_psoc *psoc,
					  struct target_psoc_info *tgt_hdl)
{
	struct wlan_psoc_host_mac_phy_caps *tmp;
	uint32_t i, hw_config_type, j = 0;
	uint32_t dbs_mode, sbs_mode;
	struct policy_mgr_mac_ss_bw_info mac0_ss_bw_info = {0};
	struct policy_mgr_mac_ss_bw_info mac1_ss_bw_info = {0};
	struct policy_mgr_psoc_priv_obj *pm_ctx;
	struct tgt_info *info;

	pm_ctx = policy_mgr_get_context(psoc);
	if (!pm_ctx) {
		policy_mgr_err("Invalid Context");
		return QDF_STATUS_E_FAILURE;
	}

	info = &tgt_hdl->info;
	if (!info->service_ext_param.num_hw_modes) {
		policy_mgr_err("Number of HW modes: %d",
			       info->service_ext_param.num_hw_modes);
		return QDF_STATUS_E_FAILURE;
	}

	/*
	 * This list was updated as part of service ready event. Re-populate
	 * HW mode list from the device capabilities.
	 */
	if (pm_ctx->hw_mode.hw_mode_list) {
		qdf_mem_free(pm_ctx->hw_mode.hw_mode_list);
		pm_ctx->hw_mode.hw_mode_list = NULL;
		policy_mgr_debug("DBS list is freed");
	}

	pm_ctx->num_dbs_hw_modes = info->service_ext_param.num_hw_modes;
	pm_ctx->hw_mode.hw_mode_list =
		qdf_mem_malloc(sizeof(*pm_ctx->hw_mode.hw_mode_list) *
		pm_ctx->num_dbs_hw_modes);
	if (!pm_ctx->hw_mode.hw_mode_list) {
		policy_mgr_err("Memory allocation failed for DBS");
		return QDF_STATUS_E_FAILURE;
	}

	policy_mgr_debug("Updated HW mode list: Num modes:%d",
		pm_ctx->num_dbs_hw_modes);

	for (i = 0; i < pm_ctx->num_dbs_hw_modes; i++) {
		/* Update for MAC0 */
		tmp = &info->mac_phy_cap[j++];
		policy_mgr_get_hw_mode_params(tmp, &mac0_ss_bw_info);
		hw_config_type = tmp->hw_mode_config_type;
		dbs_mode = HW_MODE_DBS_NONE;
		sbs_mode = HW_MODE_SBS_NONE;
		mac1_ss_bw_info.mac_tx_stream = 0;
		mac1_ss_bw_info.mac_rx_stream = 0;
		mac1_ss_bw_info.mac_bw = 0;

		/* SBS and DBS have dual MAC. Upto 2 MACs are considered. */
		if ((hw_config_type == WMI_HW_MODE_DBS) ||
			(hw_config_type == WMI_HW_MODE_SBS_PASSIVE) ||
			(hw_config_type == WMI_HW_MODE_SBS)) {
			/* Update for MAC1 */
			tmp = &info->mac_phy_cap[j++];
			policy_mgr_get_hw_mode_params(tmp, &mac1_ss_bw_info);
			if (hw_config_type == WMI_HW_MODE_DBS)
				dbs_mode = HW_MODE_DBS;
			if ((hw_config_type == WMI_HW_MODE_SBS_PASSIVE) ||
				(hw_config_type == WMI_HW_MODE_SBS))
				sbs_mode = HW_MODE_SBS;
		}

		/* Updating HW mode list */
		policy_mgr_set_hw_mode_params(psoc, mac0_ss_bw_info,
			mac1_ss_bw_info, i, tmp->hw_mode_id, dbs_mode,
			sbs_mode);
	}
	return QDF_STATUS_SUCCESS;
}

void policy_mgr_init_dbs_hw_mode(struct wlan_objmgr_psoc *psoc,
		uint32_t num_dbs_hw_modes,
		uint32_t *ev_wlan_dbs_hw_mode_list)
{
	struct policy_mgr_psoc_priv_obj *pm_ctx;

	pm_ctx = policy_mgr_get_context(psoc);
	if (!pm_ctx) {
		policy_mgr_err("Invalid Context");
		return;
	}

	pm_ctx->num_dbs_hw_modes = num_dbs_hw_modes;
	pm_ctx->hw_mode.hw_mode_list =
		qdf_mem_malloc(sizeof(*pm_ctx->hw_mode.hw_mode_list) *
		pm_ctx->num_dbs_hw_modes);
	if (!pm_ctx->hw_mode.hw_mode_list) {
		policy_mgr_err("Memory allocation failed for DBS");
		return;
	}
	qdf_mem_copy(pm_ctx->hw_mode.hw_mode_list,
		ev_wlan_dbs_hw_mode_list,
		(sizeof(*pm_ctx->hw_mode.hw_mode_list) *
		pm_ctx->num_dbs_hw_modes));
}

void policy_mgr_dump_dbs_hw_mode(struct wlan_objmgr_psoc *psoc)
{
	uint32_t i, param;
	struct policy_mgr_psoc_priv_obj *pm_ctx;

	pm_ctx = policy_mgr_get_context(psoc);
	if (!pm_ctx) {
		policy_mgr_err("Invalid Context");
		return;
	}

	for (i = 0; i < pm_ctx->num_dbs_hw_modes; i++) {
		param = pm_ctx->hw_mode.hw_mode_list[i];
		policy_mgr_debug("[%d]-MAC0: tx_ss:%d rx_ss:%d bw_idx:%d band_cap:%d",
				 i,
				 POLICY_MGR_HW_MODE_MAC0_TX_STREAMS_GET(param),
				 POLICY_MGR_HW_MODE_MAC0_RX_STREAMS_GET(param),
				 POLICY_MGR_HW_MODE_MAC0_BANDWIDTH_GET(param),
				 POLICY_MGR_HW_MODE_MAC0_BAND_GET(param));
		policy_mgr_debug("[%d]-MAC1: tx_ss:%d rx_ss:%d bw_idx:%d",
				 i,
				 POLICY_MGR_HW_MODE_MAC1_TX_STREAMS_GET(param),
				 POLICY_MGR_HW_MODE_MAC1_RX_STREAMS_GET(param),
				 POLICY_MGR_HW_MODE_MAC1_BANDWIDTH_GET(param));
		policy_mgr_debug("[%d] DBS:%d SBS:%d hw_mode_id:%d", i,
				 POLICY_MGR_HW_MODE_DBS_MODE_GET(param),
				 POLICY_MGR_HW_MODE_SBS_MODE_GET(param),
				 POLICY_MGR_HW_MODE_ID_GET(param));
	}
}

void policy_mgr_init_dbs_config(struct wlan_objmgr_psoc *psoc,
		uint32_t scan_config, uint32_t fw_config)
{
	struct policy_mgr_psoc_priv_obj *pm_ctx;
	uint8_t dual_mac_feature;

	pm_ctx = policy_mgr_get_context(psoc);
	if (!pm_ctx) {
		policy_mgr_err("Invalid Context");
		return;
	}
	pm_ctx->dual_mac_cfg.cur_scan_config = 0;
	pm_ctx->dual_mac_cfg.cur_fw_mode_config = 0;

	dual_mac_feature = pm_ctx->cfg.dual_mac_feature;
	/* If dual mac features are disabled in the INI, we
	 * need not proceed further
	 */
	if (dual_mac_feature == DISABLE_DBS_CXN_AND_SCAN) {
		policy_mgr_err("Disabling dual mac capabilities");
		/* All capabilities are initialized to 0. We can return */
		goto done;
	}

	/* Initialize concurrent_scan_config_bits with default FW value */
	WMI_DBS_CONC_SCAN_CFG_ASYNC_DBS_SCAN_SET(
		pm_ctx->dual_mac_cfg.cur_scan_config,
		WMI_DBS_CONC_SCAN_CFG_ASYNC_DBS_SCAN_GET(scan_config));
	WMI_DBS_CONC_SCAN_CFG_SYNC_DBS_SCAN_SET(
		pm_ctx->dual_mac_cfg.cur_scan_config,
		WMI_DBS_CONC_SCAN_CFG_SYNC_DBS_SCAN_GET(scan_config));
	WMI_DBS_CONC_SCAN_CFG_DBS_SCAN_SET(
		pm_ctx->dual_mac_cfg.cur_scan_config,
		WMI_DBS_CONC_SCAN_CFG_DBS_SCAN_GET(scan_config));
	WMI_DBS_CONC_SCAN_CFG_AGILE_SCAN_SET(
		pm_ctx->dual_mac_cfg.cur_scan_config,
		WMI_DBS_CONC_SCAN_CFG_AGILE_SCAN_GET(scan_config));
	WMI_DBS_CONC_SCAN_CFG_AGILE_DFS_SCAN_SET(
		pm_ctx->dual_mac_cfg.cur_scan_config,
		WMI_DBS_CONC_SCAN_CFG_AGILE_DFS_SCAN_GET(scan_config));

	/* Initialize fw_mode_config_bits with default FW value */
	WMI_DBS_FW_MODE_CFG_DBS_SET(
		pm_ctx->dual_mac_cfg.cur_fw_mode_config,
		WMI_DBS_FW_MODE_CFG_DBS_GET(fw_config));
	WMI_DBS_FW_MODE_CFG_AGILE_DFS_SET(
		pm_ctx->dual_mac_cfg.cur_fw_mode_config,
		WMI_DBS_FW_MODE_CFG_AGILE_DFS_GET(fw_config));
	WMI_DBS_FW_MODE_CFG_DBS_FOR_CXN_SET(
		pm_ctx->dual_mac_cfg.cur_fw_mode_config,
		WMI_DBS_FW_MODE_CFG_DBS_FOR_CXN_GET(fw_config));
done:
	/* Initialize the previous scan/fw mode config */
	pm_ctx->dual_mac_cfg.prev_scan_config =
		pm_ctx->dual_mac_cfg.cur_scan_config;
	pm_ctx->dual_mac_cfg.prev_fw_mode_config =
		pm_ctx->dual_mac_cfg.cur_fw_mode_config;

	policy_mgr_debug("cur_scan_config:%x cur_fw_mode_config:%x",
		pm_ctx->dual_mac_cfg.cur_scan_config,
		pm_ctx->dual_mac_cfg.cur_fw_mode_config);
}

void policy_mgr_update_dbs_scan_config(struct wlan_objmgr_psoc *psoc)
{
	struct policy_mgr_psoc_priv_obj *pm_ctx;

	pm_ctx = policy_mgr_get_context(psoc);
	if (!pm_ctx) {
		policy_mgr_err("Invalid Context");
		return;
	}

	pm_ctx->dual_mac_cfg.prev_scan_config =
		pm_ctx->dual_mac_cfg.cur_scan_config;
	pm_ctx->dual_mac_cfg.cur_scan_config =
		pm_ctx->dual_mac_cfg.req_scan_config;
}

void policy_mgr_update_dbs_fw_config(struct wlan_objmgr_psoc *psoc)
{
	struct policy_mgr_psoc_priv_obj *pm_ctx;

	pm_ctx = policy_mgr_get_context(psoc);
	if (!pm_ctx) {
		policy_mgr_err("Invalid Context");
		return;
	}

	pm_ctx->dual_mac_cfg.prev_fw_mode_config =
		pm_ctx->dual_mac_cfg.cur_fw_mode_config;
	pm_ctx->dual_mac_cfg.cur_fw_mode_config =
		pm_ctx->dual_mac_cfg.req_fw_mode_config;
}

void policy_mgr_update_dbs_req_config(struct wlan_objmgr_psoc *psoc,
		uint32_t scan_config, uint32_t fw_mode_config)
{
	struct policy_mgr_psoc_priv_obj *pm_ctx;

	pm_ctx = policy_mgr_get_context(psoc);
	if (!pm_ctx) {
		policy_mgr_err("Invalid Context");
		return;
	}
	pm_ctx->dual_mac_cfg.req_scan_config = scan_config;
	pm_ctx->dual_mac_cfg.req_fw_mode_config = fw_mode_config;
}

bool policy_mgr_get_dbs_plus_agile_scan_config(struct wlan_objmgr_psoc *psoc)
{
	uint32_t scan_config;
	struct policy_mgr_psoc_priv_obj *pm_ctx;

	if (policy_mgr_is_dual_mac_disabled_in_ini(psoc))
		return false;


	pm_ctx = policy_mgr_get_context(psoc);
	if (!pm_ctx) {
		policy_mgr_err("Invalid Context");
		/* We take that it is disabled and proceed */
		return false;
	}
	scan_config = pm_ctx->dual_mac_cfg.cur_scan_config;

	return WMI_DBS_CONC_SCAN_CFG_AGILE_SCAN_GET(scan_config);
}

bool policy_mgr_get_single_mac_scan_with_dfs_config(
		struct wlan_objmgr_psoc *psoc)
{
	uint32_t scan_config;
	struct policy_mgr_psoc_priv_obj *pm_ctx;

	if (policy_mgr_is_dual_mac_disabled_in_ini(psoc))
		return false;


	pm_ctx = policy_mgr_get_context(psoc);
	if (!pm_ctx) {
		policy_mgr_err("Invalid Context");
		/* We take that it is disabled and proceed */
		return false;
	}
	scan_config = pm_ctx->dual_mac_cfg.cur_scan_config;

	return WMI_DBS_CONC_SCAN_CFG_AGILE_DFS_SCAN_GET(scan_config);
}

int8_t policy_mgr_get_num_dbs_hw_modes(struct wlan_objmgr_psoc *psoc)
{
	struct policy_mgr_psoc_priv_obj *pm_ctx;

	pm_ctx = policy_mgr_get_context(psoc);
	if (!pm_ctx) {
		policy_mgr_err("Invalid Context");
		return -EINVAL;
	}
	return pm_ctx->num_dbs_hw_modes;
}

bool policy_mgr_find_if_fw_supports_dbs(struct wlan_objmgr_psoc *psoc)
{
	struct policy_mgr_psoc_priv_obj *pm_ctx;
	struct wmi_unified *wmi_handle;
	bool dbs_support;

	pm_ctx = policy_mgr_get_context(psoc);

	if (!pm_ctx) {
		policy_mgr_err("Invalid Context");
		return false;
	}
	wmi_handle = get_wmi_unified_hdl_from_psoc(psoc);
	if (!wmi_handle) {
		policy_mgr_debug("Invalid WMI handle");
		return false;
	}
	dbs_support =
	wmi_service_enabled(wmi_handle,
			    wmi_service_dual_band_simultaneous_support);

	/* The agreement with FW is that: To know if the target is DBS
	 * capable, DBS needs to be supported both in the HW mode list
	 * and in the service ready event
	 */
	if (!dbs_support)
		return false;

	return true;
}

bool policy_mgr_find_if_hwlist_has_dbs(struct wlan_objmgr_psoc *psoc)
{
	struct policy_mgr_psoc_priv_obj *pm_ctx;
	uint32_t param, i, found = 0;

	pm_ctx = policy_mgr_get_context(psoc);

	if (!pm_ctx) {
		policy_mgr_err("Invalid Context");
		return false;
	}
	for (i = 0; i < pm_ctx->num_dbs_hw_modes; i++) {
		param = pm_ctx->hw_mode.hw_mode_list[i];
		if (POLICY_MGR_HW_MODE_DBS_MODE_GET(param)) {
			found = 1;
			break;
		}
	}
	if (found)
		return true;

	return false;
}

static bool policy_mgr_find_if_hwlist_has_sbs(struct wlan_objmgr_psoc *psoc)
{
	struct policy_mgr_psoc_priv_obj *pm_ctx;
	uint32_t param, i, found = 0;

	pm_ctx = policy_mgr_get_context(psoc);

	if (!pm_ctx) {
		policy_mgr_err("Invalid Context");
		return false;
	}
	for (i = 0; i < pm_ctx->num_dbs_hw_modes; i++) {
		param = pm_ctx->hw_mode.hw_mode_list[i];
		if (POLICY_MGR_HW_MODE_SBS_MODE_GET(param)) {
			found = 1;
			break;
		}
	}
	if (found)
		return true;

	return false;
}

bool policy_mgr_is_dbs_scan_allowed(struct wlan_objmgr_psoc *psoc)
{
	uint8_t dbs_type = DISABLE_DBS_CXN_AND_SCAN;
	struct policy_mgr_psoc_priv_obj *pm_ctx;

	pm_ctx = policy_mgr_get_context(psoc);
	if (!pm_ctx) {
		policy_mgr_err("Invalid Context");
		return false;
	}

	if (!policy_mgr_find_if_fw_supports_dbs(psoc) ||
	    !policy_mgr_find_if_hwlist_has_dbs(psoc))
		return false;

	policy_mgr_get_dual_mac_feature(psoc, &dbs_type);
	/*
	 * If DBS support for scan is disabled through INI then DBS is not
	 * supported for scan.
	 *
	 * For DBS scan check the INI value explicitly
	 */
	switch (dbs_type) {
	case DISABLE_DBS_CXN_AND_SCAN:
	case ENABLE_DBS_CXN_AND_DISABLE_DBS_SCAN:
		return false;
	default:
		return true;
	}
}

bool policy_mgr_is_hw_dbs_capable(struct wlan_objmgr_psoc *psoc)
{
	if (!policy_mgr_is_dbs_enable(psoc))
		return false;

	if (!policy_mgr_find_if_fw_supports_dbs(psoc))
		return false;

	if (!policy_mgr_find_if_hwlist_has_dbs(psoc)) {
		policymgr_nofl_debug("HW mode list has no DBS");
		return false;
	}

	return true;
}

bool policy_mgr_is_hw_sbs_capable(struct wlan_objmgr_psoc *psoc)
{
	if (!policy_mgr_find_if_fw_supports_dbs(psoc)) {
		return false;
	}

	if (!policy_mgr_find_if_hwlist_has_sbs(psoc)) {
		policymgr_nofl_debug("HW mode list has no SBS");
		return false;
	}

	return true;
}

QDF_STATUS policy_mgr_get_dbs_hw_modes(struct wlan_objmgr_psoc *psoc,
		bool *one_by_one_dbs, bool *two_by_two_dbs)
{
	struct policy_mgr_psoc_priv_obj *pm_ctx;
	uint32_t i;
	int8_t found_one_by_one = -EINVAL, found_two_by_two = -EINVAL;
	uint32_t conf1_tx_ss, conf1_rx_ss;
	uint32_t conf2_tx_ss, conf2_rx_ss;

	*one_by_one_dbs = false;
	*two_by_two_dbs = false;

	if (policy_mgr_is_hw_dbs_capable(psoc) == false) {
		policy_mgr_rl_debug("HW is not DBS capable");
		/* Caller will understand that DBS is disabled */
		return QDF_STATUS_SUCCESS;

	}

	pm_ctx = policy_mgr_get_context(psoc);
	if (!pm_ctx) {
		policy_mgr_err("Invalid Context");
		return QDF_STATUS_E_FAILURE;
	}

	/* To check 1x1 capability */
	policy_mgr_get_tx_rx_ss_from_config(HW_MODE_SS_1x1,
			&conf1_tx_ss, &conf1_rx_ss);
	/* To check 2x2 capability */
	policy_mgr_get_tx_rx_ss_from_config(HW_MODE_SS_2x2,
			&conf2_tx_ss, &conf2_rx_ss);

	for (i = 0; i < pm_ctx->num_dbs_hw_modes; i++) {
		uint32_t t_conf0_tx_ss, t_conf0_rx_ss;
		uint32_t t_conf1_tx_ss, t_conf1_rx_ss;
		uint32_t dbs_mode;

		t_conf0_tx_ss = POLICY_MGR_HW_MODE_MAC0_TX_STREAMS_GET(
				pm_ctx->hw_mode.hw_mode_list[i]);
		t_conf0_rx_ss = POLICY_MGR_HW_MODE_MAC0_RX_STREAMS_GET(
				pm_ctx->hw_mode.hw_mode_list[i]);
		t_conf1_tx_ss = POLICY_MGR_HW_MODE_MAC1_TX_STREAMS_GET(
				pm_ctx->hw_mode.hw_mode_list[i]);
		t_conf1_rx_ss = POLICY_MGR_HW_MODE_MAC1_RX_STREAMS_GET(
				pm_ctx->hw_mode.hw_mode_list[i]);
		dbs_mode = POLICY_MGR_HW_MODE_DBS_MODE_GET(
				pm_ctx->hw_mode.hw_mode_list[i]);

		if (((((t_conf0_tx_ss == conf1_tx_ss) &&
		    (t_conf0_rx_ss == conf1_rx_ss)) ||
		    ((t_conf1_tx_ss == conf1_tx_ss) &&
		    (t_conf1_rx_ss == conf1_rx_ss))) &&
		    (dbs_mode == HW_MODE_DBS)) &&
		    (found_one_by_one < 0)) {
			found_one_by_one = i;
			policy_mgr_debug("1x1 hw_mode index %d found", i);
			/* Once an entry is found, need not check for 1x1
			 * again
			 */
			continue;
		}

		if (((((t_conf0_tx_ss == conf2_tx_ss) &&
		    (t_conf0_rx_ss == conf2_rx_ss)) ||
		    ((t_conf1_tx_ss == conf2_tx_ss) &&
		    (t_conf1_rx_ss == conf2_rx_ss))) &&
		    (dbs_mode == HW_MODE_DBS)) &&
		    (found_two_by_two < 0)) {
			found_two_by_two = i;
			policy_mgr_debug("2x2 hw_mode index %d found", i);
			/* Once an entry is found, need not check for 2x2
			 * again
			 */
			continue;
		}
	}

	if (found_one_by_one >= 0)
		*one_by_one_dbs = true;
	if (found_two_by_two >= 0)
		*two_by_two_dbs = true;

	return QDF_STATUS_SUCCESS;
}

QDF_STATUS policy_mgr_get_current_hw_mode(struct wlan_objmgr_psoc *psoc,
		struct policy_mgr_hw_mode_params *hw_mode)
{
	QDF_STATUS status;
	uint32_t old_hw_index = 0, new_hw_index = 0;

	status = policy_mgr_get_old_and_new_hw_index(psoc, &old_hw_index,
			&new_hw_index);
	if (QDF_STATUS_SUCCESS != status) {
		policy_mgr_err("Failed to get HW mode index");
		return QDF_STATUS_E_FAILURE;
	}

	if (new_hw_index == POLICY_MGR_DEFAULT_HW_MODE_INDEX) {
		policy_mgr_err("HW mode is not yet initialized");
		return QDF_STATUS_E_FAILURE;
	}

	status = policy_mgr_get_hw_mode_from_idx(psoc, new_hw_index, hw_mode);
	if (QDF_STATUS_SUCCESS != status) {
		policy_mgr_err("Failed to get HW mode index");
		return QDF_STATUS_E_FAILURE;
	}
	return QDF_STATUS_SUCCESS;
}

bool policy_mgr_is_current_hwmode_dbs(struct wlan_objmgr_psoc *psoc)
{
	struct policy_mgr_hw_mode_params hw_mode;

	if (!policy_mgr_is_hw_dbs_capable(psoc))
		return false;
	if (QDF_STATUS_SUCCESS !=
		policy_mgr_get_current_hw_mode(psoc, &hw_mode))
		return false;
	if (hw_mode.dbs_cap)
		return true;
	return false;
}

bool policy_mgr_is_dbs_enable(struct wlan_objmgr_psoc *psoc)
{
	struct policy_mgr_psoc_priv_obj *pm_ctx;

	if (policy_mgr_is_dual_mac_disabled_in_ini(psoc)) {
		policy_mgr_rl_debug("DBS is disabled from ini");
		return false;
	}

	pm_ctx = policy_mgr_get_context(psoc);
	if (!pm_ctx) {
		policy_mgr_err("Invalid Context");
		return false;
	}

	if (WMI_DBS_FW_MODE_CFG_DBS_GET(
			pm_ctx->dual_mac_cfg.cur_fw_mode_config))
		return true;

	return false;
}

bool policy_mgr_is_hw_dbs_2x2_capable(struct wlan_objmgr_psoc *psoc)
{
	struct dbs_nss nss_dbs = {0};
	uint32_t nss;

	nss = policy_mgr_get_hw_dbs_nss(psoc, &nss_dbs);
	if (nss >= HW_MODE_SS_2x2 && (nss_dbs.mac0_ss == nss_dbs.mac1_ss))
		return true;
	else
		return false;
}

bool policy_mgr_is_hw_dbs_required_for_band(struct wlan_objmgr_psoc *psoc,
					    enum hw_mode_mac_band_cap band)
{
	struct dbs_nss nss_dbs = {0};
	uint32_t nss;

	nss = policy_mgr_get_hw_dbs_nss(psoc, &nss_dbs);
	if (nss >= HW_MODE_SS_1x1 && nss_dbs.mac0_ss == nss_dbs.mac1_ss &&
	    !(nss_dbs.single_mac0_band_cap & band))
		return true;
	else
		return false;
}

bool policy_mgr_is_dp_hw_dbs_2x2_capable(struct wlan_objmgr_psoc *psoc)
{
	return policy_mgr_is_hw_dbs_2x2_capable(psoc) ||
		policy_mgr_is_hw_dbs_required_for_band(psoc,
						       HW_MODE_MAC_BAND_2G);
}

/*
 * policy_mgr_is_2x2_1x1_dbs_capable() - check 2x2+1x1 DBS supported or not
 * @psoc: PSOC object data
 *
 * This routine is called to check 2x2 5G + 1x1 2G (DBS1) or
 * 2x2 2G + 1x1 5G (DBS2) support or not.
 * Either DBS1 or DBS2 supported
 *
 * Return: true/false
 */
bool policy_mgr_is_2x2_1x1_dbs_capable(struct wlan_objmgr_psoc *psoc)
{
	struct dbs_nss nss_dbs;
	uint32_t nss;

	nss = policy_mgr_get_hw_dbs_nss(psoc, &nss_dbs);
	if (nss >= HW_MODE_SS_2x2 && (nss_dbs.mac0_ss > nss_dbs.mac1_ss))
		return true;
	else
		return false;
}

/*
 * policy_mgr_is_2x2_5G_1x1_2G_dbs_capable() - check Genoa DBS1 enabled or not
 * @psoc: PSOC object data
 *
 * This routine is called to check support DBS1 or not.
 * Notes: DBS1: 2x2 5G + 1x1 2G.
 * This function will call policy_mgr_get_hw_mode_idx_from_dbs_hw_list to match
 * the HW mode from hw mode list. The parameters will also be matched to
 * 2x2 5G +2x2 2G HW mode. But firmware will not report 2x2 5G + 2x2 2G alone
 * with 2x2 5G + 1x1 2G at same time. So, it is safe to find DBS1 with
 * policy_mgr_get_hw_mode_idx_from_dbs_hw_list.
 *
 * Return: true/false
 */
bool policy_mgr_is_2x2_5G_1x1_2G_dbs_capable(struct wlan_objmgr_psoc *psoc)
{
	return policy_mgr_is_2x2_1x1_dbs_capable(psoc) &&
		(policy_mgr_get_hw_mode_idx_from_dbs_hw_list(
					psoc,
					HW_MODE_SS_2x2,
					HW_MODE_80_MHZ,
					HW_MODE_SS_1x1, HW_MODE_40_MHZ,
					HW_MODE_MAC_BAND_5G,
					HW_MODE_DBS,
					HW_MODE_AGILE_DFS_NONE,
					HW_MODE_SBS_NONE) >= 0);
}

/*
 * policy_mgr_is_2x2_2G_1x1_5G_dbs_capable() - check Genoa DBS2 enabled or not
 * @psoc: PSOC object data
 *
 * This routine is called to check support DBS2 or not.
 * Notes: DBS2: 2x2 2G + 1x1 5G
 *
 * Return: true/false
 */
bool policy_mgr_is_2x2_2G_1x1_5G_dbs_capable(struct wlan_objmgr_psoc *psoc)
{
	return policy_mgr_is_2x2_1x1_dbs_capable(psoc) &&
		(policy_mgr_get_hw_mode_idx_from_dbs_hw_list(
					psoc,
					HW_MODE_SS_2x2,
					HW_MODE_40_MHZ,
					HW_MODE_SS_1x1, HW_MODE_40_MHZ,
					HW_MODE_MAC_BAND_2G,
					HW_MODE_DBS,
					HW_MODE_AGILE_DFS_NONE,
					HW_MODE_SBS_NONE) >= 0);
}

uint32_t policy_mgr_get_connection_count(struct wlan_objmgr_psoc *psoc)
{
	uint32_t conn_index, count = 0;
	struct policy_mgr_psoc_priv_obj *pm_ctx;

	pm_ctx = policy_mgr_get_context(psoc);
	if (!pm_ctx) {
		policy_mgr_err("Invalid Context");
		return count;
	}

	qdf_mutex_acquire(&pm_ctx->qdf_conc_list_lock);
	for (conn_index = 0; conn_index < MAX_NUMBER_OF_CONC_CONNECTIONS;
		conn_index++) {
		if (pm_conc_connection_list[conn_index].in_use)
			count++;
	}
	qdf_mutex_release(&pm_ctx->qdf_conc_list_lock);

	return count;
}

uint32_t policy_mgr_mode_specific_vdev_id(struct wlan_objmgr_psoc *psoc,
					  enum policy_mgr_con_mode mode)
{
	uint32_t conn_index = 0;
	uint32_t vdev_id = WLAN_INVALID_VDEV_ID;
	struct policy_mgr_psoc_priv_obj *pm_ctx;

	pm_ctx = policy_mgr_get_context(psoc);
	if (!pm_ctx) {
		policy_mgr_err("Invalid Context");
		return vdev_id;
	}
	qdf_mutex_acquire(&pm_ctx->qdf_conc_list_lock);
	/*
	 * Note: This gives you the first vdev id of the mode type in a
	 * sta+sta or sap+sap or p2p + p2p case
	 */
	for (conn_index = 0; conn_index < MAX_NUMBER_OF_CONC_CONNECTIONS;
		conn_index++) {
		if ((pm_conc_connection_list[conn_index].mode == mode) &&
			pm_conc_connection_list[conn_index].in_use) {
			vdev_id = pm_conc_connection_list[conn_index].vdev_id;
			break;
		}
	}
	qdf_mutex_release(&pm_ctx->qdf_conc_list_lock);

	return vdev_id;
}

uint32_t policy_mgr_mode_specific_connection_count(
		struct wlan_objmgr_psoc *psoc,
		enum policy_mgr_con_mode mode,
		uint32_t *list)
{
	uint32_t conn_index = 0, count = 0;
	struct policy_mgr_psoc_priv_obj *pm_ctx;

	pm_ctx = policy_mgr_get_context(psoc);
	if (!pm_ctx) {
		policy_mgr_err("Invalid Context");
		return count;
	}
	qdf_mutex_acquire(&pm_ctx->qdf_conc_list_lock);
	for (conn_index = 0; conn_index < MAX_NUMBER_OF_CONC_CONNECTIONS;
		conn_index++) {
		if ((pm_conc_connection_list[conn_index].mode == mode) &&
			pm_conc_connection_list[conn_index].in_use) {
			if (list)
				list[count] = conn_index;
			 count++;
		}
	}
	qdf_mutex_release(&pm_ctx->qdf_conc_list_lock);

	return count;
}

QDF_STATUS policy_mgr_check_conn_with_mode_and_vdev_id(
		struct wlan_objmgr_psoc *psoc, enum policy_mgr_con_mode mode,
		uint32_t vdev_id)
{
	QDF_STATUS qdf_status = QDF_STATUS_E_FAILURE;
	uint32_t conn_index = 0;
	struct policy_mgr_psoc_priv_obj *pm_ctx;

	pm_ctx = policy_mgr_get_context(psoc);
	if (!pm_ctx) {
		policy_mgr_err("Invalid Context");
		return qdf_status;
	}

	qdf_mutex_acquire(&pm_ctx->qdf_conc_list_lock);
	while (PM_CONC_CONNECTION_LIST_VALID_INDEX(conn_index)) {
		if ((pm_conc_connection_list[conn_index].mode == mode) &&
		    (pm_conc_connection_list[conn_index].vdev_id == vdev_id)) {
			qdf_status = QDF_STATUS_SUCCESS;
			break;
		}
		conn_index++;
	}
	qdf_mutex_release(&pm_ctx->qdf_conc_list_lock);
	return qdf_status;
}

void policy_mgr_soc_set_dual_mac_cfg_cb(struct wlan_objmgr_psoc *psoc,
					enum set_hw_mode_status status,
					uint32_t scan_config,
					uint32_t fw_mode_config)
{
	policy_mgr_debug("Status:%d for scan_config:%x fw_mode_config:%x",
			 status, scan_config, fw_mode_config);

	policy_mgr_dual_mac_configuration_complete(psoc);
}

void policy_mgr_set_dual_mac_scan_config(struct wlan_objmgr_psoc *psoc,
		uint8_t dbs_val,
		uint8_t dbs_plus_agile_scan_val,
		uint8_t single_mac_scan_with_dbs_val)
{
	struct policy_mgr_dual_mac_config cfg;
	QDF_STATUS status;
	struct policy_mgr_psoc_priv_obj *pm_ctx;

	pm_ctx = policy_mgr_get_context(psoc);
	if (!pm_ctx) {
		policy_mgr_err("Invalid Context");
		return;
	}

	/* Any non-zero positive value is treated as 1 */
	if (dbs_val != 0)
		dbs_val = 1;
	if (dbs_plus_agile_scan_val != 0)
		dbs_plus_agile_scan_val = 1;
	if (single_mac_scan_with_dbs_val != 0)
		single_mac_scan_with_dbs_val = 1;

	status = policy_mgr_get_updated_scan_config(psoc, &cfg.scan_config,
			dbs_val,
			dbs_plus_agile_scan_val,
			single_mac_scan_with_dbs_val);
	if (status != QDF_STATUS_SUCCESS) {
		policy_mgr_err("policy_mgr_get_updated_scan_config failed %d",
			status);
		return;
	}

	status = policy_mgr_get_updated_fw_mode_config(psoc,
			&cfg.fw_mode_config,
			policy_mgr_get_dbs_config(psoc),
			policy_mgr_get_agile_dfs_config(psoc));
	if (status != QDF_STATUS_SUCCESS) {
		policy_mgr_err("policy_mgr_get_updated_fw_mode_config failed %d",
			status);
		return;
	}

	cfg.set_dual_mac_cb = policy_mgr_soc_set_dual_mac_cfg_cb;

	policy_mgr_debug("scan_config:%x fw_mode_config:%x",
			cfg.scan_config, cfg.fw_mode_config);

	status = pm_ctx->sme_cbacks.sme_soc_set_dual_mac_config(cfg);
	if (status != QDF_STATUS_SUCCESS)
		policy_mgr_err("sme_soc_set_dual_mac_config failed %d", status);
}

void policy_mgr_set_dual_mac_fw_mode_config(struct wlan_objmgr_psoc *psoc,
			uint8_t dbs, uint8_t dfs)
{
	struct policy_mgr_dual_mac_config cfg;
	QDF_STATUS status;
	struct policy_mgr_psoc_priv_obj *pm_ctx;

	pm_ctx = policy_mgr_get_context(psoc);
	if (!pm_ctx) {
		policy_mgr_err("Invalid Context");
		return;
	}

	/* Any non-zero positive value is treated as 1 */
	if (dbs != 0)
		dbs = 1;
	if (dfs != 0)
		dfs = 1;

	status = policy_mgr_get_updated_scan_config(psoc, &cfg.scan_config,
			policy_mgr_get_dbs_scan_config(psoc),
			policy_mgr_get_dbs_plus_agile_scan_config(psoc),
			policy_mgr_get_single_mac_scan_with_dfs_config(psoc));
	if (status != QDF_STATUS_SUCCESS) {
		policy_mgr_err("policy_mgr_get_updated_scan_config failed %d",
			status);
		return;
	}

	status = policy_mgr_get_updated_fw_mode_config(psoc,
				&cfg.fw_mode_config, dbs, dfs);
	if (status != QDF_STATUS_SUCCESS) {
		policy_mgr_err("policy_mgr_get_updated_fw_mode_config failed %d",
			status);
		return;
	}

	cfg.set_dual_mac_cb = policy_mgr_soc_set_dual_mac_cfg_cb;

	policy_mgr_debug("scan_config:%x fw_mode_config:%x",
			cfg.scan_config, cfg.fw_mode_config);

	status = pm_ctx->sme_cbacks.sme_soc_set_dual_mac_config(cfg);
	if (status != QDF_STATUS_SUCCESS)
		policy_mgr_err("sme_soc_set_dual_mac_config failed %d", status);
}

bool policy_mgr_current_concurrency_is_mcc(struct wlan_objmgr_psoc *psoc)
{
	uint32_t num_connections = 0;
	bool is_mcc = false;

	num_connections = policy_mgr_get_connection_count(psoc);

	switch (num_connections) {
	case 1:
		break;
	case 2:
		if (pm_conc_connection_list[0].freq !=
		    pm_conc_connection_list[1].freq &&
		    pm_conc_connection_list[0].mac ==
		    pm_conc_connection_list[1].mac) {
			is_mcc = true;
		}
		break;
	case 3:
		if (pm_conc_connection_list[0].freq !=
		    pm_conc_connection_list[1].freq ||
		    pm_conc_connection_list[0].freq !=
		    pm_conc_connection_list[2].freq ||
		    pm_conc_connection_list[1].freq !=
		    pm_conc_connection_list[2].freq){
			is_mcc = true;
		}
		break;
	default:
		policy_mgr_debug("unexpected num_connections value %d",
				 num_connections);
		break;
	}

	return is_mcc;
}

bool policy_mgr_is_sap_p2pgo_on_dfs(struct wlan_objmgr_psoc *psoc)
{
	int index, count;
	uint32_t list[MAX_NUMBER_OF_CONC_CONNECTIONS];
	struct policy_mgr_psoc_priv_obj *pm_ctx = NULL;

	if (psoc)
		pm_ctx = policy_mgr_get_context(psoc);

	if (!pm_ctx) {
		policy_mgr_err("Invalid Context");
		return false;
	}

	index = 0;
	qdf_mutex_acquire(&pm_ctx->qdf_conc_list_lock);
	count = policy_mgr_mode_specific_connection_count(psoc,
							  PM_SAP_MODE,
							  list);
	while (index < count) {
		if (pm_conc_connection_list[list[index]].ch_flagext &
		    (IEEE80211_CHAN_DFS | IEEE80211_CHAN_DFS_CFREQ2)) {
			qdf_mutex_release(&pm_ctx->qdf_conc_list_lock);
			return true;
		}
		index++;
	}
	count = policy_mgr_mode_specific_connection_count(psoc,
							  PM_P2P_GO_MODE,
							  list);
	index = 0;
	while (index < count) {
		if (pm_conc_connection_list[list[index]].ch_flagext &
		    (IEEE80211_CHAN_DFS | IEEE80211_CHAN_DFS_CFREQ2)) {
			qdf_mutex_release(&pm_ctx->qdf_conc_list_lock);
			return true;
		}
		index++;
	}
	qdf_mutex_release(&pm_ctx->qdf_conc_list_lock);
	return false;
}

/**
 * policy_mgr_set_concurrency_mode() - To set concurrency mode
 * @psoc: PSOC object data
 * @mode: device mode
 *
 * This routine is called to set the concurrency mode
 *
 * Return: NONE
 */
void policy_mgr_set_concurrency_mode(struct wlan_objmgr_psoc *psoc,
				     enum QDF_OPMODE mode)
{
	struct policy_mgr_psoc_priv_obj *pm_ctx;

	pm_ctx = policy_mgr_get_context(psoc);
	if (!pm_ctx) {
		policy_mgr_err("Invalid context");
		return;
	}

	switch (mode) {
	case QDF_STA_MODE:
	case QDF_P2P_CLIENT_MODE:
	case QDF_P2P_GO_MODE:
	case QDF_SAP_MODE:
	case QDF_IBSS_MODE:
	case QDF_MONITOR_MODE:
		pm_ctx->concurrency_mode |= (1 << mode);
		pm_ctx->no_of_open_sessions[mode]++;
		break;
	default:
		break;
	}

	policy_mgr_debug("concurrency_mode = 0x%x Number of open sessions for mode %d = %d",
			 pm_ctx->concurrency_mode, mode,
		pm_ctx->no_of_open_sessions[mode]);
}

/**
 * policy_mgr_clear_concurrency_mode() - To clear concurrency mode
 * @psoc: PSOC object data
 * @mode: device mode
 *
 * This routine is called to clear the concurrency mode
 *
 * Return: NONE
 */
void policy_mgr_clear_concurrency_mode(struct wlan_objmgr_psoc *psoc,
				       enum QDF_OPMODE mode)
{
	struct policy_mgr_psoc_priv_obj *pm_ctx;

	pm_ctx = policy_mgr_get_context(psoc);
	if (!pm_ctx) {
		policy_mgr_err("Invalid context");
		return;
	}

	switch (mode) {
	case QDF_STA_MODE:
	case QDF_P2P_CLIENT_MODE:
	case QDF_P2P_GO_MODE:
	case QDF_SAP_MODE:
	case QDF_MONITOR_MODE:
		pm_ctx->no_of_open_sessions[mode]--;
		if (!(pm_ctx->no_of_open_sessions[mode]))
			pm_ctx->concurrency_mode &= (~(1 << mode));
		break;
	default:
		break;
	}

	policy_mgr_debug("concurrency_mode = 0x%x Number of open sessions for mode %d = %d",
			 pm_ctx->concurrency_mode, mode,
			 pm_ctx->no_of_open_sessions[mode]);
}

void policy_mgr_incr_active_session(struct wlan_objmgr_psoc *psoc,
				enum QDF_OPMODE mode,
				uint8_t session_id)
{
	struct policy_mgr_psoc_priv_obj *pm_ctx;
	uint32_t conn_6ghz_flag = 0;

	pm_ctx = policy_mgr_get_context(psoc);
	if (!pm_ctx) {
		policy_mgr_err("Invalid Context");
		return;
	}

	/*
	 * Need to aquire mutex as entire functionality in this function
	 * is in critical section
	 */
	qdf_mutex_acquire(&pm_ctx->qdf_conc_list_lock);
	switch (mode) {
	case QDF_STA_MODE:
	case QDF_P2P_CLIENT_MODE:
	case QDF_P2P_GO_MODE:
	case QDF_SAP_MODE:
	case QDF_IBSS_MODE:
	case QDF_NAN_DISC_MODE:
	case QDF_NDI_MODE:
		pm_ctx->no_of_active_sessions[mode]++;
		break;
	default:
		break;
	}

	if (mode == QDF_NDI_MODE &&
	    pm_ctx->hdd_cbacks.wlan_hdd_indicate_active_ndp_cnt)
		pm_ctx->hdd_cbacks.wlan_hdd_indicate_active_ndp_cnt(
				psoc, session_id,
				pm_ctx->no_of_active_sessions[mode]);

	if (mode != QDF_NAN_DISC_MODE && pm_ctx->dp_cbacks.hdd_v2_flow_pool_map)
		pm_ctx->dp_cbacks.hdd_v2_flow_pool_map(session_id);
	if (mode == QDF_SAP_MODE)
		policy_mgr_get_ap_6ghz_capable(psoc, session_id,
					       &conn_6ghz_flag);

	policy_mgr_debug("No.# of active sessions for mode %d = %d",
		mode, pm_ctx->no_of_active_sessions[mode]);
	policy_mgr_incr_connection_count(psoc, session_id, mode);
	if ((policy_mgr_mode_specific_connection_count(
		psoc, PM_STA_MODE, NULL) > 0) && (mode != QDF_STA_MODE)) {
		qdf_mutex_release(&pm_ctx->qdf_conc_list_lock);
		policy_mgr_set_pcl_for_existing_combo(psoc, PM_STA_MODE);
		qdf_mutex_acquire(&pm_ctx->qdf_conc_list_lock);
	}

	/* Notify tdls */
	if (pm_ctx->tdls_cbacks.tdls_notify_increment_session)
		pm_ctx->tdls_cbacks.tdls_notify_increment_session(psoc);

	/*
	 * Disable LRO/GRO if P2P or IBSS or SAP connection has come up or
	 * there are more than one STA connections
	 */
	if ((policy_mgr_mode_specific_connection_count(psoc, PM_STA_MODE, NULL) > 1) ||
	    (policy_mgr_mode_specific_connection_count(psoc, PM_SAP_MODE, NULL) > 0) ||
	    (policy_mgr_mode_specific_connection_count(psoc, PM_P2P_CLIENT_MODE, NULL) >
									0) ||
	    (policy_mgr_mode_specific_connection_count(psoc, PM_P2P_GO_MODE, NULL) > 0) ||
	    (policy_mgr_mode_specific_connection_count(psoc,
						       PM_IBSS_MODE,
						       NULL) > 0) ||
	    (policy_mgr_mode_specific_connection_count(psoc,
						       PM_NDI_MODE,
						       NULL) > 0)) {
		if (pm_ctx->dp_cbacks.hdd_disable_rx_ol_in_concurrency)
			pm_ctx->dp_cbacks.hdd_disable_rx_ol_in_concurrency(true);
	};

	/* Enable RPS if SAP interface has come up */
	if (policy_mgr_mode_specific_connection_count(psoc, PM_SAP_MODE, NULL)
		== 1) {
		if (pm_ctx->dp_cbacks.hdd_set_rx_mode_rps_cb)
			pm_ctx->dp_cbacks.hdd_set_rx_mode_rps_cb(true);
	}
	if (mode == QDF_SAP_MODE)
		policy_mgr_init_ap_6ghz_capable(psoc, session_id,
						conn_6ghz_flag);

	policy_mgr_dump_current_concurrency(psoc);

	qdf_mutex_release(&pm_ctx->qdf_conc_list_lock);
}

QDF_STATUS policy_mgr_decr_active_session(struct wlan_objmgr_psoc *psoc,
				enum QDF_OPMODE mode,
				uint8_t session_id)
{
	struct policy_mgr_psoc_priv_obj *pm_ctx;
	QDF_STATUS qdf_status;
	bool mcc_mode;

	pm_ctx = policy_mgr_get_context(psoc);
	if (!pm_ctx) {
		policy_mgr_err("context is NULL");
		return QDF_STATUS_E_EMPTY;
	}

	qdf_status = policy_mgr_check_conn_with_mode_and_vdev_id(psoc,
			policy_mgr_convert_device_mode_to_qdf_type(mode),
			session_id);
	if (!QDF_IS_STATUS_SUCCESS(qdf_status)) {
		policy_mgr_debug("No connection with mode:%d vdev_id:%d",
			policy_mgr_convert_device_mode_to_qdf_type(mode),
			session_id);
		return qdf_status;
	}

	switch (mode) {
	case QDF_STA_MODE:
	case QDF_P2P_CLIENT_MODE:
	case QDF_P2P_GO_MODE:
	case QDF_SAP_MODE:
	case QDF_IBSS_MODE:
	case QDF_NAN_DISC_MODE:
	case QDF_NDI_MODE:
		if (pm_ctx->no_of_active_sessions[mode])
			pm_ctx->no_of_active_sessions[mode]--;
		break;
	default:
		break;
	}

	if (mode == QDF_NDI_MODE &&
	    pm_ctx->hdd_cbacks.wlan_hdd_indicate_active_ndp_cnt)
		pm_ctx->hdd_cbacks.wlan_hdd_indicate_active_ndp_cnt(
				psoc, session_id,
				pm_ctx->no_of_active_sessions[mode]);

	if (mode != QDF_NAN_DISC_MODE &&
	    pm_ctx->dp_cbacks.hdd_v2_flow_pool_unmap)
		pm_ctx->dp_cbacks.hdd_v2_flow_pool_unmap(session_id);

	if (mode == QDF_NDI_MODE &&
	    pm_ctx->hdd_cbacks.wlan_hdd_indicate_active_ndp_cnt)
		pm_ctx->hdd_cbacks.wlan_hdd_indicate_active_ndp_cnt(
				psoc, session_id,
				pm_ctx->no_of_active_sessions[mode]);

	policy_mgr_debug("No.# of active sessions for mode %d = %d",
		mode, pm_ctx->no_of_active_sessions[mode]);

	policy_mgr_decr_connection_count(psoc, session_id);

	/* Notify tdls */
	if (pm_ctx->tdls_cbacks.tdls_notify_decrement_session)
		pm_ctx->tdls_cbacks.tdls_notify_decrement_session(psoc);
	/* Enable LRO/GRO if there no concurrency */
	if ((policy_mgr_get_connection_count(psoc) == 0) ||
	    ((policy_mgr_mode_specific_connection_count(psoc,
							PM_STA_MODE,
							NULL) == 1) &&
	     (policy_mgr_mode_specific_connection_count(psoc,
							PM_SAP_MODE,
							NULL) == 0) &&
	     (policy_mgr_mode_specific_connection_count(psoc,
							PM_P2P_CLIENT_MODE,
							NULL) == 0) &&
	     (policy_mgr_mode_specific_connection_count(psoc,
							PM_P2P_GO_MODE,
							NULL) == 0) &&
	     (policy_mgr_mode_specific_connection_count(psoc,
							PM_IBSS_MODE,
							NULL) == 0) &&
	     (policy_mgr_mode_specific_connection_count(psoc,
							PM_NDI_MODE,
							NULL) == 0))) {
		if (pm_ctx->dp_cbacks.hdd_disable_rx_ol_in_concurrency)
			pm_ctx->dp_cbacks.hdd_disable_rx_ol_in_concurrency(false);
	};

	/* Disable RPS if SAP interface has come up */
	if (policy_mgr_mode_specific_connection_count(psoc, PM_SAP_MODE, NULL)
		== 0) {
		if (pm_ctx->dp_cbacks.hdd_set_rx_mode_rps_cb)
			pm_ctx->dp_cbacks.hdd_set_rx_mode_rps_cb(false);
	}

	policy_mgr_dump_current_concurrency(psoc);

	/*
	 * Check mode of entry being removed. Update mcc_mode only when STA
	 * or SAP since IPA only cares about these two
	 */
	if (mode == QDF_STA_MODE || mode == QDF_SAP_MODE) {
		qdf_mutex_acquire(&pm_ctx->qdf_conc_list_lock);
		mcc_mode = policy_mgr_current_concurrency_is_mcc(psoc);
		qdf_mutex_release(&pm_ctx->qdf_conc_list_lock);

		if (pm_ctx->dp_cbacks.hdd_ipa_set_mcc_mode_cb)
			pm_ctx->dp_cbacks.hdd_ipa_set_mcc_mode_cb(mcc_mode);
	}
	/*
	 * When STA disconnected, we need to move DFS SAP
	 * to Non-DFS if g_sta_sap_scc_on_dfs_chan enabled.
	 * The same if g_sta_sap_scc_on_lte_coex_chan enabled,
	 * need to move SAP on unsafe channel to safe channel.
	 * The flag will be checked by
	 * policy_mgr_is_sap_restart_required_after_sta_disconnect.
	 */
	if (mode == QDF_STA_MODE || mode == QDF_P2P_CLIENT_MODE)
		pm_ctx->do_sap_unsafe_ch_check = true;

	return qdf_status;
}

QDF_STATUS policy_mgr_incr_connection_count(struct wlan_objmgr_psoc *psoc,
					    uint32_t vdev_id,
					    enum QDF_OPMODE op_mode)
{
	QDF_STATUS status = QDF_STATUS_E_FAILURE;
	uint32_t conn_index;
	struct policy_mgr_vdev_entry_info conn_table_entry = {0};
	enum policy_mgr_chain_mode chain_mask = POLICY_MGR_ONE_ONE;
	uint8_t nss_2g = 0, nss_5g = 0;
	enum policy_mgr_con_mode mode;
	uint32_t ch_freq;
	uint32_t nss = 0;
	struct policy_mgr_psoc_priv_obj *pm_ctx;
	bool update_conn = true;

	pm_ctx = policy_mgr_get_context(psoc);
	if (!pm_ctx) {
		policy_mgr_err("context is NULL");
		return status;
	}

	conn_index = policy_mgr_get_connection_count(psoc);
	if (pm_ctx->cfg.max_conc_cxns < conn_index) {
		policy_mgr_err("exceeded max connection limit %d",
			pm_ctx->cfg.max_conc_cxns);
		return status;
	}

	if (op_mode == QDF_NAN_DISC_MODE) {
		status = wlan_nan_get_connection_info(psoc, &conn_table_entry);
		if (QDF_IS_STATUS_ERROR(status)) {
			policy_mgr_err("Can't get NAN Connection info");
			return status;
		}
	} else if (pm_ctx->wma_cbacks.wma_get_connection_info) {
		status = pm_ctx->wma_cbacks.wma_get_connection_info(
				vdev_id, &conn_table_entry);
		if (QDF_STATUS_SUCCESS != status) {
			policy_mgr_err("can't find vdev_id %d in connection table",
			vdev_id);
			return status;
		}
	} else {
		policy_mgr_err("wma_get_connection_info is NULL");
		return QDF_STATUS_E_FAILURE;
	}

	mode = policy_mgr_get_mode(conn_table_entry.type,
					conn_table_entry.sub_type);
	ch_freq = conn_table_entry.mhz;
	status = policy_mgr_get_nss_for_vdev(psoc, mode, &nss_2g, &nss_5g);
	if (QDF_IS_STATUS_SUCCESS(status)) {
		if ((WLAN_REG_IS_24GHZ_CH_FREQ(ch_freq) && nss_2g > 1) ||
		    (WLAN_REG_IS_5GHZ_CH_FREQ(ch_freq) && nss_5g > 1))
			chain_mask = POLICY_MGR_TWO_TWO;
		else
			chain_mask = POLICY_MGR_ONE_ONE;
		nss = (WLAN_REG_IS_24GHZ_CH_FREQ(ch_freq)) ? nss_2g : nss_5g;
	} else {
		policy_mgr_err("Error in getting nss");
	}

	if (mode == PM_STA_MODE || mode == PM_P2P_CLIENT_MODE)
		update_conn = false;

	/* add the entry */
	policy_mgr_update_conc_list(psoc, conn_index,
			mode,
			ch_freq,
			policy_mgr_get_bw(conn_table_entry.chan_width),
			conn_table_entry.mac_id,
			chain_mask,
			nss, vdev_id, true, update_conn,
			conn_table_entry.ch_flagext);
	policy_mgr_debug("Add at idx:%d vdev %d mac=%d",
		conn_index, vdev_id,
		conn_table_entry.mac_id);

	return QDF_STATUS_SUCCESS;
}

QDF_STATUS policy_mgr_decr_connection_count(struct wlan_objmgr_psoc *psoc,
					uint32_t vdev_id)
{
	QDF_STATUS status = QDF_STATUS_E_FAILURE;
	uint32_t conn_index = 0, next_conn_index = 0;
	bool found = false;
	struct policy_mgr_psoc_priv_obj *pm_ctx;

	pm_ctx = policy_mgr_get_context(psoc);
	if (!pm_ctx) {
		policy_mgr_err("Invalid Context");
		return status;
	}

	qdf_mutex_acquire(&pm_ctx->qdf_conc_list_lock);
	while (PM_CONC_CONNECTION_LIST_VALID_INDEX(conn_index)) {
		if (vdev_id == pm_conc_connection_list[conn_index].vdev_id) {
			/* debug msg */
			found = true;
			break;
		}
		conn_index++;
	}
	if (!found) {
		policy_mgr_err("can't find vdev_id %d in pm_conc_connection_list",
			vdev_id);
		qdf_mutex_release(&pm_ctx->qdf_conc_list_lock);
		return status;
	}
	next_conn_index = conn_index + 1;
	while (PM_CONC_CONNECTION_LIST_VALID_INDEX(next_conn_index)) {
		pm_conc_connection_list[conn_index].vdev_id =
			pm_conc_connection_list[next_conn_index].vdev_id;
		pm_conc_connection_list[conn_index].mode =
			pm_conc_connection_list[next_conn_index].mode;
		pm_conc_connection_list[conn_index].mac =
			pm_conc_connection_list[next_conn_index].mac;
		pm_conc_connection_list[conn_index].freq =
			pm_conc_connection_list[next_conn_index].freq;
		pm_conc_connection_list[conn_index].bw =
			pm_conc_connection_list[next_conn_index].bw;
		pm_conc_connection_list[conn_index].chain_mask =
			pm_conc_connection_list[next_conn_index].chain_mask;
		pm_conc_connection_list[conn_index].original_nss =
			pm_conc_connection_list[next_conn_index].original_nss;
		pm_conc_connection_list[conn_index].in_use =
			pm_conc_connection_list[next_conn_index].in_use;
		pm_conc_connection_list[conn_index].ch_flagext =
			pm_conc_connection_list[next_conn_index].ch_flagext;
		conn_index++;
		next_conn_index++;
	}

	/* clean up the entry */
	qdf_mem_zero(&pm_conc_connection_list[next_conn_index - 1],
		sizeof(*pm_conc_connection_list));
	qdf_mutex_release(&pm_ctx->qdf_conc_list_lock);

	return QDF_STATUS_SUCCESS;
}

bool policy_mgr_map_concurrency_mode(enum QDF_OPMODE *old_mode,
				     enum policy_mgr_con_mode *new_mode)
{
	bool status = true;

	switch (*old_mode) {

	case QDF_STA_MODE:
		*new_mode = PM_STA_MODE;
		break;
	case QDF_SAP_MODE:
		*new_mode = PM_SAP_MODE;
		break;
	case QDF_P2P_CLIENT_MODE:
		*new_mode = PM_P2P_CLIENT_MODE;
		break;
	case QDF_P2P_GO_MODE:
		*new_mode = PM_P2P_GO_MODE;
		break;
	case QDF_IBSS_MODE:
		*new_mode = PM_IBSS_MODE;
		break;
	case QDF_NAN_DISC_MODE:
		*new_mode = PM_NAN_DISC_MODE;
		break;
	case QDF_NDI_MODE:
		*new_mode = PM_NDI_MODE;
		break;
	default:
		*new_mode = PM_MAX_NUM_OF_MODE;
		status = false;
		break;
	}

	return status;
}

bool policy_mgr_is_ibss_conn_exist(struct wlan_objmgr_psoc *psoc,
				   uint32_t *ibss_ch_freq)
{
	uint32_t count = 0, index = 0;
	uint32_t list[MAX_NUMBER_OF_CONC_CONNECTIONS];
	bool status = false;
	struct policy_mgr_psoc_priv_obj *pm_ctx;

	pm_ctx = policy_mgr_get_context(psoc);
	if (!pm_ctx) {
		policy_mgr_err("Invalid Context");
		return status;
	}
	if (!ibss_ch_freq) {
		policy_mgr_err("Null pointer error");
		return false;
	}
	count = policy_mgr_mode_specific_connection_count(
				psoc, PM_IBSS_MODE, list);
	qdf_mutex_acquire(&pm_ctx->qdf_conc_list_lock);
	if (count == 0) {
		/* No IBSS connection */
		status = false;
	} else if (count == 1) {
		*ibss_ch_freq = pm_conc_connection_list[list[index]].freq;
		status = true;
	} else {
		*ibss_ch_freq = pm_conc_connection_list[list[index]].freq;
		policy_mgr_debug("Multiple IBSS connections, picking first one");
		status = true;
	}
	qdf_mutex_release(&pm_ctx->qdf_conc_list_lock);

	return status;
}

uint32_t policy_mgr_get_mode_specific_conn_info(
		struct wlan_objmgr_psoc *psoc,
		uint32_t *ch_freq_list, uint8_t *vdev_id,
		enum policy_mgr_con_mode mode)
{

	uint32_t count = 0, index = 0;
	uint32_t list[MAX_NUMBER_OF_CONC_CONNECTIONS];
	struct policy_mgr_psoc_priv_obj *pm_ctx;

	pm_ctx = policy_mgr_get_context(psoc);
	if (!pm_ctx) {
		policy_mgr_err("Invalid Context");
		return count;
	}
	if (!ch_freq_list || !vdev_id) {
		policy_mgr_err("Null pointer error");
		return count;
	}

	count = policy_mgr_mode_specific_connection_count(
				psoc, mode, list);
	qdf_mutex_acquire(&pm_ctx->qdf_conc_list_lock);
	if (count == 1) {
<<<<<<< HEAD
		*channel = pm_conc_connection_list[list[index]].chan;
=======
		*ch_freq_list = pm_conc_connection_list[list[index]].freq;
>>>>>>> 5d8474a2
		*vdev_id =
			pm_conc_connection_list[list[index]].vdev_id;
	} else {
		for (index = 0; index < count; index++) {
			ch_freq_list[index] = pm_conc_connection_list[
						      list[index]].freq;

			vdev_id[index] =
			pm_conc_connection_list[list[index]].vdev_id;
		}
	}
	qdf_mutex_release(&pm_ctx->qdf_conc_list_lock);

	return count;
}

bool policy_mgr_max_concurrent_connections_reached(
		struct wlan_objmgr_psoc *psoc)
{
	uint8_t i = 0, j = 0;
	struct policy_mgr_psoc_priv_obj *pm_ctx;

	pm_ctx = policy_mgr_get_context(psoc);
	if (pm_ctx) {
		for (i = 0; i < QDF_MAX_NO_OF_MODE; i++)
			j += pm_ctx->no_of_active_sessions[i];
		return j >
			(pm_ctx->cfg.max_conc_cxns - 1);
	}

	return false;
}

static bool policy_mgr_is_sub_20_mhz_enabled(struct wlan_objmgr_psoc *psoc)
{
	struct policy_mgr_psoc_priv_obj *pm_ctx;

	pm_ctx = policy_mgr_get_context(psoc);
	if (!pm_ctx) {
		policy_mgr_err("Invalid Context");
		return false;
	}

	return pm_ctx->user_cfg.sub_20_mhz_enabled;
}

/**
 * policy_mgr_check_privacy_for_new_conn() - Check privacy mode concurrency
 * @pm_ctx: policy_mgr_psoc_priv_obj policy mgr context
 *
 * This routine is called to check vdev security mode allowed in concurrency.
 * At present, WAPI security mode is not allowed to run concurrency with any
 * other vdev.
 *
 * Return: true - allow
 */
static bool policy_mgr_check_privacy_for_new_conn(
	struct policy_mgr_psoc_priv_obj *pm_ctx)
{
	if (!pm_ctx->hdd_cbacks.hdd_wapi_security_sta_exist)
		return true;

	if (pm_ctx->hdd_cbacks.hdd_wapi_security_sta_exist() &&
	    (policy_mgr_get_connection_count(pm_ctx->psoc) > 0))
		return false;

	return true;
}

#ifdef FEATURE_FOURTH_CONNECTION
static bool policy_mgr_is_concurrency_allowed_4_port(
					struct wlan_objmgr_psoc *psoc,
					enum policy_mgr_con_mode mode,
					uint32_t ch_freq,
					struct policy_mgr_pcl_list pcl)
{
	uint32_t i;
	struct policy_mgr_psoc_priv_obj *pm_ctx;
	uint8_t sap_cnt, go_cnt;

	/* new STA may just have ssid, no channel until bssid assigned */
	if (ch_freq == 0 && mode == PM_STA_MODE)
		return true;

	sap_cnt = policy_mgr_mode_specific_connection_count(psoc,
							    PM_SAP_MODE, NULL);

	go_cnt = policy_mgr_mode_specific_connection_count(psoc,
							   PM_P2P_GO_MODE, NULL);
	if (sap_cnt || go_cnt) {
		pm_ctx = policy_mgr_get_context(psoc);
		if (!pm_ctx) {
			policy_mgr_err("context is NULL");
			return false;
		}

		if (policy_mgr_get_mcc_to_scc_switch_mode(psoc) !=
		    QDF_MCC_TO_SCC_SWITCH_FORCE_WITHOUT_DISCONNECTION) {
			policy_mgr_err("couldn't start 4th port for bad force scc cfg");
			return false;
		}
		if (pm_ctx->cfg.dual_mac_feature ||
		    !pm_ctx->cfg.sta_sap_scc_on_dfs_chnl  ||
		    !pm_ctx->cfg.sta_sap_scc_on_lte_coex_chnl) {
			policy_mgr_err(
				"Couldn't start 4th port for bad cfg of dual mac, dfs scc, lte coex scc");
			return false;
		}

		for (i = 0; i < pcl.pcl_len; i++)
			if (ch_freq == pcl.pcl_list[i])
				return true;

		policy_mgr_err("4th port failed on ch freq %d with mode %d",
			       ch_freq, mode);

		return false;
	}

	return true;
}
#else
static inline bool policy_mgr_is_concurrency_allowed_4_port(
				struct wlan_objmgr_psoc *psoc,
				enum policy_mgr_con_mode mode,
				uint32_t ch_freq,
				struct policy_mgr_pcl_list pcl)
{return false; }
#endif

/**
 * policy_mgr_allow_multiple_sta_connections() - check whether multiple STA
 * concurrency is allowed and F/W supported
 * @psoc: Pointer to soc
 * @second_sta_freq: 2nd STA channel frequency
 * @first_sta_freq: 1st STA channel frequency
 *
 *  Return: true if supports else false.
 */
static bool policy_mgr_allow_multiple_sta_connections(struct wlan_objmgr_psoc *psoc,
					       uint32_t second_sta_freq,
					       uint32_t first_sta_freq)
{
	struct wmi_unified *wmi_handle;

	wmi_handle = get_wmi_unified_hdl_from_psoc(psoc);
	if (!wmi_handle) {
		policy_mgr_debug("Invalid WMI handle");
		return false;
	}
	if (!wmi_service_enabled(wmi_handle,
				 wmi_service_sta_plus_sta_support))
		return false;

	return true;
}

#if defined(CONFIG_BAND_6GHZ) && defined(WLAN_FEATURE_11AX)
bool policy_mgr_is_6ghz_conc_mode_supported(
	struct wlan_objmgr_psoc *psoc, enum policy_mgr_con_mode mode)
{
	if (mode == PM_STA_MODE || mode == PM_SAP_MODE)
		return true;
	else
		return false;
}
#endif

/**
 * policy_mgr_is_6g_channel_allowed() - Check new 6Ghz connection
 * allowed or not
 * @psoc: Pointer to soc
 * @mode: new connection mode
 * @ch_freq: channel freq
 *
 * 1. Only STA/SAP are allowed on 6Ghz.
 * 2. If there is DFS beacon entity existing on 5G band, 5G+6G MCC is not
 * allowed.
 *
 *  Return: true if supports else false.
 */
static bool policy_mgr_is_6g_channel_allowed(
	struct wlan_objmgr_psoc *psoc, enum policy_mgr_con_mode mode,
	uint32_t ch_freq)
{
	uint32_t conn_index = 0;
	struct policy_mgr_psoc_priv_obj *pm_ctx;
	struct policy_mgr_conc_connection_info *conn;
	bool is_dfs;

	pm_ctx = policy_mgr_get_context(psoc);
	if (!pm_ctx) {
		policy_mgr_err("Invalid Context");
		return false;
	}
	if (!WLAN_REG_IS_6GHZ_CHAN_FREQ(ch_freq))
		return true;

	/* Only STA/SAP is supported on 6Ghz currently */
	if (!policy_mgr_is_6ghz_conc_mode_supported(psoc, mode))
		return false;

	qdf_mutex_acquire(&pm_ctx->qdf_conc_list_lock);
	for (conn_index = 0; conn_index < MAX_NUMBER_OF_CONC_CONNECTIONS;
				conn_index++) {
		conn = &pm_conc_connection_list[conn_index];
		if (!conn->in_use)
			continue;
		is_dfs = (conn->ch_flagext &
			(IEEE80211_CHAN_DFS | IEEE80211_CHAN_DFS_CFREQ2)) &&
			WLAN_REG_IS_5GHZ_CH_FREQ(conn->freq);
		if ((conn->mode == PM_SAP_MODE ||
		     conn->mode == PM_P2P_GO_MODE) &&
		    is_dfs && ch_freq != conn->freq) {
			policy_mgr_rl_debug("don't allow MCC if SAP/GO on DFS channel");
			qdf_mutex_release(&pm_ctx->qdf_conc_list_lock);
			return false;
		}
	}
	qdf_mutex_release(&pm_ctx->qdf_conc_list_lock);

	return true;
}

bool policy_mgr_is_concurrency_allowed(struct wlan_objmgr_psoc *psoc,
				       enum policy_mgr_con_mode mode,
				       uint32_t ch_freq,
				       enum hw_mode_bandwidth bw)
{
	uint32_t num_connections = 0, count = 0, index = 0;
	bool status = false, match = false;
	uint32_t list[MAX_NUMBER_OF_CONC_CONNECTIONS];
	struct policy_mgr_psoc_priv_obj *pm_ctx;
	bool sta_sap_scc_on_dfs_chan;
<<<<<<< HEAD
	uint8_t chan;
=======
	uint32_t sta_freq;
	enum channel_state chan_state;
	bool is_dfs_ch = false;
>>>>>>> 5d8474a2

	pm_ctx = policy_mgr_get_context(psoc);
	if (!pm_ctx) {
		policy_mgr_err("Invalid Context");
		return status;
	}
	/* find the current connection state from pm_conc_connection_list*/
	num_connections = policy_mgr_get_connection_count(psoc);

	if (num_connections && policy_mgr_is_sub_20_mhz_enabled(psoc)) {
		policy_mgr_rl_debug("dont allow concurrency if Sub 20 MHz is enabled");
		status = false;
		goto done;
	}

	if (policy_mgr_max_concurrent_connections_reached(psoc)) {
		policy_mgr_rl_debug("Reached max concurrent connections: %d",
				    pm_ctx->cfg.max_conc_cxns);
		goto done;
	}

	if (ch_freq) {
		chan_state = wlan_reg_get_5g_bonded_channel_state_for_freq(
					pm_ctx->pdev, ch_freq,
					policy_mgr_get_ch_width(bw));
		if (chan_state == CHANNEL_STATE_DFS)
			is_dfs_ch = true;
		/* don't allow 3rd home channel on same MAC */
		if (!policy_mgr_allow_new_home_channel(psoc, mode, ch_freq,
						       num_connections,
						       is_dfs_ch))
			goto done;

		/*
		 * 1) DFS MCC is not yet supported
		 * 2) If you already have STA connection on 5G channel then
		 *    don't allow any other persona to make connection on DFS
		 *    channel because STA 5G + DFS MCC is not allowed.
		 * 3) If STA is on 2G channel and SAP is coming up on
		 *    DFS channel then allow concurrency but make sure it is
		 *    going to DBS and send PCL to firmware indicating that
		 *    don't allow STA to roam to 5G channels.
		 * 4) On a single MAC device, if a SAP/P2PGO is already on a DFS
		 *    channel, don't allow a 2 channel as it will result
		 *    in MCC which is not allowed.
		 */
		if (!policy_mgr_is_5g_channel_allowed(psoc,
			ch_freq, list, PM_P2P_GO_MODE))
			goto done;
		if (!policy_mgr_is_5g_channel_allowed(psoc,
			ch_freq, list, PM_SAP_MODE))
			goto done;
		if (!policy_mgr_is_6g_channel_allowed(psoc, mode,
						      ch_freq))
			goto done;

		sta_sap_scc_on_dfs_chan =
			policy_mgr_is_sta_sap_scc_allowed_on_dfs_chan(psoc);

		if (!sta_sap_scc_on_dfs_chan && ((mode == PM_P2P_GO_MODE) ||
		    (mode == PM_SAP_MODE))) {
			if (is_dfs_ch)
				match = policy_mgr_disallow_mcc(psoc,
								ch_freq);
		}
		if (true == match) {
			policy_mgr_rl_debug("No MCC, SAP/GO about to come up on DFS channel");
			goto done;
		}
		if ((policy_mgr_is_hw_dbs_capable(psoc) != true) &&
		    num_connections) {
			if (WLAN_REG_IS_24GHZ_CH_FREQ(ch_freq)) {
				if (policy_mgr_is_sap_p2pgo_on_dfs(psoc)) {
					policy_mgr_rl_debug("MCC not allowed: SAP/P2PGO on DFS");
					goto done;
				}
			}
		}
	}

	/* Check for STA+STA concurrency */
	count = policy_mgr_mode_specific_connection_count(psoc, PM_STA_MODE,
							  list);
	if (mode == PM_STA_MODE && count) {
		if (count >= 2) {
			policy_mgr_rl_debug("3rd STA isn't permitted");
			goto done;
		}
<<<<<<< HEAD
		chan = pm_conc_connection_list[list[0]].chan;
		if (!policy_mgr_allow_multiple_sta_connections(psoc, channel,
							       chan))
=======
		sta_freq = pm_conc_connection_list[list[0]].freq;
		if (!policy_mgr_allow_multiple_sta_connections(psoc, ch_freq,
							       sta_freq))
>>>>>>> 5d8474a2
			goto done;
	}

	/*
	 * Check all IBSS+STA concurrencies
	 *
	 * don't allow IBSS + STA MCC
	 * don't allow IBSS + STA SCC if IBSS is on DFS channel
	 */
	if ((PM_IBSS_MODE == mode) &&
		(policy_mgr_mode_specific_connection_count(psoc,
		PM_IBSS_MODE, list)) && count) {
		policy_mgr_rl_debug("No 2nd IBSS, we already have STA + IBSS");
		goto done;
	}
	if ((PM_IBSS_MODE == mode) &&
<<<<<<< HEAD
		(wlan_reg_is_dfs_ch(pm_ctx->pdev, channel)) && count) {
=======
	    (wlan_reg_is_dfs_for_freq(pm_ctx->pdev, ch_freq)) && count) {
>>>>>>> 5d8474a2
		policy_mgr_rl_debug("No IBSS + STA SCC/MCC, IBSS is on DFS channel");
		goto done;
	}
	if (PM_IBSS_MODE == mode) {
		if (policy_mgr_is_hw_dbs_capable(psoc) == true) {
			if (num_connections > 1) {
				policy_mgr_rl_debug("No IBSS, we have concurrent connections already");
				goto done;
			}
			qdf_mutex_acquire(&pm_ctx->qdf_conc_list_lock);
			if (PM_STA_MODE != pm_conc_connection_list[0].mode) {
				policy_mgr_rl_debug("No IBSS, we've a non-STA connection");
				qdf_mutex_release(&pm_ctx->qdf_conc_list_lock);
				goto done;
			}
			/*
			 * This logic protects STA and IBSS to come up on same
			 * band. If requirement changes then this condition
			 * needs to be removed
			 */
			if (ch_freq &&
			    pm_conc_connection_list[0].freq != ch_freq &&
			    WLAN_REG_IS_SAME_BAND_FREQS(
			    pm_conc_connection_list[0].freq, ch_freq)) {
				qdf_mutex_release(&pm_ctx->qdf_conc_list_lock);
				policy_mgr_rl_debug("No IBSS + STA MCC");
				goto done;
			}
			qdf_mutex_release(&pm_ctx->qdf_conc_list_lock);
		} else if (num_connections) {
			policy_mgr_rl_debug("No IBSS, we have one connection already");
			goto done;
		}
	}

	if ((PM_STA_MODE == mode) &&
		(policy_mgr_mode_specific_connection_count(psoc,
		PM_IBSS_MODE, list)) && count) {
		policy_mgr_rl_debug("No 2nd STA, we already have STA + IBSS");
		goto done;
	}

	if ((PM_STA_MODE == mode) &&
		(policy_mgr_mode_specific_connection_count(psoc,
		PM_IBSS_MODE, list))) {
		if (policy_mgr_is_hw_dbs_capable(psoc) == true) {
			if (num_connections > 1) {
				policy_mgr_rl_debug("No 2nd STA, we already have IBSS concurrency");
				goto done;
			}
			qdf_mutex_acquire(&pm_ctx->qdf_conc_list_lock);
			if (ch_freq &&
			    (wlan_reg_is_dfs_for_freq(pm_ctx->pdev,
			    pm_conc_connection_list[0].freq)) &&
			    (WLAN_REG_IS_5GHZ_CH_FREQ(ch_freq))) {
				qdf_mutex_release(&pm_ctx->qdf_conc_list_lock);
				policy_mgr_rl_debug("No IBSS + STA SCC/MCC, IBSS is on DFS channel");
				goto done;
			}
			/*
			 * This logic protects STA and IBSS to come up on same
			 * band. If requirement changes then this condition
			 * needs to be removed
			 */
<<<<<<< HEAD
			if ((pm_conc_connection_list[0].chan != channel) &&
				WLAN_REG_IS_SAME_BAND_CHANNELS(
				pm_conc_connection_list[0].chan, channel)) {
=======
			if (pm_conc_connection_list[0].freq != ch_freq &&
			    WLAN_REG_IS_SAME_BAND_FREQS(
			    pm_conc_connection_list[0].freq, ch_freq)) {
>>>>>>> 5d8474a2
				policy_mgr_rl_debug("No IBSS + STA MCC");
				qdf_mutex_release(&pm_ctx->qdf_conc_list_lock);
				goto done;
			}
			qdf_mutex_release(&pm_ctx->qdf_conc_list_lock);
		} else {
			policy_mgr_rl_debug("No STA, we have IBSS connection already");
			goto done;
		}
	}

	if (!policy_mgr_allow_sap_go_concurrency(psoc, mode, ch_freq,
						 WLAN_INVALID_VDEV_ID)) {
		policy_mgr_rl_debug("This concurrency combination is not allowed");
		goto done;
	}
	/* don't allow two P2P GO on same band */
	if (ch_freq && mode == PM_P2P_GO_MODE && num_connections) {
		index = 0;
		count = policy_mgr_mode_specific_connection_count(
				psoc, PM_P2P_GO_MODE, list);
		qdf_mutex_acquire(&pm_ctx->qdf_conc_list_lock);
		while (index < count) {
<<<<<<< HEAD
			if (WLAN_REG_IS_SAME_BAND_CHANNELS(channel,
				pm_conc_connection_list[list[index]].chan)) {
=======
			if (WLAN_REG_IS_SAME_BAND_FREQS(
			    ch_freq,
			    pm_conc_connection_list[list[index]].freq)) {
>>>>>>> 5d8474a2
				policy_mgr_rl_debug("Don't allow P2P GO on same band");
				qdf_mutex_release(&pm_ctx->qdf_conc_list_lock);
				goto done;
			}
			index++;
		}
		qdf_mutex_release(&pm_ctx->qdf_conc_list_lock);
	}

	if (!policy_mgr_check_privacy_for_new_conn(pm_ctx)) {
		policy_mgr_rl_debug("Don't allow new conn when wapi security conn existing");
		goto done;
	}

	status = true;

done:
	return status;
}

bool policy_mgr_allow_concurrency(struct wlan_objmgr_psoc *psoc,
				  enum policy_mgr_con_mode mode,
				  uint32_t ch_freq,
				  enum hw_mode_bandwidth bw)
{
	QDF_STATUS status;
	struct policy_mgr_pcl_list pcl;
	bool allowed;

	qdf_mem_zero(&pcl, sizeof(pcl));
	status = policy_mgr_get_pcl(psoc, mode, pcl.pcl_list, &pcl.pcl_len,
				    pcl.weight_list,
				    QDF_ARRAY_SIZE(pcl.weight_list));
	if (QDF_IS_STATUS_ERROR(status)) {
		policy_mgr_err("disallow connection:%d", status);
		return false;
	}

	allowed = policy_mgr_is_concurrency_allowed(psoc, mode, ch_freq, bw);

	/* Fourth connection concurrency check */
	if (allowed && policy_mgr_get_connection_count(psoc) == 3)
		allowed = policy_mgr_is_concurrency_allowed_4_port(
				psoc,
				mode,
				ch_freq,
				pcl);
	return allowed;
}

<<<<<<< HEAD
bool  policy_mgr_allow_concurrency_csa(struct wlan_objmgr_psoc *psoc,
				       enum policy_mgr_con_mode mode,
				       uint8_t channel,
				       uint32_t vdev_id,
				       bool forced,
				       enum sap_csa_reason_code reason)
=======
bool
policy_mgr_allow_concurrency_csa(struct wlan_objmgr_psoc *psoc,
				 enum policy_mgr_con_mode mode,
				 uint32_t ch_freq, uint32_t vdev_id,
				 bool forced, enum sap_csa_reason_code reason)
>>>>>>> 5d8474a2
{
	bool allow = false;
	struct policy_mgr_conc_connection_info
			info[MAX_NUMBER_OF_CONC_CONNECTIONS];
	uint8_t num_cxn_del = 0;
	struct policy_mgr_psoc_priv_obj *pm_ctx;
<<<<<<< HEAD
	uint8_t old_chan;
=======
	uint32_t old_ch_freq;
>>>>>>> 5d8474a2
	QDF_STATUS status;

	pm_ctx = policy_mgr_get_context(psoc);
	if (!pm_ctx) {
		policy_mgr_err("Invalid Context");
		return allow;
	}
	policy_mgr_debug("check concurrency_csa vdev:%d ch %d, forced %d, reason %d",
<<<<<<< HEAD
			 vdev_id, channel, forced, reason);

	status = policy_mgr_get_chan_by_session_id(psoc, vdev_id, &old_chan);
=======
			 vdev_id, ch_freq, forced, reason);

	status = policy_mgr_get_chan_by_session_id(psoc, vdev_id,
						   &old_ch_freq);
>>>>>>> 5d8474a2
	if (QDF_IS_STATUS_ERROR(status)) {
		policy_mgr_err("Failed to get channel for vdev:%d",
			       vdev_id);
		return allow;
	}
	qdf_mem_zero(info, sizeof(info));

	/*
	 * Store the connection's parameter and temporarily delete it
	 * from the concurrency table. This way the allow concurrency
	 * check can be used as though a new connection is coming up,
	 * after check, restore the connection to concurrency table.
	 *
	 * In SAP+SAP SCC case, when LTE unsafe event processing,
	 * we should remove the all SAP conn entry on the same ch before
	 * do the concurrency check. Otherwise the left SAP on old channel
	 * will cause the concurrency check failure because of dual beacon
	 * MCC not supported. for the CSA request reason code,
	 * PM_CSA_REASON_UNSAFE_CHANNEL, we remove all the SAP
	 * entry on old channel before do concurrency check.
	 *
	 * The assumption is both SAP should move to the new channel later for
	 * the reason code.
	 */
	qdf_mutex_acquire(&pm_ctx->qdf_conc_list_lock);

	if (forced && reason == CSA_REASON_UNSAFE_CHANNEL)
		policy_mgr_store_and_del_conn_info_by_chan_and_mode(
<<<<<<< HEAD
			psoc, old_chan, mode, info, &num_cxn_del);
=======
			psoc, old_ch_freq, mode, info, &num_cxn_del);
>>>>>>> 5d8474a2
	else
		policy_mgr_store_and_del_conn_info_by_vdev_id(
			psoc, vdev_id, info, &num_cxn_del);

<<<<<<< HEAD
	allow = policy_mgr_allow_concurrency(
				psoc,
				mode,
				channel,
				HW_MODE_20_MHZ);
=======
	allow = policy_mgr_allow_concurrency(psoc, mode, ch_freq,
					     HW_MODE_20_MHZ);
>>>>>>> 5d8474a2
	/* Restore the connection entry */
	if (num_cxn_del > 0)
		policy_mgr_restore_deleted_conn_info(psoc, info, num_cxn_del);
	qdf_mutex_release(&pm_ctx->qdf_conc_list_lock);

	if (!allow)
		policy_mgr_err("CSA concurrency check failed");

	return allow;
}

/**
 * policy_mgr_get_concurrency_mode() - return concurrency mode
 * @psoc: PSOC object information
 *
 * This routine is used to retrieve concurrency mode
 *
 * Return: uint32_t value of concurrency mask
 */
uint32_t policy_mgr_get_concurrency_mode(struct wlan_objmgr_psoc *psoc)
{
	struct policy_mgr_psoc_priv_obj *pm_ctx;

	pm_ctx = policy_mgr_get_context(psoc);
	if (!pm_ctx) {
		policy_mgr_err("Invalid context");
		return QDF_STA_MASK;
	}

	policy_mgr_debug("concurrency_mode: 0x%x",
			 pm_ctx->concurrency_mode);

	return pm_ctx->concurrency_mode;
}

/**
 * policy_mgr_get_channel_from_scan_result() - to get channel from scan result
 * @psoc: PSOC object information
 * @roam_profile: pointer to roam profile
 * @channel: channel to be filled
 *
 * This routine gets channel which most likely a candidate to which STA
 * will make connection.
 *
 * Return: QDF_STATUS
 */
QDF_STATUS policy_mgr_get_channel_from_scan_result(
		struct wlan_objmgr_psoc *psoc,
		void *roam_profile, uint32_t *ch_freq)
{
	QDF_STATUS status = QDF_STATUS_E_FAILURE;
	void *scan_cache = NULL;
	struct policy_mgr_psoc_priv_obj *pm_ctx;

	pm_ctx = policy_mgr_get_context(psoc);
	if (!pm_ctx) {
		policy_mgr_err("Invalid context");
		return QDF_STATUS_E_INVAL;
	}

	if (!roam_profile || !ch_freq) {
		policy_mgr_err("Invalid input parameters");
		return QDF_STATUS_E_INVAL;
	}

	if (pm_ctx->sme_cbacks.sme_get_ap_channel_from_scan) {
		status = pm_ctx->sme_cbacks.sme_get_ap_channel_from_scan
			(roam_profile, &scan_cache, ch_freq);
		if (status != QDF_STATUS_SUCCESS) {
			policy_mgr_err("Get AP channel failed");
			return status;
		}
	} else {
		policy_mgr_err("sme_get_ap_channel_from_scan_cache NULL");
		return QDF_STATUS_E_FAILURE;
	}

	if (pm_ctx->sme_cbacks.sme_scan_result_purge)
		status = pm_ctx->sme_cbacks.sme_scan_result_purge(scan_cache);
	else
		policy_mgr_err("sme_scan_result_purge NULL");

	return status;
}

QDF_STATUS policy_mgr_set_user_cfg(struct wlan_objmgr_psoc *psoc,
				struct policy_mgr_user_cfg *user_cfg)
{

	struct policy_mgr_psoc_priv_obj *pm_ctx;

	pm_ctx = policy_mgr_get_context(psoc);
	if (!pm_ctx) {
		policy_mgr_err("Invalid context");
		return QDF_STATUS_E_FAILURE;
	}
	if (!user_cfg) {
		policy_mgr_err("Invalid User Config");
		return QDF_STATUS_E_FAILURE;
	}

	pm_ctx->user_cfg = *user_cfg;
	policy_mgr_debug("dbs_selection_plcy 0x%x",
			 pm_ctx->cfg.dbs_selection_plcy);
	policy_mgr_debug("vdev_priority_list 0x%x",
			 pm_ctx->cfg.vdev_priority_list);
	pm_ctx->cur_conc_system_pref = pm_ctx->cfg.sys_pref;

	return QDF_STATUS_SUCCESS;
}

uint32_t policy_mgr_search_and_check_for_session_conc(
		struct wlan_objmgr_psoc *psoc,
		uint8_t session_id,
		void *roam_profile)
{
	uint32_t ch_freq = 0;
	QDF_STATUS status;
	enum policy_mgr_con_mode mode;
	bool ret;
	struct policy_mgr_psoc_priv_obj *pm_ctx;

	pm_ctx = policy_mgr_get_context(psoc);
	if (!pm_ctx) {
		policy_mgr_err("Invalid Context");
		return ch_freq;
	}

	if (pm_ctx->hdd_cbacks.get_mode_for_non_connected_vdev) {
		mode = pm_ctx->hdd_cbacks.get_mode_for_non_connected_vdev(
			psoc, session_id);
		if (PM_MAX_NUM_OF_MODE == mode) {
			policy_mgr_err("Invalid mode");
			return ch_freq;
		}
	} else
		return ch_freq;

	status = policy_mgr_get_channel_from_scan_result(
			psoc, roam_profile, &ch_freq);
	if (QDF_STATUS_SUCCESS != status || ch_freq == 0) {
		policy_mgr_err("%s error %d %d",
			__func__, status, ch_freq);
		return 0;
	}

	/* Take care of 160MHz and 80+80Mhz later */
	ret = policy_mgr_allow_concurrency(psoc, mode, ch_freq,
					   HW_MODE_20_MHZ);
	if (false == ret) {
		policy_mgr_err("Connection failed due to conc check fail");
		return 0;
	}

	return ch_freq;
}

/**
 * policy_mgr_is_two_connection_mcc() - Check if MCC scenario
 * when there are two connections
 *
 * If if MCC scenario when there are two connections
 *
 * Return: true or false
 */
static bool policy_mgr_is_two_connection_mcc(void)
{
	return ((pm_conc_connection_list[0].freq !=
		 pm_conc_connection_list[1].freq) &&
		(pm_conc_connection_list[0].mac ==
		 pm_conc_connection_list[1].mac) &&
		(pm_conc_connection_list[0].freq <=
		 WLAN_REG_MAX_24GHZ_CHAN_FREQ) &&
		(pm_conc_connection_list[1].freq <=
		 WLAN_REG_MAX_24GHZ_CHAN_FREQ)) ? true : false;
}

/**
 * policy_mgr_is_three_connection_mcc() - Check if MCC scenario
 * when there are three connections
 *
 * If if MCC scenario when there are three connections
 *
 * Return: true or false
 */
static bool policy_mgr_is_three_connection_mcc(void)
{
	return (((pm_conc_connection_list[0].freq !=
		  pm_conc_connection_list[1].freq) ||
		 (pm_conc_connection_list[0].freq !=
		  pm_conc_connection_list[2].freq) ||
		 (pm_conc_connection_list[1].freq !=
		  pm_conc_connection_list[2].freq)) &&
		(pm_conc_connection_list[0].freq <=
		 WLAN_REG_MAX_24GHZ_CHAN_FREQ) &&
		(pm_conc_connection_list[1].freq <=
		 WLAN_REG_MAX_24GHZ_CHAN_FREQ) &&
		(pm_conc_connection_list[2].freq <=
		 WLAN_REG_MAX_24GHZ_CHAN_FREQ)) ? true : false;
}

bool policy_mgr_is_mcc_in_24G(struct wlan_objmgr_psoc *psoc)
{
	uint32_t num_connections = 0;
	bool is_24G_mcc = false;

	num_connections = policy_mgr_get_connection_count(psoc);

	switch (num_connections) {
	case 1:
		break;
	case 2:
		if (policy_mgr_is_two_connection_mcc())
			is_24G_mcc = true;
		break;
	case 3:
		if (policy_mgr_is_three_connection_mcc())
			is_24G_mcc = true;
		break;
	default:
		policy_mgr_err("unexpected num_connections value %d",
			num_connections);
		break;
	}

	return is_24G_mcc;
}

bool policy_mgr_check_for_session_conc(struct wlan_objmgr_psoc *psoc,
				       uint8_t session_id, uint32_t ch_freq)
{
	enum policy_mgr_con_mode mode;
	bool ret;
	struct policy_mgr_psoc_priv_obj *pm_ctx;

	pm_ctx = policy_mgr_get_context(psoc);
	if (!pm_ctx) {
		policy_mgr_err("Invalid Context");
		return false;
	}

	if (pm_ctx->hdd_cbacks.get_mode_for_non_connected_vdev) {
		mode = pm_ctx->hdd_cbacks.get_mode_for_non_connected_vdev(
			psoc, session_id);
		if (PM_MAX_NUM_OF_MODE == mode) {
			policy_mgr_err("Invalid mode");
			return false;
		}
	} else
		return false;

	if (ch_freq == 0) {
		policy_mgr_err("Invalid channel number 0");
		return false;
	}

	/* Take care of 160MHz and 80+80Mhz later */
	ret = policy_mgr_allow_concurrency(psoc, mode, ch_freq, HW_MODE_20_MHZ);
	if (false == ret) {
		policy_mgr_err("Connection failed due to conc check fail");
		return 0;
	}

	return true;
}

/**
 * policy_mgr_change_mcc_go_beacon_interval() - Change MCC beacon interval
 * @psoc: PSOC object information
 * @vdev_id: vdev id
 * @dev_mode: device mode
 *
 * Updates the beacon parameters of the GO in MCC scenario
 *
 * Return: Success or Failure depending on the overall function behavior
 */
QDF_STATUS policy_mgr_change_mcc_go_beacon_interval(
		struct wlan_objmgr_psoc *psoc,
		uint8_t vdev_id, enum QDF_OPMODE dev_mode)
{
	QDF_STATUS status;
	struct policy_mgr_psoc_priv_obj *pm_ctx;

	pm_ctx = policy_mgr_get_context(psoc);
	if (!pm_ctx) {
		policy_mgr_err("Invalid context");
		return QDF_STATUS_E_FAILURE;
	}

	policy_mgr_debug("UPDATE Beacon Params");

	if (QDF_SAP_MODE == dev_mode) {
		if (pm_ctx->sme_cbacks.sme_change_mcc_beacon_interval
		    ) {
			status = pm_ctx->sme_cbacks.
				sme_change_mcc_beacon_interval(vdev_id);
			if (status == QDF_STATUS_E_FAILURE) {
				policy_mgr_err("Failed to update Beacon Params");
				return QDF_STATUS_E_FAILURE;
			}
		} else {
			policy_mgr_err("sme_change_mcc_beacon_interval callback is NULL");
			return QDF_STATUS_E_FAILURE;
		}
	}

	return QDF_STATUS_SUCCESS;
}

struct policy_mgr_conc_connection_info *policy_mgr_get_conn_info(uint32_t *len)
{
	struct policy_mgr_conc_connection_info *conn_ptr =
		&pm_conc_connection_list[0];
	*len = MAX_NUMBER_OF_CONC_CONNECTIONS;

	return conn_ptr;
}

enum policy_mgr_con_mode policy_mgr_convert_device_mode_to_qdf_type(
			enum QDF_OPMODE device_mode)
{
	enum policy_mgr_con_mode mode = PM_MAX_NUM_OF_MODE;
	switch (device_mode) {
	case QDF_STA_MODE:
		mode = PM_STA_MODE;
		break;
	case QDF_P2P_CLIENT_MODE:
		mode = PM_P2P_CLIENT_MODE;
		break;
	case QDF_P2P_GO_MODE:
		mode = PM_P2P_GO_MODE;
		break;
	case QDF_SAP_MODE:
		mode = PM_SAP_MODE;
		break;
	case QDF_IBSS_MODE:
		mode = PM_IBSS_MODE;
		break;
	case QDF_NAN_DISC_MODE:
		mode = PM_NAN_DISC_MODE;
		break;
	case QDF_NDI_MODE:
		mode = PM_NDI_MODE;
		break;
	default:
		policy_mgr_debug("Unsupported mode (%d)",
				 device_mode);
	}

	return mode;
}

enum QDF_OPMODE policy_mgr_get_qdf_mode_from_pm(
			enum policy_mgr_con_mode device_mode)
{
	enum QDF_OPMODE mode = QDF_MAX_NO_OF_MODE;

	switch (device_mode) {
	case PM_STA_MODE:
		mode = QDF_STA_MODE;
		break;
	case PM_SAP_MODE:
		mode = QDF_SAP_MODE;
		break;
	case PM_P2P_CLIENT_MODE:
		mode = QDF_P2P_CLIENT_MODE;
		break;
	case PM_P2P_GO_MODE:
		mode = QDF_P2P_GO_MODE;
		break;
	case PM_IBSS_MODE:
		mode = QDF_IBSS_MODE;
		break;
	case PM_NAN_DISC_MODE:
		mode = QDF_NAN_DISC_MODE;
		break;
	case PM_NDI_MODE:
		mode = QDF_NDI_MODE;
		break;
	default:
		policy_mgr_debug("Unsupported policy mgr mode (%d)",
				 device_mode);
	}
	return mode;
}

QDF_STATUS policy_mgr_mode_specific_num_open_sessions(
		struct wlan_objmgr_psoc *psoc, enum QDF_OPMODE mode,
		uint8_t *num_sessions)
{
	struct policy_mgr_psoc_priv_obj *pm_ctx;

	pm_ctx = policy_mgr_get_context(psoc);
	if (!pm_ctx) {
		policy_mgr_err("Invalid context");
		return QDF_STATUS_E_FAILURE;
	}

	*num_sessions = pm_ctx->no_of_open_sessions[mode];
	return QDF_STATUS_SUCCESS;
}

QDF_STATUS policy_mgr_mode_specific_num_active_sessions(
		struct wlan_objmgr_psoc *psoc, enum QDF_OPMODE mode,
		uint8_t *num_sessions)
{
	struct policy_mgr_psoc_priv_obj *pm_ctx;

	pm_ctx = policy_mgr_get_context(psoc);
	if (!pm_ctx) {
		policy_mgr_err("Invalid context");
		return QDF_STATUS_E_FAILURE;
	}

	*num_sessions = pm_ctx->no_of_active_sessions[mode];
	return QDF_STATUS_SUCCESS;
}

/**
 * policy_mgr_concurrent_open_sessions_running() - Checks for
 * concurrent open session
 * @psoc: PSOC object information
 *
 * Checks if more than one open session is running for all the allowed modes
 * in the driver
 *
 * Return: True if more than one open session exists, False otherwise
 */
bool policy_mgr_concurrent_open_sessions_running(
	struct wlan_objmgr_psoc *psoc)
{
	uint8_t i = 0;
	uint8_t j = 0;
	struct policy_mgr_psoc_priv_obj *pm_ctx;

	pm_ctx = policy_mgr_get_context(psoc);
	if (!pm_ctx) {
		policy_mgr_err("Invalid context");
		return false;
	}

	for (i = 0; i < QDF_MAX_NO_OF_MODE; i++)
		j += pm_ctx->no_of_open_sessions[i];

	return j > 1;
}

/**
 * policy_mgr_concurrent_beaconing_sessions_running() - Checks
 * for concurrent beaconing entities
 * @psoc: PSOC object information
 *
 * Checks if multiple beaconing sessions are running i.e., if SAP or GO or IBSS
 * are beaconing together
 *
 * Return: True if multiple entities are beaconing together, False otherwise
 */
bool policy_mgr_concurrent_beaconing_sessions_running(
	struct wlan_objmgr_psoc *psoc)
{
	struct policy_mgr_psoc_priv_obj *pm_ctx;

	pm_ctx = policy_mgr_get_context(psoc);
	if (!pm_ctx) {
		policy_mgr_err("Invalid context");
		return false;
	}

	return (pm_ctx->no_of_open_sessions[QDF_SAP_MODE] +
		pm_ctx->no_of_open_sessions[QDF_P2P_GO_MODE] +
		pm_ctx->no_of_open_sessions[QDF_IBSS_MODE] > 1) ? true : false;
}


void policy_mgr_clear_concurrent_session_count(struct wlan_objmgr_psoc *psoc)
{
	uint8_t i = 0;
	struct policy_mgr_psoc_priv_obj *pm_ctx;

	pm_ctx = policy_mgr_get_context(psoc);
	if (pm_ctx) {
		for (i = 0; i < QDF_MAX_NO_OF_MODE; i++)
			pm_ctx->no_of_active_sessions[i] = 0;
	}
}

bool policy_mgr_is_multiple_active_sta_sessions(struct wlan_objmgr_psoc *psoc)
{
	return policy_mgr_mode_specific_connection_count(
		psoc, PM_STA_MODE, NULL) > 1;
}

/**
 * policy_mgr_is_sta_active_connection_exists() - Check if a STA
 * connection is active
 * @psoc: PSOC object information
 *
 * Checks if there is atleast one active STA connection in the driver
 *
 * Return: True if an active STA session is present, False otherwise
 */
bool policy_mgr_is_sta_active_connection_exists(
	struct wlan_objmgr_psoc *psoc)
{
	return (!policy_mgr_mode_specific_connection_count(
		psoc, PM_STA_MODE, NULL)) ? false : true;
}

bool policy_mgr_is_any_nondfs_chnl_present(struct wlan_objmgr_psoc *psoc,
					   uint32_t *ch_freq)
{
	bool status = false;
	uint32_t conn_index = 0;
	struct policy_mgr_psoc_priv_obj *pm_ctx;

	pm_ctx = policy_mgr_get_context(psoc);
	if (!pm_ctx) {
		policy_mgr_err("Invalid Context");
		return false;
	}
	qdf_mutex_acquire(&pm_ctx->qdf_conc_list_lock);
	for (conn_index = 0; conn_index < MAX_NUMBER_OF_CONC_CONNECTIONS;
			conn_index++) {
		if (pm_conc_connection_list[conn_index].in_use &&
		    !wlan_reg_is_dfs_for_freq(pm_ctx->pdev,
		    pm_conc_connection_list[conn_index].freq)) {
			*ch_freq = pm_conc_connection_list[conn_index].freq;
			status = true;
		}
	}
	qdf_mutex_release(&pm_ctx->qdf_conc_list_lock);

	return status;
}

uint32_t policy_mgr_get_dfs_beaconing_session_id(
		struct wlan_objmgr_psoc *psoc)
{
	uint32_t session_id = WLAN_UMAC_VDEV_ID_MAX;
	struct policy_mgr_conc_connection_info *conn_info;
	uint32_t conn_index = 0;
	struct policy_mgr_psoc_priv_obj *pm_ctx;

	pm_ctx = policy_mgr_get_context(psoc);
	if (!pm_ctx) {
		policy_mgr_err("Invalid Context");
		return session_id;
	}
	qdf_mutex_acquire(&pm_ctx->qdf_conc_list_lock);
	for (conn_index = 0; conn_index < MAX_NUMBER_OF_CONC_CONNECTIONS;
	     conn_index++) {
		conn_info = &pm_conc_connection_list[conn_index];
		if (conn_info->in_use &&
<<<<<<< HEAD
		    wlan_reg_chan_has_dfs_attribute(pm_ctx->pdev,
						    conn_info->chan) &&
=======
		    wlan_reg_chan_has_dfs_attribute_for_freq(
		    pm_ctx->pdev, conn_info->freq) &&
>>>>>>> 5d8474a2
		    (conn_info->mode == PM_SAP_MODE ||
		    conn_info->mode == PM_P2P_GO_MODE)) {
			session_id =
				pm_conc_connection_list[conn_index].vdev_id;
			break;
		}
	}
	qdf_mutex_release(&pm_ctx->qdf_conc_list_lock);

	return session_id;
}

bool policy_mgr_is_any_dfs_beaconing_session_present(
		struct wlan_objmgr_psoc *psoc, uint32_t *ch_freq)
{
	struct policy_mgr_conc_connection_info *conn_info;
	bool status = false;
	uint32_t conn_index = 0;
	struct policy_mgr_psoc_priv_obj *pm_ctx;

	pm_ctx = policy_mgr_get_context(psoc);
	if (!pm_ctx) {
		policy_mgr_err("Invalid Context");
		return false;
	}
	qdf_mutex_acquire(&pm_ctx->qdf_conc_list_lock);
	for (conn_index = 0; conn_index < MAX_NUMBER_OF_CONC_CONNECTIONS;
			conn_index++) {
		conn_info = &pm_conc_connection_list[conn_index];
		if (conn_info->in_use &&
		    wlan_reg_is_dfs_for_freq(pm_ctx->pdev, conn_info->freq) &&
		    (PM_SAP_MODE == conn_info->mode ||
		     PM_P2P_GO_MODE == conn_info->mode)) {
			*ch_freq = pm_conc_connection_list[conn_index].freq;
			status = true;
		}
	}
	qdf_mutex_release(&pm_ctx->qdf_conc_list_lock);

	return status;
}

bool policy_mgr_scan_trim_5g_chnls_for_dfs_ap(struct wlan_objmgr_psoc *psoc)
{
	struct policy_mgr_psoc_priv_obj *pm_ctx;
<<<<<<< HEAD
	uint8_t ap_dfs_channel = 0;
=======
	uint32_t ap_dfs_ch_freq = 0;
>>>>>>> 5d8474a2

	pm_ctx = policy_mgr_get_context(psoc);
	if (!pm_ctx) {
		policy_mgr_err("Invalid Context");
		return false;
	}

<<<<<<< HEAD
	policy_mgr_is_any_dfs_beaconing_session_present(
		psoc, &ap_dfs_channel);
	if (!ap_dfs_channel)
=======
	policy_mgr_is_any_dfs_beaconing_session_present(psoc, &ap_dfs_ch_freq);
	if (!ap_dfs_ch_freq)
>>>>>>> 5d8474a2
		return false;
	/*
	 * 1) if agile & DFS scans are supportet
	 * 2) if hardware is DBS capable
	 * 3) if current hw mode is non-dbs
	 * if all above 3 conditions are true then don't skip any
	 * channel from scan list
	 */
	if (policy_mgr_is_hw_dbs_capable(psoc) &&
	    !policy_mgr_is_current_hwmode_dbs(psoc) &&
	    policy_mgr_get_dbs_plus_agile_scan_config(psoc) &&
	    policy_mgr_get_single_mac_scan_with_dfs_config(psoc))
		return false;

	policy_mgr_debug("scan skip 5g chan due to dfs ap(ch %d) present",
<<<<<<< HEAD
			 ap_dfs_channel);
=======
			 ap_dfs_ch_freq);
>>>>>>> 5d8474a2

	return true;
}

QDF_STATUS policy_mgr_get_nss_for_vdev(struct wlan_objmgr_psoc *psoc,
				enum policy_mgr_con_mode mode,
				uint8_t *nss_2g, uint8_t *nss_5g)
{
	enum QDF_OPMODE dev_mode;
	struct policy_mgr_psoc_priv_obj *pm_ctx;

	dev_mode = policy_mgr_get_qdf_mode_from_pm(mode);
	if (dev_mode == QDF_MAX_NO_OF_MODE)
		return  QDF_STATUS_E_FAILURE;
	pm_ctx = policy_mgr_get_context(psoc);
	if (!pm_ctx) {
		policy_mgr_err("Invalid Context");
		return QDF_STATUS_E_FAILURE;
	}

	if (pm_ctx->sme_cbacks.sme_get_nss_for_vdev) {
		pm_ctx->sme_cbacks.sme_get_nss_for_vdev(
			dev_mode, nss_2g, nss_5g);

	} else {
		policy_mgr_err("sme_get_nss_for_vdev callback is NULL");
		return QDF_STATUS_E_FAILURE;
	}

	return QDF_STATUS_SUCCESS;
}

void policy_mgr_dump_connection_status_info(struct wlan_objmgr_psoc *psoc)
{
	uint32_t i;
	struct policy_mgr_psoc_priv_obj *pm_ctx;

	pm_ctx = policy_mgr_get_context(psoc);
	if (!pm_ctx) {
		policy_mgr_err("Invalid Context");
		return;
	}

	qdf_mutex_acquire(&pm_ctx->qdf_conc_list_lock);
	for (i = 0; i < MAX_NUMBER_OF_CONC_CONNECTIONS; i++) {
		policy_mgr_debug("%d: use:%d vdev:%d mode:%d mac:%d freq:%d orig chainmask:%d orig nss:%d bw:%d, ch_flags %0X",
				 i, pm_conc_connection_list[i].in_use,
				 pm_conc_connection_list[i].vdev_id,
				 pm_conc_connection_list[i].mode,
				 pm_conc_connection_list[i].mac,
				 pm_conc_connection_list[i].freq,
				 pm_conc_connection_list[i].chain_mask,
				 pm_conc_connection_list[i].original_nss,
				 pm_conc_connection_list[i].bw,
				 pm_conc_connection_list[i].ch_flagext);
	}
	qdf_mutex_release(&pm_ctx->qdf_conc_list_lock);
}

bool policy_mgr_is_any_mode_active_on_band_along_with_session(
						struct wlan_objmgr_psoc *psoc,
						uint8_t session_id,
						enum policy_mgr_band band)
{
	uint32_t i;
	bool status = false;
	struct policy_mgr_psoc_priv_obj *pm_ctx;

	pm_ctx = policy_mgr_get_context(psoc);
	if (!pm_ctx) {
		policy_mgr_err("Invalid Context");
		status = false;
		goto send_status;
	}

	qdf_mutex_acquire(&pm_ctx->qdf_conc_list_lock);
	for (i = 0; i < MAX_NUMBER_OF_CONC_CONNECTIONS; i++) {
		switch (band) {
		case POLICY_MGR_BAND_24:
			if ((pm_conc_connection_list[i].vdev_id != session_id)
			&& (pm_conc_connection_list[i].in_use) &&
			(WLAN_REG_IS_24GHZ_CH_FREQ(
			pm_conc_connection_list[i].freq))) {
				status = true;
				goto release_mutex_and_send_status;
			}
			break;
		case POLICY_MGR_BAND_5:
			if ((pm_conc_connection_list[i].vdev_id != session_id)
			&& (pm_conc_connection_list[i].in_use) &&
			(WLAN_REG_IS_5GHZ_CH_FREQ(
			pm_conc_connection_list[i].freq))) {
				status = true;
				goto release_mutex_and_send_status;
			}
			break;
		default:
			policy_mgr_err("Invalidband option:%d", band);
			status = false;
			goto release_mutex_and_send_status;
		}
	}
release_mutex_and_send_status:
	qdf_mutex_release(&pm_ctx->qdf_conc_list_lock);
send_status:
	return status;
}

QDF_STATUS policy_mgr_get_chan_by_session_id(struct wlan_objmgr_psoc *psoc,
					     uint8_t session_id,
					     uint32_t *ch_freq)
{
	uint32_t i;
	struct policy_mgr_psoc_priv_obj *pm_ctx;

	pm_ctx = policy_mgr_get_context(psoc);
	if (!pm_ctx) {
		policy_mgr_err("Invalid Context");
		return QDF_STATUS_E_FAILURE;
	}

	qdf_mutex_acquire(&pm_ctx->qdf_conc_list_lock);
	for (i = 0; i < MAX_NUMBER_OF_CONC_CONNECTIONS; i++) {
		if ((pm_conc_connection_list[i].vdev_id == session_id) &&
		    (pm_conc_connection_list[i].in_use)) {
			*ch_freq = pm_conc_connection_list[i].freq;
			qdf_mutex_release(&pm_ctx->qdf_conc_list_lock);
			return QDF_STATUS_SUCCESS;
		}
	}
	qdf_mutex_release(&pm_ctx->qdf_conc_list_lock);

	return QDF_STATUS_E_FAILURE;
}

QDF_STATUS policy_mgr_get_mac_id_by_session_id(struct wlan_objmgr_psoc *psoc,
					       uint8_t session_id,
					       uint8_t *mac_id)
{
	uint32_t i;
	struct policy_mgr_psoc_priv_obj *pm_ctx;

	pm_ctx = policy_mgr_get_context(psoc);
	if (!pm_ctx) {
		policy_mgr_err("Invalid Context");
		return QDF_STATUS_E_FAILURE;
	}

	qdf_mutex_acquire(&pm_ctx->qdf_conc_list_lock);
	for (i = 0; i < MAX_NUMBER_OF_CONC_CONNECTIONS; i++) {
		if ((pm_conc_connection_list[i].vdev_id == session_id) &&
		    (pm_conc_connection_list[i].in_use)) {
			*mac_id = pm_conc_connection_list[i].mac;
			qdf_mutex_release(&pm_ctx->qdf_conc_list_lock);
			return QDF_STATUS_SUCCESS;
		}
	}
	qdf_mutex_release(&pm_ctx->qdf_conc_list_lock);

	return QDF_STATUS_E_FAILURE;
}

QDF_STATUS policy_mgr_get_mcc_session_id_on_mac(struct wlan_objmgr_psoc *psoc,
					uint8_t mac_id, uint8_t session_id,
					uint8_t *mcc_session_id)
{
	uint32_t i, ch_freq;
	QDF_STATUS status;
	struct policy_mgr_psoc_priv_obj *pm_ctx;

	pm_ctx = policy_mgr_get_context(psoc);
	if (!pm_ctx) {
		policy_mgr_err("Invalid Context");
		return QDF_STATUS_E_FAILURE;
	}

	status = policy_mgr_get_chan_by_session_id(psoc, session_id, &ch_freq);
	if (QDF_IS_STATUS_ERROR(status)) {
		policy_mgr_err("Failed to get channel for session id:%d",
			       session_id);
		return QDF_STATUS_E_FAILURE;
	}

	qdf_mutex_acquire(&pm_ctx->qdf_conc_list_lock);
	for (i = 0; i < MAX_NUMBER_OF_CONC_CONNECTIONS; i++) {
		if (pm_conc_connection_list[i].mac != mac_id)
			continue;
		if (pm_conc_connection_list[i].vdev_id == session_id)
			continue;
		/* Inter band or intra band MCC */
		if (pm_conc_connection_list[i].freq != ch_freq &&
		    pm_conc_connection_list[i].in_use) {
			*mcc_session_id = pm_conc_connection_list[i].vdev_id;
			qdf_mutex_release(&pm_ctx->qdf_conc_list_lock);
			return QDF_STATUS_SUCCESS;
		}
	}
	qdf_mutex_release(&pm_ctx->qdf_conc_list_lock);

	return QDF_STATUS_E_FAILURE;
}

uint32_t policy_mgr_get_mcc_operating_channel(struct wlan_objmgr_psoc *psoc,
					      uint8_t session_id)
{
	uint8_t mac_id, mcc_session_id;
	QDF_STATUS status;
	uint32_t ch_freq;
	struct policy_mgr_psoc_priv_obj *pm_ctx;

	pm_ctx = policy_mgr_get_context(psoc);
	if (!pm_ctx) {
		policy_mgr_err("Invalid Context");
		return INVALID_CHANNEL_ID;
	}

	status = policy_mgr_get_mac_id_by_session_id(psoc, session_id, &mac_id);
	if (QDF_IS_STATUS_ERROR(status)) {
		policy_mgr_err("failed to get MAC ID");
		return INVALID_CHANNEL_ID;
	}

	status = policy_mgr_get_mcc_session_id_on_mac(psoc, mac_id, session_id,
			&mcc_session_id);
	if (QDF_IS_STATUS_ERROR(status)) {
		policy_mgr_err("failed to get MCC session ID");
		return INVALID_CHANNEL_ID;
	}

	status = policy_mgr_get_chan_by_session_id(psoc, mcc_session_id,
						   &ch_freq);
	if (QDF_IS_STATUS_ERROR(status)) {
		policy_mgr_err("Failed to get channel for MCC session ID:%d",
			       mcc_session_id);
		return INVALID_CHANNEL_ID;
	}

	return ch_freq;
}

void policy_mgr_set_do_hw_mode_change_flag(struct wlan_objmgr_psoc *psoc,
		bool flag)
{
	struct policy_mgr_psoc_priv_obj *pm_ctx;

	pm_ctx = policy_mgr_get_context(psoc);
	if (!pm_ctx) {
		policy_mgr_err("Invalid Context");
		return;
	}

	qdf_mutex_acquire(&pm_ctx->qdf_conc_list_lock);
	pm_ctx->do_hw_mode_change = flag;
	qdf_mutex_release(&pm_ctx->qdf_conc_list_lock);

	policy_mgr_debug("hw_mode_change_channel:%d", flag);
}

bool policy_mgr_is_hw_mode_change_after_vdev_up(struct wlan_objmgr_psoc *psoc)
{
	bool flag;
	struct policy_mgr_psoc_priv_obj *pm_ctx;

	pm_ctx = policy_mgr_get_context(psoc);
	if (!pm_ctx) {
		policy_mgr_err("Invalid Context");
		return INVALID_CHANNEL_ID;
	}

	qdf_mutex_acquire(&pm_ctx->qdf_conc_list_lock);
	flag = pm_ctx->do_hw_mode_change;
	qdf_mutex_release(&pm_ctx->qdf_conc_list_lock);

	return flag;
}

bool policy_mgr_is_dnsc_set(struct wlan_objmgr_vdev *vdev)
{
	bool roffchan;

	if (!vdev) {
		policy_mgr_err("Invalid parameter");
		return false;
	}

	roffchan = wlan_vdev_mlme_cap_get(vdev, WLAN_VDEV_C_RESTRICT_OFFCHAN);

	if (roffchan)
		policy_mgr_debug("Restrict offchannel is set");

	return roffchan;
}

QDF_STATUS policy_mgr_is_chan_ok_for_dnbs(struct wlan_objmgr_psoc *psoc,
					  uint32_t ch_freq, bool *ok)
{
	uint32_t cc_count = 0, i;
	uint32_t op_ch_freq_list[MAX_NUMBER_OF_CONC_CONNECTIONS];
	uint8_t vdev_id[MAX_NUMBER_OF_CONC_CONNECTIONS];
	struct wlan_objmgr_vdev *vdev;

	if (!ok) {
		policy_mgr_err("Invalid parameter");
		return QDF_STATUS_E_INVAL;
	}

<<<<<<< HEAD
	cc_count = policy_mgr_get_mode_specific_conn_info(psoc,
					&operating_channel[cc_count],
					&vdev_id[cc_count],
					PM_SAP_MODE);

	if (cc_count < MAX_NUMBER_OF_CONC_CONNECTIONS)
		cc_count = cc_count + policy_mgr_get_mode_specific_conn_info(
					psoc,
					&operating_channel[cc_count],
					&vdev_id[cc_count],
					PM_P2P_GO_MODE);
=======
	cc_count = policy_mgr_get_mode_specific_conn_info(
			psoc, &op_ch_freq_list[cc_count],
			&vdev_id[cc_count], PM_SAP_MODE);

	if (cc_count < MAX_NUMBER_OF_CONC_CONNECTIONS)
		cc_count = cc_count +
			   policy_mgr_get_mode_specific_conn_info(
					psoc, &op_ch_freq_list[cc_count],
					&vdev_id[cc_count], PM_P2P_GO_MODE);

>>>>>>> 5d8474a2
	if (!cc_count) {
		*ok = true;
		return QDF_STATUS_SUCCESS;
	}

<<<<<<< HEAD
	if (!channel) {
		policy_mgr_err("channel is 0, cc count %d", cc_count);
		return QDF_STATUS_E_INVAL;
	}

	if (cc_count <= MAX_NUMBER_OF_CONC_CONNECTIONS) {
		for (i = 0; i < cc_count; i++) {
			vdev = wlan_objmgr_get_vdev_by_id_from_psoc(
							psoc,
							vdev_id[i],
							WLAN_POLICY_MGR_ID);
			if (!vdev) {
				policy_mgr_err("vdev for vdev_id:%d is NULL",
					       vdev_id[i]);
				return QDF_STATUS_E_INVAL;
			}

=======
	if (!ch_freq) {
		policy_mgr_err("channel is 0, cc count %d", cc_count);
		return QDF_STATUS_E_INVAL;
	}

	if (cc_count <= MAX_NUMBER_OF_CONC_CONNECTIONS) {
		for (i = 0; i < cc_count; i++) {
			vdev = wlan_objmgr_get_vdev_by_id_from_psoc(
					psoc, vdev_id[i], WLAN_POLICY_MGR_ID);
			if (!vdev) {
				policy_mgr_err("vdev for vdev_id:%d is NULL",
					       vdev_id[i]);
				return QDF_STATUS_E_INVAL;
			}

>>>>>>> 5d8474a2
			/**
			 * If channel passed is same as AP/GO operating
			 * channel, return true.
			 *
			 * If channel is different from operating channel but
			 * in same band, return false.
			 *
			 * If operating channel in different band
			 * (DBS capable), return true.
			 *
			 * If operating channel in different band
			 * (not DBS capable), return false.
			 */
			/* TODO: To be enhanced for SBS */
			if (policy_mgr_is_dnsc_set(vdev)) {
<<<<<<< HEAD
				if (operating_channel[i] == channel) {
=======
				if (op_ch_freq_list[i] == ch_freq) {
>>>>>>> 5d8474a2
					*ok = true;
					wlan_objmgr_vdev_release_ref(
							vdev,
							WLAN_POLICY_MGR_ID);
					break;
<<<<<<< HEAD
				} else if (WLAN_REG_IS_SAME_BAND_CHANNELS(
					operating_channel[i], channel)) {
=======
				} else if (WLAN_REG_IS_SAME_BAND_FREQS(
					op_ch_freq_list[i], ch_freq)) {
>>>>>>> 5d8474a2
					*ok = false;
					wlan_objmgr_vdev_release_ref(
							vdev,
							WLAN_POLICY_MGR_ID);
					break;
				} else if (policy_mgr_is_hw_dbs_capable(psoc)) {
					*ok = true;
					wlan_objmgr_vdev_release_ref(
							vdev,
							WLAN_POLICY_MGR_ID);
					break;
				} else {
					*ok = false;
					wlan_objmgr_vdev_release_ref(
							vdev,
							WLAN_POLICY_MGR_ID);
					break;
				}
			} else {
				*ok = true;
			}
			wlan_objmgr_vdev_release_ref(vdev, WLAN_POLICY_MGR_ID);
		}
	}

	return QDF_STATUS_SUCCESS;
}

uint32_t policy_mgr_get_hw_dbs_nss(struct wlan_objmgr_psoc *psoc,
				   struct dbs_nss *nss_dbs)
{
	int i, param;
	uint32_t dbs, sbs, tx_chain0, rx_chain0, tx_chain1, rx_chain1;
	uint32_t min_mac0_rf_chains, min_mac1_rf_chains;
	uint32_t max_rf_chains, final_max_rf_chains = HW_MODE_SS_0x0;
	struct policy_mgr_psoc_priv_obj *pm_ctx;

	pm_ctx = policy_mgr_get_context(psoc);
	if (!pm_ctx) {
		policy_mgr_err("Invalid Context");
		return final_max_rf_chains;
	}

	nss_dbs->single_mac0_band_cap = 0;
	for (i = 0; i < pm_ctx->num_dbs_hw_modes; i++) {
		param = pm_ctx->hw_mode.hw_mode_list[i];
		dbs = POLICY_MGR_HW_MODE_DBS_MODE_GET(param);
		sbs = POLICY_MGR_HW_MODE_SBS_MODE_GET(param);

		if (!dbs && !sbs && !nss_dbs->single_mac0_band_cap)
			nss_dbs->single_mac0_band_cap =
				POLICY_MGR_HW_MODE_MAC0_BAND_GET(param);

		if (dbs) {
			tx_chain0
				= POLICY_MGR_HW_MODE_MAC0_TX_STREAMS_GET(param);
			rx_chain0
				= POLICY_MGR_HW_MODE_MAC0_RX_STREAMS_GET(param);

			tx_chain1
				= POLICY_MGR_HW_MODE_MAC1_TX_STREAMS_GET(param);
			rx_chain1
				= POLICY_MGR_HW_MODE_MAC1_RX_STREAMS_GET(param);

			min_mac0_rf_chains = QDF_MIN(tx_chain0, rx_chain0);
			min_mac1_rf_chains = QDF_MIN(tx_chain1, rx_chain1);

			max_rf_chains
			= QDF_MAX(min_mac0_rf_chains, min_mac1_rf_chains);

			if (final_max_rf_chains < max_rf_chains) {
				final_max_rf_chains
					= (max_rf_chains == 2)
					? HW_MODE_SS_2x2 : HW_MODE_SS_1x1;

				nss_dbs->mac0_ss
					= (min_mac0_rf_chains == 2)
					? HW_MODE_SS_2x2 : HW_MODE_SS_1x1;

				nss_dbs->mac1_ss
					= (min_mac1_rf_chains == 2)
					? HW_MODE_SS_2x2 : HW_MODE_SS_1x1;
			}
		} else {
			continue;
		}
	}

	return final_max_rf_chains;
}

bool policy_mgr_is_scan_simultaneous_capable(struct wlan_objmgr_psoc *psoc)
{
	uint8_t dual_mac_feature = DISABLE_DBS_CXN_AND_SCAN;

	policy_mgr_get_dual_mac_feature(psoc, &dual_mac_feature);
	if ((dual_mac_feature == DISABLE_DBS_CXN_AND_SCAN) ||
	    (dual_mac_feature == ENABLE_DBS_CXN_AND_DISABLE_DBS_SCAN) ||
	    (dual_mac_feature ==
	     ENABLE_DBS_CXN_AND_DISABLE_SIMULTANEOUS_SCAN) ||
	     !policy_mgr_is_hw_dbs_capable(psoc))
		return false;

	return true;
}

void policy_mgr_set_cur_conc_system_pref(struct wlan_objmgr_psoc *psoc,
		uint8_t conc_system_pref)
{
	struct policy_mgr_psoc_priv_obj *pm_ctx;

	pm_ctx = policy_mgr_get_context(psoc);

	if (!pm_ctx) {
		policy_mgr_err("Invalid Context");
		return;
	}

	policy_mgr_debug("conc_system_pref %hu", conc_system_pref);
	pm_ctx->cur_conc_system_pref = conc_system_pref;
}

uint8_t policy_mgr_get_cur_conc_system_pref(struct wlan_objmgr_psoc *psoc)
{
	struct policy_mgr_psoc_priv_obj *pm_ctx;

	pm_ctx = policy_mgr_get_context(psoc);
	if (!pm_ctx) {
		policy_mgr_err("Invalid Context");
		return PM_THROUGHPUT;
	}

	policy_mgr_debug("conc_system_pref %hu", pm_ctx->cur_conc_system_pref);
	return pm_ctx->cur_conc_system_pref;
}

QDF_STATUS policy_mgr_get_updated_scan_and_fw_mode_config(
		struct wlan_objmgr_psoc *psoc, uint32_t *scan_config,
		uint32_t *fw_mode_config, uint32_t dual_mac_disable_ini,
		uint32_t channel_select_logic_conc)
{
	struct policy_mgr_psoc_priv_obj *pm_ctx;

	pm_ctx = policy_mgr_get_context(psoc);
	if (!pm_ctx) {
		policy_mgr_err("Invalid Context");
		return QDF_STATUS_E_FAILURE;
	}

	*scan_config = pm_ctx->dual_mac_cfg.cur_scan_config;
	*fw_mode_config = pm_ctx->dual_mac_cfg.cur_fw_mode_config;
	switch (dual_mac_disable_ini) {
	case DISABLE_DBS_CXN_AND_ENABLE_DBS_SCAN_WITH_ASYNC_SCAN_OFF:
		policy_mgr_debug("dual_mac_disable_ini:%d async/dbs off",
			dual_mac_disable_ini);
		WMI_DBS_CONC_SCAN_CFG_ASYNC_DBS_SCAN_SET(*scan_config, 0);
		WMI_DBS_FW_MODE_CFG_DBS_FOR_CXN_SET(*fw_mode_config, 0);
		break;
	case DISABLE_DBS_CXN_AND_ENABLE_DBS_SCAN:
		policy_mgr_debug("dual_mac_disable_ini:%d dbs_cxn off",
			dual_mac_disable_ini);
		WMI_DBS_FW_MODE_CFG_DBS_FOR_CXN_SET(*fw_mode_config, 0);
		break;
	case ENABLE_DBS_CXN_AND_ENABLE_SCAN_WITH_ASYNC_SCAN_OFF:
		policy_mgr_debug("dual_mac_disable_ini:%d async off",
			dual_mac_disable_ini);
		WMI_DBS_CONC_SCAN_CFG_ASYNC_DBS_SCAN_SET(*scan_config, 0);
		break;
	case ENABLE_DBS_CXN_AND_DISABLE_DBS_SCAN:
		policy_mgr_debug("%s: dual_mac_disable_ini:%d ", __func__,
				dual_mac_disable_ini);
		WMI_DBS_CONC_SCAN_CFG_DBS_SCAN_SET(*scan_config, 0);
		break;
	default:
		break;
	}

	WMI_DBS_FW_MODE_CFG_DBS_FOR_STA_PLUS_STA_SET(*fw_mode_config,
		PM_CHANNEL_SELECT_LOGIC_STA_STA_GET(channel_select_logic_conc));
	WMI_DBS_FW_MODE_CFG_DBS_FOR_STA_PLUS_P2P_SET(*fw_mode_config,
		PM_CHANNEL_SELECT_LOGIC_STA_P2P_GET(channel_select_logic_conc));

	policy_mgr_debug("*scan_config:%x ", *scan_config);
	policy_mgr_debug("*fw_mode_config:%x ", *fw_mode_config);

	return QDF_STATUS_SUCCESS;
}

bool policy_mgr_is_force_scc(struct wlan_objmgr_psoc *psoc)
{
	struct policy_mgr_psoc_priv_obj *pm_ctx;

	pm_ctx = policy_mgr_get_context(psoc);
	if (!pm_ctx) {
		policy_mgr_err("Invalid Context");
		return 0;
	}

	return ((pm_ctx->cfg.mcc_to_scc_switch ==
		QDF_MCC_TO_SCC_SWITCH_FORCE_WITHOUT_DISCONNECTION) ||
		(pm_ctx->cfg.mcc_to_scc_switch ==
		QDF_MCC_TO_SCC_SWITCH_WITH_FAVORITE_CHANNEL) ||
		(pm_ctx->cfg.mcc_to_scc_switch ==
		QDF_MCC_TO_SCC_SWITCH_FORCE_PREFERRED_WITHOUT_DISCONNECTION) ||
		(pm_ctx->cfg.mcc_to_scc_switch ==
		QDF_MCC_TO_SCC_WITH_PREFERRED_BAND));
}

bool policy_mgr_is_sta_sap_scc_allowed_on_dfs_chan(
		struct wlan_objmgr_psoc *psoc)
{
	struct policy_mgr_psoc_priv_obj *pm_ctx;
	uint8_t sta_sap_scc_on_dfs_chnl = 0;
	bool status = false;

	pm_ctx = policy_mgr_get_context(psoc);
	if (!pm_ctx) {
		policy_mgr_err("Invalid Context");
		return status;
	}

	policy_mgr_get_sta_sap_scc_on_dfs_chnl(psoc,
					       &sta_sap_scc_on_dfs_chnl);
	if (policy_mgr_is_force_scc(psoc) && sta_sap_scc_on_dfs_chnl)
		status = true;

	return status;
}

bool policy_mgr_is_special_mode_active_5g(struct wlan_objmgr_psoc *psoc,
					  enum policy_mgr_con_mode mode)
{
	struct policy_mgr_psoc_priv_obj *pm_ctx;
	uint32_t conn_index;
	bool ret = false;

	pm_ctx = policy_mgr_get_context(psoc);
	if (!pm_ctx) {
		policy_mgr_err("Invalid Context");
		return ret;
	}
	qdf_mutex_acquire(&pm_ctx->qdf_conc_list_lock);
	for (conn_index = 0; conn_index < MAX_NUMBER_OF_CONC_CONNECTIONS;
	     conn_index++) {
		if (pm_conc_connection_list[conn_index].mode == mode &&
		    pm_conc_connection_list[conn_index].chan >= 36 &&
		    pm_conc_connection_list[conn_index].in_use)
			ret = true;
	}
	qdf_mutex_release(&pm_ctx->qdf_conc_list_lock);

	return ret;
}

bool policy_mgr_is_sta_connected_2g(struct wlan_objmgr_psoc *psoc)
{
	struct policy_mgr_psoc_priv_obj *pm_ctx;
	uint32_t conn_index;
	bool ret = false;

	pm_ctx = policy_mgr_get_context(psoc);
	if (!pm_ctx) {
		policy_mgr_err("Invalid Context");
		return ret;
	}
	qdf_mutex_acquire(&pm_ctx->qdf_conc_list_lock);
	for (conn_index = 0; conn_index < MAX_NUMBER_OF_CONC_CONNECTIONS;
	     conn_index++) {
		if (pm_conc_connection_list[conn_index].mode == PM_STA_MODE &&
		    pm_conc_connection_list[conn_index].freq <=
				WLAN_REG_MAX_24GHZ_CHAN_FREQ &&
		    pm_conc_connection_list[conn_index].in_use)
			ret = true;
	}
	qdf_mutex_release(&pm_ctx->qdf_conc_list_lock);

	return ret;
}

uint32_t policy_mgr_get_connection_info(struct wlan_objmgr_psoc *psoc,
					struct connection_info *info)
{
	struct policy_mgr_psoc_priv_obj *pm_ctx;
	uint32_t conn_index, count = 0;

	pm_ctx = policy_mgr_get_context(psoc);
	if (!pm_ctx) {
		policy_mgr_err("Invalid Context");
		return count;
	}
	qdf_mutex_acquire(&pm_ctx->qdf_conc_list_lock);
	for (conn_index = 0; conn_index < MAX_NUMBER_OF_CONC_CONNECTIONS;
	     conn_index++) {
		if (PM_CONC_CONNECTION_LIST_VALID_INDEX(conn_index)) {
			info[count].vdev_id =
				pm_conc_connection_list[conn_index].vdev_id;
			info[count].mac_id =
				pm_conc_connection_list[conn_index].mac;
			info[count].channel = wlan_reg_freq_to_chan(
				pm_ctx->pdev,
				pm_conc_connection_list[conn_index].freq);
			info[count].ch_freq =
				pm_conc_connection_list[conn_index].freq;
			count++;
		}
	}
	qdf_mutex_release(&pm_ctx->qdf_conc_list_lock);

	return count;
}

bool policy_mgr_allow_sap_go_concurrency(struct wlan_objmgr_psoc *psoc,
					 enum policy_mgr_con_mode mode,
					 uint32_t ch_freq,
					 uint32_t vdev_id)
{
	enum policy_mgr_con_mode con_mode;
	int id;
	uint32_t vdev, con_freq;
	bool dbs;

	if (mode != PM_SAP_MODE && mode != PM_P2P_GO_MODE)
		return true;
	if (policy_mgr_dual_beacon_on_single_mac_mcc_capable(psoc))
		return true;
	dbs = policy_mgr_is_hw_dbs_capable(psoc);
	for (id = 0; id < MAX_NUMBER_OF_CONC_CONNECTIONS; id++) {
		if (!pm_conc_connection_list[id].in_use)
			continue;
		vdev = pm_conc_connection_list[id].vdev_id;
		if (vdev_id == vdev)
			continue;
		con_mode = pm_conc_connection_list[id].mode;
		if (con_mode != PM_SAP_MODE && con_mode != PM_P2P_GO_MODE)
			continue;
		con_freq = pm_conc_connection_list[id].freq;
		if (policy_mgr_dual_beacon_on_single_mac_scc_capable(psoc) &&
		    (ch_freq == con_freq)) {
			policy_mgr_debug("SCC enabled, 2 AP on same channel, allow 2nd AP");
			return true;
		}
		if (!dbs) {
			policy_mgr_debug("DBS unsupported, mcc and scc unsupported too, don't allow 2nd AP");
			return false;
		}
		if (WLAN_REG_IS_SAME_BAND_FREQS(ch_freq, con_freq)) {
			policy_mgr_debug("DBS supported, 2 SAP on same band, reject 2nd AP");
			return false;
		}
	}

	/* Don't block the second interface */
	return true;
}

<<<<<<< HEAD
bool policy_mgr_allow_multiple_sta_connections(struct wlan_objmgr_psoc *psoc,
					       uint8_t second_sta_chan,
					       uint8_t first_sta_chan)
{
	struct wmi_unified *wmi_handle;

	wmi_handle = get_wmi_unified_hdl_from_psoc(psoc);
	if (!wmi_handle) {
		policy_mgr_debug("Invalid WMI handle");
		return false;
	}
	if (!wmi_service_enabled(wmi_handle,
				 wmi_service_sta_plus_sta_support))
		return false;

	return true;
}

=======
>>>>>>> 5d8474a2
bool policy_mgr_dual_beacon_on_single_mac_scc_capable(
		struct wlan_objmgr_psoc *psoc)
{
	struct wmi_unified *wmi_handle;

	wmi_handle = get_wmi_unified_hdl_from_psoc(psoc);
	if (!wmi_handle) {
		policy_mgr_debug("Invalid WMI handle");
		return false;
	}

	if (wmi_service_enabled(
			wmi_handle,
			wmi_service_dual_beacon_on_single_mac_scc_support)) {
		policy_mgr_debug("Dual beaconing on same channel on single MAC supported");
		return true;
	}
	policy_mgr_debug("Dual beaconing on same channel on single MAC is not supported");
	return false;
}

bool policy_mgr_dual_beacon_on_single_mac_mcc_capable(
		struct wlan_objmgr_psoc *psoc)
{
	struct wmi_unified *wmi_handle;

	wmi_handle = get_wmi_unified_hdl_from_psoc(psoc);
	if (!wmi_handle) {
		policy_mgr_debug("Invalid WMI handle");
		return false;
	}

	if (wmi_service_enabled(
			wmi_handle,
			wmi_service_dual_beacon_on_single_mac_mcc_support)) {
		policy_mgr_debug("Dual beaconing on different channel on single MAC supported");
		return true;
	}
	policy_mgr_debug("Dual beaconing on different channel on single MAC is not supported");
	return false;
}

bool policy_mgr_sta_sap_scc_on_lte_coex_chan(
	struct wlan_objmgr_psoc *psoc)
{
	struct policy_mgr_psoc_priv_obj *pm_ctx;
	uint8_t scc_lte_coex = 0;

	pm_ctx = policy_mgr_get_context(psoc);
	if (!pm_ctx) {
		policy_mgr_err("Invalid Context");
		return false;
	}
	policy_mgr_get_sta_sap_scc_lte_coex_chnl(psoc, &scc_lte_coex);

	return scc_lte_coex;
}

#if defined(CONFIG_BAND_6GHZ) && defined(WLAN_FEATURE_11AX)
void policy_mgr_init_ap_6ghz_capable(struct wlan_objmgr_psoc *psoc,
				     uint8_t vdev_id,
				     enum conn_6ghz_flag ap_6ghz_capable)
{
	struct policy_mgr_conc_connection_info *conn_info;
	uint32_t conn_index;
	struct policy_mgr_psoc_priv_obj *pm_ctx;
	enum conn_6ghz_flag conn_6ghz_flag = 0;

	pm_ctx = policy_mgr_get_context(psoc);
	if (!pm_ctx) {
		policy_mgr_err("Invalid Context");
		return;
	}
	qdf_mutex_acquire(&pm_ctx->qdf_conc_list_lock);
	for (conn_index = 0; conn_index < MAX_NUMBER_OF_CONC_CONNECTIONS;
			conn_index++) {
		conn_info = &pm_conc_connection_list[conn_index];
		if (conn_info->in_use && PM_SAP_MODE == conn_info->mode &&
		    vdev_id == conn_info->vdev_id) {
			conn_info->conn_6ghz_flag = ap_6ghz_capable;
			conn_info->conn_6ghz_flag |= CONN_6GHZ_FLAG_VALID;
			conn_6ghz_flag = conn_info->conn_6ghz_flag;
			break;
		}
	}
	qdf_mutex_release(&pm_ctx->qdf_conc_list_lock);
	policy_mgr_debug("vdev %d init conn_6ghz_flag %x new %x",
			 vdev_id, ap_6ghz_capable, conn_6ghz_flag);
}

void policy_mgr_set_ap_6ghz_capable(struct wlan_objmgr_psoc *psoc,
				    uint8_t vdev_id,
				    bool set,
				    enum conn_6ghz_flag ap_6ghz_capable)
{
	struct policy_mgr_conc_connection_info *conn_info;
	uint32_t conn_index;
	struct policy_mgr_psoc_priv_obj *pm_ctx;
	enum conn_6ghz_flag conn_6ghz_flag = 0;

	pm_ctx = policy_mgr_get_context(psoc);
	if (!pm_ctx) {
		policy_mgr_err("Invalid Context");
		return;
	}
	qdf_mutex_acquire(&pm_ctx->qdf_conc_list_lock);
	for (conn_index = 0; conn_index < MAX_NUMBER_OF_CONC_CONNECTIONS;
			conn_index++) {
		conn_info = &pm_conc_connection_list[conn_index];
		if (conn_info->in_use && PM_SAP_MODE == conn_info->mode &&
		    vdev_id == conn_info->vdev_id) {
			if (set)
				conn_info->conn_6ghz_flag |= ap_6ghz_capable;
			else
				conn_info->conn_6ghz_flag &= ~ap_6ghz_capable;
			conn_info->conn_6ghz_flag |= CONN_6GHZ_FLAG_VALID;
			conn_6ghz_flag = conn_info->conn_6ghz_flag;
			break;
		}
	}
	qdf_mutex_release(&pm_ctx->qdf_conc_list_lock);
	policy_mgr_debug("vdev %d %s conn_6ghz_flag %x new %x",
			 vdev_id, set ? "set" : "clr",
			 ap_6ghz_capable, conn_6ghz_flag);
}

bool policy_mgr_get_ap_6ghz_capable(struct wlan_objmgr_psoc *psoc,
				    uint8_t vdev_id,
				    uint32_t *conn_flag)
{
	struct policy_mgr_conc_connection_info *conn_info;
	uint32_t conn_index;
	struct policy_mgr_psoc_priv_obj *pm_ctx;
	enum conn_6ghz_flag conn_6ghz_flag = 0;
	bool is_6g_allowed = false;

	if (conn_flag)
		*conn_flag = 0;
	pm_ctx = policy_mgr_get_context(psoc);
	if (!pm_ctx) {
		policy_mgr_err("Invalid Context");
		return false;
	}
	qdf_mutex_acquire(&pm_ctx->qdf_conc_list_lock);
	for (conn_index = 0; conn_index < MAX_NUMBER_OF_CONC_CONNECTIONS;
			conn_index++) {
		conn_info = &pm_conc_connection_list[conn_index];
		if (conn_info->in_use && PM_SAP_MODE == conn_info->mode &&
		    vdev_id == conn_info->vdev_id) {
			conn_6ghz_flag = conn_info->conn_6ghz_flag;
			break;
		}
	}
	qdf_mutex_release(&pm_ctx->qdf_conc_list_lock);

	/* If the vdev connection is not active, policy mgr will query legacy
	 * hdd to get sap acs and security information.
	 * The assumption is no legacy client connected for non active
	 * connection.
	 */
	if (!(conn_6ghz_flag & CONN_6GHZ_FLAG_VALID) &&
	    pm_ctx->hdd_cbacks.hdd_get_ap_6ghz_capable)
		conn_6ghz_flag = pm_ctx->hdd_cbacks.hdd_get_ap_6ghz_capable(
					psoc, vdev_id) |
					CONN_6GHZ_FLAG_NO_LEGACY_CLIENT;

	if ((conn_6ghz_flag & CONN_6GHZ_CAPABLIE) == CONN_6GHZ_CAPABLIE)
		is_6g_allowed = true;
	policy_mgr_debug("vdev %d conn_6ghz_flag %x 6ghz %s", vdev_id,
			 conn_6ghz_flag, is_6g_allowed ? "allowed" : "deny");
	if (conn_flag)
		*conn_flag = conn_6ghz_flag;

	return is_6g_allowed;
}
#endif

bool policy_mgr_is_valid_for_channel_switch(struct wlan_objmgr_psoc *psoc,
					    uint32_t ch_freq)
{
	uint32_t sta_sap_scc_on_dfs_chan;
	uint32_t sap_count;
	enum channel_state state;
	struct policy_mgr_psoc_priv_obj *pm_ctx;

	pm_ctx = policy_mgr_get_context(psoc);
	if (!pm_ctx) {
		policy_mgr_err("Invalid Context");
		return false;
	}

	sta_sap_scc_on_dfs_chan =
			policy_mgr_is_sta_sap_scc_allowed_on_dfs_chan(psoc);
	sap_count = policy_mgr_mode_specific_connection_count(psoc,
							      PM_SAP_MODE,
							      NULL);
	state = wlan_reg_get_channel_state_for_freq(pm_ctx->pdev, ch_freq);

	policy_mgr_debug("sta_sap_scc_on_dfs_chan %u, sap_count %u, ch freq %u, state %u",
			 sta_sap_scc_on_dfs_chan, sap_count, ch_freq, state);

	if ((state == CHANNEL_STATE_ENABLE) || (sap_count == 0) ||
	    ((state == CHANNEL_STATE_DFS) && sta_sap_scc_on_dfs_chan)) {
		policy_mgr_debug("Valid channel for channel switch");
		return true;
	}

	policy_mgr_debug("Invalid channel for channel switch");
	return false;
}

bool policy_mgr_is_sta_sap_scc(struct wlan_objmgr_psoc *psoc,
			       uint32_t sap_freq)
{
	uint32_t conn_index;
	bool is_scc = false;
	struct policy_mgr_psoc_priv_obj *pm_ctx;

	pm_ctx = policy_mgr_get_context(psoc);
	if (!pm_ctx) {
		policy_mgr_err("Invalid Context");
		return is_scc;
	}

	if (!policy_mgr_mode_specific_connection_count(
		psoc, PM_STA_MODE, NULL)) {
		policy_mgr_debug("There is no STA+SAP conc");
		return is_scc;
	}

	qdf_mutex_acquire(&pm_ctx->qdf_conc_list_lock);
	for (conn_index = 0; conn_index < MAX_NUMBER_OF_CONC_CONNECTIONS;
		conn_index++) {
		if (pm_conc_connection_list[conn_index].in_use &&
				(pm_conc_connection_list[conn_index].mode ==
				PM_STA_MODE) && (sap_freq ==
				pm_conc_connection_list[conn_index].freq)) {
			is_scc = true;
			break;
		}
	}
	qdf_mutex_release(&pm_ctx->qdf_conc_list_lock);

	return is_scc;
}

bool policy_mgr_go_scc_enforced(struct wlan_objmgr_psoc *psoc)
{
	uint32_t mcc_to_scc_switch;
	struct policy_mgr_psoc_priv_obj *pm_ctx;

	pm_ctx = policy_mgr_get_context(psoc);
	if (!pm_ctx) {
		policy_mgr_err("Invalid Context");
		return false;
	}
	mcc_to_scc_switch = policy_mgr_get_mcc_to_scc_switch_mode(psoc);
	if (mcc_to_scc_switch ==
	    QDF_MCC_TO_SCC_SWITCH_FORCE_PREFERRED_WITHOUT_DISCONNECTION)
		return true;

	if (pm_ctx->cfg.go_force_scc && policy_mgr_is_force_scc(psoc))
		return true;

	return false;
}

QDF_STATUS policy_mgr_update_nan_vdev_mac_info(struct wlan_objmgr_psoc *psoc,
					       uint8_t nan_vdev_id,
					       uint8_t mac_id)
{
	struct policy_mgr_hw_mode_params hw_mode = {0};
	struct policy_mgr_vdev_mac_map vdev_mac_map = {0};
	QDF_STATUS status;

	vdev_mac_map.vdev_id = nan_vdev_id;
	vdev_mac_map.mac_id = mac_id;

	status = policy_mgr_get_current_hw_mode(psoc, &hw_mode);

	if (QDF_IS_STATUS_SUCCESS(status))
		policy_mgr_update_hw_mode_conn_info(psoc, 1, &vdev_mac_map,
						    hw_mode);

	return status;
}

<<<<<<< HEAD
=======
bool policy_mgr_is_sap_go_on_2g(struct wlan_objmgr_psoc *psoc)
{
	struct policy_mgr_psoc_priv_obj *pm_ctx;
	uint32_t conn_index;
	bool ret = false;

	pm_ctx = policy_mgr_get_context(psoc);
	if (!pm_ctx) {
		policy_mgr_err("Invalid Context");
		return ret;
	}

	qdf_mutex_acquire(&pm_ctx->qdf_conc_list_lock);
	for (conn_index = 0; conn_index < MAX_NUMBER_OF_CONC_CONNECTIONS;
		 conn_index++) {
		if ((pm_conc_connection_list[conn_index].mode == PM_SAP_MODE ||
		     pm_conc_connection_list[conn_index].mode == PM_P2P_GO_MODE) &&
			 pm_conc_connection_list[conn_index].freq <=
				WLAN_REG_MAX_24GHZ_CHAN_FREQ &&
			 pm_conc_connection_list[conn_index].in_use)
			ret = true;
	}
	qdf_mutex_release(&pm_ctx->qdf_conc_list_lock);

	return ret;
}

>>>>>>> 5d8474a2
bool policy_mgr_get_5g_scc_prefer(
	struct wlan_objmgr_psoc *psoc, enum policy_mgr_con_mode mode)
{
	struct policy_mgr_psoc_priv_obj *pm_ctx;

	pm_ctx = policy_mgr_get_context(psoc);
	if (!pm_ctx) {
		policy_mgr_err("Invalid Context");
		return false;
	}

	return pm_ctx->cfg.prefer_5g_scc_to_dbs & (1 << mode);
}<|MERGE_RESOLUTION|>--- conflicted
+++ resolved
@@ -71,30 +71,6 @@
 	return QDF_STATUS_SUCCESS;
 }
 
-<<<<<<< HEAD
-bool policy_mgr_go_scc_enforced(struct wlan_objmgr_psoc *psoc)
-{
-	uint32_t mcc_to_scc_switch;
-	struct policy_mgr_psoc_priv_obj *pm_ctx;
-
-	pm_ctx = policy_mgr_get_context(psoc);
-	if (!pm_ctx) {
-		policy_mgr_err("Invalid Context");
-		return false;
-	}
-	mcc_to_scc_switch = policy_mgr_get_mcc_to_scc_switch_mode(psoc);
-	if (mcc_to_scc_switch ==
-	    QDF_MCC_TO_SCC_SWITCH_FORCE_PREFERRED_WITHOUT_DISCONNECTION)
-		return true;
-
-	if (pm_ctx->cfg.go_force_scc && policy_mgr_is_force_scc(psoc))
-		return true;
-
-	return false;
-}
-
-=======
->>>>>>> 5d8474a2
 QDF_STATUS policy_mgr_set_dual_mac_feature(struct wlan_objmgr_psoc *psoc,
 					   uint8_t dual_mac_feature)
 {
@@ -192,11 +168,7 @@
 		      (pm_conc_connection_list[i].mode == PM_STA_MODE ||
 		       pm_conc_connection_list[i].mode == PM_P2P_CLIENT_MODE)))
 			continue;
-<<<<<<< HEAD
-		if (WLAN_REG_IS_5GHZ_CH(pm_conc_connection_list[i].chan))
-=======
 		if (WLAN_REG_IS_5GHZ_CH_FREQ(pm_conc_connection_list[i].freq))
->>>>>>> 5d8474a2
 			sta_on_5g = true;
 		else
 			sta_on_2g = true;
@@ -1814,12 +1786,6 @@
 		break;
 	}
 
-	if (mode == QDF_NDI_MODE &&
-	    pm_ctx->hdd_cbacks.wlan_hdd_indicate_active_ndp_cnt)
-		pm_ctx->hdd_cbacks.wlan_hdd_indicate_active_ndp_cnt(
-				psoc, session_id,
-				pm_ctx->no_of_active_sessions[mode]);
-
 	if (mode != QDF_NAN_DISC_MODE &&
 	    pm_ctx->dp_cbacks.hdd_v2_flow_pool_unmap)
 		pm_ctx->dp_cbacks.hdd_v2_flow_pool_unmap(session_id);
@@ -2136,11 +2102,7 @@
 				psoc, mode, list);
 	qdf_mutex_acquire(&pm_ctx->qdf_conc_list_lock);
 	if (count == 1) {
-<<<<<<< HEAD
-		*channel = pm_conc_connection_list[list[index]].chan;
-=======
 		*ch_freq_list = pm_conc_connection_list[list[index]].freq;
->>>>>>> 5d8474a2
 		*vdev_id =
 			pm_conc_connection_list[list[index]].vdev_id;
 	} else {
@@ -2375,13 +2337,9 @@
 	uint32_t list[MAX_NUMBER_OF_CONC_CONNECTIONS];
 	struct policy_mgr_psoc_priv_obj *pm_ctx;
 	bool sta_sap_scc_on_dfs_chan;
-<<<<<<< HEAD
-	uint8_t chan;
-=======
 	uint32_t sta_freq;
 	enum channel_state chan_state;
 	bool is_dfs_ch = false;
->>>>>>> 5d8474a2
 
 	pm_ctx = policy_mgr_get_context(psoc);
 	if (!pm_ctx) {
@@ -2470,15 +2428,9 @@
 			policy_mgr_rl_debug("3rd STA isn't permitted");
 			goto done;
 		}
-<<<<<<< HEAD
-		chan = pm_conc_connection_list[list[0]].chan;
-		if (!policy_mgr_allow_multiple_sta_connections(psoc, channel,
-							       chan))
-=======
 		sta_freq = pm_conc_connection_list[list[0]].freq;
 		if (!policy_mgr_allow_multiple_sta_connections(psoc, ch_freq,
 							       sta_freq))
->>>>>>> 5d8474a2
 			goto done;
 	}
 
@@ -2495,11 +2447,7 @@
 		goto done;
 	}
 	if ((PM_IBSS_MODE == mode) &&
-<<<<<<< HEAD
-		(wlan_reg_is_dfs_ch(pm_ctx->pdev, channel)) && count) {
-=======
 	    (wlan_reg_is_dfs_for_freq(pm_ctx->pdev, ch_freq)) && count) {
->>>>>>> 5d8474a2
 		policy_mgr_rl_debug("No IBSS + STA SCC/MCC, IBSS is on DFS channel");
 		goto done;
 	}
@@ -2564,15 +2512,9 @@
 			 * band. If requirement changes then this condition
 			 * needs to be removed
 			 */
-<<<<<<< HEAD
-			if ((pm_conc_connection_list[0].chan != channel) &&
-				WLAN_REG_IS_SAME_BAND_CHANNELS(
-				pm_conc_connection_list[0].chan, channel)) {
-=======
 			if (pm_conc_connection_list[0].freq != ch_freq &&
 			    WLAN_REG_IS_SAME_BAND_FREQS(
 			    pm_conc_connection_list[0].freq, ch_freq)) {
->>>>>>> 5d8474a2
 				policy_mgr_rl_debug("No IBSS + STA MCC");
 				qdf_mutex_release(&pm_ctx->qdf_conc_list_lock);
 				goto done;
@@ -2596,14 +2538,9 @@
 				psoc, PM_P2P_GO_MODE, list);
 		qdf_mutex_acquire(&pm_ctx->qdf_conc_list_lock);
 		while (index < count) {
-<<<<<<< HEAD
-			if (WLAN_REG_IS_SAME_BAND_CHANNELS(channel,
-				pm_conc_connection_list[list[index]].chan)) {
-=======
 			if (WLAN_REG_IS_SAME_BAND_FREQS(
 			    ch_freq,
 			    pm_conc_connection_list[list[index]].freq)) {
->>>>>>> 5d8474a2
 				policy_mgr_rl_debug("Don't allow P2P GO on same band");
 				qdf_mutex_release(&pm_ctx->qdf_conc_list_lock);
 				goto done;
@@ -2654,31 +2591,18 @@
 	return allowed;
 }
 
-<<<<<<< HEAD
-bool  policy_mgr_allow_concurrency_csa(struct wlan_objmgr_psoc *psoc,
-				       enum policy_mgr_con_mode mode,
-				       uint8_t channel,
-				       uint32_t vdev_id,
-				       bool forced,
-				       enum sap_csa_reason_code reason)
-=======
 bool
 policy_mgr_allow_concurrency_csa(struct wlan_objmgr_psoc *psoc,
 				 enum policy_mgr_con_mode mode,
 				 uint32_t ch_freq, uint32_t vdev_id,
 				 bool forced, enum sap_csa_reason_code reason)
->>>>>>> 5d8474a2
 {
 	bool allow = false;
 	struct policy_mgr_conc_connection_info
 			info[MAX_NUMBER_OF_CONC_CONNECTIONS];
 	uint8_t num_cxn_del = 0;
 	struct policy_mgr_psoc_priv_obj *pm_ctx;
-<<<<<<< HEAD
-	uint8_t old_chan;
-=======
 	uint32_t old_ch_freq;
->>>>>>> 5d8474a2
 	QDF_STATUS status;
 
 	pm_ctx = policy_mgr_get_context(psoc);
@@ -2687,16 +2611,10 @@
 		return allow;
 	}
 	policy_mgr_debug("check concurrency_csa vdev:%d ch %d, forced %d, reason %d",
-<<<<<<< HEAD
-			 vdev_id, channel, forced, reason);
-
-	status = policy_mgr_get_chan_by_session_id(psoc, vdev_id, &old_chan);
-=======
 			 vdev_id, ch_freq, forced, reason);
 
 	status = policy_mgr_get_chan_by_session_id(psoc, vdev_id,
 						   &old_ch_freq);
->>>>>>> 5d8474a2
 	if (QDF_IS_STATUS_ERROR(status)) {
 		policy_mgr_err("Failed to get channel for vdev:%d",
 			       vdev_id);
@@ -2725,25 +2643,13 @@
 
 	if (forced && reason == CSA_REASON_UNSAFE_CHANNEL)
 		policy_mgr_store_and_del_conn_info_by_chan_and_mode(
-<<<<<<< HEAD
-			psoc, old_chan, mode, info, &num_cxn_del);
-=======
 			psoc, old_ch_freq, mode, info, &num_cxn_del);
->>>>>>> 5d8474a2
 	else
 		policy_mgr_store_and_del_conn_info_by_vdev_id(
 			psoc, vdev_id, info, &num_cxn_del);
 
-<<<<<<< HEAD
-	allow = policy_mgr_allow_concurrency(
-				psoc,
-				mode,
-				channel,
-				HW_MODE_20_MHZ);
-=======
 	allow = policy_mgr_allow_concurrency(psoc, mode, ch_freq,
 					     HW_MODE_20_MHZ);
->>>>>>> 5d8474a2
 	/* Restore the connection entry */
 	if (num_cxn_del > 0)
 		policy_mgr_restore_deleted_conn_info(psoc, info, num_cxn_del);
@@ -3297,13 +3203,8 @@
 	     conn_index++) {
 		conn_info = &pm_conc_connection_list[conn_index];
 		if (conn_info->in_use &&
-<<<<<<< HEAD
-		    wlan_reg_chan_has_dfs_attribute(pm_ctx->pdev,
-						    conn_info->chan) &&
-=======
 		    wlan_reg_chan_has_dfs_attribute_for_freq(
 		    pm_ctx->pdev, conn_info->freq) &&
->>>>>>> 5d8474a2
 		    (conn_info->mode == PM_SAP_MODE ||
 		    conn_info->mode == PM_P2P_GO_MODE)) {
 			session_id =
@@ -3349,26 +3250,16 @@
 bool policy_mgr_scan_trim_5g_chnls_for_dfs_ap(struct wlan_objmgr_psoc *psoc)
 {
 	struct policy_mgr_psoc_priv_obj *pm_ctx;
-<<<<<<< HEAD
-	uint8_t ap_dfs_channel = 0;
-=======
 	uint32_t ap_dfs_ch_freq = 0;
->>>>>>> 5d8474a2
-
-	pm_ctx = policy_mgr_get_context(psoc);
-	if (!pm_ctx) {
-		policy_mgr_err("Invalid Context");
-		return false;
-	}
-
-<<<<<<< HEAD
-	policy_mgr_is_any_dfs_beaconing_session_present(
-		psoc, &ap_dfs_channel);
-	if (!ap_dfs_channel)
-=======
+
+	pm_ctx = policy_mgr_get_context(psoc);
+	if (!pm_ctx) {
+		policy_mgr_err("Invalid Context");
+		return false;
+	}
+
 	policy_mgr_is_any_dfs_beaconing_session_present(psoc, &ap_dfs_ch_freq);
 	if (!ap_dfs_ch_freq)
->>>>>>> 5d8474a2
 		return false;
 	/*
 	 * 1) if agile & DFS scans are supportet
@@ -3384,11 +3275,7 @@
 		return false;
 
 	policy_mgr_debug("scan skip 5g chan due to dfs ap(ch %d) present",
-<<<<<<< HEAD
-			 ap_dfs_channel);
-=======
 			 ap_dfs_ch_freq);
->>>>>>> 5d8474a2
 
 	return true;
 }
@@ -3695,19 +3582,6 @@
 		return QDF_STATUS_E_INVAL;
 	}
 
-<<<<<<< HEAD
-	cc_count = policy_mgr_get_mode_specific_conn_info(psoc,
-					&operating_channel[cc_count],
-					&vdev_id[cc_count],
-					PM_SAP_MODE);
-
-	if (cc_count < MAX_NUMBER_OF_CONC_CONNECTIONS)
-		cc_count = cc_count + policy_mgr_get_mode_specific_conn_info(
-					psoc,
-					&operating_channel[cc_count],
-					&vdev_id[cc_count],
-					PM_P2P_GO_MODE);
-=======
 	cc_count = policy_mgr_get_mode_specific_conn_info(
 			psoc, &op_ch_freq_list[cc_count],
 			&vdev_id[cc_count], PM_SAP_MODE);
@@ -3718,31 +3592,11 @@
 					psoc, &op_ch_freq_list[cc_count],
 					&vdev_id[cc_count], PM_P2P_GO_MODE);
 
->>>>>>> 5d8474a2
 	if (!cc_count) {
 		*ok = true;
 		return QDF_STATUS_SUCCESS;
 	}
 
-<<<<<<< HEAD
-	if (!channel) {
-		policy_mgr_err("channel is 0, cc count %d", cc_count);
-		return QDF_STATUS_E_INVAL;
-	}
-
-	if (cc_count <= MAX_NUMBER_OF_CONC_CONNECTIONS) {
-		for (i = 0; i < cc_count; i++) {
-			vdev = wlan_objmgr_get_vdev_by_id_from_psoc(
-							psoc,
-							vdev_id[i],
-							WLAN_POLICY_MGR_ID);
-			if (!vdev) {
-				policy_mgr_err("vdev for vdev_id:%d is NULL",
-					       vdev_id[i]);
-				return QDF_STATUS_E_INVAL;
-			}
-
-=======
 	if (!ch_freq) {
 		policy_mgr_err("channel is 0, cc count %d", cc_count);
 		return QDF_STATUS_E_INVAL;
@@ -3758,7 +3612,6 @@
 				return QDF_STATUS_E_INVAL;
 			}
 
->>>>>>> 5d8474a2
 			/**
 			 * If channel passed is same as AP/GO operating
 			 * channel, return true.
@@ -3774,23 +3627,14 @@
 			 */
 			/* TODO: To be enhanced for SBS */
 			if (policy_mgr_is_dnsc_set(vdev)) {
-<<<<<<< HEAD
-				if (operating_channel[i] == channel) {
-=======
 				if (op_ch_freq_list[i] == ch_freq) {
->>>>>>> 5d8474a2
 					*ok = true;
 					wlan_objmgr_vdev_release_ref(
 							vdev,
 							WLAN_POLICY_MGR_ID);
 					break;
-<<<<<<< HEAD
-				} else if (WLAN_REG_IS_SAME_BAND_CHANNELS(
-					operating_channel[i], channel)) {
-=======
 				} else if (WLAN_REG_IS_SAME_BAND_FREQS(
 					op_ch_freq_list[i], ch_freq)) {
->>>>>>> 5d8474a2
 					*ok = false;
 					wlan_objmgr_vdev_release_ref(
 							vdev,
@@ -4020,31 +3864,6 @@
 	return status;
 }
 
-bool policy_mgr_is_special_mode_active_5g(struct wlan_objmgr_psoc *psoc,
-					  enum policy_mgr_con_mode mode)
-{
-	struct policy_mgr_psoc_priv_obj *pm_ctx;
-	uint32_t conn_index;
-	bool ret = false;
-
-	pm_ctx = policy_mgr_get_context(psoc);
-	if (!pm_ctx) {
-		policy_mgr_err("Invalid Context");
-		return ret;
-	}
-	qdf_mutex_acquire(&pm_ctx->qdf_conc_list_lock);
-	for (conn_index = 0; conn_index < MAX_NUMBER_OF_CONC_CONNECTIONS;
-	     conn_index++) {
-		if (pm_conc_connection_list[conn_index].mode == mode &&
-		    pm_conc_connection_list[conn_index].chan >= 36 &&
-		    pm_conc_connection_list[conn_index].in_use)
-			ret = true;
-	}
-	qdf_mutex_release(&pm_ctx->qdf_conc_list_lock);
-
-	return ret;
-}
-
 bool policy_mgr_is_sta_connected_2g(struct wlan_objmgr_psoc *psoc)
 {
 	struct policy_mgr_psoc_priv_obj *pm_ctx;
@@ -4146,27 +3965,6 @@
 	return true;
 }
 
-<<<<<<< HEAD
-bool policy_mgr_allow_multiple_sta_connections(struct wlan_objmgr_psoc *psoc,
-					       uint8_t second_sta_chan,
-					       uint8_t first_sta_chan)
-{
-	struct wmi_unified *wmi_handle;
-
-	wmi_handle = get_wmi_unified_hdl_from_psoc(psoc);
-	if (!wmi_handle) {
-		policy_mgr_debug("Invalid WMI handle");
-		return false;
-	}
-	if (!wmi_service_enabled(wmi_handle,
-				 wmi_service_sta_plus_sta_support))
-		return false;
-
-	return true;
-}
-
-=======
->>>>>>> 5d8474a2
 bool policy_mgr_dual_beacon_on_single_mac_scc_capable(
 		struct wlan_objmgr_psoc *psoc)
 {
@@ -4454,8 +4252,6 @@
 	return status;
 }
 
-<<<<<<< HEAD
-=======
 bool policy_mgr_is_sap_go_on_2g(struct wlan_objmgr_psoc *psoc)
 {
 	struct policy_mgr_psoc_priv_obj *pm_ctx;
@@ -4483,7 +4279,6 @@
 	return ret;
 }
 
->>>>>>> 5d8474a2
 bool policy_mgr_get_5g_scc_prefer(
 	struct wlan_objmgr_psoc *psoc, enum policy_mgr_con_mode mode)
 {
