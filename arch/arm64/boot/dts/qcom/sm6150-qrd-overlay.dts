--- conflicted
+++ resolved
@@ -27,8 +27,6 @@
 
 &dsi_hx83112a_truly_vid_display {
 	qcom,dsi-display-active;
-<<<<<<< HEAD
-=======
 };
 
 &sm6150_snd {
@@ -60,5 +58,4 @@
 	qcom,wsa-max-devs = <1>;
 	qcom,wsa-devs = <&wsa881x_0211>, <&wsa881x_0213>;
 	qcom,wsa-aux-dev-prefix = "SpkrLeft", "SpkrLeft";
->>>>>>> 753e04cd
 };