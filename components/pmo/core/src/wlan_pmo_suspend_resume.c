/*
 * Copyright (c) 2017-2020 The Linux Foundation. All rights reserved.
 *
 * Permission to use, copy, modify, and/or distribute this software for
 * any purpose with or without fee is hereby granted, provided that the
 * above copyright notice and this permission notice appear in all
 * copies.
 *
 * THE SOFTWARE IS PROVIDED "AS IS" AND THE AUTHOR DISCLAIMS ALL
 * WARRANTIES WITH REGARD TO THIS SOFTWARE INCLUDING ALL IMPLIED
 * WARRANTIES OF MERCHANTABILITY AND FITNESS. IN NO EVENT SHALL THE
 * AUTHOR BE LIABLE FOR ANY SPECIAL, DIRECT, INDIRECT, OR CONSEQUENTIAL
 * DAMAGES OR ANY DAMAGES WHATSOEVER RESULTING FROM LOSS OF USE, DATA OR
 * PROFITS, WHETHER IN AN ACTION OF CONTRACT, NEGLIGENCE OR OTHER
 * TORTIOUS ACTION, ARISING OUT OF OR IN CONNECTION WITH THE USE OR
 * PERFORMANCE OF THIS SOFTWARE.
 */

/**
 * DOC: Define API's for suspend / resume handling
 */

#include "wlan_pmo_wow.h"
#include "wlan_pmo_tgt_api.h"
#include "wlan_pmo_main.h"
#include "wlan_pmo_obj_mgmt_public_struct.h"
#include "wlan_pmo_lphb.h"
#include "wlan_pmo_hw_filter.h"
#include "wlan_pmo_suspend_resume.h"
#include "cdp_txrx_ops.h"
#include "cdp_txrx_misc.h"
#include "cdp_txrx_flow_ctrl_legacy.h"
#include "hif.h"
#include "htc_api.h"
#include "wlan_pmo_obj_mgmt_api.h"
#include <wlan_scan_ucfg_api.h>
#include "cds_api.h"
#include "wlan_pmo_static_config.h"
#include "wlan_mlme_ucfg_api.h"
#include "cfg_mlme_sap.h"
#include "cfg_ucfg_api.h"
#include "cdp_txrx_bus.h"

/**
 * pmo_core_get_vdev_dtim_period() - Get vdev dtim period
 * @vdev: objmgr vdev handle
 *
 * Return: Vdev dtim period
 */
static uint8_t pmo_core_get_vdev_dtim_period(struct wlan_objmgr_vdev *vdev)
{
	uint8_t dtim_period = 0;
	struct pmo_psoc_priv_obj *psoc_ctx;
	struct wlan_objmgr_psoc *psoc;
	QDF_STATUS ret = QDF_STATUS_E_FAILURE;

	psoc = pmo_vdev_get_psoc(vdev);

	pmo_psoc_with_ctx(psoc, psoc_ctx) {
		if (psoc_ctx->get_dtim_period)
			ret = psoc_ctx->get_dtim_period(pmo_vdev_get_id(vdev),
							&dtim_period);
	}

	if (QDF_IS_STATUS_ERROR(ret))
		pmo_err("Failed to get to dtim period for vdevId %d",
				pmo_vdev_get_id(vdev));

	return dtim_period;
}

/**
 * pmo_core_get_vdev_beacon_interval() - Get vdev beacon interval
 * @vdev: objmgr vdev handle
 *
 * Return: Vdev beacon interval
 */
static uint16_t pmo_core_get_vdev_beacon_interval(struct wlan_objmgr_vdev *vdev)
{
	uint16_t beacon_interval = 0;
	struct pmo_psoc_priv_obj *psoc_ctx;
	struct wlan_objmgr_psoc *psoc;
	QDF_STATUS ret = QDF_STATUS_E_FAILURE;

	psoc = pmo_vdev_get_psoc(vdev);

	pmo_psoc_with_ctx(psoc, psoc_ctx) {
		if (psoc_ctx->get_beacon_interval)
			ret = psoc_ctx->get_beacon_interval(
							pmo_vdev_get_id(vdev),
							&beacon_interval);
	}

	if (QDF_IS_STATUS_ERROR(ret))
		pmo_err("Failed to get beacon interval for vdev id %d",
			pmo_vdev_get_id(vdev));

	return beacon_interval;
}

/**
 * pmo_core_calculate_listen_interval() - Calculate vdev listen interval
 * @vdev: objmgr vdev handle
 * @vdev_ctx: pmo vdev priv ctx
 * @listen_interval: listen interval which is computed for vdev
 *
 * Return: QDF_STATUS
 */
static QDF_STATUS pmo_core_calculate_listen_interval(
			struct wlan_objmgr_vdev *vdev,
			struct pmo_vdev_priv_obj *vdev_ctx,
			uint32_t *listen_interval)
{
	uint32_t max_mod_dtim, max_dtim;
	uint32_t beacon_interval_mod;
	struct pmo_psoc_cfg *psoc_cfg = &vdev_ctx->pmo_psoc_ctx->psoc_cfg;
	struct wlan_objmgr_psoc *psoc = wlan_vdev_get_psoc(vdev);

	if (psoc_cfg->sta_dynamic_dtim) {
		*listen_interval = psoc_cfg->sta_dynamic_dtim;
	} else if ((psoc_cfg->sta_mod_dtim) &&
		   (psoc_cfg->sta_max_li_mod_dtim)) {
		/*
		 * When the system is in suspend
		 * (maximum beacon will be at 1s == 10)
		 * If maxModulatedDTIM ((MAX_LI_VAL = 10) / AP_DTIM)
		 * equal or larger than MDTIM
		 * (configured in WCNSS_qcom_cfg.ini)
		 * Set LI to MDTIM * AP_DTIM
		 * If Dtim = 2 and Mdtim = 2 then LI is 4
		 * Else
		 * Set LI to maxModulatedDTIM * AP_DTIM
		 */
		beacon_interval_mod =
			pmo_core_get_vdev_beacon_interval(vdev) / 100;
		if (beacon_interval_mod == 0)
			beacon_interval_mod = 1;

		max_dtim = pmo_core_get_vdev_dtim_period(vdev) *
					beacon_interval_mod;

		if (!max_dtim) {
			pmo_err("Invalid dtim period");
			return QDF_STATUS_E_INVAL;
		}

		max_mod_dtim = psoc_cfg->sta_max_li_mod_dtim / max_dtim;

		if (max_mod_dtim <= 0)
			max_mod_dtim = 1;

		if (max_mod_dtim >= psoc_cfg->sta_mod_dtim) {
			*listen_interval =
				(psoc_cfg->sta_mod_dtim *
				pmo_core_get_vdev_dtim_period(vdev));
		} else {
			*listen_interval =
				(max_mod_dtim *
				pmo_core_get_vdev_dtim_period(vdev));
		}
	} else {
		/* Get Listen Interval */
		if (QDF_IS_STATUS_ERROR(ucfg_mlme_get_listen_interval(psoc,
							    listen_interval))) {
			pmo_err("Failed to get value for listen interval");
			*listen_interval = cfg_default(CFG_LISTEN_INTERVAL);
		}
	}
	return QDF_STATUS_SUCCESS;
}

static void pmo_configure_vdev_suspend_params(
					struct wlan_objmgr_psoc *psoc,
					struct wlan_objmgr_vdev *vdev,
					struct pmo_vdev_priv_obj *vdev_ctx)
{
	QDF_STATUS ret;
	uint8_t vdev_id;
	enum QDF_OPMODE opmode = pmo_core_get_vdev_op_mode(vdev);
	struct pmo_psoc_cfg *psoc_cfg = &vdev_ctx->pmo_psoc_ctx->psoc_cfg;
	uint8_t  ito_repeat_count_value = 0;
	uint32_t non_wow_inactivity_time, wow_inactivity_time;

	pmo_enter();

	vdev_id = pmo_vdev_get_id(vdev);
	if (!PMO_VDEV_IN_STA_MODE(opmode))
		return;
	ret = pmo_tgt_send_vdev_sta_ps_param(vdev,
					pmo_sta_ps_param_inactivity_time,
					psoc_cfg->wow_data_inactivity_timeout);
	if (QDF_IS_STATUS_ERROR(ret)) {
		pmo_debug("Failed to Set wow inactivity timeout vdevId %d",
			  vdev_id);
	}

	non_wow_inactivity_time = psoc_cfg->ps_data_inactivity_timeout;
	wow_inactivity_time = psoc_cfg->wow_data_inactivity_timeout;
	/*
	 * To keep ito repeat count same in wow mode as in non wow mode,
	 * modulating ito repeat count value.
	 */
	ito_repeat_count_value = (non_wow_inactivity_time /
				  wow_inactivity_time) *
					psoc_cfg->ito_repeat_count;
	if (ito_repeat_count_value)
		ret = pmo_tgt_send_vdev_sta_ps_param(vdev,
					pmo_sta_ps_param_ito_repeat_count,
					psoc_cfg->wow_data_inactivity_timeout);
	if (QDF_IS_STATUS_ERROR(ret)) {
		pmo_err("Failed to Set ito repeat count vdevId %d",
			vdev_id);
	}

	pmo_exit();
}

static void pmo_configure_vdev_resume_params(
					struct wlan_objmgr_psoc *psoc,
					struct wlan_objmgr_vdev *vdev,
					struct pmo_vdev_priv_obj *vdev_ctx)
{
	QDF_STATUS ret;
	uint8_t vdev_id;
	enum QDF_OPMODE opmode = pmo_core_get_vdev_op_mode(vdev);
	struct pmo_psoc_cfg *psoc_cfg = &vdev_ctx->pmo_psoc_ctx->psoc_cfg;

	pmo_enter();

	vdev_id = pmo_vdev_get_id(vdev);
	if (!PMO_VDEV_IN_STA_MODE(opmode))
		return;
	ret = pmo_tgt_send_vdev_sta_ps_param(vdev,
					 pmo_sta_ps_param_inactivity_time,
					 psoc_cfg->ps_data_inactivity_timeout);
	if (QDF_IS_STATUS_ERROR(ret)) {
		pmo_debug("Failed to Set inactivity timeout vdevId %d",
			  vdev_id);
	}

	pmo_exit();
}

/**
 * pmo_core_set_vdev_suspend_dtim() - set suspend dtim parameters in fw
 * @psoc: objmgr psoc handle
 * @vdev: objmgr vdev handle
 * @vdev_ctx: pmo vdev priv ctx
 *
 * Return: none
 */
static void pmo_core_set_vdev_suspend_dtim(struct wlan_objmgr_psoc *psoc,
		struct wlan_objmgr_vdev *vdev,
		struct pmo_vdev_priv_obj *vdev_ctx)
{
	QDF_STATUS ret;
	uint8_t vdev_id;
	enum QDF_OPMODE opmode = pmo_core_get_vdev_op_mode(vdev);
	uint32_t listen_interval = cfg_default(CFG_LISTEN_INTERVAL);

	vdev_id = pmo_vdev_get_id(vdev);
	if (PMO_VDEV_IN_STA_MODE(opmode) &&
	    pmo_core_get_vdev_dtim_period(vdev) != 0) {
		/* calculate listen interval */
		ret = pmo_core_calculate_listen_interval(vdev, vdev_ctx,
				&listen_interval);
		if (ret != QDF_STATUS_SUCCESS) {
			/* even it fails continue fwr will take default LI */
			pmo_debug("Fail to calculate listen interval");
		}
		ret = pmo_tgt_vdev_update_param_req(vdev,
					pmo_vdev_param_listen_interval,
					listen_interval);
		if (QDF_IS_STATUS_ERROR(ret)) {
			/* even it fails continue fwr will take default LI */
			pmo_debug("Failed to Set Listen Interval vdevId %d",
				 vdev_id);
		}
		pmo_debug("Set Listen Interval vdevId %d Listen Intv %d",
			  vdev_id, listen_interval);

		pmo_core_vdev_set_restore_dtim(vdev, true);
	}
}

/*
 * pmo_is_listen_interval_user_set() - Check if listen interval is configured
 * by user or not
 * @vdev_ctx: PMO vdev private object
 *
 * Return: true if listen interval is user configured else false
 */
static inline
bool pmo_is_listen_interval_user_set(struct pmo_vdev_priv_obj *vdev_ctx)
{
	bool retval;

	qdf_spin_lock_bh(&vdev_ctx->pmo_vdev_lock);
	retval = vdev_ctx->dyn_modulated_dtim_enabled
		 || vdev_ctx->dyn_listen_interval;
	qdf_spin_unlock_bh(&vdev_ctx->pmo_vdev_lock);

	return retval;
}

/**
 * pmo_core_set_suspend_dtim() - set suspend dtim
 * @psoc: objmgr psoc handle
 *
 * Return: none
 */
static void pmo_core_set_suspend_dtim(struct wlan_objmgr_psoc *psoc)
{
	uint8_t vdev_id;
	struct wlan_objmgr_vdev *vdev;
	struct pmo_vdev_priv_obj *vdev_ctx;
	struct pmo_psoc_priv_obj *psoc_ctx;
	bool li_offload_support = false;
	QDF_STATUS status;

	pmo_psoc_with_ctx(psoc, psoc_ctx) {
		li_offload_support = psoc_ctx->caps.li_offload;
	}

	if (li_offload_support)
		pmo_debug("listen interval offload support is enabled");

	/* Iterate through VDEV list */
	for (vdev_id = 0; vdev_id < WLAN_UMAC_PSOC_MAX_VDEVS; vdev_id++) {
		vdev = pmo_psoc_get_vdev(psoc, vdev_id);
		if (!vdev)
			continue;

		status = pmo_vdev_get_ref(vdev);
		if (QDF_IS_STATUS_ERROR(status))
			continue;

		vdev_ctx = pmo_vdev_get_priv(vdev);
		if (!pmo_is_listen_interval_user_set(vdev_ctx)
		    && !li_offload_support)
			pmo_core_set_vdev_suspend_dtim(psoc, vdev, vdev_ctx);
		pmo_configure_vdev_suspend_params(psoc, vdev, vdev_ctx);
		pmo_vdev_put_ref(vdev);
	}
}

/**
 * pmo_core_update_wow_bus_suspend() - set wow bus suspend flag
 * @psoc: objmgr psoc handle
 * @psoc_ctx: pmo psoc priv ctx
 * @val: true for enable else false
 * Return: none
 */
static inline
void pmo_core_update_wow_bus_suspend(struct wlan_objmgr_psoc *psoc,
		struct pmo_psoc_priv_obj *psoc_ctx, int val)
{
	qdf_spin_lock_bh(&psoc_ctx->lock);
	psoc_ctx->wow.is_wow_bus_suspended = val;
	qdf_spin_unlock_bh(&psoc_ctx->lock);
	pmo_tgt_psoc_update_wow_bus_suspend_state(psoc, val);
}

/* Define for conciseness */
#define BM_LEN PMO_WOW_MAX_EVENT_BM_LEN
#define EV_NLO WOW_NLO_SCAN_COMPLETE_EVENT
#define EV_PWR WOW_CHIP_POWER_FAILURE_DETECT_EVENT

void pmo_core_configure_dynamic_wake_events(struct wlan_objmgr_psoc *psoc)
{
	int vdev_id;
	uint32_t adapter_type;
	uint32_t enable_mask[BM_LEN];
	uint32_t disable_mask[BM_LEN];
	struct wlan_objmgr_vdev *vdev;
	struct pmo_psoc_priv_obj *psoc_ctx;
	bool enable_configured;
	bool disable_configured;

	/* Iterate through VDEV list */
	for (vdev_id = 0; vdev_id < WLAN_UMAC_PSOC_MAX_VDEVS; vdev_id++) {

		enable_configured = false;
		disable_configured = false;

		qdf_mem_zero(enable_mask,  sizeof(uint32_t) * BM_LEN);
		qdf_mem_zero(disable_mask, sizeof(uint32_t) * BM_LEN);

		vdev = pmo_psoc_get_vdev(psoc, vdev_id);
		if (!vdev)
			continue;

		if (ucfg_scan_get_pno_in_progress(vdev)) {
			if (ucfg_scan_get_pno_match(vdev)) {
				pmo_set_wow_event_bitmap(EV_NLO,
							 BM_LEN,
							 enable_mask);
				enable_configured = true;
			} else {
				pmo_set_wow_event_bitmap(EV_NLO,
							 BM_LEN,
							 disable_mask);
				disable_configured = true;
			}
		}

		adapter_type = pmo_get_vdev_opmode(vdev);

		psoc_ctx = pmo_psoc_get_priv(psoc);

		if (psoc_ctx->psoc_cfg.auto_power_save_fail_mode ==
		    PMO_FW_TO_SEND_WOW_IND_ON_PWR_FAILURE &&
		    (adapter_type == QDF_STA_MODE ||
		     adapter_type == QDF_P2P_CLIENT_MODE)) {
			if (psoc_ctx->is_device_in_low_pwr_mode &&
			    psoc_ctx->is_device_in_low_pwr_mode(vdev_id)) {
				pmo_set_wow_event_bitmap(EV_PWR,
							 BM_LEN,
							 enable_mask);
				enable_configured = true;
			}
		}

		if (enable_configured)
			pmo_tgt_enable_wow_wakeup_event(vdev, enable_mask);
		if (disable_configured)
			pmo_tgt_disable_wow_wakeup_event(vdev, disable_mask);
	}

}

static void pmo_core_enable_runtime_pm_offloads(struct wlan_objmgr_psoc *psoc)
{
	uint8_t vdev_id;
	struct wlan_objmgr_vdev *vdev;

	/* Iterate through VDEV list */
	for (vdev_id = 0; vdev_id < WLAN_UMAC_PSOC_MAX_VDEVS; vdev_id++) {
		vdev = pmo_psoc_get_vdev(psoc, vdev_id);
		if (!vdev)
			continue;

		pmo_register_action_frame_patterns(vdev, QDF_RUNTIME_SUSPEND);
	}
}

static void pmo_core_disable_runtime_pm_offloads(struct wlan_objmgr_psoc *psoc)
{
	uint8_t vdev_id;
	struct wlan_objmgr_vdev *vdev;

	/* Iterate through VDEV list */
	for (vdev_id = 0; vdev_id < WLAN_UMAC_PSOC_MAX_VDEVS; vdev_id++) {
		vdev = pmo_psoc_get_vdev(psoc, vdev_id);
		if (!vdev)
			continue;

		pmo_clear_action_frame_patterns(vdev);
	}
}

/**
 * pmo_core_psoc_configure_suspend(): configure suspend req events
 * @psoc: objmgr psoc
 * @is_runtime_pm: indicate if it is used by runtime PM
 *
 * Responsibility of the caller to take the psoc reference.
 *
 * Return: QDF_STATUS_SUCCESS for success or error code
 */
static QDF_STATUS pmo_core_psoc_configure_suspend(struct wlan_objmgr_psoc *psoc,
						  bool is_runtime_pm)
{
	struct pmo_psoc_priv_obj *psoc_ctx;

	pmo_enter();

	psoc_ctx = pmo_psoc_get_priv(psoc);

	if (is_runtime_pm)
		pmo_core_enable_runtime_pm_offloads(psoc);

	if (pmo_core_is_wow_applicable(psoc)) {
		pmo_debug("WOW Suspend");
		pmo_core_apply_lphb(psoc);
		/*
		 * Dynamic wake events should not be needed for runtime PM.
		 * Any wake events can be configed by default if they are
		 * really needed for runtime PM. In fact, most of them are
		 * only needed for system suspend.
		 */
		if (!is_runtime_pm)
			pmo_core_configure_dynamic_wake_events(psoc);
		pmo_core_update_wow_enable(psoc_ctx, true);
		pmo_core_update_wow_enable_cmd_sent(psoc_ctx, false);
	} else {
		pmo_debug("Non WOW PDEV Suspend");
		pmo_core_update_wow_enable(psoc_ctx, false);
	}

	/*
	 * For runtime PM, since system is awake, DTIM related commands
	 * do not have to be sent with WOW sequence. They can be sent
	 * through other paths which will just trigger a runtime resume.
	 */
	if (!is_runtime_pm)
		pmo_core_set_suspend_dtim(psoc);

	/*
	 * To handle race between hif_pci_suspend and unpause/pause tx handler.
	 * This happens when host sending WMI_WOW_ENABLE_CMDID to FW and receive
	 * WMI_TX_PAUSE_EVENT with ACTON_UNPAUSE almost at same time.
	 */
	pmo_core_update_wow_bus_suspend(psoc, psoc_ctx, true);

	pmo_exit();

	return QDF_STATUS_SUCCESS;
}

QDF_STATUS pmo_core_psoc_user_space_suspend_req(struct wlan_objmgr_psoc *psoc,
		enum qdf_suspend_type type)
{
	QDF_STATUS status;

	pmo_enter();

	status = pmo_psoc_get_ref(psoc);
	if (status != QDF_STATUS_SUCCESS) {
		pmo_err("pmo cannot get the reference out of psoc");
		goto out;
	}

	status = pmo_core_psoc_configure_suspend(psoc, false);
	if (status != QDF_STATUS_SUCCESS)
		pmo_err("Failed to configure suspend");

	pmo_psoc_put_ref(psoc);
out:
	pmo_exit();

	return status;
}

/**
 * pmo_core_set_vdev_resume_dtim() - set resume dtim parameters in fw
 * @psoc: objmgr psoc handle
 * @vdev: objmgr vdev handle
 * @vdev_ctx: pmo vdev priv ctx
 *
 * Return: none
 */
static void pmo_core_set_vdev_resume_dtim(struct wlan_objmgr_psoc *psoc,
		struct wlan_objmgr_vdev *vdev,
		struct pmo_vdev_priv_obj *vdev_ctx)
{
	QDF_STATUS ret;
	uint8_t vdev_id;
	enum QDF_OPMODE opmode = pmo_core_get_vdev_op_mode(vdev);
	int32_t cfg_data_val = 0;

	vdev_id = pmo_vdev_get_id(vdev);
	if ((PMO_VDEV_IN_STA_MODE(opmode)) &&
	    (pmo_core_vdev_get_restore_dtim(vdev))) {
		/* Get Listen Interval */
		if (QDF_IS_STATUS_ERROR(ucfg_mlme_get_listen_interval(psoc,
							      &cfg_data_val))) {
			pmo_err("Failed to get value for listen interval");
			cfg_data_val = cfg_default(CFG_LISTEN_INTERVAL);
		}

		ret = pmo_tgt_vdev_update_param_req(vdev,
				pmo_vdev_param_listen_interval, cfg_data_val);
		if (QDF_IS_STATUS_ERROR(ret)) {
			/* Even it fails continue Fw will take default LI */
			pmo_err("Failed to Set Listen Interval vdevId %d",
				 vdev_id);
		}
		pmo_debug("Set Listen Interval vdevId %d Listen Intv %d",
			  vdev_id, cfg_data_val);
		pmo_core_vdev_set_restore_dtim(vdev, false);
	}
}

/**
 * pmo_core_set_resume_dtim() - set resume time dtim
 * @psoc: objmgr psoc handle
 *
 * Return: none
 */
static void pmo_core_set_resume_dtim(struct wlan_objmgr_psoc *psoc)
{
	uint8_t vdev_id;
	struct wlan_objmgr_vdev *vdev;
	struct pmo_vdev_priv_obj *vdev_ctx;
	struct pmo_psoc_priv_obj *psoc_ctx;
	bool li_offload_support = false;
	QDF_STATUS status;

	pmo_psoc_with_ctx(psoc, psoc_ctx) {
		li_offload_support = psoc_ctx->caps.li_offload;
	}

	if (li_offload_support)
		pmo_debug("listen interval offload support is enabled");

	/* Iterate through VDEV list */
	for (vdev_id = 0; vdev_id < WLAN_UMAC_PSOC_MAX_VDEVS; vdev_id++) {
		vdev = pmo_psoc_get_vdev(psoc, vdev_id);
		if (!vdev)
			continue;

		status = pmo_vdev_get_ref(vdev);
		if (QDF_IS_STATUS_ERROR(status))
			continue;

		vdev_ctx = pmo_vdev_get_priv(vdev);
		if (!pmo_is_listen_interval_user_set(vdev_ctx)
		    && !li_offload_support)
			pmo_core_set_vdev_resume_dtim(psoc, vdev, vdev_ctx);
		pmo_configure_vdev_resume_params(psoc, vdev, vdev_ctx);
		pmo_vdev_put_ref(vdev);
	}
}

#if defined(QCA_LL_LEGACY_TX_FLOW_CONTROL) || defined(QCA_LL_TX_FLOW_CONTROL_V2)
/**
 * pmo_unpause_vdev - unpause all vdev
 * @psoc: objmgr psoc handle
 *
 * unpause all vdev aftter resume/coming out of wow mode
 *
 * Return: none
 */
static void pmo_unpause_all_vdev(struct wlan_objmgr_psoc *psoc,
				 struct pmo_psoc_priv_obj *psoc_ctx)
{
	uint8_t vdev_id;

	/* Iterate through VDEV list */
	for (vdev_id = 0; vdev_id < WLAN_UMAC_PSOC_MAX_VDEVS; vdev_id++) {
		/* When host resumes, by default unpause all active vdev */
		if (pmo_core_vdev_get_pause_bitmap(psoc_ctx, vdev_id)) {
			cdp_fc_vdev_unpause(pmo_core_psoc_get_dp_handle(psoc),
					    vdev_id,
					    0xffffffff, 0);
			if (psoc_ctx->pause_bitmap_notifier)
				psoc_ctx->pause_bitmap_notifier(vdev_id, 0);
		}
	}
}
#else
static inline void pmo_unpause_all_vdev(struct wlan_objmgr_psoc *psoc,
					struct pmo_psoc_priv_obj *psoc_ctx)
{
}
#endif /* QCA_LL_LEGACY_TX_FLOW_CONTROL */

/**
 * pmo_core_psoc_configure_resume(): configure events after bus resume
 * @psoc: objmgr psoc
 * @is_runtime_pm: indicate if it is used by runtime PM
 *
 * Responsibility of the caller to take the psoc reference.
 *
 * Return: QDF_STATUS_SUCCESS for success or error code
 */
static QDF_STATUS pmo_core_psoc_configure_resume(struct wlan_objmgr_psoc *psoc,
						 bool is_runtime_pm)
{
	struct pmo_psoc_priv_obj *psoc_ctx;

	pmo_enter();

	psoc_ctx = pmo_psoc_get_priv(psoc);
	if (is_runtime_pm)
		pmo_core_disable_runtime_pm_offloads(psoc);

	/*
	 * For runtime PM, since system is awake, DTIM related commands
	 * do not have to be sent with WOW sequence. They can be sent
	 * through other paths which will just trigger a runtime resume.
	 */
	if (!is_runtime_pm)
		pmo_core_set_resume_dtim(psoc);
	pmo_core_update_wow_bus_suspend(psoc, psoc_ctx, false);
	pmo_unpause_all_vdev(psoc, psoc_ctx);

	pmo_exit();

	return QDF_STATUS_SUCCESS;
}

QDF_STATUS pmo_core_psoc_user_space_resume_req(struct wlan_objmgr_psoc *psoc,
		enum qdf_suspend_type type)
{
	QDF_STATUS status = QDF_STATUS_SUCCESS;

	pmo_enter();

	status = pmo_psoc_get_ref(psoc);
	if (status != QDF_STATUS_SUCCESS) {
		pmo_err("pmo cannot get the reference out of psoc");
		goto out;
	}

	status = pmo_core_psoc_configure_resume(psoc, false);
	if (status != QDF_STATUS_SUCCESS)
		pmo_err("Failed to configure resume");

	pmo_psoc_put_ref(psoc);
out:
	pmo_exit();

	return status;
}

/**
 * pmo_core_enable_wow_in_fw() - enable wow in fw
 * @psoc: objmgr psoc handle
 * @psoc_ctx: pmo psoc private ctx
 * @wow_params: collection of wow enable override parameters
 *
 * Return: QDF status
 */
static QDF_STATUS
pmo_core_enable_wow_in_fw(struct wlan_objmgr_psoc *psoc,
			  struct pmo_psoc_priv_obj *psoc_ctx,
			  struct pmo_wow_enable_params *wow_params)
{
	int host_credits, wmi_pending_cmds;
	struct pmo_wow_cmd_params param = {0};
	QDF_STATUS status;

	pmo_enter();
	qdf_event_reset(&psoc_ctx->wow.target_suspend);
	pmo_core_set_wow_nack(psoc_ctx, false);
	host_credits = pmo_tgt_psoc_get_host_credits(psoc);
	wmi_pending_cmds = pmo_tgt_psoc_get_pending_cmnds(psoc);
	pmo_debug("Credits:%d; Pending_Cmds: %d",
		host_credits, wmi_pending_cmds);

	param.enable = true;
	if (wow_params->is_unit_test)
		param.flags = WMI_WOW_FLAG_UNIT_TEST_ENABLE;

	switch (wow_params->interface_pause) {
	default:
		pmo_err("Invalid interface pause setting: %d",
			 wow_params->interface_pause);
		/* intentional fall-through to default */
	case PMO_WOW_INTERFACE_PAUSE_DEFAULT:
		param.can_suspend_link =
			htc_can_suspend_link(
				pmo_core_psoc_get_htc_handle(psoc));
		break;
	case PMO_WOW_INTERFACE_PAUSE_ENABLE:
		param.can_suspend_link = true;
		break;
	case PMO_WOW_INTERFACE_PAUSE_DISABLE:
		param.can_suspend_link = false;
		break;
	}

	switch (wow_params->resume_trigger) {
	default:
		pmo_err("Invalid resume trigger setting: %d",
			 wow_params->resume_trigger);
		/* intentional fall-through to default */
	case PMO_WOW_RESUME_TRIGGER_DEFAULT:
	case PMO_WOW_RESUME_TRIGGER_GPIO:
		/*
		 * GPIO is currently implicit. This means you can't actually
		 * force GPIO if a platform's default wake trigger is HTC wakeup
		 */
		break;
	case PMO_WOW_RESUME_TRIGGER_HTC_WAKEUP:
		param.flags |= WMI_WOW_FLAG_DO_HTC_WAKEUP;
		break;
	}

	if (psoc_ctx->psoc_cfg.d0_wow_supported &&
	    !psoc_ctx->caps.unified_wow &&
	    !param.can_suspend_link) {
		psoc_ctx->wow.wow_state = pmo_wow_state_legacy_d0;
	} else if (param.can_suspend_link) {
		psoc_ctx->wow.wow_state = pmo_wow_state_unified_d3;
	} else {
		psoc_ctx->wow.wow_state = pmo_wow_state_unified_d0;
	}

	if (htc_can_suspend_link(pmo_core_psoc_get_htc_handle(psoc))) {
		if (qdf_is_drv_connected()) {
			pmo_info("drv wow is enabled");
			param.flags |= WMI_WOW_FLAG_ENABLE_DRV_PCIE_L1SS_SLEEP;
		} else {
			pmo_info("non-drv wow is enabled");
		}
	} else {
		pmo_info("Prevent link down, non-drv wow is enabled");
	}

	status = pmo_tgt_psoc_send_wow_enable_req(psoc, &param);
	if (status != QDF_STATUS_SUCCESS) {
		pmo_err("Failed to enable wow in fw");
		goto out;
	}

	pmo_tgt_update_target_suspend_flag(psoc, true);

	status = qdf_wait_for_event_completion(&psoc_ctx->wow.target_suspend,
					       PMO_TARGET_SUSPEND_TIMEOUT);
	if (QDF_IS_STATUS_ERROR(status)) {
		pmo_err("Failed to receive WoW Enable Ack from FW");
		pmo_err("Credits:%d; Pending_Cmds: %d",
			pmo_tgt_psoc_get_host_credits(psoc),
			pmo_tgt_psoc_get_pending_cmnds(psoc));
		pmo_tgt_update_target_suspend_flag(psoc, false);
		qdf_trigger_self_recovery(psoc, QDF_SUSPEND_TIMEOUT);
		goto out;
	}

	if (pmo_core_get_wow_nack(psoc_ctx)) {
		pmo_err("FW not ready to WOW");
		pmo_tgt_update_target_suspend_flag(psoc, false);
		status = QDF_STATUS_E_AGAIN;
		goto out;
	}

	host_credits = pmo_tgt_psoc_get_host_credits(psoc);
	wmi_pending_cmds = pmo_tgt_psoc_get_pending_cmnds(psoc);

	if (host_credits < PMO_WOW_REQUIRED_CREDITS) {
		pmo_err("No Credits after HTC ACK:%d, pending_cmds:%d,"
			 "cannot resume back", host_credits, wmi_pending_cmds);
		htc_dump_counter_info(pmo_core_psoc_get_htc_handle(psoc));
		qdf_trigger_self_recovery(psoc, QDF_SUSPEND_TIMEOUT);
	}
	pmo_debug("WOW enabled successfully in fw: credits:%d pending_cmds: %d",
		host_credits, wmi_pending_cmds);

	pmo_core_update_wow_enable_cmd_sent(psoc_ctx, true);

out:
	pmo_exit();

	return status;
}

QDF_STATUS pmo_core_psoc_suspend_target(struct wlan_objmgr_psoc *psoc,
					int disable_target_intr)
{
	QDF_STATUS status;
	struct pmo_suspend_params param;
	struct pmo_psoc_priv_obj *psoc_ctx;
	void *dp_soc = pmo_core_psoc_get_dp_handle(psoc);

	pmo_enter();

	psoc_ctx = pmo_psoc_get_priv(psoc);

	cdp_process_target_suspend_req(dp_soc, OL_TXRX_PDEV_ID);
	qdf_event_reset(&psoc_ctx->wow.target_suspend);
	param.disable_target_intr = disable_target_intr;
	status = pmo_tgt_psoc_send_supend_req(psoc, &param);
	if (status != QDF_STATUS_SUCCESS)
		goto out;

	pmo_tgt_update_target_suspend_flag(psoc, true);

	status = qdf_wait_for_event_completion(&psoc_ctx->wow.target_suspend,
					       PMO_TARGET_SUSPEND_TIMEOUT);
	if (QDF_IS_STATUS_ERROR(status)) {
		pmo_err("Failed to get ACK from firmware for pdev suspend");
		pmo_tgt_update_target_suspend_flag(psoc, false);
		qdf_trigger_self_recovery(psoc, QDF_SUSPEND_TIMEOUT);
	}

out:
	pmo_exit();

	return status;
}

QDF_STATUS pmo_core_psoc_bus_suspend_req(struct wlan_objmgr_psoc *psoc,
		enum qdf_suspend_type type,
		struct pmo_wow_enable_params *wow_params)
{
	struct pmo_psoc_priv_obj *psoc_ctx;
	QDF_STATUS status;
	bool wow_mode_selected = false;
	qdf_time_t begin, end;

	pmo_enter();
	if (!psoc) {
		pmo_err("psoc is NULL");
		status = QDF_STATUS_E_NULL_VALUE;
		goto out;
	}

	if (!wow_params) {
		pmo_err("wow_params is NULL");
		status = QDF_STATUS_E_NULL_VALUE;
		goto out;
	}

	status = pmo_psoc_get_ref(psoc);
	if (status != QDF_STATUS_SUCCESS) {
		pmo_err("pmo cannot get the reference out of psoc");
		goto out;
	}

	psoc_ctx = pmo_psoc_get_priv(psoc);

	wow_mode_selected = pmo_core_is_wow_enabled(psoc_ctx);
	pmo_debug("wow mode selected %d", wow_mode_selected);

	begin = qdf_get_log_timestamp_usecs();
	if (wow_mode_selected)
		status = pmo_core_enable_wow_in_fw(psoc, psoc_ctx, wow_params);
	else
		status = pmo_core_psoc_suspend_target(psoc, 0);
	end = qdf_get_log_timestamp_usecs();
	pmo_debug("fw took total time %lu microseconds to enable wow",
		  end - begin);

	pmo_psoc_put_ref(psoc);
out:
	pmo_exit();

	return status;
}

#ifdef FEATURE_RUNTIME_PM
#define PMO_CORE_PSOC_RUNTIME_PM_QDF_BUG(__condition) ({ \
	typeof(__condition) condition = __condition; \
	if (condition && !qdf_is_fw_down()) \
		QDF_BUG(0); \
})

QDF_STATUS pmo_core_psoc_bus_runtime_suspend(struct wlan_objmgr_psoc *psoc,
					     pmo_pld_auto_suspend_cb pld_cb)
{
	void *hif_ctx;
	void *dp_soc;
	uint8_t pdev_id;
	void *htc_ctx;
	QDF_STATUS status;
	int ret;
	struct pmo_wow_enable_params wow_params = {0};
	qdf_time_t begin, end;

	pmo_enter();

	if (!psoc) {
		pmo_err("psoc is NULL");
		status = QDF_STATUS_E_INVAL;
		goto out;
	}

	status = pmo_psoc_get_ref(psoc);
	if (status != QDF_STATUS_SUCCESS) {
		pmo_err("pmo cannot get the reference out of psoc");
		goto out;
	}

	hif_ctx = pmo_core_psoc_get_hif_handle(psoc);
	dp_soc = pmo_core_psoc_get_dp_handle(psoc);
	pdev_id = pmo_core_psoc_get_txrx_handle(psoc);
	htc_ctx = pmo_core_psoc_get_htc_handle(psoc);
	if (!hif_ctx || !dp_soc || !htc_ctx ||
	    pdev_id == OL_TXRX_INVALID_PDEV_ID) {
		pmo_err("Invalid hif: %pK, dp: %pK, pdev_id: %d, htc: %pK",
			hif_ctx, dp_soc, pdev_id, htc_ctx);
		status = QDF_STATUS_E_INVAL;
		goto dec_psoc_ref;
	}

	wow_params.interface_pause = PMO_WOW_INTERFACE_PAUSE_ENABLE;
	wow_params.resume_trigger = PMO_WOW_RESUME_TRIGGER_GPIO;

	ret = hif_pre_runtime_suspend(hif_ctx);
	if (ret) {
		status = qdf_status_from_os_return(ret);
		goto runtime_failure;
	}

	status = cdp_runtime_suspend(dp_soc, pdev_id);
	if (status != QDF_STATUS_SUCCESS)
		goto runtime_failure;

	ret = htc_runtime_suspend(htc_ctx);
	if (ret) {
		status = qdf_status_from_os_return(ret);
		goto cdp_runtime_resume;
	}

	status = pmo_tgt_psoc_set_runtime_pm_inprogress(psoc, true);
	if (status != QDF_STATUS_SUCCESS)
		goto resume_htc;

	status = pmo_core_psoc_configure_suspend(psoc, true);
	if (status != QDF_STATUS_SUCCESS)
		goto resume_htc;

	status = pmo_core_psoc_bus_suspend_req(psoc, QDF_RUNTIME_SUSPEND,
					       &wow_params);
	if (status != QDF_STATUS_SUCCESS)
		goto pmo_resume_configure;

	ret = hif_runtime_suspend(hif_ctx);
	if (ret) {
		status = qdf_status_from_os_return(ret);
		goto pmo_bus_resume;
	}

	if (pld_cb) {
		begin = qdf_get_log_timestamp_usecs();
		ret = pld_cb();
		end = qdf_get_log_timestamp_usecs();
		pmo_debug("runtime pci bus suspend took total time %lu microseconds",
			  end - begin);

		if (ret) {
			status = qdf_status_from_os_return(ret);
			goto resume_hif;
		}
	}

	hif_process_runtime_suspend_success(hif_ctx);

	goto dec_psoc_ref;

resume_hif:
	PMO_CORE_PSOC_RUNTIME_PM_QDF_BUG(hif_runtime_resume(hif_ctx));

pmo_bus_resume:
	PMO_CORE_PSOC_RUNTIME_PM_QDF_BUG(QDF_STATUS_SUCCESS !=
		pmo_core_psoc_bus_resume_req(psoc, QDF_RUNTIME_SUSPEND));

pmo_resume_configure:
<<<<<<< HEAD
	QDF_BUG(QDF_STATUS_SUCCESS ==
=======
	PMO_CORE_PSOC_RUNTIME_PM_QDF_BUG(QDF_STATUS_SUCCESS !=
>>>>>>> 5d8474a2
		pmo_core_psoc_configure_resume(psoc, true));

resume_htc:
	PMO_CORE_PSOC_RUNTIME_PM_QDF_BUG(QDF_STATUS_SUCCESS !=
		pmo_tgt_psoc_set_runtime_pm_inprogress(psoc, false));
	PMO_CORE_PSOC_RUNTIME_PM_QDF_BUG(htc_runtime_resume(htc_ctx));

cdp_runtime_resume:
	PMO_CORE_PSOC_RUNTIME_PM_QDF_BUG(QDF_STATUS_SUCCESS !=
		cdp_runtime_resume(dp_soc, pdev_id));

runtime_failure:
	hif_process_runtime_suspend_failure(hif_ctx);

dec_psoc_ref:
	pmo_psoc_put_ref(psoc);

out:
	pmo_exit();

	return status;
}

QDF_STATUS pmo_core_psoc_bus_runtime_resume(struct wlan_objmgr_psoc *psoc,
					    pmo_pld_auto_resume_cb pld_cb)
{
	int ret;
	void *hif_ctx;
	void *dp_soc;
	uint8_t pdev_id;
	void *htc_ctx;
	QDF_STATUS status;
	qdf_time_t begin, end;

	pmo_enter();

	if (!psoc) {
		pmo_err("psoc is NULL");
		status = QDF_STATUS_E_INVAL;
		goto out;
	}

	status = pmo_psoc_get_ref(psoc);
	if (status != QDF_STATUS_SUCCESS) {
		pmo_err("pmo cannot get the reference out of psoc");
		goto out;
	}

	hif_ctx = pmo_core_psoc_get_hif_handle(psoc);
	dp_soc = pmo_core_psoc_get_dp_handle(psoc);
	pdev_id = pmo_core_psoc_get_txrx_handle(psoc);
	htc_ctx = pmo_core_psoc_get_htc_handle(psoc);
	if (!hif_ctx || !dp_soc || !htc_ctx ||
	    pdev_id == OL_TXRX_INVALID_PDEV_ID) {
		pmo_err("Invalid hif: %pK, dp: %pK, pdev_id: %d, htc: %pK",
			hif_ctx, dp_soc, pdev_id, htc_ctx);
		status = QDF_STATUS_E_INVAL;
		goto dec_psoc_ref;
	}

	hif_pre_runtime_resume(hif_ctx);
	if (pld_cb) {
		begin = qdf_get_log_timestamp_usecs();
		ret = pld_cb();
		end = qdf_get_log_timestamp_usecs();
		pmo_debug("pci bus resume took total time %lu microseconds",
			  end - begin);
		if (ret) {
			status = QDF_STATUS_E_FAILURE;
			goto fail;
		}
	}

	if (hif_runtime_resume(hif_ctx)) {
		status = QDF_STATUS_E_FAILURE;
		goto fail;
	}

	status = pmo_core_psoc_bus_resume_req(psoc, QDF_RUNTIME_SUSPEND);
	if (status != QDF_STATUS_SUCCESS)
		goto fail;

	status = pmo_core_psoc_configure_resume(psoc, true);
	if (status != QDF_STATUS_SUCCESS)
		goto fail;

	status = pmo_tgt_psoc_set_runtime_pm_inprogress(psoc, false);
	if (status != QDF_STATUS_SUCCESS)
		goto fail;

	if (htc_runtime_resume(htc_ctx)) {
		status = QDF_STATUS_E_FAILURE;
		goto fail;
	}

	status = cdp_runtime_resume(dp_soc, pdev_id);
	if (status != QDF_STATUS_SUCCESS)
		goto fail;

	hif_process_runtime_resume_success(hif_ctx);

fail:
	if (status != QDF_STATUS_SUCCESS)
		qdf_trigger_self_recovery(psoc, QDF_RESUME_TIMEOUT);

dec_psoc_ref:
	pmo_psoc_put_ref(psoc);

out:
	pmo_exit();

	return status;
}
#endif

/**
 * pmo_core_psoc_send_host_wakeup_ind_to_fw() - send wakeup ind to fw
 * @psoc: objmgr psoc handle
 * @psoc_ctx: pmo psoc private context
 *
 * Sends host wakeup indication to FW. On receiving this indication,
 * FW will come out of WOW.
 *
 * Return: QDF status
 */
static
QDF_STATUS pmo_core_psoc_send_host_wakeup_ind_to_fw(
			struct wlan_objmgr_psoc *psoc,
			struct pmo_psoc_priv_obj *psoc_ctx)
{
	QDF_STATUS status = QDF_STATUS_SUCCESS;

	pmo_enter();
	qdf_event_reset(&psoc_ctx->wow.target_resume);

	status = pmo_tgt_psoc_send_host_wakeup_ind(psoc);
	if (status) {
		status = QDF_STATUS_E_FAILURE;
		goto out;
	}
	pmo_debug("Host wakeup indication sent to fw");

	status = qdf_wait_for_event_completion(&psoc_ctx->wow.target_resume,
					PMO_RESUME_TIMEOUT);
	if (status != QDF_STATUS_SUCCESS) {
		pmo_err("Timeout waiting for resume event from FW");
		pmo_err("Pending commands %d credits %d",
			pmo_tgt_psoc_get_pending_cmnds(psoc),
			pmo_tgt_psoc_get_host_credits(psoc));
		qdf_trigger_self_recovery(psoc, QDF_RESUME_TIMEOUT);
	} else {
		pmo_debug("Host wakeup received");
	}

	if (status == QDF_STATUS_SUCCESS)
		pmo_tgt_update_target_suspend_flag(psoc, false);
out:
	pmo_exit();

	return status;
}

/**
 * pmo_core_psoc_disable_wow_in_fw() -  Disable wow in bus resume context.
 * @psoc: objmgr psoc handle
 * @psoc_ctx: pmo psoc private context
 *
 * Return: QDF_STATUS_SUCCESS for success or error code
 */
static
QDF_STATUS pmo_core_psoc_disable_wow_in_fw(struct wlan_objmgr_psoc *psoc,
			struct pmo_psoc_priv_obj *psoc_ctx)
{
	QDF_STATUS ret;

	pmo_enter();
	ret = pmo_core_psoc_send_host_wakeup_ind_to_fw(psoc, psoc_ctx);
	if (ret != QDF_STATUS_SUCCESS)
		goto out;

	pmo_core_update_wow_enable_cmd_sent(psoc_ctx, false);

	/* To allow the tx pause/unpause events */
	pmo_core_update_wow_bus_suspend(psoc, psoc_ctx, false);
	/* Unpause the vdev as we are resuming */
	pmo_unpause_all_vdev(psoc, psoc_ctx);
out:
	pmo_exit();

	return ret;
}

/**
 * pmo_core_psoc_resume_target() - resume target
 * @psoc: objmgr psoc handle
 * @psoc_ctx: pmo psoc private context
 *
 * Return: QDF_STATUS_SUCCESS for success or error code
 */
static
QDF_STATUS pmo_core_psoc_resume_target(struct wlan_objmgr_psoc *psoc,
		struct pmo_psoc_priv_obj *psoc_ctx)
{
	QDF_STATUS status = QDF_STATUS_SUCCESS;

	pmo_enter();
	qdf_event_reset(&psoc_ctx->wow.target_resume);

	status = pmo_tgt_psoc_send_target_resume_req(psoc);
	if (status != QDF_STATUS_SUCCESS) {
		status = QDF_STATUS_E_FAILURE;
		goto out;
	}

	status = qdf_wait_single_event(&psoc_ctx->wow.target_resume,
			PMO_RESUME_TIMEOUT);
	if (status != QDF_STATUS_SUCCESS) {
		pmo_fatal("Timeout waiting for resume event from FW");
		pmo_fatal("Pending commands %d credits %d",
			pmo_tgt_psoc_get_pending_cmnds(psoc),
			pmo_tgt_psoc_get_host_credits(psoc));
		qdf_trigger_self_recovery(psoc, QDF_RESUME_TIMEOUT);
	} else {
		pmo_debug("Host wakeup received");
	}

	if (status == QDF_STATUS_SUCCESS)
		pmo_tgt_update_target_suspend_flag(psoc, false);
out:
	pmo_exit();

	return status;
}

QDF_STATUS pmo_core_psoc_bus_resume_req(struct wlan_objmgr_psoc *psoc,
		enum qdf_suspend_type type)
{
	struct pmo_psoc_priv_obj *psoc_ctx;
	bool wow_mode;
	QDF_STATUS status;
	qdf_time_t begin, end;

	pmo_enter();
	if (!psoc) {
		pmo_err("psoc is null");
		status = QDF_STATUS_E_NULL_VALUE;
		goto out;
	}

	status = pmo_psoc_get_ref(psoc);
	if (status != QDF_STATUS_SUCCESS) {
		pmo_err("pmo cannot get the reference out of psoc");
		goto out;
	}

	psoc_ctx = pmo_psoc_get_priv(psoc);
	wow_mode = pmo_core_is_wow_enabled(psoc_ctx);
	pmo_debug("wow mode %d", wow_mode);

	pmo_core_update_wow_initial_wake_up(psoc_ctx, 0);

	/* If target was not suspended, bail out */
	if (qdf_is_fw_down() || !pmo_tgt_is_target_suspended(psoc)) {
		pmo_psoc_put_ref(psoc);
		goto out;
	}

	begin = qdf_get_log_timestamp_usecs();
	if (wow_mode)
		status = pmo_core_psoc_disable_wow_in_fw(psoc, psoc_ctx);
	else
		status = pmo_core_psoc_resume_target(psoc, psoc_ctx);
	end = qdf_get_log_timestamp_usecs();
	pmo_debug("fw took total time %lu microseconds to disable wow",
		  end - begin);

	pmo_psoc_put_ref(psoc);

out:
	pmo_exit();

	return status;
}

void pmo_core_psoc_target_suspend_acknowledge(void *context, bool wow_nack)
{
	struct pmo_psoc_priv_obj *psoc_ctx;
	struct wlan_objmgr_psoc *psoc = (struct wlan_objmgr_psoc *)context;
	void *dp_soc = pmo_core_psoc_get_dp_handle(psoc);
<<<<<<< HEAD
	void *txrx_pdev = pmo_core_psoc_get_txrx_handle(psoc);
=======
>>>>>>> 5d8474a2
	QDF_STATUS status;

	pmo_enter();
	if (!psoc) {
		pmo_err("psoc is null");
		goto out;
	}

	status = pmo_psoc_get_ref(psoc);
	if (status != QDF_STATUS_SUCCESS) {
		pmo_err("Failed to get psoc reference");
		goto out;
	}

	psoc_ctx = pmo_psoc_get_priv(psoc);

	pmo_core_set_wow_nack(psoc_ctx, wow_nack);
	qdf_event_set(&psoc_ctx->wow.target_suspend);
	if (!pmo_tgt_psoc_get_runtime_pm_in_progress(psoc)) {
		if (wow_nack)
			qdf_wake_lock_timeout_acquire(
				&psoc_ctx->wow.wow_wake_lock,
				PMO_WAKE_LOCK_TIMEOUT);
		else
<<<<<<< HEAD
			cdp_process_wow_ack_rsp(dp_soc, txrx_pdev);
=======
			cdp_process_wow_ack_rsp(dp_soc, OL_TXRX_PDEV_ID);
>>>>>>> 5d8474a2
	}

	pmo_psoc_put_ref(psoc);
out:
	pmo_exit();
}

void pmo_core_psoc_wakeup_host_event_received(struct wlan_objmgr_psoc *psoc)
{
	struct pmo_psoc_priv_obj *psoc_ctx;

	pmo_enter();
	if (!psoc) {
		pmo_err("psoc is null");
		goto out;
	}

	psoc_ctx = pmo_psoc_get_priv(psoc);
	psoc_ctx->wow.wow_state = pmo_wow_state_none;
	qdf_event_set(&psoc_ctx->wow.target_resume);
out:
	pmo_exit();
}

int pmo_core_psoc_is_target_wake_up_received(struct wlan_objmgr_psoc *psoc)
{
	struct pmo_psoc_priv_obj *psoc_ctx;
	int ret = 0;
	QDF_STATUS status;

	if (!psoc) {
		pmo_err("psoc is NULL");
		ret = -EAGAIN;
		goto out;
	}

	status = pmo_psoc_get_ref(psoc);
	if (status != QDF_STATUS_SUCCESS) {
		pmo_err("Failed to get psoc reference");
		ret = -EAGAIN;
		goto out;
	}

	psoc_ctx = pmo_psoc_get_priv(psoc);
	if (pmo_core_get_wow_initial_wake_up(psoc_ctx)) {
		pmo_err("Target initial wake up received try again");
		ret = -EAGAIN;
	}

	pmo_psoc_put_ref(psoc);
out:
	pmo_exit();

	return ret;
}


int pmo_core_psoc_clear_target_wake_up(struct wlan_objmgr_psoc *psoc)
{
	struct pmo_psoc_priv_obj *psoc_ctx;
	int ret = 0;
	QDF_STATUS status;

	if (!psoc) {
		pmo_err("psoc is NULL");
		ret = -EAGAIN;
		goto out;
	}

	status = pmo_psoc_get_ref(psoc);
	if (status != QDF_STATUS_SUCCESS) {
		pmo_err("Failed to get psoc reference");
		ret = -EAGAIN;
		goto out;
	}

	psoc_ctx = pmo_psoc_get_priv(psoc);
	pmo_core_update_wow_initial_wake_up(psoc_ctx, 0);

	pmo_psoc_put_ref(psoc);
out:
	pmo_exit();

	return ret;
}

void pmo_core_psoc_handle_initial_wake_up(void *cb_ctx)
{
	struct pmo_psoc_priv_obj *psoc_ctx;
	struct wlan_objmgr_psoc *psoc = (struct wlan_objmgr_psoc *)cb_ctx;

	pmo_enter();
	if (!psoc) {
		pmo_err("cb ctx/psoc is null");
		goto out;
	}

	psoc_ctx = pmo_psoc_get_priv(psoc);
	pmo_core_update_wow_initial_wake_up(psoc_ctx, 1);

out:
	pmo_exit();
}

QDF_STATUS pmo_core_config_listen_interval(struct wlan_objmgr_vdev *vdev,
					   uint32_t new_li)
{
	QDF_STATUS status;
	uint8_t vdev_id;
	uint32_t listen_interval;
	struct pmo_vdev_priv_obj *vdev_ctx;
	struct pmo_psoc_priv_obj *psoc_ctx;
	struct wlan_objmgr_psoc *psoc = wlan_vdev_get_psoc(vdev);

	pmo_enter();

	status = pmo_vdev_get_ref(vdev);
	if (QDF_IS_STATUS_ERROR(status))
		goto out;

	vdev_ctx = pmo_vdev_get_priv(vdev);
	vdev_id =  pmo_vdev_get_id(vdev);

	qdf_spin_lock_bh(&vdev_ctx->pmo_vdev_lock);
	if (vdev_ctx->dyn_listen_interval == new_li) {
		qdf_spin_unlock_bh(&vdev_ctx->pmo_vdev_lock);
		status = QDF_STATUS_SUCCESS;
		pmo_debug("Listen Interval(%d) already set for vdev id %d",
			new_li, vdev_id);
		goto dec_ref;
	}

	vdev_ctx->dyn_listen_interval = new_li;
	qdf_spin_unlock_bh(&vdev_ctx->pmo_vdev_lock);

	listen_interval = new_li ? new_li : cfg_default(CFG_LISTEN_INTERVAL);

	if (!new_li) {
		/* Configure default LI as we do on resume */
		pmo_psoc_with_ctx(pmo_vdev_get_psoc(vdev), psoc_ctx) {
			if (QDF_IS_STATUS_ERROR(
				ucfg_mlme_get_listen_interval(psoc,
							   &listen_interval))) {
				pmo_err("Failed to get listen interval");
				listen_interval =
					       cfg_default(CFG_LISTEN_INTERVAL);
			}
		}
	}

	pmo_debug("Set Listen Interval %d for vdevId %d", listen_interval,
			vdev_id);
	status = pmo_tgt_vdev_update_param_req(vdev,
					       pmo_vdev_param_listen_interval,
					       listen_interval);
	if (QDF_IS_STATUS_ERROR(status)) {
		/* even it fails continue fwr will take default LI */
		pmo_err("Failed to Set Listen Interval");
	}

	/* Set it to Normal DTIM */
	status = pmo_tgt_vdev_update_param_req(vdev,
					       pmo_vdev_param_dtim_policy,
					       pmo_normal_dtim);
	if (QDF_IS_STATUS_ERROR(status)) {
		pmo_err("Failed to set Normal DTIM for vdev id %d", vdev_id);
	} else {
		pmo_debug("Set DTIM Policy to Normal for vdev id %d", vdev_id);
		pmo_core_vdev_set_restore_dtim(vdev, true);
	}

dec_ref:
	pmo_vdev_put_ref(vdev);
out:
	pmo_exit();

	return status;
}

QDF_STATUS pmo_core_config_modulated_dtim(struct wlan_objmgr_vdev *vdev,
					  uint32_t mod_dtim)
{
	struct pmo_vdev_priv_obj *vdev_ctx;
	struct pmo_psoc_cfg *psoc_cfg;
	bool prev_dtim_enabled;
	uint32_t listen_interval;
	uint32_t beacon_interval_mod;
	uint32_t max_mod_dtim;
	QDF_STATUS status;
	uint8_t vdev_id;
	uint32_t max_dtim;

	pmo_enter();

	status = pmo_vdev_get_ref(vdev);
	if (status != QDF_STATUS_SUCCESS)
		goto out;

	vdev_id = pmo_vdev_get_id(vdev);
	vdev_ctx = pmo_vdev_get_priv(vdev);
	psoc_cfg = &vdev_ctx->pmo_psoc_ctx->psoc_cfg;

	/* Calculate Maximum allowed modulated DTIM */
	beacon_interval_mod =
		pmo_core_get_vdev_beacon_interval(vdev) / 100;
	if (!beacon_interval_mod)
		beacon_interval_mod = 1;

	max_dtim = (pmo_core_get_vdev_dtim_period(vdev)
		 * beacon_interval_mod);

	if (!max_dtim) {
		pmo_err("Invalid dtim period");
		pmo_vdev_put_ref(vdev);
		return QDF_STATUS_E_INVAL;
	}

	max_mod_dtim = psoc_cfg->sta_max_li_mod_dtim /
		max_dtim;

	if (!max_mod_dtim)
		max_mod_dtim = 1;

	/* Calculate Listen Interval from provided mod DTIM */
	qdf_spin_lock_bh(&vdev_ctx->pmo_vdev_lock);
	vdev_ctx->dyn_modulated_dtim = mod_dtim;
	prev_dtim_enabled = vdev_ctx->dyn_modulated_dtim_enabled;
	vdev_ctx->dyn_modulated_dtim_enabled = mod_dtim != 1;
	if (vdev_ctx->dyn_modulated_dtim > max_mod_dtim) {
		listen_interval = max_mod_dtim *
			pmo_core_get_vdev_dtim_period(vdev);
	} else {
		listen_interval = vdev_ctx->dyn_modulated_dtim  *
			pmo_core_get_vdev_dtim_period(vdev);
	}
	qdf_spin_unlock_bh(&vdev_ctx->pmo_vdev_lock);

	if (prev_dtim_enabled || mod_dtim != 1) {
		status = pmo_tgt_vdev_update_param_req(vdev,
					pmo_vdev_param_listen_interval,
					listen_interval);
		if (QDF_IS_STATUS_ERROR(status))
			/* even it fails continue fwr will take default LI */
			pmo_err("Failed to set Listen Interval for vdev id %d",
				vdev_id);
		else
			pmo_debug("Set Listen Interval %d for  vdev id %d",
				  listen_interval, vdev_id);

		status = pmo_tgt_vdev_update_param_req(vdev,
				pmo_vdev_param_dtim_policy,
				pmo_normal_dtim);
		if (QDF_IS_STATUS_ERROR(status)) {
			pmo_err("Failed to set Normal DTIM for vdev id %d",
				vdev_id);
		} else {
			pmo_debug("Set DTIM Policy to Normal for vdev id %d",
				  vdev_id);
			pmo_core_vdev_set_restore_dtim(vdev, true);
		}
	}

	pmo_vdev_put_ref(vdev);
out:
	pmo_exit();
	return status;
}<|MERGE_RESOLUTION|>--- conflicted
+++ resolved
@@ -1039,11 +1039,7 @@
 		pmo_core_psoc_bus_resume_req(psoc, QDF_RUNTIME_SUSPEND));
 
 pmo_resume_configure:
-<<<<<<< HEAD
-	QDF_BUG(QDF_STATUS_SUCCESS ==
-=======
 	PMO_CORE_PSOC_RUNTIME_PM_QDF_BUG(QDF_STATUS_SUCCESS !=
->>>>>>> 5d8474a2
 		pmo_core_psoc_configure_resume(psoc, true));
 
 resume_htc:
@@ -1333,10 +1329,6 @@
 	struct pmo_psoc_priv_obj *psoc_ctx;
 	struct wlan_objmgr_psoc *psoc = (struct wlan_objmgr_psoc *)context;
 	void *dp_soc = pmo_core_psoc_get_dp_handle(psoc);
-<<<<<<< HEAD
-	void *txrx_pdev = pmo_core_psoc_get_txrx_handle(psoc);
-=======
->>>>>>> 5d8474a2
 	QDF_STATUS status;
 
 	pmo_enter();
@@ -1361,11 +1353,7 @@
 				&psoc_ctx->wow.wow_wake_lock,
 				PMO_WAKE_LOCK_TIMEOUT);
 		else
-<<<<<<< HEAD
-			cdp_process_wow_ack_rsp(dp_soc, txrx_pdev);
-=======
 			cdp_process_wow_ack_rsp(dp_soc, OL_TXRX_PDEV_ID);
->>>>>>> 5d8474a2
 	}
 
 	pmo_psoc_put_ref(psoc);
