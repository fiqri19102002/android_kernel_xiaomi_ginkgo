/*
 * Copyright (c) 2016-2020 The Linux Foundation. All rights reserved.
 *
 * Permission to use, copy, modify, and/or distribute this software for
 * any purpose with or without fee is hereby granted, provided that the
 * above copyright notice and this permission notice appear in all
 * copies.
 *
 * THE SOFTWARE IS PROVIDED "AS IS" AND THE AUTHOR DISCLAIMS ALL
 * WARRANTIES WITH REGARD TO THIS SOFTWARE INCLUDING ALL IMPLIED
 * WARRANTIES OF MERCHANTABILITY AND FITNESS. IN NO EVENT SHALL THE
 * AUTHOR BE LIABLE FOR ANY SPECIAL, DIRECT, INDIRECT, OR CONSEQUENTIAL
 * DAMAGES OR ANY DAMAGES WHATSOEVER RESULTING FROM LOSS OF USE, DATA OR
 * PROFITS, WHETHER IN AN ACTION OF CONTRACT, NEGLIGENCE OR OTHER
 * TORTIOUS ACTION, ARISING OUT OF OR IN CONNECTION WITH THE USE OR
 * PERFORMANCE OF THIS SOFTWARE.
 */
#include "qdf_types.h"
#include "qdf_util.h"
#include "qdf_types.h"
#include "qdf_lock.h"
#include "qdf_mem.h"
#include "qdf_nbuf.h"
#include "hal_hw_headers.h"
#include "hal_internal.h"
#include "hal_api.h"
#include "target_type.h"
#include "wcss_version.h"
#include "qdf_module.h"

#define UNIFIED_RXPCU_PPDU_END_INFO_8_RX_PPDU_DURATION_OFFSET \
	RXPCU_PPDU_END_INFO_8_RX_PPDU_DURATION_OFFSET
#define UNIFIED_RXPCU_PPDU_END_INFO_8_RX_PPDU_DURATION_MASK \
	RXPCU_PPDU_END_INFO_8_RX_PPDU_DURATION_MASK
#define UNIFIED_RXPCU_PPDU_END_INFO_8_RX_PPDU_DURATION_LSB \
	RXPCU_PPDU_END_INFO_8_RX_PPDU_DURATION_LSB
#define UNIFIED_PHYRX_HT_SIG_0_HT_SIG_INFO_PHYRX_HT_SIG_INFO_DETAILS_OFFSET \
	PHYRX_HT_SIG_0_HT_SIG_INFO_PHYRX_HT_SIG_INFO_DETAILS_OFFSET
#define UNIFIED_PHYRX_L_SIG_B_0_L_SIG_B_INFO_PHYRX_L_SIG_B_INFO_DETAILS_OFFSET \
	PHYRX_L_SIG_B_0_L_SIG_B_INFO_PHYRX_L_SIG_B_INFO_DETAILS_OFFSET
#define UNIFIED_PHYRX_L_SIG_A_0_L_SIG_A_INFO_PHYRX_L_SIG_A_INFO_DETAILS_OFFSET \
	PHYRX_L_SIG_A_0_L_SIG_A_INFO_PHYRX_L_SIG_A_INFO_DETAILS_OFFSET
#define UNIFIED_PHYRX_VHT_SIG_A_0_VHT_SIG_A_INFO_PHYRX_VHT_SIG_A_INFO_DETAILS_OFFSET \
	PHYRX_VHT_SIG_A_0_VHT_SIG_A_INFO_PHYRX_VHT_SIG_A_INFO_DETAILS_OFFSET
#define UNIFIED_PHYRX_HE_SIG_A_SU_0_HE_SIG_A_SU_INFO_PHYRX_HE_SIG_A_SU_INFO_DETAILS_OFFSET \
	PHYRX_HE_SIG_A_SU_0_HE_SIG_A_SU_INFO_PHYRX_HE_SIG_A_SU_INFO_DETAILS_OFFSET
#define UNIFIED_PHYRX_HE_SIG_A_MU_DL_0_HE_SIG_A_MU_DL_INFO_PHYRX_HE_SIG_A_MU_DL_INFO_DETAILS_OFFSET \
	PHYRX_HE_SIG_A_MU_DL_0_HE_SIG_A_MU_DL_INFO_PHYRX_HE_SIG_A_MU_DL_INFO_DETAILS_OFFSET
#define UNIFIED_PHYRX_HE_SIG_B1_MU_0_HE_SIG_B1_MU_INFO_PHYRX_HE_SIG_B1_MU_INFO_DETAILS_OFFSET \
	PHYRX_HE_SIG_B1_MU_0_HE_SIG_B1_MU_INFO_PHYRX_HE_SIG_B1_MU_INFO_DETAILS_OFFSET
#define UNIFIED_PHYRX_HE_SIG_B2_MU_0_HE_SIG_B2_MU_INFO_PHYRX_HE_SIG_B2_MU_INFO_DETAILS_OFFSET \
	PHYRX_HE_SIG_B2_MU_0_HE_SIG_B2_MU_INFO_PHYRX_HE_SIG_B2_MU_INFO_DETAILS_OFFSET
#define UNIFIED_PHYRX_HE_SIG_B2_OFDMA_0_HE_SIG_B2_OFDMA_INFO_PHYRX_HE_SIG_B2_OFDMA_INFO_DETAILS_OFFSET \
	PHYRX_HE_SIG_B2_OFDMA_0_HE_SIG_B2_OFDMA_INFO_PHYRX_HE_SIG_B2_OFDMA_INFO_DETAILS_OFFSET
#define UNIFIED_PHYRX_RSSI_LEGACY_3_RECEIVE_RSSI_INFO_PRE_RSSI_INFO_DETAILS_OFFSET \
	PHYRX_RSSI_LEGACY_3_RECEIVE_RSSI_INFO_PRE_RSSI_INFO_DETAILS_OFFSET
#define UNIFIED_PHYRX_RSSI_LEGACY_19_RECEIVE_RSSI_INFO_PREAMBLE_RSSI_INFO_DETAILS_OFFSET \
	PHYRX_RSSI_LEGACY_19_RECEIVE_RSSI_INFO_PREAMBLE_RSSI_INFO_DETAILS_OFFSET
#define UNIFIED_RX_MPDU_START_0_RX_MPDU_INFO_RX_MPDU_INFO_DETAILS_OFFSET \
	RX_MPDU_START_0_RX_MPDU_INFO_RX_MPDU_INFO_DETAILS_OFFSET
#define UNIFIED_RX_MSDU_LINK_8_RX_MSDU_DETAILS_MSDU_0_OFFSET \
	RX_MSDU_LINK_8_RX_MSDU_DETAILS_MSDU_0_OFFSET
#define UNIFIED_RX_MSDU_DETAILS_2_RX_MSDU_DESC_INFO_RX_MSDU_DESC_INFO_DETAILS_OFFSET \
	RX_MSDU_DETAILS_2_RX_MSDU_DESC_INFO_RX_MSDU_DESC_INFO_DETAILS_OFFSET
#define UNIFIED_RX_MPDU_DETAILS_2_RX_MPDU_DESC_INFO_RX_MPDU_DESC_INFO_DETAILS_OFFSET \
	RX_MPDU_DETAILS_2_RX_MPDU_DESC_INFO_RX_MPDU_DESC_INFO_DETAILS_OFFSET
#define UNIFIED_REO_DESTINATION_RING_2_RX_MPDU_DESC_INFO_RX_MPDU_DESC_INFO_DETAILS_OFFSET \
	REO_DESTINATION_RING_2_RX_MPDU_DESC_INFO_RX_MPDU_DESC_INFO_DETAILS_OFFSET
#define UNIFORM_REO_STATUS_HEADER_STATUS_HEADER_GENERIC \
	UNIFORM_REO_STATUS_HEADER_STATUS_HEADER
#define UNIFIED_RX_MSDU_DETAILS_2_RX_MSDU_DESC_INFO_RX_MSDU_DESC_INFO_DETAILS_OFFSET \
	RX_MSDU_DETAILS_2_RX_MSDU_DESC_INFO_RX_MSDU_DESC_INFO_DETAILS_OFFSET
#define UNIFIED_RX_MSDU_LINK_8_RX_MSDU_DETAILS_MSDU_0_OFFSET \
	RX_MSDU_LINK_8_RX_MSDU_DETAILS_MSDU_0_OFFSET
#define UNIFIED_TCL_DATA_CMD_0_BUFFER_ADDR_INFO_BUF_ADDR_INFO_OFFSET \
	TCL_DATA_CMD_0_BUFFER_ADDR_INFO_BUF_ADDR_INFO_OFFSET
#define UNIFIED_TCL_DATA_CMD_1_BUFFER_ADDR_INFO_BUF_ADDR_INFO_OFFSET \
	TCL_DATA_CMD_1_BUFFER_ADDR_INFO_BUF_ADDR_INFO_OFFSET
#define UNIFIED_TCL_DATA_CMD_2_BUF_OR_EXT_DESC_TYPE_OFFSET \
	TCL_DATA_CMD_2_BUF_OR_EXT_DESC_TYPE_OFFSET
#define UNIFIED_BUFFER_ADDR_INFO_0_BUFFER_ADDR_31_0_LSB \
	BUFFER_ADDR_INFO_0_BUFFER_ADDR_31_0_LSB
#define UNIFIED_BUFFER_ADDR_INFO_0_BUFFER_ADDR_31_0_MASK \
	BUFFER_ADDR_INFO_0_BUFFER_ADDR_31_0_MASK
#define UNIFIED_BUFFER_ADDR_INFO_1_BUFFER_ADDR_39_32_LSB \
	BUFFER_ADDR_INFO_1_BUFFER_ADDR_39_32_LSB
#define UNIFIED_BUFFER_ADDR_INFO_1_BUFFER_ADDR_39_32_MASK \
	BUFFER_ADDR_INFO_1_BUFFER_ADDR_39_32_MASK
#define UNIFIED_BUFFER_ADDR_INFO_1_RETURN_BUFFER_MANAGER_LSB \
	BUFFER_ADDR_INFO_1_RETURN_BUFFER_MANAGER_LSB
#define UNIFIED_BUFFER_ADDR_INFO_1_RETURN_BUFFER_MANAGER_MASK \
	BUFFER_ADDR_INFO_1_RETURN_BUFFER_MANAGER_MASK
#define UNIFIED_BUFFER_ADDR_INFO_1_SW_BUFFER_COOKIE_LSB \
	BUFFER_ADDR_INFO_1_SW_BUFFER_COOKIE_LSB
#define UNIFIED_BUFFER_ADDR_INFO_1_SW_BUFFER_COOKIE_MASK \
	BUFFER_ADDR_INFO_1_SW_BUFFER_COOKIE_MASK
#define UNIFIED_TCL_DATA_CMD_2_BUF_OR_EXT_DESC_TYPE_LSB \
	TCL_DATA_CMD_2_BUF_OR_EXT_DESC_TYPE_LSB
#define UNIFIED_TCL_DATA_CMD_2_BUF_OR_EXT_DESC_TYPE_MASK \
	TCL_DATA_CMD_2_BUF_OR_EXT_DESC_TYPE_MASK
#define UNIFIED_WBM_RELEASE_RING_6_TX_RATE_STATS_INFO_TX_RATE_STATS_MASK \
	WBM_RELEASE_RING_6_TX_RATE_STATS_INFO_TX_RATE_STATS_MASK
#define UNIFIED_WBM_RELEASE_RING_6_TX_RATE_STATS_INFO_TX_RATE_STATS_OFFSET \
	WBM_RELEASE_RING_6_TX_RATE_STATS_INFO_TX_RATE_STATS_OFFSET
#define UNIFIED_WBM_RELEASE_RING_6_TX_RATE_STATS_INFO_TX_RATE_STATS_LSB \
	WBM_RELEASE_RING_6_TX_RATE_STATS_INFO_TX_RATE_STATS_LSB

#include "hal_6390_tx.h"
#include "hal_6390_rx.h"
#include <hal_generic_api.h>
#include <hal_wbm.h>

/**
<<<<<<< HEAD
=======
 * hal_rx_get_rx_fragment_number_6390(): Function to retrieve rx fragment number
 *
 * @nbuf: Network buffer
 * Returns: rx fragment number
 */
static
uint8_t hal_rx_get_rx_fragment_number_6390(uint8_t *buf)
{
	struct rx_pkt_tlvs *pkt_tlvs = hal_rx_get_pkt_tlvs(buf);
	struct rx_mpdu_info *rx_mpdu_info = hal_rx_get_mpdu_info(pkt_tlvs);

	/* Return first 4 bits as fragment number */
	return (HAL_RX_MPDU_GET_SEQUENCE_NUMBER(rx_mpdu_info) &
		DOT11_SEQ_FRAG_MASK);
}

/**
 * hal_rx_msdu_end_da_is_mcbc_get_6390(): API to check if pkt is MCBC
 * from rx_msdu_end TLV
 *
 * @ buf: pointer to the start of RX PKT TLV headers
 * Return: da_is_mcbc
 */
static uint8_t
hal_rx_msdu_end_da_is_mcbc_get_6390(uint8_t *buf)
{
	struct rx_pkt_tlvs *pkt_tlvs = (struct rx_pkt_tlvs *)buf;
	struct rx_msdu_end *msdu_end = &pkt_tlvs->msdu_end_tlv.rx_msdu_end;

	return HAL_RX_MSDU_END_DA_IS_MCBC_GET(msdu_end);
}

/**
 * hal_rx_msdu_end_sa_is_valid_get_6390(): API to get_6390 the
 * sa_is_valid bit from rx_msdu_end TLV
 *
 * @ buf: pointer to the start of RX PKT TLV headers
 * Return: sa_is_valid bit
 */
static uint8_t
hal_rx_msdu_end_sa_is_valid_get_6390(uint8_t *buf)
{
	struct rx_pkt_tlvs *pkt_tlvs = (struct rx_pkt_tlvs *)buf;
	struct rx_msdu_end *msdu_end = &pkt_tlvs->msdu_end_tlv.rx_msdu_end;
	uint8_t sa_is_valid;

	sa_is_valid = HAL_RX_MSDU_END_SA_IS_VALID_GET(msdu_end);

	return sa_is_valid;
}

/**
 * hal_rx_msdu_end_sa_idx_get_6390(): API to get_6390 the
 * sa_idx from rx_msdu_end TLV
 *
 * @ buf: pointer to the start of RX PKT TLV headers
 * Return: sa_idx (SA AST index)
 */
static
uint16_t hal_rx_msdu_end_sa_idx_get_6390(uint8_t *buf)
{
	struct rx_pkt_tlvs *pkt_tlvs = (struct rx_pkt_tlvs *)buf;
	struct rx_msdu_end *msdu_end = &pkt_tlvs->msdu_end_tlv.rx_msdu_end;
	uint16_t sa_idx;

	sa_idx = HAL_RX_MSDU_END_SA_IDX_GET(msdu_end);

	return sa_idx;
}

/**
 * hal_rx_desc_is_first_msdu_6390() - Check if first msdu
 *
 * @hal_soc_hdl: hal_soc handle
 * @hw_desc_addr: hardware descriptor address
 *
 * Return: 0 - success/ non-zero failure
 */
static uint32_t hal_rx_desc_is_first_msdu_6390(void *hw_desc_addr)
{
	struct rx_pkt_tlvs *rx_tlvs = (struct rx_pkt_tlvs *)hw_desc_addr;
	struct rx_msdu_end *msdu_end = &rx_tlvs->msdu_end_tlv.rx_msdu_end;

	return HAL_RX_GET(msdu_end, RX_MSDU_END_5, FIRST_MSDU);
}

/**
 * hal_rx_msdu_end_l3_hdr_padding_get_6390(): API to get_6390 the
 * l3_header padding from rx_msdu_end TLV
 *
 * @ buf: pointer to the start of RX PKT TLV headers
 * Return: number of l3 header padding bytes
 */
static uint32_t hal_rx_msdu_end_l3_hdr_padding_get_6390(uint8_t *buf)
{
	struct rx_pkt_tlvs *pkt_tlvs = (struct rx_pkt_tlvs *)buf;
	struct rx_msdu_end *msdu_end = &pkt_tlvs->msdu_end_tlv.rx_msdu_end;
	uint32_t l3_header_padding;

	l3_header_padding = HAL_RX_MSDU_END_L3_HEADER_PADDING_GET(msdu_end);

	return l3_header_padding;
}

/*
 * @ hal_rx_encryption_info_valid_6390: Returns encryption type.
 *
 * @ buf: rx_tlv_hdr of the received packet
 * @ Return: encryption type
 */
static uint32_t hal_rx_encryption_info_valid_6390(uint8_t *buf)
{
	struct rx_pkt_tlvs *pkt_tlvs = (struct rx_pkt_tlvs *)buf;
	struct rx_mpdu_start *mpdu_start =
				 &pkt_tlvs->mpdu_start_tlv.rx_mpdu_start;
	struct rx_mpdu_info *mpdu_info = &mpdu_start->rx_mpdu_info_details;
	uint32_t encryption_info = HAL_RX_MPDU_ENCRYPTION_INFO_VALID(mpdu_info);

	return encryption_info;
}

/*
 * @ hal_rx_print_pn_6390: Prints the PN of rx packet.
 *
 * @ buf: rx_tlv_hdr of the received packet
 * @ Return: void
 */
static void hal_rx_print_pn_6390(uint8_t *buf)
{
	struct rx_pkt_tlvs *pkt_tlvs = (struct rx_pkt_tlvs *)buf;
	struct rx_mpdu_start *mpdu_start =
				 &pkt_tlvs->mpdu_start_tlv.rx_mpdu_start;
	struct rx_mpdu_info *mpdu_info = &mpdu_start->rx_mpdu_info_details;

	uint32_t pn_31_0 = HAL_RX_MPDU_PN_31_0_GET(mpdu_info);
	uint32_t pn_63_32 = HAL_RX_MPDU_PN_63_32_GET(mpdu_info);
	uint32_t pn_95_64 = HAL_RX_MPDU_PN_95_64_GET(mpdu_info);
	uint32_t pn_127_96 = HAL_RX_MPDU_PN_127_96_GET(mpdu_info);

	hal_debug("PN number pn_127_96 0x%x pn_95_64 0x%x pn_63_32 0x%x pn_31_0 0x%x ",
		  pn_127_96, pn_95_64, pn_63_32, pn_31_0);
}

/**
 * hal_rx_msdu_end_first_msduget_6390: API to get first msdu status
 * from rx_msdu_end TLV
 *
 * @ buf: pointer to the start of RX PKT TLV headers
 * Return: first_msdu
 */
static uint8_t hal_rx_msdu_end_first_msdu_get_6390(uint8_t *buf)
{
	struct rx_pkt_tlvs *pkt_tlvs = (struct rx_pkt_tlvs *)buf;
	struct rx_msdu_end *msdu_end = &pkt_tlvs->msdu_end_tlv.rx_msdu_end;
	uint8_t first_msdu;

	first_msdu = HAL_RX_MSDU_END_FIRST_MSDU_GET(msdu_end);

	return first_msdu;
}

/**
 * hal_rx_msdu_end_da_is_valid_get_6390: API to check if da is valid
 * from rx_msdu_end TLV
 *
 * @ buf: pointer to the start of RX PKT TLV headers
 * Return: da_is_valid
 */
static uint8_t hal_rx_msdu_end_da_is_valid_get_6390(uint8_t *buf)
{
	struct rx_pkt_tlvs *pkt_tlvs = (struct rx_pkt_tlvs *)buf;
	struct rx_msdu_end *msdu_end = &pkt_tlvs->msdu_end_tlv.rx_msdu_end;
	uint8_t da_is_valid;

	da_is_valid = HAL_RX_MSDU_END_DA_IS_VALID_GET(msdu_end);

	return da_is_valid;
}

/**
 * hal_rx_msdu_end_last_msdu_get_6390: API to get last msdu status
 * from rx_msdu_end TLV
 *
 * @ buf: pointer to the start of RX PKT TLV headers
 * Return: last_msdu
 */
static uint8_t hal_rx_msdu_end_last_msdu_get_6390(uint8_t *buf)
{
	struct rx_pkt_tlvs *pkt_tlvs = (struct rx_pkt_tlvs *)buf;
	struct rx_msdu_end *msdu_end = &pkt_tlvs->msdu_end_tlv.rx_msdu_end;
	uint8_t last_msdu;

	last_msdu = HAL_RX_MSDU_END_LAST_MSDU_GET(msdu_end);

	return last_msdu;
}

/*
 * hal_rx_get_mpdu_mac_ad4_valid_6390(): Retrieves if mpdu 4th addr is valid
 *
 * @nbuf: Network buffer
 * Returns: value of mpdu 4th address valid field
 */
static bool hal_rx_get_mpdu_mac_ad4_valid_6390(uint8_t *buf)
{
	struct rx_pkt_tlvs *pkt_tlvs = hal_rx_get_pkt_tlvs(buf);
	struct rx_mpdu_info *rx_mpdu_info = hal_rx_get_mpdu_info(pkt_tlvs);
	bool ad4_valid = 0;

	ad4_valid = HAL_RX_MPDU_GET_MAC_AD4_VALID(rx_mpdu_info);

	return ad4_valid;
}

/**
 * hal_rx_mpdu_start_sw_peer_id_get_6390: Retrieve sw peer_id
 * @buf: network buffer
 *
 * Return: sw peer_id
 */
static uint32_t hal_rx_mpdu_start_sw_peer_id_get_6390(uint8_t *buf)
{
	struct rx_pkt_tlvs *pkt_tlvs = (struct rx_pkt_tlvs *)buf;
	struct rx_mpdu_start *mpdu_start =
			&pkt_tlvs->mpdu_start_tlv.rx_mpdu_start;

	return HAL_RX_MPDU_INFO_SW_PEER_ID_GET(
		&mpdu_start->rx_mpdu_info_details);
}

/*
 * hal_rx_mpdu_get_to_ds_6390(): API to get the tods info
 * from rx_mpdu_start
 *
 * @buf: pointer to the start of RX PKT TLV header
 * Return: uint32_t(to_ds)
 */
static uint32_t hal_rx_mpdu_get_to_ds_6390(uint8_t *buf)
{
	struct rx_pkt_tlvs *pkt_tlvs = (struct rx_pkt_tlvs *)buf;
	struct rx_mpdu_start *mpdu_start =
				 &pkt_tlvs->mpdu_start_tlv.rx_mpdu_start;

	struct rx_mpdu_info *mpdu_info = &mpdu_start->rx_mpdu_info_details;

	return HAL_RX_MPDU_GET_TODS(mpdu_info);
}

/*
 * hal_rx_mpdu_get_fr_ds_6390(): API to get the from ds info
 * from rx_mpdu_start
 *
 * @buf: pointer to the start of RX PKT TLV header
 * Return: uint32_t(fr_ds)
 */
static uint32_t hal_rx_mpdu_get_fr_ds_6390(uint8_t *buf)
{
	struct rx_pkt_tlvs *pkt_tlvs = (struct rx_pkt_tlvs *)buf;
	struct rx_mpdu_start *mpdu_start =
				 &pkt_tlvs->mpdu_start_tlv.rx_mpdu_start;

	struct rx_mpdu_info *mpdu_info = &mpdu_start->rx_mpdu_info_details;

	return HAL_RX_MPDU_GET_FROMDS(mpdu_info);
}

/*
 * hal_rx_get_mpdu_frame_control_valid_6390(): Retrieves mpdu
 * frame control valid
 *
 * @nbuf: Network buffer
 * Returns: value of frame control valid field
 */
static uint8_t hal_rx_get_mpdu_frame_control_valid_6390(uint8_t *buf)
{
	struct rx_pkt_tlvs *pkt_tlvs = hal_rx_get_pkt_tlvs(buf);
	struct rx_mpdu_info *rx_mpdu_info = hal_rx_get_mpdu_info(pkt_tlvs);

	return HAL_RX_MPDU_GET_FRAME_CONTROL_VALID(rx_mpdu_info);
}

/*
 * hal_rx_mpdu_get_addr1_6390(): API to check get address1 of the mpdu
 *
 * @buf: pointer to the start of RX PKT TLV headera
 * @mac_addr: pointer to mac address
 * Return: success/failure
 */
static QDF_STATUS hal_rx_mpdu_get_addr1_6390(uint8_t *buf, uint8_t *mac_addr)
{
	struct __attribute__((__packed__)) hal_addr1 {
		uint32_t ad1_31_0;
		uint16_t ad1_47_32;
	};

	struct rx_pkt_tlvs *pkt_tlvs = (struct rx_pkt_tlvs *)buf;
	struct rx_mpdu_start *mpdu_start =
				 &pkt_tlvs->mpdu_start_tlv.rx_mpdu_start;

	struct rx_mpdu_info *mpdu_info = &mpdu_start->rx_mpdu_info_details;
	struct hal_addr1 *addr = (struct hal_addr1 *)mac_addr;
	uint32_t mac_addr_ad1_valid;

	mac_addr_ad1_valid = HAL_RX_MPDU_MAC_ADDR_AD1_VALID_GET(mpdu_info);

	if (mac_addr_ad1_valid) {
		addr->ad1_31_0 = HAL_RX_MPDU_AD1_31_0_GET(mpdu_info);
		addr->ad1_47_32 = HAL_RX_MPDU_AD1_47_32_GET(mpdu_info);
		return QDF_STATUS_SUCCESS;
	}

	return QDF_STATUS_E_FAILURE;
}

/*
 * hal_rx_mpdu_get_addr2_6390(): API to check get address2 of the mpdu
 * in the packet
 *
 * @buf: pointer to the start of RX PKT TLV header
 * @mac_addr: pointer to mac address
 * Return: success/failure
 */
static QDF_STATUS hal_rx_mpdu_get_addr2_6390(uint8_t *buf,
					     uint8_t *mac_addr)
{
	struct __attribute__((__packed__)) hal_addr2 {
		uint16_t ad2_15_0;
		uint32_t ad2_47_16;
	};

	struct rx_pkt_tlvs *pkt_tlvs = (struct rx_pkt_tlvs *)buf;
	struct rx_mpdu_start *mpdu_start =
				 &pkt_tlvs->mpdu_start_tlv.rx_mpdu_start;

	struct rx_mpdu_info *mpdu_info = &mpdu_start->rx_mpdu_info_details;
	struct hal_addr2 *addr = (struct hal_addr2 *)mac_addr;
	uint32_t mac_addr_ad2_valid;

	mac_addr_ad2_valid = HAL_RX_MPDU_MAC_ADDR_AD2_VALID_GET(mpdu_info);

	if (mac_addr_ad2_valid) {
		addr->ad2_15_0 = HAL_RX_MPDU_AD2_15_0_GET(mpdu_info);
		addr->ad2_47_16 = HAL_RX_MPDU_AD2_47_16_GET(mpdu_info);
		return QDF_STATUS_SUCCESS;
	}

	return QDF_STATUS_E_FAILURE;
}

/*
 * hal_rx_mpdu_get_addr3_6390(): API to get address3 of the mpdu
 * in the packet
 *
 * @buf: pointer to the start of RX PKT TLV header
 * @mac_addr: pointer to mac address
 * Return: success/failure
 */
static QDF_STATUS hal_rx_mpdu_get_addr3_6390(uint8_t *buf, uint8_t *mac_addr)
{
	struct __attribute__((__packed__)) hal_addr3 {
		uint32_t ad3_31_0;
		uint16_t ad3_47_32;
	};

	struct rx_pkt_tlvs *pkt_tlvs = (struct rx_pkt_tlvs *)buf;
	struct rx_mpdu_start *mpdu_start =
				 &pkt_tlvs->mpdu_start_tlv.rx_mpdu_start;

	struct rx_mpdu_info *mpdu_info = &mpdu_start->rx_mpdu_info_details;
	struct hal_addr3 *addr = (struct hal_addr3 *)mac_addr;
	uint32_t mac_addr_ad3_valid;

	mac_addr_ad3_valid = HAL_RX_MPDU_MAC_ADDR_AD3_VALID_GET(mpdu_info);

	if (mac_addr_ad3_valid) {
		addr->ad3_31_0 = HAL_RX_MPDU_AD3_31_0_GET(mpdu_info);
		addr->ad3_47_32 = HAL_RX_MPDU_AD3_47_32_GET(mpdu_info);
		return QDF_STATUS_SUCCESS;
	}

	return QDF_STATUS_E_FAILURE;
}

/*
 * hal_rx_mpdu_get_addr4_6390(): API to get address4 of the mpdu
 * in the packet
 *
 * @buf: pointer to the start of RX PKT TLV header
 * @mac_addr: pointer to mac address
 * Return: success/failure
 */
static QDF_STATUS hal_rx_mpdu_get_addr4_6390(uint8_t *buf, uint8_t *mac_addr)
{
	struct __attribute__((__packed__)) hal_addr4 {
		uint32_t ad4_31_0;
		uint16_t ad4_47_32;
	};

	struct rx_pkt_tlvs *pkt_tlvs = (struct rx_pkt_tlvs *)buf;
	struct rx_mpdu_start *mpdu_start =
				 &pkt_tlvs->mpdu_start_tlv.rx_mpdu_start;

	struct rx_mpdu_info *mpdu_info = &mpdu_start->rx_mpdu_info_details;
	struct hal_addr4 *addr = (struct hal_addr4 *)mac_addr;
	uint32_t mac_addr_ad4_valid;

	mac_addr_ad4_valid = HAL_RX_MPDU_MAC_ADDR_AD4_VALID_GET(mpdu_info);

	if (mac_addr_ad4_valid) {
		addr->ad4_31_0 = HAL_RX_MPDU_AD4_31_0_GET(mpdu_info);
		addr->ad4_47_32 = HAL_RX_MPDU_AD4_47_32_GET(mpdu_info);
		return QDF_STATUS_SUCCESS;
	}

	return QDF_STATUS_E_FAILURE;
}

/*
 * hal_rx_get_mpdu_sequence_control_valid_6390(): Get mpdu
 * sequence control valid
 *
 * @nbuf: Network buffer
 * Returns: value of sequence control valid field
 */
static uint8_t hal_rx_get_mpdu_sequence_control_valid_6390(uint8_t *buf)
{
	struct rx_pkt_tlvs *pkt_tlvs = hal_rx_get_pkt_tlvs(buf);
	struct rx_mpdu_info *rx_mpdu_info = hal_rx_get_mpdu_info(pkt_tlvs);

	return HAL_RX_MPDU_GET_SEQUENCE_CONTROL_VALID(rx_mpdu_info);
}

/**
 * hal_rx_is_unicast_6390: check packet is unicast frame or not.
 *
 * @ buf: pointer to rx pkt TLV.
 *
 * Return: true on unicast.
 */
static bool hal_rx_is_unicast_6390(uint8_t *buf)
{
	struct rx_pkt_tlvs *pkt_tlvs = (struct rx_pkt_tlvs *)buf;
	struct rx_mpdu_start *mpdu_start =
		&pkt_tlvs->mpdu_start_tlv.rx_mpdu_start;
	uint32_t grp_id;
	uint8_t *rx_mpdu_info = (uint8_t *)&mpdu_start->rx_mpdu_info_details;

	grp_id = (_HAL_MS((*_OFFSET_TO_WORD_PTR((rx_mpdu_info),
			   RX_MPDU_INFO_0_SW_FRAME_GROUP_ID_OFFSET)),
			  RX_MPDU_INFO_0_SW_FRAME_GROUP_ID_MASK,
			  RX_MPDU_INFO_0_SW_FRAME_GROUP_ID_LSB));

	return (HAL_MPDU_SW_FRAME_GROUP_UNICAST_DATA == grp_id) ? true : false;
}

/**
 * hal_rx_tid_get_6390: get tid based on qos control valid.
 * @hal_soc_hdl: hal soc handle
 * @buf: pointer to rx pkt TLV.
 *
 * Return: tid
 */
static uint32_t hal_rx_tid_get_6390(hal_soc_handle_t hal_soc_hdl, uint8_t *buf)
{
	struct rx_pkt_tlvs *pkt_tlvs = (struct rx_pkt_tlvs *)buf;
	struct rx_mpdu_start *mpdu_start =
	&pkt_tlvs->mpdu_start_tlv.rx_mpdu_start;
	uint8_t *rx_mpdu_info = (uint8_t *)&mpdu_start->rx_mpdu_info_details;
	uint8_t qos_control_valid =
		(_HAL_MS((*_OFFSET_TO_WORD_PTR((rx_mpdu_info),
			  RX_MPDU_INFO_2_MPDU_QOS_CONTROL_VALID_OFFSET)),
			 RX_MPDU_INFO_2_MPDU_QOS_CONTROL_VALID_MASK,
			 RX_MPDU_INFO_2_MPDU_QOS_CONTROL_VALID_LSB));

	if (qos_control_valid)
		return hal_rx_mpdu_start_tid_get_6390(buf);

	return HAL_RX_NON_QOS_TID;
}

/**
 * hal_rx_hw_desc_get_ppduid_get_6390(): retrieve ppdu id
 * @hw_desc_addr: hw addr
 *
 * Return: ppdu id
 */
static uint32_t hal_rx_hw_desc_get_ppduid_get_6390(void *hw_desc_addr)
{
	struct rx_mpdu_info *rx_mpdu_info;
	struct rx_pkt_tlvs *rx_desc = (struct rx_pkt_tlvs *)hw_desc_addr;

	rx_mpdu_info =
		&rx_desc->mpdu_start_tlv.rx_mpdu_start.rx_mpdu_info_details;

	return HAL_RX_GET(rx_mpdu_info, RX_MPDU_INFO_0, PHY_PPDU_ID);
}

/**
 * hal_reo_status_get_header_6390 - Process reo desc info
 * @d - Pointer to reo descriptior
 * @b - tlv type info
 * @h1 - Pointer to hal_reo_status_header where info to be stored
 *
 * Return - none.
 *
 */
static void hal_reo_status_get_header_6390(uint32_t *d, int b, void *h1)
{
	uint32_t val1 = 0;
	struct hal_reo_status_header *h =
			(struct hal_reo_status_header *)h1;

	switch (b) {
	case HAL_REO_QUEUE_STATS_STATUS_TLV:
		val1 = d[HAL_OFFSET_DW(REO_GET_QUEUE_STATS_STATUS_0,
			UNIFORM_REO_STATUS_HEADER_STATUS_HEADER)];
		break;
	case HAL_REO_FLUSH_QUEUE_STATUS_TLV:
		val1 = d[HAL_OFFSET_DW(REO_FLUSH_QUEUE_STATUS_0,
			UNIFORM_REO_STATUS_HEADER_STATUS_HEADER)];
		break;
	case HAL_REO_FLUSH_CACHE_STATUS_TLV:
		val1 = d[HAL_OFFSET_DW(REO_FLUSH_CACHE_STATUS_0,
			UNIFORM_REO_STATUS_HEADER_STATUS_HEADER)];
		break;
	case HAL_REO_UNBLK_CACHE_STATUS_TLV:
		val1 = d[HAL_OFFSET_DW(REO_UNBLOCK_CACHE_STATUS_0,
			UNIFORM_REO_STATUS_HEADER_STATUS_HEADER)];
		break;
	case HAL_REO_TIMOUT_LIST_STATUS_TLV:
		val1 = d[HAL_OFFSET_DW(REO_FLUSH_TIMEOUT_LIST_STATUS_0,
			UNIFORM_REO_STATUS_HEADER_STATUS_HEADER)];
		break;
	case HAL_REO_DESC_THRES_STATUS_TLV:
		val1 =
		  d[HAL_OFFSET_DW(REO_DESCRIPTOR_THRESHOLD_REACHED_STATUS_0,
		  UNIFORM_REO_STATUS_HEADER_STATUS_HEADER)];
		break;
	case HAL_REO_UPDATE_RX_QUEUE_STATUS_TLV:
		val1 = d[HAL_OFFSET_DW(REO_UPDATE_RX_REO_QUEUE_STATUS_0,
			UNIFORM_REO_STATUS_HEADER_STATUS_HEADER)];
		break;
	default:
		qdf_nofl_err("ERROR: Unknown tlv\n");
		break;
	}
	h->cmd_num =
		HAL_GET_FIELD(
			      UNIFORM_REO_STATUS_HEADER_0, REO_STATUS_NUMBER,
			      val1);
	h->exec_time =
		HAL_GET_FIELD(UNIFORM_REO_STATUS_HEADER_0,
			      CMD_EXECUTION_TIME, val1);
	h->status =
		HAL_GET_FIELD(UNIFORM_REO_STATUS_HEADER_0,
			      REO_CMD_EXECUTION_STATUS, val1);
	switch (b) {
	case HAL_REO_QUEUE_STATS_STATUS_TLV:
		val1 = d[HAL_OFFSET_DW(REO_GET_QUEUE_STATS_STATUS_1,
			UNIFORM_REO_STATUS_HEADER_STATUS_HEADER_GENERIC)];
		break;
	case HAL_REO_FLUSH_QUEUE_STATUS_TLV:
		val1 = d[HAL_OFFSET_DW(REO_FLUSH_QUEUE_STATUS_1,
			UNIFORM_REO_STATUS_HEADER_STATUS_HEADER_GENERIC)];
		break;
	case HAL_REO_FLUSH_CACHE_STATUS_TLV:
		val1 = d[HAL_OFFSET_DW(REO_FLUSH_CACHE_STATUS_1,
			UNIFORM_REO_STATUS_HEADER_STATUS_HEADER_GENERIC)];
		break;
	case HAL_REO_UNBLK_CACHE_STATUS_TLV:
		val1 = d[HAL_OFFSET_DW(REO_UNBLOCK_CACHE_STATUS_1,
			UNIFORM_REO_STATUS_HEADER_STATUS_HEADER_GENERIC)];
		break;
	case HAL_REO_TIMOUT_LIST_STATUS_TLV:
		val1 = d[HAL_OFFSET_DW(REO_FLUSH_TIMEOUT_LIST_STATUS_1,
			UNIFORM_REO_STATUS_HEADER_STATUS_HEADER_GENERIC)];
		break;
	case HAL_REO_DESC_THRES_STATUS_TLV:
		val1 =
		  d[HAL_OFFSET_DW(REO_DESCRIPTOR_THRESHOLD_REACHED_STATUS_1,
		  UNIFORM_REO_STATUS_HEADER_STATUS_HEADER_GENERIC)];
		break;
	case HAL_REO_UPDATE_RX_QUEUE_STATUS_TLV:
		val1 = d[HAL_OFFSET_DW(REO_UPDATE_RX_REO_QUEUE_STATUS_1,
			UNIFORM_REO_STATUS_HEADER_STATUS_HEADER_GENERIC)];
		break;
	default:
		qdf_nofl_err("ERROR: Unknown tlv\n");
		break;
	}
	h->tstamp =
		HAL_GET_FIELD(UNIFORM_REO_STATUS_HEADER_1, TIMESTAMP, val1);
}

/**
 * hal_rx_mpdu_start_mpdu_qos_control_valid_get_6390():
 * Retrieve qos control valid bit from the tlv.
 * @buf: pointer to rx pkt TLV.
 *
 * Return: qos control value.
 */
static inline uint32_t
hal_rx_mpdu_start_mpdu_qos_control_valid_get_6390(uint8_t *buf)
{
	struct rx_pkt_tlvs *pkt_tlvs = (struct rx_pkt_tlvs *)buf;
	struct rx_mpdu_start *mpdu_start =
			&pkt_tlvs->mpdu_start_tlv.rx_mpdu_start;

	return HAL_RX_MPDU_INFO_QOS_CONTROL_VALID_GET(
		&mpdu_start->rx_mpdu_info_details);
}

/**
 * hal_rx_msdu_end_sa_sw_peer_id_get_6390(): API to get the
 * sa_sw_peer_id from rx_msdu_end TLV
 * @buf: pointer to the start of RX PKT TLV headers
 *
 * Return: sa_sw_peer_id index
 */
static inline uint32_t
hal_rx_msdu_end_sa_sw_peer_id_get_6390(uint8_t *buf)
{
	struct rx_pkt_tlvs *pkt_tlvs = (struct rx_pkt_tlvs *)buf;
	struct rx_msdu_end *msdu_end = &pkt_tlvs->msdu_end_tlv.rx_msdu_end;

	return HAL_RX_MSDU_END_SA_SW_PEER_ID_GET(msdu_end);
}

/**
 * hal_tx_desc_set_mesh_en_6390 - Set mesh_enable flag in Tx descriptor
 * @desc: Handle to Tx Descriptor
 * @en:   For raw WiFi frames, this indicates transmission to a mesh STA,
 *        enabling the interpretation of the 'Mesh Control Present' bit
 *        (bit 8) of QoS Control (otherwise this bit is ignored),
 *        For native WiFi frames, this indicates that a 'Mesh Control' field
 *        is present between the header and the LLC.
 *
 * Return: void
 */
static inline
void hal_tx_desc_set_mesh_en_6390(void *desc, uint8_t en)
{
	HAL_SET_FLD(desc, TCL_DATA_CMD_4, MESH_ENABLE) |=
		HAL_TX_SM(TCL_DATA_CMD_4, MESH_ENABLE, en);
}

static
void *hal_rx_msdu0_buffer_addr_lsb_6390(void *link_desc_va)
{
	return (void *)HAL_RX_MSDU0_BUFFER_ADDR_LSB(link_desc_va);
}

static
void *hal_rx_msdu_desc_info_ptr_get_6390(void *msdu0)
{
	return (void *)HAL_RX_MSDU_DESC_INFO_PTR_GET(msdu0);
}

static
void *hal_ent_mpdu_desc_info_6390(void *ent_ring_desc)
{
	return (void *)HAL_ENT_MPDU_DESC_INFO(ent_ring_desc);
}

static
void *hal_dst_mpdu_desc_info_6390(void *dst_ring_desc)
{
	return (void *)HAL_DST_MPDU_DESC_INFO(dst_ring_desc);
}

static
uint8_t hal_rx_get_fc_valid_6390(uint8_t *buf)
{
	return HAL_RX_GET_FC_VALID(buf);
}

static uint8_t hal_rx_get_to_ds_flag_6390(uint8_t *buf)
{
	return HAL_RX_GET_TO_DS_FLAG(buf);
}

static uint8_t hal_rx_get_mac_addr2_valid_6390(uint8_t *buf)
{
	return HAL_RX_GET_MAC_ADDR2_VALID(buf);
}

static uint8_t hal_rx_get_filter_category_6390(uint8_t *buf)
{
	return HAL_RX_GET_FILTER_CATEGORY(buf);
}

static uint32_t
hal_rx_get_ppdu_id_6390(uint8_t *buf)
{
	return HAL_RX_GET_PPDU_ID(buf);
}

/**
 * hal_reo_config_6390(): Set reo config parameters
 * @soc: hal soc handle
 * @reg_val: value to be set
 * @reo_params: reo parameters
 *
 * Return: void
 */
static
void hal_reo_config_6390(struct hal_soc *soc,
			 uint32_t reg_val,
			 struct hal_reo_params *reo_params)
{
	HAL_REO_R0_CONFIG(soc, reg_val, reo_params);
}

/**
 * hal_rx_msdu_desc_info_get_ptr_6390() - Get msdu desc info ptr
 * @msdu_details_ptr - Pointer to msdu_details_ptr
 * Return - Pointer to rx_msdu_desc_info structure.
 *
 */
static void *hal_rx_msdu_desc_info_get_ptr_6390(void *msdu_details_ptr)
{
	return HAL_RX_MSDU_DESC_INFO_GET(msdu_details_ptr);
}

/**
 * hal_rx_link_desc_msdu0_ptr_6390 - Get pointer to rx_msdu details
 * @link_desc - Pointer to link desc
 * Return - Pointer to rx_msdu_details structure
 *
 */
static void *hal_rx_link_desc_msdu0_ptr_6390(void *link_desc)
{
	return HAL_RX_LINK_DESC_MSDU0_PTR(link_desc);
}

/**
 * hal_rx_msdu_flow_idx_get_6390: API to get flow index
 * from rx_msdu_end TLV
 * @buf: pointer to the start of RX PKT TLV headers
 *
 * Return: flow index value from MSDU END TLV
 */
static inline uint32_t hal_rx_msdu_flow_idx_get_6390(uint8_t *buf)
{
	struct rx_pkt_tlvs *pkt_tlvs = (struct rx_pkt_tlvs *)buf;
	struct rx_msdu_end *msdu_end = &pkt_tlvs->msdu_end_tlv.rx_msdu_end;

	return HAL_RX_MSDU_END_FLOW_IDX_GET(msdu_end);
}

/**
 * hal_rx_msdu_flow_idx_invalid_6390: API to get flow index invalid
 * from rx_msdu_end TLV
 * @buf: pointer to the start of RX PKT TLV headers
 *
 * Return: flow index invalid value from MSDU END TLV
 */
static bool hal_rx_msdu_flow_idx_invalid_6390(uint8_t *buf)
{
	struct rx_pkt_tlvs *pkt_tlvs = (struct rx_pkt_tlvs *)buf;
	struct rx_msdu_end *msdu_end = &pkt_tlvs->msdu_end_tlv.rx_msdu_end;

	return HAL_RX_MSDU_END_FLOW_IDX_INVALID_GET(msdu_end);
}

/**
 * hal_rx_msdu_flow_idx_timeout_6390: API to get flow index timeout
 * from rx_msdu_end TLV
 * @buf: pointer to the start of RX PKT TLV headers
 *
 * Return: flow index timeout value from MSDU END TLV
 */
static bool hal_rx_msdu_flow_idx_timeout_6390(uint8_t *buf)
{
	struct rx_pkt_tlvs *pkt_tlvs = (struct rx_pkt_tlvs *)buf;
	struct rx_msdu_end *msdu_end = &pkt_tlvs->msdu_end_tlv.rx_msdu_end;

	return HAL_RX_MSDU_END_FLOW_IDX_TIMEOUT_GET(msdu_end);
}

/**
 * hal_rx_msdu_fse_metadata_get_6390: API to get FSE metadata
 * from rx_msdu_end TLV
 * @buf: pointer to the start of RX PKT TLV headers
 *
 * Return: fse metadata value from MSDU END TLV
 */
static uint32_t hal_rx_msdu_fse_metadata_get_6390(uint8_t *buf)
{
	struct rx_pkt_tlvs *pkt_tlvs = (struct rx_pkt_tlvs *)buf;
	struct rx_msdu_end *msdu_end = &pkt_tlvs->msdu_end_tlv.rx_msdu_end;

	return HAL_RX_MSDU_END_FSE_METADATA_GET(msdu_end);
}

/**
 * hal_rx_msdu_cce_metadata_get_6390: API to get CCE metadata
 * from rx_msdu_end TLV
 * @buf: pointer to the start of RX PKT TLV headers
 *
 * Return: cce metadata
 */
static uint16_t
hal_rx_msdu_cce_metadata_get_6390(uint8_t *buf)
{
	struct rx_pkt_tlvs *pkt_tlvs = (struct rx_pkt_tlvs *)buf;
	struct rx_msdu_end *msdu_end = &pkt_tlvs->msdu_end_tlv.rx_msdu_end;

	return HAL_RX_MSDU_END_CCE_METADATA_GET(msdu_end);
}

/**
 * hal_rx_msdu_get_flow_params_6390: API to get flow index, flow index invalid
 * and flow index timeout from rx_msdu_end TLV
 * @buf: pointer to the start of RX PKT TLV headers
 * @flow_invalid: pointer to return value of flow_idx_valid
 * @flow_timeout: pointer to return value of flow_idx_timeout
 * @flow_index: pointer to return value of flow_idx
 *
 * Return: none
 */
static inline void
hal_rx_msdu_get_flow_params_6390(uint8_t *buf,
				 bool *flow_invalid,
				 bool *flow_timeout,
				 uint32_t *flow_index)
{
	struct rx_pkt_tlvs *pkt_tlvs = (struct rx_pkt_tlvs *)buf;
	struct rx_msdu_end *msdu_end = &pkt_tlvs->msdu_end_tlv.rx_msdu_end;

	*flow_invalid = HAL_RX_MSDU_END_FLOW_IDX_INVALID_GET(msdu_end);
	*flow_timeout = HAL_RX_MSDU_END_FLOW_IDX_TIMEOUT_GET(msdu_end);
	*flow_index = HAL_RX_MSDU_END_FLOW_IDX_GET(msdu_end);
}

/**
 * hal_rx_tlv_get_tcp_chksum_6390() - API to get tcp checksum
 * @buf: rx_tlv_hdr
 *
 * Return: tcp checksum
 */
static uint16_t
hal_rx_tlv_get_tcp_chksum_6390(uint8_t *buf)
{
	return HAL_RX_TLV_GET_TCP_CHKSUM(buf);
}

/**
 * hal_rx_get_rx_sequence_6390(): Function to retrieve rx sequence number
 *
 * @nbuf: Network buffer
 * Returns: rx sequence number
 */
static
uint16_t hal_rx_get_rx_sequence_6390(uint8_t *buf)
{
	struct rx_pkt_tlvs *pkt_tlvs = hal_rx_get_pkt_tlvs(buf);
	struct rx_mpdu_info *rx_mpdu_info = hal_rx_get_mpdu_info(pkt_tlvs);

	return HAL_RX_MPDU_GET_SEQUENCE_NUMBER(rx_mpdu_info);
}

/**
 * hal_get_window_address_6390(): Function to get hp/tp address
 * @hal_soc: Pointer to hal_soc
 * @addr: address offset of register
 *
 * Return: modified address offset of register
 */
static inline qdf_iomem_t hal_get_window_address_6390(struct hal_soc *hal_soc,
						      qdf_iomem_t addr)
{
	return addr;
}

/**
>>>>>>> 4d3aee41
 * hal_reo_set_err_dst_remap_6390(): Function to set REO error destination
 *				     ring remap register
 * @hal_soc: Pointer to hal_soc
 *
 * Return: none.
 */
static void
hal_reo_set_err_dst_remap_6390(void *hal_soc)
{
	/*
	 * Set REO error 2k jump (error code 5) / OOR (error code 7)
	 * frame routed to REO2TCL ring.
	 */
	uint32_t dst_remap_ix0 =
		HAL_REO_ERR_REMAP_IX0(REO_REMAP_RELEASE, 0) |
		HAL_REO_ERR_REMAP_IX0(REO_REMAP_RELEASE, 1) |
		HAL_REO_ERR_REMAP_IX0(REO_REMAP_RELEASE, 2) |
		HAL_REO_ERR_REMAP_IX0(REO_REMAP_RELEASE, 3) |
		HAL_REO_ERR_REMAP_IX0(REO_REMAP_RELEASE, 4) |
		HAL_REO_ERR_REMAP_IX0(REO_REMAP_TCL, 5) |
		HAL_REO_ERR_REMAP_IX0(REO_REMAP_RELEASE, 6) |
		HAL_REO_ERR_REMAP_IX0(REO_REMAP_TCL, 7) |
		HAL_REO_ERR_REMAP_IX0(REO_REMAP_RELEASE, 8) |
		HAL_REO_ERR_REMAP_IX0(REO_REMAP_RELEASE, 9);

		HAL_REG_WRITE(hal_soc,
			      HWIO_REO_R0_ERROR_DESTINATION_MAPPING_IX_0_ADDR(
			      SEQ_WCSS_UMAC_REO_REG_OFFSET),
			      dst_remap_ix0);

		hal_info("HWIO_REO_R0_ERROR_DESTINATION_MAPPING_IX_0 0x%x",
			 HAL_REG_READ(
			 hal_soc,
			 HWIO_REO_R0_ERROR_DESTINATION_MAPPING_IX_0_ADDR(
			 SEQ_WCSS_UMAC_REO_REG_OFFSET)));
}

struct hal_hw_txrx_ops qca6390_hal_hw_txrx_ops = {
	/* init and setup */
	hal_srng_dst_hw_init_generic,
	hal_srng_src_hw_init_generic,
	hal_get_hw_hptp_generic,
	hal_reo_setup_generic,
	hal_setup_link_idle_list_generic,
<<<<<<< HEAD
=======
	hal_get_window_address_6390,
>>>>>>> 4d3aee41
	hal_reo_set_err_dst_remap_6390,

	/* tx */
	hal_tx_desc_set_dscp_tid_table_id_6390,
	hal_tx_set_dscp_tid_map_6390,
	hal_tx_update_dscp_tid_6390,
	hal_tx_desc_set_lmac_id_6390,
	hal_tx_desc_set_buf_addr_generic,
	hal_tx_desc_set_search_type_generic,
	hal_tx_desc_set_search_index_generic,
	hal_tx_desc_set_cache_set_num_generic,
	hal_tx_comp_get_status_generic,
	hal_tx_comp_get_release_reason_generic,
	hal_get_wbm_internal_error_generic,
	hal_tx_desc_set_mesh_en_6390,
	/* rx */
	hal_rx_msdu_start_nss_get_6390,
	hal_rx_mon_hw_desc_get_mpdu_status_6390,
	hal_rx_get_tlv_6390,
	hal_rx_proc_phyrx_other_receive_info_tlv_6390,
	hal_rx_dump_msdu_start_tlv_6390,
	hal_rx_dump_msdu_end_tlv_6390,
	hal_get_link_desc_size_6390,
	hal_rx_mpdu_start_tid_get_6390,
	hal_rx_msdu_start_reception_type_get_6390,
	hal_rx_msdu_end_da_idx_get_6390,
	hal_rx_msdu_desc_info_get_ptr_6390,
	hal_rx_link_desc_msdu0_ptr_6390,
	hal_reo_status_get_header_6390,
	hal_rx_status_get_tlv_info_generic,
	hal_rx_wbm_err_info_get_generic,
	hal_rx_dump_mpdu_start_tlv_generic,

	hal_tx_set_pcp_tid_map_generic,
	hal_tx_update_pcp_tid_generic,
	hal_tx_update_tidmap_prty_generic,
	hal_rx_get_rx_fragment_number_6390,
	hal_rx_msdu_end_da_is_mcbc_get_6390,
	hal_rx_msdu_end_sa_is_valid_get_6390,
	hal_rx_msdu_end_sa_idx_get_6390,
	hal_rx_desc_is_first_msdu_6390,
	hal_rx_msdu_end_l3_hdr_padding_get_6390,
	hal_rx_encryption_info_valid_6390,
	hal_rx_print_pn_6390,
	hal_rx_msdu_end_first_msdu_get_6390,
	hal_rx_msdu_end_da_is_valid_get_6390,
	hal_rx_msdu_end_last_msdu_get_6390,
	hal_rx_get_mpdu_mac_ad4_valid_6390,
	hal_rx_mpdu_start_sw_peer_id_get_6390,
	hal_rx_mpdu_get_to_ds_6390,
	hal_rx_mpdu_get_fr_ds_6390,
	hal_rx_get_mpdu_frame_control_valid_6390,
	hal_rx_mpdu_get_addr1_6390,
	hal_rx_mpdu_get_addr2_6390,
	hal_rx_mpdu_get_addr3_6390,
	hal_rx_mpdu_get_addr4_6390,
	hal_rx_get_mpdu_sequence_control_valid_6390,
	hal_rx_is_unicast_6390,
	hal_rx_tid_get_6390,
	hal_rx_hw_desc_get_ppduid_get_6390,
	hal_rx_mpdu_start_mpdu_qos_control_valid_get_6390,
	hal_rx_msdu_end_sa_sw_peer_id_get_6390,
	hal_rx_msdu0_buffer_addr_lsb_6390,
	hal_rx_msdu_desc_info_ptr_get_6390,
	hal_ent_mpdu_desc_info_6390,
	hal_dst_mpdu_desc_info_6390,
	hal_rx_get_fc_valid_6390,
	hal_rx_get_to_ds_flag_6390,
	hal_rx_get_mac_addr2_valid_6390,
	hal_rx_get_filter_category_6390,
	hal_rx_get_ppdu_id_6390,
	hal_reo_config_6390,
	hal_rx_msdu_flow_idx_get_6390,
	hal_rx_msdu_flow_idx_invalid_6390,
	hal_rx_msdu_flow_idx_timeout_6390,
	hal_rx_msdu_fse_metadata_get_6390,
	hal_rx_msdu_cce_metadata_get_6390,
	hal_rx_msdu_get_flow_params_6390,
	hal_rx_tlv_get_tcp_chksum_6390,
	hal_rx_get_rx_sequence_6390,
	NULL,
	NULL,
	/* rx - msdu end fast path info fields */
	hal_rx_msdu_packet_metadata_get_generic,
	NULL,
	NULL,
	NULL,
	NULL,
	NULL,
	NULL,
};

struct hal_hw_srng_config hw_srng_table_6390[] = {
	/* TODO: max_rings can populated by querying HW capabilities */
	{ /* REO_DST */
		.start_ring_id = HAL_SRNG_REO2SW1,
		.max_rings = 4,
		.entry_size = sizeof(struct reo_destination_ring) >> 2,
		.lmac_ring = FALSE,
		.ring_dir = HAL_SRNG_DST_RING,
		.reg_start = {
			HWIO_REO_R0_REO2SW1_RING_BASE_LSB_ADDR(
				SEQ_WCSS_UMAC_REO_REG_OFFSET),
			HWIO_REO_R2_REO2SW1_RING_HP_ADDR(
				SEQ_WCSS_UMAC_REO_REG_OFFSET)
		},
		.reg_size = {
			HWIO_REO_R0_REO2SW2_RING_BASE_LSB_ADDR(0) -
				HWIO_REO_R0_REO2SW1_RING_BASE_LSB_ADDR(0),
			HWIO_REO_R2_REO2SW2_RING_HP_ADDR(0) -
				HWIO_REO_R2_REO2SW1_RING_HP_ADDR(0),
		},
		.max_size =
			HWIO_REO_R0_REO2SW1_RING_BASE_MSB_RING_SIZE_BMSK >>
			HWIO_REO_R0_REO2SW1_RING_BASE_MSB_RING_SIZE_SHFT,
	},
	{ /* REO_EXCEPTION */
		/* Designating REO2TCL ring as exception ring. This ring is
		 * similar to other REO2SW rings though it is named as REO2TCL.
		 * Any of theREO2SW rings can be used as exception ring.
		 */
		.start_ring_id = HAL_SRNG_REO2TCL,
		.max_rings = 1,
		.entry_size = sizeof(struct reo_destination_ring) >> 2,
		.lmac_ring = FALSE,
		.ring_dir = HAL_SRNG_DST_RING,
		.reg_start = {
			HWIO_REO_R0_REO2TCL_RING_BASE_LSB_ADDR(
				SEQ_WCSS_UMAC_REO_REG_OFFSET),
			HWIO_REO_R2_REO2TCL_RING_HP_ADDR(
				SEQ_WCSS_UMAC_REO_REG_OFFSET)
		},
		/* Single ring - provide ring size if multiple rings of this
		 * type are supported
		 */
		.reg_size = {},
		.max_size =
			HWIO_REO_R0_REO2TCL_RING_BASE_MSB_RING_SIZE_BMSK >>
			HWIO_REO_R0_REO2TCL_RING_BASE_MSB_RING_SIZE_SHFT,
	},
	{ /* REO_REINJECT */
		.start_ring_id = HAL_SRNG_SW2REO,
		.max_rings = 1,
		.entry_size = sizeof(struct reo_entrance_ring) >> 2,
		.lmac_ring = FALSE,
		.ring_dir = HAL_SRNG_SRC_RING,
		.reg_start = {
			HWIO_REO_R0_SW2REO_RING_BASE_LSB_ADDR(
				SEQ_WCSS_UMAC_REO_REG_OFFSET),
			HWIO_REO_R2_SW2REO_RING_HP_ADDR(
				SEQ_WCSS_UMAC_REO_REG_OFFSET)
		},
		/* Single ring - provide ring size if multiple rings of this
		 * type are supported
		 */
		.reg_size = {},
		.max_size = HWIO_REO_R0_SW2REO_RING_BASE_MSB_RING_SIZE_BMSK >>
				HWIO_REO_R0_SW2REO_RING_BASE_MSB_RING_SIZE_SHFT,
	},
	{ /* REO_CMD */
		.start_ring_id = HAL_SRNG_REO_CMD,
		.max_rings = 1,
		.entry_size = (sizeof(struct tlv_32_hdr) +
			sizeof(struct reo_get_queue_stats)) >> 2,
		.lmac_ring = FALSE,
		.ring_dir = HAL_SRNG_SRC_RING,
		.reg_start = {
			HWIO_REO_R0_REO_CMD_RING_BASE_LSB_ADDR(
				SEQ_WCSS_UMAC_REO_REG_OFFSET),
			HWIO_REO_R2_REO_CMD_RING_HP_ADDR(
				SEQ_WCSS_UMAC_REO_REG_OFFSET),
		},
		/* Single ring - provide ring size if multiple rings of this
		 * type are supported
		 */
		.reg_size = {},
		.max_size =
			HWIO_REO_R0_REO_CMD_RING_BASE_MSB_RING_SIZE_BMSK >>
			HWIO_REO_R0_REO_CMD_RING_BASE_MSB_RING_SIZE_SHFT,
	},
	{ /* REO_STATUS */
		.start_ring_id = HAL_SRNG_REO_STATUS,
		.max_rings = 1,
		.entry_size = (sizeof(struct tlv_32_hdr) +
			sizeof(struct reo_get_queue_stats_status)) >> 2,
		.lmac_ring = FALSE,
		.ring_dir = HAL_SRNG_DST_RING,
		.reg_start = {
			HWIO_REO_R0_REO_STATUS_RING_BASE_LSB_ADDR(
				SEQ_WCSS_UMAC_REO_REG_OFFSET),
			HWIO_REO_R2_REO_STATUS_RING_HP_ADDR(
				SEQ_WCSS_UMAC_REO_REG_OFFSET),
		},
		/* Single ring - provide ring size if multiple rings of this
		 * type are supported
		 */
		.reg_size = {},
		.max_size =
			HWIO_REO_R0_REO_STATUS_RING_BASE_MSB_RING_SIZE_BMSK >>
			HWIO_REO_R0_REO_STATUS_RING_BASE_MSB_RING_SIZE_SHFT,
	},
	{ /* TCL_DATA */
		.start_ring_id = HAL_SRNG_SW2TCL1,
		.max_rings = 3,
		.entry_size = (sizeof(struct tlv_32_hdr) +
			sizeof(struct tcl_data_cmd)) >> 2,
		.lmac_ring = FALSE,
		.ring_dir = HAL_SRNG_SRC_RING,
		.reg_start = {
			HWIO_TCL_R0_SW2TCL1_RING_BASE_LSB_ADDR(
				SEQ_WCSS_UMAC_MAC_TCL_REG_OFFSET),
			HWIO_TCL_R2_SW2TCL1_RING_HP_ADDR(
				SEQ_WCSS_UMAC_MAC_TCL_REG_OFFSET),
		},
		.reg_size = {
			HWIO_TCL_R0_SW2TCL2_RING_BASE_LSB_ADDR(0) -
				HWIO_TCL_R0_SW2TCL1_RING_BASE_LSB_ADDR(0),
			HWIO_TCL_R2_SW2TCL2_RING_HP_ADDR(0) -
				HWIO_TCL_R2_SW2TCL1_RING_HP_ADDR(0),
		},
		.max_size =
			HWIO_TCL_R0_SW2TCL1_RING_BASE_MSB_RING_SIZE_BMSK >>
			HWIO_TCL_R0_SW2TCL1_RING_BASE_MSB_RING_SIZE_SHFT,
	},
	{ /* TCL_CMD */
		.start_ring_id = HAL_SRNG_SW2TCL_CMD,
		.max_rings = 1,
		.entry_size = (sizeof(struct tlv_32_hdr) +
			sizeof(struct tcl_gse_cmd)) >> 2,
		.lmac_ring =  FALSE,
		.ring_dir = HAL_SRNG_SRC_RING,
		.reg_start = {
			HWIO_TCL_R0_SW2TCL_CMD_RING_BASE_LSB_ADDR(
				SEQ_WCSS_UMAC_MAC_TCL_REG_OFFSET),
			HWIO_TCL_R2_SW2TCL_CMD_RING_HP_ADDR(
				SEQ_WCSS_UMAC_MAC_TCL_REG_OFFSET),
		},
		/* Single ring - provide ring size if multiple rings of this
		 * type are supported
		 */
		.reg_size = {},
		.max_size =
			HWIO_TCL_R0_SW2TCL_CMD_RING_BASE_MSB_RING_SIZE_BMSK >>
			HWIO_TCL_R0_SW2TCL_CMD_RING_BASE_MSB_RING_SIZE_SHFT,
	},
	{ /* TCL_STATUS */
		.start_ring_id = HAL_SRNG_TCL_STATUS,
		.max_rings = 1,
		.entry_size = (sizeof(struct tlv_32_hdr) +
			sizeof(struct tcl_status_ring)) >> 2,
		.lmac_ring = FALSE,
		.ring_dir = HAL_SRNG_DST_RING,
		.reg_start = {
			HWIO_TCL_R0_TCL_STATUS1_RING_BASE_LSB_ADDR(
				SEQ_WCSS_UMAC_MAC_TCL_REG_OFFSET),
			HWIO_TCL_R2_TCL_STATUS1_RING_HP_ADDR(
				SEQ_WCSS_UMAC_MAC_TCL_REG_OFFSET),
		},
		/* Single ring - provide ring size if multiple rings of this
		 * type are supported
		 */
		.reg_size = {},
		.max_size =
			HWIO_TCL_R0_TCL_STATUS1_RING_BASE_MSB_RING_SIZE_BMSK >>
			HWIO_TCL_R0_TCL_STATUS1_RING_BASE_MSB_RING_SIZE_SHFT,
	},
	{ /* CE_SRC */
		.start_ring_id = HAL_SRNG_CE_0_SRC,
		.max_rings = 12,
		.entry_size = sizeof(struct ce_src_desc) >> 2,
		.lmac_ring = FALSE,
		.ring_dir = HAL_SRNG_SRC_RING,
		.reg_start = {
		HWIO_WFSS_CE_CHANNEL_DST_R0_DEST_RING_BASE_LSB_ADDR(
		SEQ_WCSS_UMAC_WFSS_CE_0_REG_WFSS_CE_0_CHANNEL_SRC_REG_OFFSET),
		HWIO_WFSS_CE_CHANNEL_DST_R2_DEST_RING_HP_ADDR(
		SEQ_WCSS_UMAC_WFSS_CE_0_REG_WFSS_CE_0_CHANNEL_SRC_REG_OFFSET),
		},
		.reg_size = {
		SEQ_WCSS_UMAC_WFSS_CE_0_REG_WFSS_CE_1_CHANNEL_SRC_REG_OFFSET -
		SEQ_WCSS_UMAC_WFSS_CE_0_REG_WFSS_CE_0_CHANNEL_SRC_REG_OFFSET,
		SEQ_WCSS_UMAC_WFSS_CE_0_REG_WFSS_CE_1_CHANNEL_SRC_REG_OFFSET -
		SEQ_WCSS_UMAC_WFSS_CE_0_REG_WFSS_CE_0_CHANNEL_SRC_REG_OFFSET,
		},
		.max_size =
		HWIO_WFSS_CE_CHANNEL_DST_R0_DEST_RING_BASE_MSB_RING_SIZE_BMSK >>
		HWIO_WFSS_CE_CHANNEL_DST_R0_DEST_RING_BASE_MSB_RING_SIZE_SHFT,
	},
	{ /* CE_DST */
		.start_ring_id = HAL_SRNG_CE_0_DST,
		.max_rings = 12,
		.entry_size = 8 >> 2,
		/*TODO: entry_size above should actually be
		 * sizeof(struct ce_dst_desc) >> 2, but couldn't find definition
		 * of struct ce_dst_desc in HW header files
		 */
		.lmac_ring = FALSE,
		.ring_dir = HAL_SRNG_SRC_RING,
		.reg_start = {
		HWIO_WFSS_CE_CHANNEL_DST_R0_DEST_RING_BASE_LSB_ADDR(
		SEQ_WCSS_UMAC_WFSS_CE_0_REG_WFSS_CE_0_CHANNEL_DST_REG_OFFSET),
		HWIO_WFSS_CE_CHANNEL_DST_R2_DEST_RING_HP_ADDR(
		SEQ_WCSS_UMAC_WFSS_CE_0_REG_WFSS_CE_0_CHANNEL_DST_REG_OFFSET),
		},
		.reg_size = {
		SEQ_WCSS_UMAC_WFSS_CE_0_REG_WFSS_CE_1_CHANNEL_DST_REG_OFFSET -
		SEQ_WCSS_UMAC_WFSS_CE_0_REG_WFSS_CE_0_CHANNEL_DST_REG_OFFSET,
		SEQ_WCSS_UMAC_WFSS_CE_0_REG_WFSS_CE_1_CHANNEL_DST_REG_OFFSET -
		SEQ_WCSS_UMAC_WFSS_CE_0_REG_WFSS_CE_0_CHANNEL_DST_REG_OFFSET,
		},
		.max_size =
		HWIO_WFSS_CE_CHANNEL_DST_R0_DEST_RING_BASE_MSB_RING_SIZE_BMSK >>
		HWIO_WFSS_CE_CHANNEL_DST_R0_DEST_RING_BASE_MSB_RING_SIZE_SHFT,
	},
	{ /* CE_DST_STATUS */
		.start_ring_id = HAL_SRNG_CE_0_DST_STATUS,
		.max_rings = 12,
		.entry_size = sizeof(struct ce_stat_desc) >> 2,
		.lmac_ring = FALSE,
		.ring_dir = HAL_SRNG_DST_RING,
		.reg_start = {
		HWIO_WFSS_CE_CHANNEL_DST_R0_STATUS_RING_BASE_LSB_ADDR(
		SEQ_WCSS_UMAC_WFSS_CE_0_REG_WFSS_CE_0_CHANNEL_DST_REG_OFFSET),
		HWIO_WFSS_CE_CHANNEL_DST_R2_STATUS_RING_HP_ADDR(
		SEQ_WCSS_UMAC_WFSS_CE_0_REG_WFSS_CE_0_CHANNEL_DST_REG_OFFSET),
		},
			/* TODO: check destination status ring registers */
		.reg_size = {
		SEQ_WCSS_UMAC_WFSS_CE_0_REG_WFSS_CE_1_CHANNEL_DST_REG_OFFSET -
		SEQ_WCSS_UMAC_WFSS_CE_0_REG_WFSS_CE_0_CHANNEL_DST_REG_OFFSET,
		SEQ_WCSS_UMAC_WFSS_CE_0_REG_WFSS_CE_1_CHANNEL_DST_REG_OFFSET -
		SEQ_WCSS_UMAC_WFSS_CE_0_REG_WFSS_CE_0_CHANNEL_DST_REG_OFFSET,
		},
		.max_size =
		HWIO_WFSS_CE_CHANNEL_DST_R0_STATUS_RING_BASE_MSB_RING_SIZE_BMSK >>
		HWIO_WFSS_CE_CHANNEL_DST_R0_STATUS_RING_BASE_MSB_RING_SIZE_SHFT,
	},
	{ /* WBM_IDLE_LINK */
		.start_ring_id = HAL_SRNG_WBM_IDLE_LINK,
		.max_rings = 1,
		.entry_size = sizeof(struct wbm_link_descriptor_ring) >> 2,
		.lmac_ring = FALSE,
		.ring_dir = HAL_SRNG_SRC_RING,
		.reg_start = {
		HWIO_WBM_R0_WBM_IDLE_LINK_RING_BASE_LSB_ADDR(SEQ_WCSS_UMAC_WBM_REG_OFFSET),
		HWIO_WBM_R2_WBM_IDLE_LINK_RING_HP_ADDR(SEQ_WCSS_UMAC_WBM_REG_OFFSET),
		},
		/* Single ring - provide ring size if multiple rings of this
		 * type are supported
		 */
		.reg_size = {},
		.max_size =
		HWIO_WBM_R0_WBM_IDLE_LINK_RING_BASE_MSB_RING_SIZE_BMSK >>
		HWIO_WBM_R0_WBM_IDLE_LINK_RING_BASE_MSB_RING_SIZE_SHFT,
	},
	{ /* SW2WBM_RELEASE */
		.start_ring_id = HAL_SRNG_WBM_SW_RELEASE,
		.max_rings = 1,
		.entry_size = sizeof(struct wbm_release_ring) >> 2,
		.lmac_ring = FALSE,
		.ring_dir = HAL_SRNG_SRC_RING,
		.reg_start = {
		HWIO_WBM_R0_SW_RELEASE_RING_BASE_LSB_ADDR(SEQ_WCSS_UMAC_WBM_REG_OFFSET),
		HWIO_WBM_R2_SW_RELEASE_RING_HP_ADDR(SEQ_WCSS_UMAC_WBM_REG_OFFSET),
		},
		/* Single ring - provide ring size if multiple rings of this
		 * type are supported
		 */
		.reg_size = {},
		.max_size =
		HWIO_WBM_R0_SW_RELEASE_RING_BASE_MSB_RING_SIZE_BMSK >>
		HWIO_WBM_R0_SW_RELEASE_RING_BASE_MSB_RING_SIZE_SHFT,
	},
	{ /* WBM2SW_RELEASE */
		.start_ring_id = HAL_SRNG_WBM2SW0_RELEASE,
		.max_rings = 4,
		.entry_size = sizeof(struct wbm_release_ring) >> 2,
		.lmac_ring = FALSE,
		.ring_dir = HAL_SRNG_DST_RING,
		.reg_start = {
		HWIO_WBM_R0_WBM2SW0_RELEASE_RING_BASE_LSB_ADDR(SEQ_WCSS_UMAC_WBM_REG_OFFSET),
		HWIO_WBM_R2_WBM2SW0_RELEASE_RING_HP_ADDR(SEQ_WCSS_UMAC_WBM_REG_OFFSET),
		},
		.reg_size = {
		HWIO_WBM_R0_WBM2SW1_RELEASE_RING_BASE_LSB_ADDR(SEQ_WCSS_UMAC_WBM_REG_OFFSET) -
		HWIO_WBM_R0_WBM2SW0_RELEASE_RING_BASE_LSB_ADDR(SEQ_WCSS_UMAC_WBM_REG_OFFSET),
		HWIO_WBM_R2_WBM2SW1_RELEASE_RING_HP_ADDR(SEQ_WCSS_UMAC_WBM_REG_OFFSET) -
		HWIO_WBM_R2_WBM2SW0_RELEASE_RING_HP_ADDR(SEQ_WCSS_UMAC_WBM_REG_OFFSET),
		},
		.max_size =
		HWIO_WBM_R0_WBM2SW0_RELEASE_RING_BASE_MSB_RING_SIZE_BMSK >>
		HWIO_WBM_R0_WBM2SW0_RELEASE_RING_BASE_MSB_RING_SIZE_SHFT,
	},
	{ /* RXDMA_BUF */
		.start_ring_id = HAL_SRNG_WMAC1_SW2RXDMA0_BUF0,
#ifdef IPA_OFFLOAD
		.max_rings = 3,
#else
		.max_rings = 2,
#endif
		.entry_size = sizeof(struct wbm_buffer_ring) >> 2,
		.lmac_ring = TRUE,
		.ring_dir = HAL_SRNG_SRC_RING,
		/* reg_start is not set because LMAC rings are not accessed
		 * from host
		 */
		.reg_start = {},
		.reg_size = {},
		.max_size = HAL_RXDMA_MAX_RING_SIZE,
	},
	{ /* RXDMA_DST */
		.start_ring_id = HAL_SRNG_WMAC1_RXDMA2SW0,
		.max_rings = 1,
		.entry_size = sizeof(struct reo_entrance_ring) >> 2,
		.lmac_ring =  TRUE,
		.ring_dir = HAL_SRNG_DST_RING,
		/* reg_start is not set because LMAC rings are not accessed
		 * from host
		 */
		.reg_start = {},
		.reg_size = {},
		.max_size = HAL_RXDMA_MAX_RING_SIZE,
	},
	{ /* RXDMA_MONITOR_BUF */
		.start_ring_id = HAL_SRNG_WMAC1_SW2RXDMA2_BUF,
		.max_rings = 1,
		.entry_size = sizeof(struct wbm_buffer_ring) >> 2,
		.lmac_ring = TRUE,
		.ring_dir = HAL_SRNG_SRC_RING,
		/* reg_start is not set because LMAC rings are not accessed
		 * from host
		 */
		.reg_start = {},
		.reg_size = {},
		.max_size = HAL_RXDMA_MAX_RING_SIZE,
	},
	{ /* RXDMA_MONITOR_STATUS */
		.start_ring_id = HAL_SRNG_WMAC1_SW2RXDMA1_STATBUF,
		.max_rings = 1,
		.entry_size = sizeof(struct wbm_buffer_ring) >> 2,
		.lmac_ring = TRUE,
		.ring_dir = HAL_SRNG_SRC_RING,
		/* reg_start is not set because LMAC rings are not accessed
		 * from host
		 */
		.reg_start = {},
		.reg_size = {},
		.max_size = HAL_RXDMA_MAX_RING_SIZE,
	},
	{ /* RXDMA_MONITOR_DST */
		.start_ring_id = HAL_SRNG_WMAC1_RXDMA2SW1,
		.max_rings = 1,
		.entry_size = sizeof(struct reo_entrance_ring) >> 2,
		.lmac_ring = TRUE,
		.ring_dir = HAL_SRNG_DST_RING,
		/* reg_start is not set because LMAC rings are not accessed
		 * from host
		 */
		.reg_start = {},
		.reg_size = {},
		.max_size = HAL_RXDMA_MAX_RING_SIZE,
	},
	{ /* RXDMA_MONITOR_DESC */
		.start_ring_id = HAL_SRNG_WMAC1_SW2RXDMA1_DESC,
		.max_rings = 1,
		.entry_size = sizeof(struct wbm_buffer_ring) >> 2,
		.lmac_ring = TRUE,
		.ring_dir = HAL_SRNG_SRC_RING,
		/* reg_start is not set because LMAC rings are not accessed
		 * from host
		 */
		.reg_start = {},
		.reg_size = {},
		.max_size = HAL_RXDMA_MAX_RING_SIZE,
	},
	{ /* DIR_BUF_RX_DMA_SRC */
		.start_ring_id = HAL_SRNG_DIR_BUF_RX_SRC_DMA_RING,
		.max_rings = 1,
		.entry_size = 2,
		.lmac_ring = TRUE,
		.ring_dir = HAL_SRNG_SRC_RING,
		/* reg_start is not set because LMAC rings are not accessed
		 * from host
		 */
		.reg_start = {},
		.reg_size = {},
		.max_size = HAL_RXDMA_MAX_RING_SIZE,
	},
#ifdef WLAN_FEATURE_CIF_CFR
	{ /* WIFI_POS_SRC */
		.start_ring_id = HAL_SRNG_WIFI_POS_SRC_DMA_RING,
		.max_rings = 1,
		.entry_size = sizeof(wmi_oem_dma_buf_release_entry)  >> 2,
		.lmac_ring = TRUE,
		.ring_dir = HAL_SRNG_SRC_RING,
		/* reg_start is not set because LMAC rings are not accessed
		 * from host
		 */
		.reg_start = {},
		.reg_size = {},
		.max_size = HAL_RXDMA_MAX_RING_SIZE,
	},
#endif
};

int32_t hal_hw_reg_offset_qca6390[] = {
	/* dst */
	REG_OFFSET(DST, HP),
	REG_OFFSET(DST, TP),
	REG_OFFSET(DST, ID),
	REG_OFFSET(DST, MISC),
	REG_OFFSET(DST, HP_ADDR_LSB),
	REG_OFFSET(DST, HP_ADDR_MSB),
	REG_OFFSET(DST, MSI1_BASE_LSB),
	REG_OFFSET(DST, MSI1_BASE_MSB),
	REG_OFFSET(DST, MSI1_DATA),
	REG_OFFSET(DST, BASE_LSB),
	REG_OFFSET(DST, BASE_MSB),
	REG_OFFSET(DST, PRODUCER_INT_SETUP),
	/* src */
	REG_OFFSET(SRC, HP),
	REG_OFFSET(SRC, TP),
	REG_OFFSET(SRC, ID),
	REG_OFFSET(SRC, MISC),
	REG_OFFSET(SRC, TP_ADDR_LSB),
	REG_OFFSET(SRC, TP_ADDR_MSB),
	REG_OFFSET(SRC, MSI1_BASE_LSB),
	REG_OFFSET(SRC, MSI1_BASE_MSB),
	REG_OFFSET(SRC, MSI1_DATA),
	REG_OFFSET(SRC, BASE_LSB),
	REG_OFFSET(SRC, BASE_MSB),
	REG_OFFSET(SRC, CONSUMER_INT_SETUP_IX0),
	REG_OFFSET(SRC, CONSUMER_INT_SETUP_IX1),
};

/**
 * hal_qca6390_attach() - Attach 6390 target specific hal_soc ops,
 *			  offset and srng table
 */
void hal_qca6390_attach(struct hal_soc *hal_soc)
{
	hal_soc->hw_srng_table = hw_srng_table_6390;
	hal_soc->hal_hw_reg_offset = hal_hw_reg_offset_qca6390;
	hal_soc->ops = &qca6390_hal_hw_txrx_ops;
}<|MERGE_RESOLUTION|>--- conflicted
+++ resolved
@@ -111,8 +111,6 @@
 #include <hal_wbm.h>
 
 /**
-<<<<<<< HEAD
-=======
  * hal_rx_get_rx_fragment_number_6390(): Function to retrieve rx fragment number
  *
  * @nbuf: Network buffer
@@ -989,7 +987,6 @@
 }
 
 /**
->>>>>>> 4d3aee41
  * hal_reo_set_err_dst_remap_6390(): Function to set REO error destination
  *				     ring remap register
  * @hal_soc: Pointer to hal_soc
@@ -1034,10 +1031,7 @@
 	hal_get_hw_hptp_generic,
 	hal_reo_setup_generic,
 	hal_setup_link_idle_list_generic,
-<<<<<<< HEAD
-=======
 	hal_get_window_address_6390,
->>>>>>> 4d3aee41
 	hal_reo_set_err_dst_remap_6390,
 
 	/* tx */
