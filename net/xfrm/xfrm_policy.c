/*
 * xfrm_policy.c
 *
 * Changes:
 *	Mitsuru KANDA @USAGI
 * 	Kazunori MIYAZAWA @USAGI
 * 	Kunihiro Ishiguro <kunihiro@ipinfusion.com>
 * 		IPv6 support
 * 	Kazunori MIYAZAWA @USAGI
 * 	YOSHIFUJI Hideaki
 * 		Split up af-specific portion
 *	Derek Atkins <derek@ihtfp.com>		Add the post_input processor
 *
 */

#include <linux/err.h>
#include <linux/slab.h>
#include <linux/kmod.h>
#include <linux/list.h>
#include <linux/spinlock.h>
#include <linux/workqueue.h>
#include <linux/notifier.h>
#include <linux/netdevice.h>
#include <linux/netfilter.h>
#include <linux/module.h>
#include <linux/cache.h>
#include <linux/cpu.h>
#include <linux/audit.h>
#include <net/dst.h>
#include <net/flow.h>
#include <net/xfrm.h>
#include <net/ip.h>
#ifdef CONFIG_XFRM_STATISTICS
#include <net/snmp.h>
#endif

#include "xfrm_hash.h"

#define XFRM_QUEUE_TMO_MIN ((unsigned)(HZ/10))
#define XFRM_QUEUE_TMO_MAX ((unsigned)(60*HZ))
#define XFRM_MAX_QUEUE_LEN	100

struct xfrm_flo {
	struct dst_entry *dst_orig;
	u8 flags;
};

static DEFINE_SPINLOCK(xfrm_if_cb_lock);
static struct xfrm_if_cb const __rcu *xfrm_if_cb __read_mostly;
static DEFINE_SPINLOCK(xfrm_policy_afinfo_lock);
static struct xfrm_policy_afinfo const __rcu *xfrm_policy_afinfo[AF_INET6 + 1]
						__read_mostly;

static struct kmem_cache *xfrm_dst_cache __read_mostly;
static __read_mostly seqcount_t xfrm_policy_hash_generation;

static void xfrm_init_pmtu(struct dst_entry *dst);
static int stale_bundle(struct dst_entry *dst);
static int xfrm_bundle_ok(struct xfrm_dst *xdst);
static void xfrm_policy_queue_process(unsigned long arg);

static void __xfrm_policy_link(struct xfrm_policy *pol, int dir);
static struct xfrm_policy *__xfrm_policy_unlink(struct xfrm_policy *pol,
						int dir);

static inline bool xfrm_pol_hold_rcu(struct xfrm_policy *policy)
{
	return refcount_inc_not_zero(&policy->refcnt);
}

static inline bool
__xfrm4_selector_match(const struct xfrm_selector *sel, const struct flowi *fl)
{
	const struct flowi4 *fl4 = &fl->u.ip4;

	return  addr4_match(fl4->daddr, sel->daddr.a4, sel->prefixlen_d) &&
		addr4_match(fl4->saddr, sel->saddr.a4, sel->prefixlen_s) &&
		!((xfrm_flowi_dport(fl, &fl4->uli) ^ sel->dport) & sel->dport_mask) &&
		!((xfrm_flowi_sport(fl, &fl4->uli) ^ sel->sport) & sel->sport_mask) &&
		(fl4->flowi4_proto == sel->proto || !sel->proto) &&
		(fl4->flowi4_oif == sel->ifindex || !sel->ifindex);
}

static inline bool
__xfrm6_selector_match(const struct xfrm_selector *sel, const struct flowi *fl)
{
	const struct flowi6 *fl6 = &fl->u.ip6;

	return  addr_match(&fl6->daddr, &sel->daddr, sel->prefixlen_d) &&
		addr_match(&fl6->saddr, &sel->saddr, sel->prefixlen_s) &&
		!((xfrm_flowi_dport(fl, &fl6->uli) ^ sel->dport) & sel->dport_mask) &&
		!((xfrm_flowi_sport(fl, &fl6->uli) ^ sel->sport) & sel->sport_mask) &&
		(fl6->flowi6_proto == sel->proto || !sel->proto) &&
		(fl6->flowi6_oif == sel->ifindex || !sel->ifindex);
}

bool xfrm_selector_match(const struct xfrm_selector *sel, const struct flowi *fl,
			 unsigned short family)
{
	switch (family) {
	case AF_INET:
		return __xfrm4_selector_match(sel, fl);
	case AF_INET6:
		return __xfrm6_selector_match(sel, fl);
	}
	return false;
}

static const struct xfrm_policy_afinfo *xfrm_policy_get_afinfo(unsigned short family)
{
	const struct xfrm_policy_afinfo *afinfo;

	if (unlikely(family >= ARRAY_SIZE(xfrm_policy_afinfo)))
		return NULL;
	rcu_read_lock();
	afinfo = rcu_dereference(xfrm_policy_afinfo[family]);
	if (unlikely(!afinfo))
		rcu_read_unlock();
	return afinfo;
}

/* Called with rcu_read_lock(). */
static const struct xfrm_if_cb *xfrm_if_get_cb(void)
{
	return rcu_dereference(xfrm_if_cb);
}

struct dst_entry *__xfrm_dst_lookup(struct net *net, int tos, int oif,
				    const xfrm_address_t *saddr,
				    const xfrm_address_t *daddr,
				    int family, u32 mark)
{
	const struct xfrm_policy_afinfo *afinfo;
	struct dst_entry *dst;

	afinfo = xfrm_policy_get_afinfo(family);
	if (unlikely(afinfo == NULL))
		return ERR_PTR(-EAFNOSUPPORT);

	dst = afinfo->dst_lookup(net, tos, oif, saddr, daddr, mark);

	rcu_read_unlock();

	return dst;
}
EXPORT_SYMBOL(__xfrm_dst_lookup);

static inline struct dst_entry *xfrm_dst_lookup(struct xfrm_state *x,
						int tos, int oif,
						xfrm_address_t *prev_saddr,
						xfrm_address_t *prev_daddr,
						int family, u32 mark)
{
	struct net *net = xs_net(x);
	xfrm_address_t *saddr = &x->props.saddr;
	xfrm_address_t *daddr = &x->id.daddr;
	struct dst_entry *dst;

	if (x->type->flags & XFRM_TYPE_LOCAL_COADDR) {
		saddr = x->coaddr;
		daddr = prev_daddr;
	}
	if (x->type->flags & XFRM_TYPE_REMOTE_COADDR) {
		saddr = prev_saddr;
		daddr = x->coaddr;
	}

	dst = __xfrm_dst_lookup(net, tos, oif, saddr, daddr, family, mark);

	if (!IS_ERR(dst)) {
		if (prev_saddr != saddr)
			memcpy(prev_saddr, saddr,  sizeof(*prev_saddr));
		if (prev_daddr != daddr)
			memcpy(prev_daddr, daddr,  sizeof(*prev_daddr));
	}

	return dst;
}

static inline unsigned long make_jiffies(long secs)
{
	if (secs >= (MAX_SCHEDULE_TIMEOUT-1)/HZ)
		return MAX_SCHEDULE_TIMEOUT-1;
	else
		return secs*HZ;
}

static void xfrm_policy_timer(unsigned long data)
{
	struct xfrm_policy *xp = (struct xfrm_policy *)data;
	unsigned long now = get_seconds();
	long next = LONG_MAX;
	int warn = 0;
	int dir;

	read_lock(&xp->lock);

	if (unlikely(xp->walk.dead))
		goto out;

	dir = xfrm_policy_id2dir(xp->index);

	if (xp->lft.hard_add_expires_seconds) {
		long tmo = xp->lft.hard_add_expires_seconds +
			xp->curlft.add_time - now;
		if (tmo <= 0)
			goto expired;
		if (tmo < next)
			next = tmo;
	}
	if (xp->lft.hard_use_expires_seconds) {
		long tmo = xp->lft.hard_use_expires_seconds +
			(xp->curlft.use_time ? : xp->curlft.add_time) - now;
		if (tmo <= 0)
			goto expired;
		if (tmo < next)
			next = tmo;
	}
	if (xp->lft.soft_add_expires_seconds) {
		long tmo = xp->lft.soft_add_expires_seconds +
			xp->curlft.add_time - now;
		if (tmo <= 0) {
			warn = 1;
			tmo = XFRM_KM_TIMEOUT;
		}
		if (tmo < next)
			next = tmo;
	}
	if (xp->lft.soft_use_expires_seconds) {
		long tmo = xp->lft.soft_use_expires_seconds +
			(xp->curlft.use_time ? : xp->curlft.add_time) - now;
		if (tmo <= 0) {
			warn = 1;
			tmo = XFRM_KM_TIMEOUT;
		}
		if (tmo < next)
			next = tmo;
	}

	if (warn)
		km_policy_expired(xp, dir, 0, 0);
	if (next != LONG_MAX &&
	    !mod_timer(&xp->timer, jiffies + make_jiffies(next)))
		xfrm_pol_hold(xp);

out:
	read_unlock(&xp->lock);
	xfrm_pol_put(xp);
	return;

expired:
	read_unlock(&xp->lock);
	if (!xfrm_policy_delete(xp, dir))
		km_policy_expired(xp, dir, 1, 0);
	xfrm_pol_put(xp);
}

/* Allocate xfrm_policy. Not used here, it is supposed to be used by pfkeyv2
 * SPD calls.
 */

struct xfrm_policy *xfrm_policy_alloc(struct net *net, gfp_t gfp)
{
	struct xfrm_policy *policy;

	policy = kzalloc(sizeof(struct xfrm_policy), gfp);

	if (policy) {
		write_pnet(&policy->xp_net, net);
		INIT_LIST_HEAD(&policy->walk.all);
		INIT_HLIST_NODE(&policy->bydst);
		INIT_HLIST_NODE(&policy->byidx);
		rwlock_init(&policy->lock);
		refcount_set(&policy->refcnt, 1);
		skb_queue_head_init(&policy->polq.hold_queue);
		setup_timer(&policy->timer, xfrm_policy_timer,
				(unsigned long)policy);
		setup_timer(&policy->polq.hold_timer, xfrm_policy_queue_process,
			    (unsigned long)policy);
	}
	return policy;
}
EXPORT_SYMBOL(xfrm_policy_alloc);

static void xfrm_policy_destroy_rcu(struct rcu_head *head)
{
	struct xfrm_policy *policy = container_of(head, struct xfrm_policy, rcu);

	security_xfrm_policy_free(policy->security);
	kfree(policy);
}

/* Destroy xfrm_policy: descendant resources must be released to this moment. */

void xfrm_policy_destroy(struct xfrm_policy *policy)
{
	BUG_ON(!policy->walk.dead);

	if (del_timer(&policy->timer) || del_timer(&policy->polq.hold_timer))
		BUG();

	call_rcu(&policy->rcu, xfrm_policy_destroy_rcu);
}
EXPORT_SYMBOL(xfrm_policy_destroy);

/* Rule must be locked. Release descendant resources, announce
 * entry dead. The rule must be unlinked from lists to the moment.
 */

static void xfrm_policy_kill(struct xfrm_policy *policy)
{
	write_lock_bh(&policy->lock);
	policy->walk.dead = 1;
	write_unlock_bh(&policy->lock);

	atomic_inc(&policy->genid);

	if (del_timer(&policy->polq.hold_timer))
		xfrm_pol_put(policy);
	skb_queue_purge(&policy->polq.hold_queue);

	if (del_timer(&policy->timer))
		xfrm_pol_put(policy);

	xfrm_pol_put(policy);
}

static unsigned int xfrm_policy_hashmax __read_mostly = 1 * 1024 * 1024;

static inline unsigned int idx_hash(struct net *net, u32 index)
{
	return __idx_hash(index, net->xfrm.policy_idx_hmask);
}

/* calculate policy hash thresholds */
static void __get_hash_thresh(struct net *net,
			      unsigned short family, int dir,
			      u8 *dbits, u8 *sbits)
{
	switch (family) {
	case AF_INET:
		*dbits = net->xfrm.policy_bydst[dir].dbits4;
		*sbits = net->xfrm.policy_bydst[dir].sbits4;
		break;

	case AF_INET6:
		*dbits = net->xfrm.policy_bydst[dir].dbits6;
		*sbits = net->xfrm.policy_bydst[dir].sbits6;
		break;

	default:
		*dbits = 0;
		*sbits = 0;
	}
}

static struct hlist_head *policy_hash_bysel(struct net *net,
					    const struct xfrm_selector *sel,
					    unsigned short family, int dir)
{
	unsigned int hmask = net->xfrm.policy_bydst[dir].hmask;
	unsigned int hash;
	u8 dbits;
	u8 sbits;

	__get_hash_thresh(net, family, dir, &dbits, &sbits);
	hash = __sel_hash(sel, family, hmask, dbits, sbits);

	if (hash == hmask + 1)
		return &net->xfrm.policy_inexact[dir];

	return rcu_dereference_check(net->xfrm.policy_bydst[dir].table,
		     lockdep_is_held(&net->xfrm.xfrm_policy_lock)) + hash;
}

static struct hlist_head *policy_hash_direct(struct net *net,
					     const xfrm_address_t *daddr,
					     const xfrm_address_t *saddr,
					     unsigned short family, int dir)
{
	unsigned int hmask = net->xfrm.policy_bydst[dir].hmask;
	unsigned int hash;
	u8 dbits;
	u8 sbits;

	__get_hash_thresh(net, family, dir, &dbits, &sbits);
	hash = __addr_hash(daddr, saddr, family, hmask, dbits, sbits);

	return rcu_dereference_check(net->xfrm.policy_bydst[dir].table,
		     lockdep_is_held(&net->xfrm.xfrm_policy_lock)) + hash;
}

static void xfrm_dst_hash_transfer(struct net *net,
				   struct hlist_head *list,
				   struct hlist_head *ndsttable,
				   unsigned int nhashmask,
				   int dir)
{
	struct hlist_node *tmp, *entry0 = NULL;
	struct xfrm_policy *pol;
	unsigned int h0 = 0;
	u8 dbits;
	u8 sbits;

redo:
	hlist_for_each_entry_safe(pol, tmp, list, bydst) {
		unsigned int h;

		__get_hash_thresh(net, pol->family, dir, &dbits, &sbits);
		h = __addr_hash(&pol->selector.daddr, &pol->selector.saddr,
				pol->family, nhashmask, dbits, sbits);
		if (!entry0) {
			hlist_del_rcu(&pol->bydst);
			hlist_add_head_rcu(&pol->bydst, ndsttable + h);
			h0 = h;
		} else {
			if (h != h0)
				continue;
			hlist_del_rcu(&pol->bydst);
			hlist_add_behind_rcu(&pol->bydst, entry0);
		}
		entry0 = &pol->bydst;
	}
	if (!hlist_empty(list)) {
		entry0 = NULL;
		goto redo;
	}
}

static void xfrm_idx_hash_transfer(struct hlist_head *list,
				   struct hlist_head *nidxtable,
				   unsigned int nhashmask)
{
	struct hlist_node *tmp;
	struct xfrm_policy *pol;

	hlist_for_each_entry_safe(pol, tmp, list, byidx) {
		unsigned int h;

		h = __idx_hash(pol->index, nhashmask);
		hlist_add_head(&pol->byidx, nidxtable+h);
	}
}

static unsigned long xfrm_new_hash_mask(unsigned int old_hmask)
{
	return ((old_hmask + 1) << 1) - 1;
}

static void xfrm_bydst_resize(struct net *net, int dir)
{
	unsigned int hmask = net->xfrm.policy_bydst[dir].hmask;
	unsigned int nhashmask = xfrm_new_hash_mask(hmask);
	unsigned int nsize = (nhashmask + 1) * sizeof(struct hlist_head);
	struct hlist_head *ndst = xfrm_hash_alloc(nsize);
	struct hlist_head *odst;
	int i;

	if (!ndst)
		return;

	spin_lock_bh(&net->xfrm.xfrm_policy_lock);
	write_seqcount_begin(&xfrm_policy_hash_generation);

	odst = rcu_dereference_protected(net->xfrm.policy_bydst[dir].table,
				lockdep_is_held(&net->xfrm.xfrm_policy_lock));

	odst = rcu_dereference_protected(net->xfrm.policy_bydst[dir].table,
				lockdep_is_held(&net->xfrm.xfrm_policy_lock));

	for (i = hmask; i >= 0; i--)
		xfrm_dst_hash_transfer(net, odst + i, ndst, nhashmask, dir);

	rcu_assign_pointer(net->xfrm.policy_bydst[dir].table, ndst);
	net->xfrm.policy_bydst[dir].hmask = nhashmask;

	write_seqcount_end(&xfrm_policy_hash_generation);
	spin_unlock_bh(&net->xfrm.xfrm_policy_lock);

	synchronize_rcu();

	xfrm_hash_free(odst, (hmask + 1) * sizeof(struct hlist_head));
}

static void xfrm_byidx_resize(struct net *net, int total)
{
	unsigned int hmask = net->xfrm.policy_idx_hmask;
	unsigned int nhashmask = xfrm_new_hash_mask(hmask);
	unsigned int nsize = (nhashmask + 1) * sizeof(struct hlist_head);
	struct hlist_head *oidx = net->xfrm.policy_byidx;
	struct hlist_head *nidx = xfrm_hash_alloc(nsize);
	int i;

	if (!nidx)
		return;

	spin_lock_bh(&net->xfrm.xfrm_policy_lock);

	for (i = hmask; i >= 0; i--)
		xfrm_idx_hash_transfer(oidx + i, nidx, nhashmask);

	net->xfrm.policy_byidx = nidx;
	net->xfrm.policy_idx_hmask = nhashmask;

	spin_unlock_bh(&net->xfrm.xfrm_policy_lock);

	xfrm_hash_free(oidx, (hmask + 1) * sizeof(struct hlist_head));
}

static inline int xfrm_bydst_should_resize(struct net *net, int dir, int *total)
{
	unsigned int cnt = net->xfrm.policy_count[dir];
	unsigned int hmask = net->xfrm.policy_bydst[dir].hmask;

	if (total)
		*total += cnt;

	if ((hmask + 1) < xfrm_policy_hashmax &&
	    cnt > hmask)
		return 1;

	return 0;
}

static inline int xfrm_byidx_should_resize(struct net *net, int total)
{
	unsigned int hmask = net->xfrm.policy_idx_hmask;

	if ((hmask + 1) < xfrm_policy_hashmax &&
	    total > hmask)
		return 1;

	return 0;
}

void xfrm_spd_getinfo(struct net *net, struct xfrmk_spdinfo *si)
{
	si->incnt = net->xfrm.policy_count[XFRM_POLICY_IN];
	si->outcnt = net->xfrm.policy_count[XFRM_POLICY_OUT];
	si->fwdcnt = net->xfrm.policy_count[XFRM_POLICY_FWD];
	si->inscnt = net->xfrm.policy_count[XFRM_POLICY_IN+XFRM_POLICY_MAX];
	si->outscnt = net->xfrm.policy_count[XFRM_POLICY_OUT+XFRM_POLICY_MAX];
	si->fwdscnt = net->xfrm.policy_count[XFRM_POLICY_FWD+XFRM_POLICY_MAX];
	si->spdhcnt = net->xfrm.policy_idx_hmask;
	si->spdhmcnt = xfrm_policy_hashmax;
}
EXPORT_SYMBOL(xfrm_spd_getinfo);

static DEFINE_MUTEX(hash_resize_mutex);
static void xfrm_hash_resize(struct work_struct *work)
{
	struct net *net = container_of(work, struct net, xfrm.policy_hash_work);
	int dir, total;

	mutex_lock(&hash_resize_mutex);

	total = 0;
	for (dir = 0; dir < XFRM_POLICY_MAX; dir++) {
		if (xfrm_bydst_should_resize(net, dir, &total))
			xfrm_bydst_resize(net, dir);
	}
	if (xfrm_byidx_should_resize(net, total))
		xfrm_byidx_resize(net, total);

	mutex_unlock(&hash_resize_mutex);
}

static void xfrm_hash_rebuild(struct work_struct *work)
{
	struct net *net = container_of(work, struct net,
				       xfrm.policy_hthresh.work);
	unsigned int hmask;
	struct xfrm_policy *pol;
	struct xfrm_policy *policy;
	struct hlist_head *chain;
	struct hlist_head *odst;
	struct hlist_node *newpos;
	int i;
	int dir;
	unsigned seq;
	u8 lbits4, rbits4, lbits6, rbits6;

	mutex_lock(&hash_resize_mutex);

	/* read selector prefixlen thresholds */
	do {
		seq = read_seqbegin(&net->xfrm.policy_hthresh.lock);

		lbits4 = net->xfrm.policy_hthresh.lbits4;
		rbits4 = net->xfrm.policy_hthresh.rbits4;
		lbits6 = net->xfrm.policy_hthresh.lbits6;
		rbits6 = net->xfrm.policy_hthresh.rbits6;
	} while (read_seqretry(&net->xfrm.policy_hthresh.lock, seq));

	spin_lock_bh(&net->xfrm.xfrm_policy_lock);

	/* reset the bydst and inexact table in all directions */
	for (dir = 0; dir < XFRM_POLICY_MAX; dir++) {
		INIT_HLIST_HEAD(&net->xfrm.policy_inexact[dir]);
		hmask = net->xfrm.policy_bydst[dir].hmask;
		odst = net->xfrm.policy_bydst[dir].table;
		for (i = hmask; i >= 0; i--)
			INIT_HLIST_HEAD(odst + i);
		if ((dir & XFRM_POLICY_MASK) == XFRM_POLICY_OUT) {
			/* dir out => dst = remote, src = local */
			net->xfrm.policy_bydst[dir].dbits4 = rbits4;
			net->xfrm.policy_bydst[dir].sbits4 = lbits4;
			net->xfrm.policy_bydst[dir].dbits6 = rbits6;
			net->xfrm.policy_bydst[dir].sbits6 = lbits6;
		} else {
			/* dir in/fwd => dst = local, src = remote */
			net->xfrm.policy_bydst[dir].dbits4 = lbits4;
			net->xfrm.policy_bydst[dir].sbits4 = rbits4;
			net->xfrm.policy_bydst[dir].dbits6 = lbits6;
			net->xfrm.policy_bydst[dir].sbits6 = rbits6;
		}
	}

	/* re-insert all policies by order of creation */
	list_for_each_entry_reverse(policy, &net->xfrm.policy_all, walk.all) {
		if (policy->walk.dead ||
		    xfrm_policy_id2dir(policy->index) >= XFRM_POLICY_MAX) {
			/* skip socket policies */
			continue;
		}
		newpos = NULL;
		chain = policy_hash_bysel(net, &policy->selector,
					  policy->family,
					  xfrm_policy_id2dir(policy->index));
		hlist_for_each_entry(pol, chain, bydst) {
			if (policy->priority >= pol->priority)
				newpos = &pol->bydst;
			else
				break;
		}
		if (newpos)
			hlist_add_behind_rcu(&policy->bydst, newpos);
		else
			hlist_add_head_rcu(&policy->bydst, chain);
	}

	spin_unlock_bh(&net->xfrm.xfrm_policy_lock);

	mutex_unlock(&hash_resize_mutex);
}

void xfrm_policy_hash_rebuild(struct net *net)
{
	schedule_work(&net->xfrm.policy_hthresh.work);
}
EXPORT_SYMBOL(xfrm_policy_hash_rebuild);

/* Generate new index... KAME seems to generate them ordered by cost
 * of an absolute inpredictability of ordering of rules. This will not pass. */
static u32 xfrm_gen_index(struct net *net, int dir, u32 index)
{
	static u32 idx_generator;

	for (;;) {
		struct hlist_head *list;
		struct xfrm_policy *p;
		u32 idx;
		int found;

		if (!index) {
			idx = (idx_generator | dir);
			idx_generator += 8;
		} else {
			idx = index;
			index = 0;
		}

		if (idx == 0)
			idx = 8;
		list = net->xfrm.policy_byidx + idx_hash(net, idx);
		found = 0;
		hlist_for_each_entry(p, list, byidx) {
			if (p->index == idx) {
				found = 1;
				break;
			}
		}
		if (!found)
			return idx;
	}
}

static inline int selector_cmp(struct xfrm_selector *s1, struct xfrm_selector *s2)
{
	u32 *p1 = (u32 *) s1;
	u32 *p2 = (u32 *) s2;
	int len = sizeof(struct xfrm_selector) / sizeof(u32);
	int i;

	for (i = 0; i < len; i++) {
		if (p1[i] != p2[i])
			return 1;
	}

	return 0;
}

static void xfrm_policy_requeue(struct xfrm_policy *old,
				struct xfrm_policy *new)
{
	struct xfrm_policy_queue *pq = &old->polq;
	struct sk_buff_head list;

	if (skb_queue_empty(&pq->hold_queue))
		return;

	__skb_queue_head_init(&list);

	spin_lock_bh(&pq->hold_queue.lock);
	skb_queue_splice_init(&pq->hold_queue, &list);
	if (del_timer(&pq->hold_timer))
		xfrm_pol_put(old);
	spin_unlock_bh(&pq->hold_queue.lock);

	pq = &new->polq;

	spin_lock_bh(&pq->hold_queue.lock);
	skb_queue_splice(&list, &pq->hold_queue);
	pq->timeout = XFRM_QUEUE_TMO_MIN;
	if (!mod_timer(&pq->hold_timer, jiffies))
		xfrm_pol_hold(new);
	spin_unlock_bh(&pq->hold_queue.lock);
}

static bool xfrm_policy_mark_match(struct xfrm_policy *policy,
				   struct xfrm_policy *pol)
{
	if (policy->mark.v == pol->mark.v &&
	    policy->priority == pol->priority)
		return true;

	return false;
}

int xfrm_policy_insert(int dir, struct xfrm_policy *policy, int excl)
{
	struct net *net = xp_net(policy);
	struct xfrm_policy *pol;
	struct xfrm_policy *delpol;
	struct hlist_head *chain;
	struct hlist_node *newpos;

	spin_lock_bh(&net->xfrm.xfrm_policy_lock);
	chain = policy_hash_bysel(net, &policy->selector, policy->family, dir);
	delpol = NULL;
	newpos = NULL;
	hlist_for_each_entry(pol, chain, bydst) {
		if (pol->type == policy->type &&
		    pol->if_id == policy->if_id &&
		    !selector_cmp(&pol->selector, &policy->selector) &&
		    xfrm_policy_mark_match(policy, pol) &&
		    xfrm_sec_ctx_match(pol->security, policy->security) &&
		    !WARN_ON(delpol)) {
			if (excl) {
				spin_unlock_bh(&net->xfrm.xfrm_policy_lock);
				return -EEXIST;
			}
			delpol = pol;
			if (policy->priority > pol->priority)
				continue;
		} else if (policy->priority >= pol->priority) {
			newpos = &pol->bydst;
			continue;
		}
		if (delpol)
			break;
	}
	if (newpos)
		hlist_add_behind_rcu(&policy->bydst, newpos);
	else
		hlist_add_head_rcu(&policy->bydst, chain);
	__xfrm_policy_link(policy, dir);

	/* After previous checking, family can either be AF_INET or AF_INET6 */
	if (policy->family == AF_INET)
		rt_genid_bump_ipv4(net);
	else
		rt_genid_bump_ipv6(net);

	if (delpol) {
		xfrm_policy_requeue(delpol, policy);
		__xfrm_policy_unlink(delpol, dir);
	}
	policy->index = delpol ? delpol->index : xfrm_gen_index(net, dir, policy->index);
	hlist_add_head(&policy->byidx, net->xfrm.policy_byidx+idx_hash(net, policy->index));
	policy->curlft.add_time = get_seconds();
	policy->curlft.use_time = 0;
	if (!mod_timer(&policy->timer, jiffies + HZ))
		xfrm_pol_hold(policy);
	spin_unlock_bh(&net->xfrm.xfrm_policy_lock);

	if (delpol)
		xfrm_policy_kill(delpol);
	else if (xfrm_bydst_should_resize(net, dir, NULL))
		schedule_work(&net->xfrm.policy_hash_work);

	return 0;
}
EXPORT_SYMBOL(xfrm_policy_insert);

struct xfrm_policy *xfrm_policy_bysel_ctx(struct net *net, u32 mark, u32 if_id,
					  u8 type, int dir,
					  struct xfrm_selector *sel,
					  struct xfrm_sec_ctx *ctx, int delete,
					  int *err)
{
	struct xfrm_policy *pol, *ret;
	struct hlist_head *chain;

	*err = 0;
	spin_lock_bh(&net->xfrm.xfrm_policy_lock);
	chain = policy_hash_bysel(net, sel, sel->family, dir);
	ret = NULL;
	hlist_for_each_entry(pol, chain, bydst) {
		if (pol->type == type &&
		    pol->if_id == if_id &&
		    (mark & pol->mark.m) == pol->mark.v &&
		    !selector_cmp(sel, &pol->selector) &&
		    xfrm_sec_ctx_match(ctx, pol->security)) {
			xfrm_pol_hold(pol);
			if (delete) {
				*err = security_xfrm_policy_delete(
								pol->security);
				if (*err) {
					spin_unlock_bh(&net->xfrm.xfrm_policy_lock);
					return pol;
				}
				__xfrm_policy_unlink(pol, dir);
			}
			ret = pol;
			break;
		}
	}
	spin_unlock_bh(&net->xfrm.xfrm_policy_lock);

	if (ret && delete)
		xfrm_policy_kill(ret);
	return ret;
}
EXPORT_SYMBOL(xfrm_policy_bysel_ctx);

struct xfrm_policy *xfrm_policy_byid(struct net *net, u32 mark, u32 if_id,
				     u8 type, int dir, u32 id, int delete,
				     int *err)
{
	struct xfrm_policy *pol, *ret;
	struct hlist_head *chain;

	*err = -ENOENT;
	if (xfrm_policy_id2dir(id) != dir)
		return NULL;

	*err = 0;
	spin_lock_bh(&net->xfrm.xfrm_policy_lock);
	chain = net->xfrm.policy_byidx + idx_hash(net, id);
	ret = NULL;
	hlist_for_each_entry(pol, chain, byidx) {
		if (pol->type == type && pol->index == id &&
		    pol->if_id == if_id &&
		    (mark & pol->mark.m) == pol->mark.v) {
			xfrm_pol_hold(pol);
			if (delete) {
				*err = security_xfrm_policy_delete(
								pol->security);
				if (*err) {
					spin_unlock_bh(&net->xfrm.xfrm_policy_lock);
					return pol;
				}
				__xfrm_policy_unlink(pol, dir);
			}
			ret = pol;
			break;
		}
	}
	spin_unlock_bh(&net->xfrm.xfrm_policy_lock);

	if (ret && delete)
		xfrm_policy_kill(ret);
	return ret;
}
EXPORT_SYMBOL(xfrm_policy_byid);

#ifdef CONFIG_SECURITY_NETWORK_XFRM
static inline int
xfrm_policy_flush_secctx_check(struct net *net, u8 type, bool task_valid)
{
	int dir, err = 0;

	for (dir = 0; dir < XFRM_POLICY_MAX; dir++) {
		struct xfrm_policy *pol;
		int i;

		hlist_for_each_entry(pol,
				     &net->xfrm.policy_inexact[dir], bydst) {
			if (pol->type != type)
				continue;
			err = security_xfrm_policy_delete(pol->security);
			if (err) {
				xfrm_audit_policy_delete(pol, 0, task_valid);
				return err;
			}
		}
		for (i = net->xfrm.policy_bydst[dir].hmask; i >= 0; i--) {
			hlist_for_each_entry(pol,
					     net->xfrm.policy_bydst[dir].table + i,
					     bydst) {
				if (pol->type != type)
					continue;
				err = security_xfrm_policy_delete(
								pol->security);
				if (err) {
					xfrm_audit_policy_delete(pol, 0,
								 task_valid);
					return err;
				}
			}
		}
	}
	return err;
}
#else
static inline int
xfrm_policy_flush_secctx_check(struct net *net, u8 type, bool task_valid)
{
	return 0;
}
#endif

int xfrm_policy_flush(struct net *net, u8 type, bool task_valid)
{
	int dir, err = 0, cnt = 0;

	spin_lock_bh(&net->xfrm.xfrm_policy_lock);

	err = xfrm_policy_flush_secctx_check(net, type, task_valid);
	if (err)
		goto out;

	for (dir = 0; dir < XFRM_POLICY_MAX; dir++) {
		struct xfrm_policy *pol;
		int i;

	again1:
		hlist_for_each_entry(pol,
				     &net->xfrm.policy_inexact[dir], bydst) {
			if (pol->type != type)
				continue;
			__xfrm_policy_unlink(pol, dir);
			spin_unlock_bh(&net->xfrm.xfrm_policy_lock);
			cnt++;

			xfrm_audit_policy_delete(pol, 1, task_valid);

			xfrm_policy_kill(pol);

			spin_lock_bh(&net->xfrm.xfrm_policy_lock);
			goto again1;
		}

		for (i = net->xfrm.policy_bydst[dir].hmask; i >= 0; i--) {
	again2:
			hlist_for_each_entry(pol,
					     net->xfrm.policy_bydst[dir].table + i,
					     bydst) {
				if (pol->type != type)
					continue;
				__xfrm_policy_unlink(pol, dir);
				spin_unlock_bh(&net->xfrm.xfrm_policy_lock);
				cnt++;

				xfrm_audit_policy_delete(pol, 1, task_valid);
				xfrm_policy_kill(pol);

				spin_lock_bh(&net->xfrm.xfrm_policy_lock);
				goto again2;
			}
		}

	}
	if (!cnt)
		err = -ESRCH;
out:
	spin_unlock_bh(&net->xfrm.xfrm_policy_lock);
	return err;
}
EXPORT_SYMBOL(xfrm_policy_flush);

int xfrm_policy_walk(struct net *net, struct xfrm_policy_walk *walk,
		     int (*func)(struct xfrm_policy *, int, int, void*),
		     void *data)
{
	struct xfrm_policy *pol;
	struct xfrm_policy_walk_entry *x;
	int error = 0;

	if (walk->type >= XFRM_POLICY_TYPE_MAX &&
	    walk->type != XFRM_POLICY_TYPE_ANY)
		return -EINVAL;

	if (list_empty(&walk->walk.all) && walk->seq != 0)
		return 0;

	spin_lock_bh(&net->xfrm.xfrm_policy_lock);
	if (list_empty(&walk->walk.all))
		x = list_first_entry(&net->xfrm.policy_all, struct xfrm_policy_walk_entry, all);
	else
		x = list_first_entry(&walk->walk.all,
				     struct xfrm_policy_walk_entry, all);

	list_for_each_entry_from(x, &net->xfrm.policy_all, all) {
		if (x->dead)
			continue;
		pol = container_of(x, struct xfrm_policy, walk);
		if (walk->type != XFRM_POLICY_TYPE_ANY &&
		    walk->type != pol->type)
			continue;
		error = func(pol, xfrm_policy_id2dir(pol->index),
			     walk->seq, data);
		if (error) {
			list_move_tail(&walk->walk.all, &x->all);
			goto out;
		}
		walk->seq++;
	}
	if (walk->seq == 0) {
		error = -ENOENT;
		goto out;
	}
	list_del_init(&walk->walk.all);
out:
	spin_unlock_bh(&net->xfrm.xfrm_policy_lock);
	return error;
}
EXPORT_SYMBOL(xfrm_policy_walk);

void xfrm_policy_walk_init(struct xfrm_policy_walk *walk, u8 type)
{
	INIT_LIST_HEAD(&walk->walk.all);
	walk->walk.dead = 1;
	walk->type = type;
	walk->seq = 0;
}
EXPORT_SYMBOL(xfrm_policy_walk_init);

void xfrm_policy_walk_done(struct xfrm_policy_walk *walk, struct net *net)
{
	if (list_empty(&walk->walk.all))
		return;

	spin_lock_bh(&net->xfrm.xfrm_policy_lock); /*FIXME where is net? */
	list_del(&walk->walk.all);
	spin_unlock_bh(&net->xfrm.xfrm_policy_lock);
}
EXPORT_SYMBOL(xfrm_policy_walk_done);

/*
 * Find policy to apply to this flow.
 *
 * Returns 0 if policy found, else an -errno.
 */
static int xfrm_policy_match(const struct xfrm_policy *pol,
			     const struct flowi *fl,
			     u8 type, u16 family, int dir, u32 if_id)
{
	const struct xfrm_selector *sel = &pol->selector;
	int ret = -ESRCH;
	bool match;

	if (pol->family != family ||
	    pol->if_id != if_id ||
	    (fl->flowi_mark & pol->mark.m) != pol->mark.v ||
	    pol->type != type)
		return ret;

	match = xfrm_selector_match(sel, fl, family);
	if (match)
		ret = security_xfrm_policy_lookup(pol->security, fl->flowi_secid,
						  dir);

	return ret;
}

static struct xfrm_policy *xfrm_policy_lookup_bytype(struct net *net, u8 type,
						     const struct flowi *fl,
						     u16 family, u8 dir,
						     u32 if_id)
{
	int err;
	struct xfrm_policy *pol, *ret;
	const xfrm_address_t *daddr, *saddr;
	struct hlist_head *chain;
	unsigned int sequence;
	u32 priority;

	daddr = xfrm_flowi_daddr(fl, family);
	saddr = xfrm_flowi_saddr(fl, family);
	if (unlikely(!daddr || !saddr))
		return NULL;

	rcu_read_lock();
 retry:
	do {
		sequence = read_seqcount_begin(&xfrm_policy_hash_generation);
		chain = policy_hash_direct(net, daddr, saddr, family, dir);
	} while (read_seqcount_retry(&xfrm_policy_hash_generation, sequence));

	priority = ~0U;
	ret = NULL;
	hlist_for_each_entry_rcu(pol, chain, bydst) {
		err = xfrm_policy_match(pol, fl, type, family, dir, if_id);
		if (err) {
			if (err == -ESRCH)
				continue;
			else {
				ret = ERR_PTR(err);
				goto fail;
			}
		} else {
			ret = pol;
			priority = ret->priority;
			break;
		}
	}
	chain = &net->xfrm.policy_inexact[dir];
	hlist_for_each_entry_rcu(pol, chain, bydst) {
		if ((pol->priority >= priority) && ret)
			break;

		err = xfrm_policy_match(pol, fl, type, family, dir, if_id);
		if (err) {
			if (err == -ESRCH)
				continue;
			else {
				ret = ERR_PTR(err);
				goto fail;
			}
		} else {
			ret = pol;
			break;
		}
	}

	if (read_seqcount_retry(&xfrm_policy_hash_generation, sequence))
		goto retry;

	if (ret && !xfrm_pol_hold_rcu(ret))
		goto retry;
fail:
	rcu_read_unlock();

	return ret;
}

static struct xfrm_policy *xfrm_policy_lookup(struct net *net,
					      const struct flowi *fl,
					      u16 family, u8 dir, u32 if_id)
{
#ifdef CONFIG_XFRM_SUB_POLICY
	struct xfrm_policy *pol;

	pol = xfrm_policy_lookup_bytype(net, XFRM_POLICY_TYPE_SUB, fl, family,
					dir, if_id);
	if (pol != NULL)
		return pol;
#endif
	return xfrm_policy_lookup_bytype(net, XFRM_POLICY_TYPE_MAIN, fl, family,
					 dir, if_id);
}

static struct xfrm_policy *xfrm_sk_policy_lookup(const struct sock *sk, int dir,
						 const struct flowi *fl,
						 u16 family, u32 if_id)
{
	struct xfrm_policy *pol;

	rcu_read_lock();
 again:
	pol = rcu_dereference(sk->sk_policy[dir]);
	if (pol != NULL) {
		bool match;
		int err = 0;

		if (pol->family != family) {
			pol = NULL;
			goto out;
		}

		match = xfrm_selector_match(&pol->selector, fl, family);
		if (match) {
			if ((sk->sk_mark & pol->mark.m) != pol->mark.v ||
			    pol->if_id != if_id) {
				pol = NULL;
				goto out;
			}
			err = security_xfrm_policy_lookup(pol->security,
						      fl->flowi_secid,
						      dir);
			if (!err) {
				if (!xfrm_pol_hold_rcu(pol))
					goto again;
			} else if (err == -ESRCH) {
				pol = NULL;
			} else {
				pol = ERR_PTR(err);
			}
		} else
			pol = NULL;
	}
out:
	rcu_read_unlock();
	return pol;
}

static void __xfrm_policy_link(struct xfrm_policy *pol, int dir)
{
	struct net *net = xp_net(pol);

	list_add(&pol->walk.all, &net->xfrm.policy_all);
	net->xfrm.policy_count[dir]++;
	xfrm_pol_hold(pol);
}

static struct xfrm_policy *__xfrm_policy_unlink(struct xfrm_policy *pol,
						int dir)
{
	struct net *net = xp_net(pol);

	if (list_empty(&pol->walk.all))
		return NULL;

	/* Socket policies are not hashed. */
	if (!hlist_unhashed(&pol->bydst)) {
		hlist_del_rcu(&pol->bydst);
		hlist_del(&pol->byidx);
	}

	list_del_init(&pol->walk.all);
	net->xfrm.policy_count[dir]--;

	return pol;
}

static void xfrm_sk_policy_link(struct xfrm_policy *pol, int dir)
{
	__xfrm_policy_link(pol, XFRM_POLICY_MAX + dir);
}

static void xfrm_sk_policy_unlink(struct xfrm_policy *pol, int dir)
{
	__xfrm_policy_unlink(pol, XFRM_POLICY_MAX + dir);
}

int xfrm_policy_delete(struct xfrm_policy *pol, int dir)
{
	struct net *net = xp_net(pol);

	spin_lock_bh(&net->xfrm.xfrm_policy_lock);
	pol = __xfrm_policy_unlink(pol, dir);
	spin_unlock_bh(&net->xfrm.xfrm_policy_lock);
	if (pol) {
		xfrm_policy_kill(pol);
		return 0;
	}
	return -ENOENT;
}
EXPORT_SYMBOL(xfrm_policy_delete);

int xfrm_sk_policy_insert(struct sock *sk, int dir, struct xfrm_policy *pol)
{
	struct net *net = sock_net(sk);
	struct xfrm_policy *old_pol;

#ifdef CONFIG_XFRM_SUB_POLICY
	if (pol && pol->type != XFRM_POLICY_TYPE_MAIN)
		return -EINVAL;
#endif

	spin_lock_bh(&net->xfrm.xfrm_policy_lock);
	old_pol = rcu_dereference_protected(sk->sk_policy[dir],
				lockdep_is_held(&net->xfrm.xfrm_policy_lock));
	if (pol) {
		pol->curlft.add_time = get_seconds();
		pol->index = xfrm_gen_index(net, XFRM_POLICY_MAX+dir, 0);
		xfrm_sk_policy_link(pol, dir);
	}
	rcu_assign_pointer(sk->sk_policy[dir], pol);
	if (old_pol) {
		if (pol)
			xfrm_policy_requeue(old_pol, pol);

		/* Unlinking succeeds always. This is the only function
		 * allowed to delete or replace socket policy.
		 */
		xfrm_sk_policy_unlink(old_pol, dir);
	}
	spin_unlock_bh(&net->xfrm.xfrm_policy_lock);

	if (old_pol) {
		xfrm_policy_kill(old_pol);
	}
	return 0;
}

static struct xfrm_policy *clone_policy(const struct xfrm_policy *old, int dir)
{
	struct xfrm_policy *newp = xfrm_policy_alloc(xp_net(old), GFP_ATOMIC);
	struct net *net = xp_net(old);

	if (newp) {
		newp->selector = old->selector;
		if (security_xfrm_policy_clone(old->security,
					       &newp->security)) {
			kfree(newp);
			return NULL;  /* ENOMEM */
		}
		newp->lft = old->lft;
		newp->curlft = old->curlft;
		newp->mark = old->mark;
		newp->if_id = old->if_id;
		newp->action = old->action;
		newp->flags = old->flags;
		newp->xfrm_nr = old->xfrm_nr;
		newp->index = old->index;
		newp->type = old->type;
		newp->family = old->family;
		memcpy(newp->xfrm_vec, old->xfrm_vec,
		       newp->xfrm_nr*sizeof(struct xfrm_tmpl));
		spin_lock_bh(&net->xfrm.xfrm_policy_lock);
		xfrm_sk_policy_link(newp, dir);
		spin_unlock_bh(&net->xfrm.xfrm_policy_lock);
		xfrm_pol_put(newp);
	}
	return newp;
}

int __xfrm_sk_clone_policy(struct sock *sk, const struct sock *osk)
{
	const struct xfrm_policy *p;
	struct xfrm_policy *np;
	int i, ret = 0;

	rcu_read_lock();
	for (i = 0; i < 2; i++) {
		p = rcu_dereference(osk->sk_policy[i]);
		if (p) {
			np = clone_policy(p, i);
			if (unlikely(!np)) {
				ret = -ENOMEM;
				break;
			}
			rcu_assign_pointer(sk->sk_policy[i], np);
		}
	}
	rcu_read_unlock();
	return ret;
}

static int
xfrm_get_saddr(struct net *net, int oif, xfrm_address_t *local,
	       xfrm_address_t *remote, unsigned short family, u32 mark)
{
	int err;
	const struct xfrm_policy_afinfo *afinfo = xfrm_policy_get_afinfo(family);

	if (unlikely(afinfo == NULL))
		return -EINVAL;
	err = afinfo->get_saddr(net, oif, local, remote, mark);
	rcu_read_unlock();
	return err;
}

/* Resolve list of templates for the flow, given policy. */

static int
xfrm_tmpl_resolve_one(struct xfrm_policy *policy, const struct flowi *fl,
		      struct xfrm_state **xfrm, unsigned short family)
{
	struct net *net = xp_net(policy);
	int nx;
	int i, error;
	xfrm_address_t *daddr = xfrm_flowi_daddr(fl, family);
	xfrm_address_t *saddr = xfrm_flowi_saddr(fl, family);
	xfrm_address_t tmp;

	for (nx = 0, i = 0; i < policy->xfrm_nr; i++) {
		struct xfrm_state *x;
		xfrm_address_t *remote = daddr;
		xfrm_address_t *local  = saddr;
		struct xfrm_tmpl *tmpl = &policy->xfrm_vec[i];

		if (tmpl->mode == XFRM_MODE_TUNNEL ||
		    tmpl->mode == XFRM_MODE_BEET) {
			remote = &tmpl->id.daddr;
			local = &tmpl->saddr;
			if (xfrm_addr_any(local, tmpl->encap_family)) {
				error = xfrm_get_saddr(net, fl->flowi_oif,
						       &tmp, remote,
						       tmpl->encap_family, 0);
				if (error)
					goto fail;
				local = &tmp;
			}
		}

		x = xfrm_state_find(remote, local, fl, tmpl, policy, &error,
				    family, policy->if_id);

		if (x && x->km.state == XFRM_STATE_VALID) {
			xfrm[nx++] = x;
			daddr = remote;
			saddr = local;
			continue;
		}
		if (x) {
			error = (x->km.state == XFRM_STATE_ERROR ?
				 -EINVAL : -EAGAIN);
			xfrm_state_put(x);
		} else if (error == -ESRCH) {
			error = -EAGAIN;
		}

		if (!tmpl->optional)
			goto fail;
	}
	return nx;

fail:
	for (nx--; nx >= 0; nx--)
		xfrm_state_put(xfrm[nx]);
	return error;
}

static int
xfrm_tmpl_resolve(struct xfrm_policy **pols, int npols, const struct flowi *fl,
		  struct xfrm_state **xfrm, unsigned short family)
{
	struct xfrm_state *tp[XFRM_MAX_DEPTH];
	struct xfrm_state **tpp = (npols > 1) ? tp : xfrm;
	int cnx = 0;
	int error;
	int ret;
	int i;

	for (i = 0; i < npols; i++) {
		if (cnx + pols[i]->xfrm_nr >= XFRM_MAX_DEPTH) {
			error = -ENOBUFS;
			goto fail;
		}

		ret = xfrm_tmpl_resolve_one(pols[i], fl, &tpp[cnx], family);
		if (ret < 0) {
			error = ret;
			goto fail;
		} else
			cnx += ret;
	}

	/* found states are sorted for outbound processing */
	if (npols > 1)
		xfrm_state_sort(xfrm, tpp, cnx, family);

	return cnx;

 fail:
	for (cnx--; cnx >= 0; cnx--)
		xfrm_state_put(tpp[cnx]);
	return error;

}

static int xfrm_get_tos(const struct flowi *fl, int family)
{
	const struct xfrm_policy_afinfo *afinfo;
	int tos;

	afinfo = xfrm_policy_get_afinfo(family);
	if (!afinfo)
		return 0;

	tos = afinfo->get_tos(fl);

	rcu_read_unlock();

	return tos;
}

static inline struct xfrm_dst *xfrm_alloc_dst(struct net *net, int family)
{
	const struct xfrm_policy_afinfo *afinfo = xfrm_policy_get_afinfo(family);
	struct dst_ops *dst_ops;
	struct xfrm_dst *xdst;

	if (!afinfo)
		return ERR_PTR(-EINVAL);

	switch (family) {
	case AF_INET:
		dst_ops = &net->xfrm.xfrm4_dst_ops;
		break;
#if IS_ENABLED(CONFIG_IPV6)
	case AF_INET6:
		dst_ops = &net->xfrm.xfrm6_dst_ops;
		break;
#endif
	default:
		BUG();
	}
	xdst = dst_alloc(dst_ops, NULL, 1, DST_OBSOLETE_NONE, 0);

	if (likely(xdst)) {
		struct dst_entry *dst = &xdst->u.dst;

		memset(dst + 1, 0, sizeof(*xdst) - sizeof(*dst));
	} else
		xdst = ERR_PTR(-ENOBUFS);

	rcu_read_unlock();

	return xdst;
}

static inline int xfrm_init_path(struct xfrm_dst *path, struct dst_entry *dst,
				 int nfheader_len)
{
	const struct xfrm_policy_afinfo *afinfo =
		xfrm_policy_get_afinfo(dst->ops->family);
	int err;

	if (!afinfo)
		return -EINVAL;

	err = afinfo->init_path(path, dst, nfheader_len);

	rcu_read_unlock();

	return err;
}

static inline int xfrm_fill_dst(struct xfrm_dst *xdst, struct net_device *dev,
				const struct flowi *fl)
{
	const struct xfrm_policy_afinfo *afinfo =
		xfrm_policy_get_afinfo(xdst->u.dst.ops->family);
	int err;

	if (!afinfo)
		return -EINVAL;

	err = afinfo->fill_dst(xdst, dev, fl);

	rcu_read_unlock();

	return err;
}


/* Allocate chain of dst_entry's, attach known xfrm's, calculate
 * all the metrics... Shortly, bundle a bundle.
 */

static struct dst_entry *xfrm_bundle_create(struct xfrm_policy *policy,
					    struct xfrm_state **xfrm, int nx,
					    const struct flowi *fl,
					    struct dst_entry *dst)
{
	struct net *net = xp_net(policy);
	unsigned long now = jiffies;
	struct net_device *dev;
	struct xfrm_mode *inner_mode;
	struct dst_entry *dst_prev = NULL;
	struct dst_entry *dst0 = NULL;
	int i = 0;
	int err;
	int header_len = 0;
	int nfheader_len = 0;
	int trailer_len = 0;
	int tos;
	int family = policy->selector.family;
	xfrm_address_t saddr, daddr;

	xfrm_flowi_addr_get(fl, &saddr, &daddr, family);

	tos = xfrm_get_tos(fl, family);

	dst_hold(dst);

	for (; i < nx; i++) {
		struct xfrm_dst *xdst = xfrm_alloc_dst(net, family);
		struct dst_entry *dst1 = &xdst->u.dst;

		err = PTR_ERR(xdst);
		if (IS_ERR(xdst)) {
			dst_release(dst);
			goto put_states;
		}

		if (!dst_prev)
			dst0 = dst1;
		else
			/* Ref count is taken during xfrm_alloc_dst()
			 * No need to do dst_clone() on dst1
			 */
			dst_prev->child = dst1;

		if (xfrm[i]->sel.family == AF_UNSPEC) {
			inner_mode = xfrm_ip2inner_mode(xfrm[i],
							xfrm_af2proto(family));
			if (!inner_mode) {
				err = -EAFNOSUPPORT;
				dst_release(dst);
				goto put_states;
			}
		} else
			inner_mode = xfrm[i]->inner_mode;

		xdst->route = dst;
		dst_copy_metrics(dst1, dst);

		if (xfrm[i]->props.mode != XFRM_MODE_TRANSPORT) {
			__u32 mark = 0;

			if (xfrm[i]->props.smark.v || xfrm[i]->props.smark.m)
				mark = xfrm_smark_get(fl->flowi_mark, xfrm[i]);

			family = xfrm[i]->props.family;
			dst = xfrm_dst_lookup(xfrm[i], tos, fl->flowi_oif,
					      &saddr, &daddr, family, mark);
			err = PTR_ERR(dst);
			if (IS_ERR(dst))
				goto put_states;
		} else
			dst_hold(dst);

		dst1->xfrm = xfrm[i];
		xdst->xfrm_genid = xfrm[i]->genid;

		dst1->obsolete = DST_OBSOLETE_FORCE_CHK;
		dst1->flags |= DST_HOST;
		dst1->lastuse = now;

		dst1->input = dst_discard;
		dst1->output = inner_mode->afinfo->output;

		dst1->next = dst_prev;
		dst_prev = dst1;

		header_len += xfrm[i]->props.header_len;
		if (xfrm[i]->type->flags & XFRM_TYPE_NON_FRAGMENT)
			nfheader_len += xfrm[i]->props.header_len;
		trailer_len += xfrm[i]->props.trailer_len;
	}

	dst_prev->child = dst;
	dst0->path = dst;

	err = -ENODEV;
	dev = dst->dev;
	if (!dev)
		goto free_dst;

	xfrm_init_path((struct xfrm_dst *)dst0, dst, nfheader_len);
	xfrm_init_pmtu(dst_prev);

	for (dst_prev = dst0; dst_prev != dst; dst_prev = dst_prev->child) {
		struct xfrm_dst *xdst = (struct xfrm_dst *)dst_prev;

		err = xfrm_fill_dst(xdst, dev, fl);
		if (err)
			goto free_dst;

		dst_prev->header_len = header_len;
		dst_prev->trailer_len = trailer_len;
		header_len -= xdst->u.dst.xfrm->props.header_len;
		trailer_len -= xdst->u.dst.xfrm->props.trailer_len;
	}

out:
	return dst0;

put_states:
	for (; i < nx; i++)
		xfrm_state_put(xfrm[i]);
free_dst:
	if (dst0)
		dst_release_immediate(dst0);
	dst0 = ERR_PTR(err);
	goto out;
}

static int xfrm_expand_policies(const struct flowi *fl, u16 family,
				struct xfrm_policy **pols,
				int *num_pols, int *num_xfrms)
{
	int i;

	if (*num_pols == 0 || !pols[0]) {
		*num_pols = 0;
		*num_xfrms = 0;
		return 0;
	}
	if (IS_ERR(pols[0]))
		return PTR_ERR(pols[0]);

	*num_xfrms = pols[0]->xfrm_nr;

#ifdef CONFIG_XFRM_SUB_POLICY
	if (pols[0] && pols[0]->action == XFRM_POLICY_ALLOW &&
	    pols[0]->type != XFRM_POLICY_TYPE_MAIN) {
		pols[1] = xfrm_policy_lookup_bytype(xp_net(pols[0]),
						    XFRM_POLICY_TYPE_MAIN,
						    fl, family,
						    XFRM_POLICY_OUT,
						    pols[0]->if_id);
		if (pols[1]) {
			if (IS_ERR(pols[1])) {
				xfrm_pols_put(pols, *num_pols);
				return PTR_ERR(pols[1]);
			}
			(*num_pols)++;
			(*num_xfrms) += pols[1]->xfrm_nr;
		}
	}
#endif
	for (i = 0; i < *num_pols; i++) {
		if (pols[i]->action != XFRM_POLICY_ALLOW) {
			*num_xfrms = -1;
			break;
		}
	}

	return 0;

}

static struct xfrm_dst *
xfrm_resolve_and_create_bundle(struct xfrm_policy **pols, int num_pols,
			       const struct flowi *fl, u16 family,
			       struct dst_entry *dst_orig)
{
	struct net *net = xp_net(pols[0]);
	struct xfrm_state *xfrm[XFRM_MAX_DEPTH];
	struct xfrm_dst *xdst;
	struct dst_entry *dst;
	int err;

	/* Try to instantiate a bundle */
	err = xfrm_tmpl_resolve(pols, num_pols, fl, xfrm, family);
	if (err <= 0) {
		if (err == 0)
			return NULL;

		if (err != -EAGAIN)
			XFRM_INC_STATS(net, LINUX_MIB_XFRMOUTPOLERROR);
		return ERR_PTR(err);
	}

	dst = xfrm_bundle_create(pols[0], xfrm, err, fl, dst_orig);
	if (IS_ERR(dst)) {
		XFRM_INC_STATS(net, LINUX_MIB_XFRMOUTBUNDLEGENERROR);
		return ERR_CAST(dst);
	}

	xdst = (struct xfrm_dst *)dst;
	xdst->num_xfrms = err;
	xdst->num_pols = num_pols;
	memcpy(xdst->pols, pols, sizeof(struct xfrm_policy *) * num_pols);
	xdst->policy_genid = atomic_read(&pols[0]->genid);

	return xdst;
}

static void xfrm_policy_queue_process(unsigned long arg)
{
	struct sk_buff *skb;
	struct sock *sk;
	struct dst_entry *dst;
	struct xfrm_policy *pol = (struct xfrm_policy *)arg;
	struct net *net = xp_net(pol);
	struct xfrm_policy_queue *pq = &pol->polq;
	struct flowi fl;
	struct sk_buff_head list;

	spin_lock(&pq->hold_queue.lock);
	skb = skb_peek(&pq->hold_queue);
	if (!skb) {
		spin_unlock(&pq->hold_queue.lock);
		goto out;
	}
	dst = skb_dst(skb);
	sk = skb->sk;
	xfrm_decode_session(skb, &fl, dst->ops->family);
	spin_unlock(&pq->hold_queue.lock);

	dst_hold(dst->path);
	dst = xfrm_lookup(net, dst->path, &fl, sk, 0);
	if (IS_ERR(dst))
		goto purge_queue;

	if (dst->flags & DST_XFRM_QUEUE) {
		dst_release(dst);

		if (pq->timeout >= XFRM_QUEUE_TMO_MAX)
			goto purge_queue;

		pq->timeout = pq->timeout << 1;
		if (!mod_timer(&pq->hold_timer, jiffies + pq->timeout))
			xfrm_pol_hold(pol);
	goto out;
	}

	dst_release(dst);

	__skb_queue_head_init(&list);

	spin_lock(&pq->hold_queue.lock);
	pq->timeout = 0;
	skb_queue_splice_init(&pq->hold_queue, &list);
	spin_unlock(&pq->hold_queue.lock);

	while (!skb_queue_empty(&list)) {
		skb = __skb_dequeue(&list);

		xfrm_decode_session(skb, &fl, skb_dst(skb)->ops->family);
		dst_hold(skb_dst(skb)->path);
		dst = xfrm_lookup(net, skb_dst(skb)->path, &fl, skb->sk, 0);
		if (IS_ERR(dst)) {
			kfree_skb(skb);
			continue;
		}

		nf_reset(skb);
		skb_dst_drop(skb);
		skb_dst_set(skb, dst);

		dst_output(net, skb->sk, skb);
	}

out:
	xfrm_pol_put(pol);
	return;

purge_queue:
	pq->timeout = 0;
	skb_queue_purge(&pq->hold_queue);
	xfrm_pol_put(pol);
}

static int xdst_queue_output(struct net *net, struct sock *sk, struct sk_buff *skb)
{
	unsigned long sched_next;
	struct dst_entry *dst = skb_dst(skb);
	struct xfrm_dst *xdst = (struct xfrm_dst *) dst;
	struct xfrm_policy *pol = xdst->pols[0];
	struct xfrm_policy_queue *pq = &pol->polq;

	if (unlikely(skb_fclone_busy(sk, skb))) {
		kfree_skb(skb);
		return 0;
	}

	if (pq->hold_queue.qlen > XFRM_MAX_QUEUE_LEN) {
		kfree_skb(skb);
		return -EAGAIN;
	}

	skb_dst_force(skb);

	spin_lock_bh(&pq->hold_queue.lock);

	if (!pq->timeout)
		pq->timeout = XFRM_QUEUE_TMO_MIN;

	sched_next = jiffies + pq->timeout;

	if (del_timer(&pq->hold_timer)) {
		if (time_before(pq->hold_timer.expires, sched_next))
			sched_next = pq->hold_timer.expires;
		xfrm_pol_put(pol);
	}

	__skb_queue_tail(&pq->hold_queue, skb);
	if (!mod_timer(&pq->hold_timer, sched_next))
		xfrm_pol_hold(pol);

	spin_unlock_bh(&pq->hold_queue.lock);

	return 0;
}

static struct xfrm_dst *xfrm_create_dummy_bundle(struct net *net,
						 struct xfrm_flo *xflo,
						 const struct flowi *fl,
						 int num_xfrms,
						 u16 family)
{
	int err;
	struct net_device *dev;
	struct dst_entry *dst;
	struct dst_entry *dst1;
	struct xfrm_dst *xdst;

	xdst = xfrm_alloc_dst(net, family);
	if (IS_ERR(xdst))
		return xdst;

	if (!(xflo->flags & XFRM_LOOKUP_QUEUE) ||
	    net->xfrm.sysctl_larval_drop ||
	    num_xfrms <= 0)
		return xdst;

	dst = xflo->dst_orig;
	dst1 = &xdst->u.dst;
	dst_hold(dst);
	xdst->route = dst;

	dst_copy_metrics(dst1, dst);

	dst1->obsolete = DST_OBSOLETE_FORCE_CHK;
	dst1->flags |= DST_HOST | DST_XFRM_QUEUE;
	dst1->lastuse = jiffies;

	dst1->input = dst_discard;
	dst1->output = xdst_queue_output;

	dst_hold(dst);
	dst1->child = dst;
	dst1->path = dst;

	xfrm_init_path((struct xfrm_dst *)dst1, dst, 0);

	err = -ENODEV;
	dev = dst->dev;
	if (!dev)
		goto free_dst;

	err = xfrm_fill_dst(xdst, dev, fl);
	if (err)
		goto free_dst;

out:
	return xdst;

free_dst:
	dst_release(dst1);
	xdst = ERR_PTR(err);
	goto out;
}

static struct xfrm_dst *xfrm_bundle_lookup(struct net *net,
					   const struct flowi *fl,
					   u16 family, u8 dir,
					   struct xfrm_flo *xflo, u32 if_id)
{
	struct xfrm_policy *pols[XFRM_POLICY_TYPE_MAX];
	int num_pols = 0, num_xfrms = 0, err;
	struct xfrm_dst *xdst;

	/* Resolve policies to use if we couldn't get them from
	 * previous cache entry */
	num_pols = 1;
	pols[0] = xfrm_policy_lookup(net, fl, family, dir, if_id);
	err = xfrm_expand_policies(fl, family, pols,
					   &num_pols, &num_xfrms);
	if (err < 0)
		goto inc_error;
	if (num_pols == 0)
		return NULL;
	if (num_xfrms <= 0)
		goto make_dummy_bundle;

	xdst = xfrm_resolve_and_create_bundle(pols, num_pols, fl, family,
					      xflo->dst_orig);
	if (IS_ERR(xdst)) {
		err = PTR_ERR(xdst);
		if (err == -EREMOTE) {
			xfrm_pols_put(pols, num_pols);
			return NULL;
		}

		if (err != -EAGAIN)
			goto error;
		goto make_dummy_bundle;
	} else if (xdst == NULL) {
		num_xfrms = 0;
		goto make_dummy_bundle;
	}

	return xdst;

make_dummy_bundle:
	/* We found policies, but there's no bundles to instantiate:
	 * either because the policy blocks, has no transformations or
	 * we could not build template (no xfrm_states).*/
	xdst = xfrm_create_dummy_bundle(net, xflo, fl, num_xfrms, family);
	if (IS_ERR(xdst)) {
		xfrm_pols_put(pols, num_pols);
		return ERR_CAST(xdst);
	}
	xdst->num_pols = num_pols;
	xdst->num_xfrms = num_xfrms;
	memcpy(xdst->pols, pols, sizeof(struct xfrm_policy *) * num_pols);

	return xdst;

inc_error:
	XFRM_INC_STATS(net, LINUX_MIB_XFRMOUTPOLERROR);
error:
	xfrm_pols_put(pols, num_pols);
	return ERR_PTR(err);
}

static struct dst_entry *make_blackhole(struct net *net, u16 family,
					struct dst_entry *dst_orig)
{
	const struct xfrm_policy_afinfo *afinfo = xfrm_policy_get_afinfo(family);
	struct dst_entry *ret;

	if (!afinfo) {
		dst_release(dst_orig);
		return ERR_PTR(-EINVAL);
	} else {
		ret = afinfo->blackhole_route(net, dst_orig);
	}
	rcu_read_unlock();

	return ret;
}

/* Finds/creates a bundle for given flow and if_id
 *
 * At the moment we eat a raw IP route. Mostly to speed up lookups
 * on interfaces with disabled IPsec.
 *
 * xfrm_lookup uses an if_id of 0 by default, and is provided for
 * compatibility
 */
struct dst_entry *xfrm_lookup_with_ifid(struct net *net,
					struct dst_entry *dst_orig,
					const struct flowi *fl,
					const struct sock *sk,
					int flags, u32 if_id)
{
	struct xfrm_policy *pols[XFRM_POLICY_TYPE_MAX];
	struct xfrm_dst *xdst;
	struct dst_entry *dst, *route;
	u16 family = dst_orig->ops->family;
	u8 dir = XFRM_POLICY_OUT;
	int i, err, num_pols, num_xfrms = 0, drop_pols = 0;

	dst = NULL;
	xdst = NULL;
	route = NULL;

	sk = sk_const_to_full_sk(sk);
	if (sk && sk->sk_policy[XFRM_POLICY_OUT]) {
		num_pols = 1;
		pols[0] = xfrm_sk_policy_lookup(sk, XFRM_POLICY_OUT, fl, family,
						if_id);
		err = xfrm_expand_policies(fl, family, pols,
					   &num_pols, &num_xfrms);
		if (err < 0)
			goto dropdst;

		if (num_pols) {
			if (num_xfrms <= 0) {
				drop_pols = num_pols;
				goto no_transform;
			}

			xdst = xfrm_resolve_and_create_bundle(
					pols, num_pols, fl,
					family, dst_orig);

			if (IS_ERR(xdst)) {
				xfrm_pols_put(pols, num_pols);
				err = PTR_ERR(xdst);
				if (err == -EREMOTE)
					goto nopol;

				goto dropdst;
			} else if (xdst == NULL) {
				num_xfrms = 0;
				drop_pols = num_pols;
				goto no_transform;
			}

			route = xdst->route;
		}
	}

	if (xdst == NULL) {
		struct xfrm_flo xflo;

		xflo.dst_orig = dst_orig;
		xflo.flags = flags;

		/* To accelerate a bit...  */
		if ((dst_orig->flags & DST_NOXFRM) ||
		    !net->xfrm.policy_count[XFRM_POLICY_OUT])
			goto nopol;

		xdst = xfrm_bundle_lookup(net, fl, family, dir, &xflo, if_id);
		if (xdst == NULL)
			goto nopol;
		if (IS_ERR(xdst)) {
			err = PTR_ERR(xdst);
			goto dropdst;
		}

		num_pols = xdst->num_pols;
		num_xfrms = xdst->num_xfrms;
		memcpy(pols, xdst->pols, sizeof(struct xfrm_policy *) * num_pols);
		route = xdst->route;
	}

	dst = &xdst->u.dst;
	if (route == NULL && num_xfrms > 0) {
		/* The only case when xfrm_bundle_lookup() returns a
		 * bundle with null route, is when the template could
		 * not be resolved. It means policies are there, but
		 * bundle could not be created, since we don't yet
		 * have the xfrm_state's. We need to wait for KM to
		 * negotiate new SA's or bail out with error.*/
		if (net->xfrm.sysctl_larval_drop) {
			XFRM_INC_STATS(net, LINUX_MIB_XFRMOUTNOSTATES);
			err = -EREMOTE;
			goto error;
		}

		err = -EAGAIN;

		XFRM_INC_STATS(net, LINUX_MIB_XFRMOUTNOSTATES);
		goto error;
	}

no_transform:
	if (num_pols == 0)
		goto nopol;

	if ((flags & XFRM_LOOKUP_ICMP) &&
	    !(pols[0]->flags & XFRM_POLICY_ICMP)) {
		err = -ENOENT;
		goto error;
	}

	for (i = 0; i < num_pols; i++)
		pols[i]->curlft.use_time = get_seconds();

	if (num_xfrms < 0) {
		/* Prohibit the flow */
		XFRM_INC_STATS(net, LINUX_MIB_XFRMOUTPOLBLOCK);
		err = -EPERM;
		goto error;
	} else if (num_xfrms > 0) {
		/* Flow transformed */
		dst_release(dst_orig);
	} else {
		/* Flow passes untransformed */
		dst_release(dst);
		dst = dst_orig;
	}
ok:
	xfrm_pols_put(pols, drop_pols);
	if (dst && dst->xfrm &&
	    dst->xfrm->props.mode == XFRM_MODE_TUNNEL)
		dst->flags |= DST_XFRM_TUNNEL;
	return dst;

nopol:
	if (!(flags & XFRM_LOOKUP_ICMP)) {
		dst = dst_orig;
		goto ok;
	}
	err = -ENOENT;
error:
	dst_release(dst);
dropdst:
	if (!(flags & XFRM_LOOKUP_KEEP_DST_REF))
		dst_release(dst_orig);
	xfrm_pols_put(pols, drop_pols);
	return ERR_PTR(err);
}
EXPORT_SYMBOL(xfrm_lookup_with_ifid);

/* Main function: finds/creates a bundle for given flow.
 *
 * At the moment we eat a raw IP route. Mostly to speed up lookups
 * on interfaces with disabled IPsec.
 */
struct dst_entry *xfrm_lookup(struct net *net, struct dst_entry *dst_orig,
			      const struct flowi *fl, const struct sock *sk,
			      int flags)
{
	return xfrm_lookup_with_ifid(net, dst_orig, fl, sk, flags, 0);
}
EXPORT_SYMBOL(xfrm_lookup);

/* Callers of xfrm_lookup_route() must ensure a call to dst_output().
 * Otherwise we may send out blackholed packets.
 */
struct dst_entry *xfrm_lookup_route(struct net *net, struct dst_entry *dst_orig,
				    const struct flowi *fl,
				    const struct sock *sk, int flags)
{
	struct dst_entry *dst = xfrm_lookup(net, dst_orig, fl, sk,
					    flags | XFRM_LOOKUP_QUEUE |
					    XFRM_LOOKUP_KEEP_DST_REF);

	if (IS_ERR(dst) && PTR_ERR(dst) == -EREMOTE)
		return make_blackhole(net, dst_orig->ops->family, dst_orig);

	if (IS_ERR(dst))
		dst_release(dst_orig);

	return dst;
}
EXPORT_SYMBOL(xfrm_lookup_route);

static inline int
xfrm_secpath_reject(int idx, struct sk_buff *skb, const struct flowi *fl)
{
	struct xfrm_state *x;

	if (!skb->sp || idx < 0 || idx >= skb->sp->len)
		return 0;
	x = skb->sp->xvec[idx];
	if (!x->type->reject)
		return 0;
	return x->type->reject(x, skb, fl);
}

/* When skb is transformed back to its "native" form, we have to
 * check policy restrictions. At the moment we make this in maximally
 * stupid way. Shame on me. :-) Of course, connected sockets must
 * have policy cached at them.
 */

static inline int
xfrm_state_ok(const struct xfrm_tmpl *tmpl, const struct xfrm_state *x,
	      unsigned short family)
{
	if (xfrm_state_kern(x))
		return tmpl->optional && !xfrm_state_addr_cmp(tmpl, x, tmpl->encap_family);
	return	x->id.proto == tmpl->id.proto &&
		(x->id.spi == tmpl->id.spi || !tmpl->id.spi) &&
		(x->props.reqid == tmpl->reqid || !tmpl->reqid) &&
		x->props.mode == tmpl->mode &&
		(tmpl->allalgs || (tmpl->aalgos & (1<<x->props.aalgo)) ||
		 !(xfrm_id_proto_match(tmpl->id.proto, IPSEC_PROTO_ANY))) &&
		!(x->props.mode != XFRM_MODE_TRANSPORT &&
		  xfrm_state_addr_cmp(tmpl, x, family));
}

/*
 * 0 or more than 0 is returned when validation is succeeded (either bypass
 * because of optional transport mode, or next index of the mathced secpath
 * state with the template.
 * -1 is returned when no matching template is found.
 * Otherwise "-2 - errored_index" is returned.
 */
static inline int
xfrm_policy_ok(const struct xfrm_tmpl *tmpl, const struct sec_path *sp, int start,
	       unsigned short family)
{
	int idx = start;

	if (tmpl->optional) {
		if (tmpl->mode == XFRM_MODE_TRANSPORT)
			return start;
	} else
		start = -1;
	for (; idx < sp->len; idx++) {
		if (xfrm_state_ok(tmpl, sp->xvec[idx], family))
			return ++idx;
		if (sp->xvec[idx]->props.mode != XFRM_MODE_TRANSPORT) {
			if (start == -1)
				start = -2-idx;
			break;
		}
	}
	return start;
}

int __xfrm_decode_session(struct sk_buff *skb, struct flowi *fl,
			  unsigned int family, int reverse)
{
	const struct xfrm_policy_afinfo *afinfo = xfrm_policy_get_afinfo(family);
	int err;

	if (unlikely(afinfo == NULL))
		return -EAFNOSUPPORT;

	afinfo->decode_session(skb, fl, reverse);

	err = security_xfrm_decode_session(skb, &fl->flowi_secid);
	rcu_read_unlock();
	return err;
}
EXPORT_SYMBOL(__xfrm_decode_session);

static inline int secpath_has_nontransport(const struct sec_path *sp, int k, int *idxp)
{
	for (; k < sp->len; k++) {
		if (sp->xvec[k]->props.mode != XFRM_MODE_TRANSPORT) {
			*idxp = k;
			return 1;
		}
	}

	return 0;
}

int __xfrm_policy_check(struct sock *sk, int dir, struct sk_buff *skb,
			unsigned short family)
{
	struct net *net = dev_net(skb->dev);
	struct xfrm_policy *pol;
	struct xfrm_policy *pols[XFRM_POLICY_TYPE_MAX];
	int npols = 0;
	int xfrm_nr;
	int pi;
	int reverse;
	struct flowi fl;
	int xerr_idx = -1;
	const struct xfrm_if_cb *ifcb;
	struct xfrm_if *xi;
	u32 if_id = 0;

	rcu_read_lock();
	ifcb = xfrm_if_get_cb();

	if (ifcb) {
		xi = ifcb->decode_session(skb);
<<<<<<< HEAD
		if (xi)
			if_id = xi->p.if_id;
=======
		if (xi) {
			if_id = xi->p.if_id;
			net = xi->net;
		}
>>>>>>> 00524b48
	}
	rcu_read_unlock();

	reverse = dir & ~XFRM_POLICY_MASK;
	dir &= XFRM_POLICY_MASK;

	if (__xfrm_decode_session(skb, &fl, family, reverse) < 0) {
		XFRM_INC_STATS(net, LINUX_MIB_XFRMINHDRERROR);
		return 0;
	}

	nf_nat_decode_session(skb, &fl, family);

	/* First, check used SA against their selectors. */
	if (skb->sp) {
		int i;

		for (i = skb->sp->len-1; i >= 0; i--) {
			struct xfrm_state *x = skb->sp->xvec[i];
			if (!xfrm_selector_match(&x->sel, &fl, family)) {
				XFRM_INC_STATS(net, LINUX_MIB_XFRMINSTATEMISMATCH);
				return 0;
			}
		}
	}

	pol = NULL;
	sk = sk_to_full_sk(sk);
	if (sk && sk->sk_policy[dir]) {
		pol = xfrm_sk_policy_lookup(sk, dir, &fl, family, if_id);
		if (IS_ERR(pol)) {
			XFRM_INC_STATS(net, LINUX_MIB_XFRMINPOLERROR);
			return 0;
		}
	}

	if (!pol)
		pol = xfrm_policy_lookup(net, &fl, family, dir, if_id);

	if (IS_ERR(pol)) {
		XFRM_INC_STATS(net, LINUX_MIB_XFRMINPOLERROR);
		return 0;
	}

	if (!pol) {
		if (skb->sp && secpath_has_nontransport(skb->sp, 0, &xerr_idx)) {
			xfrm_secpath_reject(xerr_idx, skb, &fl);
			XFRM_INC_STATS(net, LINUX_MIB_XFRMINNOPOLS);
			return 0;
		}
		return 1;
	}

	pol->curlft.use_time = get_seconds();

	pols[0] = pol;
	npols++;
#ifdef CONFIG_XFRM_SUB_POLICY
	if (pols[0]->type != XFRM_POLICY_TYPE_MAIN) {
		pols[1] = xfrm_policy_lookup_bytype(net, XFRM_POLICY_TYPE_MAIN,
						    &fl, family,
						    XFRM_POLICY_IN, if_id);
		if (pols[1]) {
			if (IS_ERR(pols[1])) {
				XFRM_INC_STATS(net, LINUX_MIB_XFRMINPOLERROR);
				return 0;
			}
			pols[1]->curlft.use_time = get_seconds();
			npols++;
		}
	}
#endif

	if (pol->action == XFRM_POLICY_ALLOW) {
		struct sec_path *sp;
		static struct sec_path dummy;
		struct xfrm_tmpl *tp[XFRM_MAX_DEPTH];
		struct xfrm_tmpl *stp[XFRM_MAX_DEPTH];
		struct xfrm_tmpl **tpp = tp;
		int ti = 0;
		int i, k;

		if ((sp = skb->sp) == NULL)
			sp = &dummy;

		for (pi = 0; pi < npols; pi++) {
			if (pols[pi] != pol &&
			    pols[pi]->action != XFRM_POLICY_ALLOW) {
				XFRM_INC_STATS(net, LINUX_MIB_XFRMINPOLBLOCK);
				goto reject;
			}
			if (ti + pols[pi]->xfrm_nr >= XFRM_MAX_DEPTH) {
				XFRM_INC_STATS(net, LINUX_MIB_XFRMINBUFFERERROR);
				goto reject_error;
			}
			for (i = 0; i < pols[pi]->xfrm_nr; i++)
				tpp[ti++] = &pols[pi]->xfrm_vec[i];
		}
		xfrm_nr = ti;
		if (npols > 1) {
			xfrm_tmpl_sort(stp, tpp, xfrm_nr, family, net);
			tpp = stp;
		}

		/* For each tunnel xfrm, find the first matching tmpl.
		 * For each tmpl before that, find corresponding xfrm.
		 * Order is _important_. Later we will implement
		 * some barriers, but at the moment barriers
		 * are implied between each two transformations.
		 */
		for (i = xfrm_nr-1, k = 0; i >= 0; i--) {
			k = xfrm_policy_ok(tpp[i], sp, k, family);
			if (k < 0) {
				if (k < -1)
					/* "-2 - errored_index" returned */
					xerr_idx = -(2+k);
				XFRM_INC_STATS(net, LINUX_MIB_XFRMINTMPLMISMATCH);
				goto reject;
			}
		}

		if (secpath_has_nontransport(sp, k, &xerr_idx)) {
			XFRM_INC_STATS(net, LINUX_MIB_XFRMINTMPLMISMATCH);
			goto reject;
		}

		xfrm_pols_put(pols, npols);
		return 1;
	}
	XFRM_INC_STATS(net, LINUX_MIB_XFRMINPOLBLOCK);

reject:
	xfrm_secpath_reject(xerr_idx, skb, &fl);
reject_error:
	xfrm_pols_put(pols, npols);
	return 0;
}
EXPORT_SYMBOL(__xfrm_policy_check);

int __xfrm_route_forward(struct sk_buff *skb, unsigned short family)
{
	struct net *net = dev_net(skb->dev);
	struct flowi fl;
	struct dst_entry *dst;
	int res = 1;

	if (xfrm_decode_session(skb, &fl, family) < 0) {
		XFRM_INC_STATS(net, LINUX_MIB_XFRMFWDHDRERROR);
		return 0;
	}

	skb_dst_force(skb);
	if (!skb_dst(skb)) {
		XFRM_INC_STATS(net, LINUX_MIB_XFRMFWDHDRERROR);
		return 0;
	}

	dst = xfrm_lookup(net, skb_dst(skb), &fl, NULL, XFRM_LOOKUP_QUEUE);
	if (IS_ERR(dst)) {
		res = 0;
		dst = NULL;
	}
	skb_dst_set(skb, dst);
	return res;
}
EXPORT_SYMBOL(__xfrm_route_forward);

/* Optimize later using cookies and generation ids. */

static struct dst_entry *xfrm_dst_check(struct dst_entry *dst, u32 cookie)
{
	/* Code (such as __xfrm4_bundle_create()) sets dst->obsolete
	 * to DST_OBSOLETE_FORCE_CHK to force all XFRM destinations to
	 * get validated by dst_ops->check on every use.  We do this
	 * because when a normal route referenced by an XFRM dst is
	 * obsoleted we do not go looking around for all parent
	 * referencing XFRM dsts so that we can invalidate them.  It
	 * is just too much work.  Instead we make the checks here on
	 * every use.  For example:
	 *
	 *	XFRM dst A --> IPv4 dst X
	 *
	 * X is the "xdst->route" of A (X is also the "dst->path" of A
	 * in this example).  If X is marked obsolete, "A" will not
	 * notice.  That's what we are validating here via the
	 * stale_bundle() check.
	 *
	 * When a dst is removed from the fib tree, DST_OBSOLETE_DEAD will
	 * be marked on it.
	 * This will force stale_bundle() to fail on any xdst bundle with
	 * this dst linked in it.
	 */
	if (dst->obsolete < 0 && !stale_bundle(dst))
		return dst;

	return NULL;
}

static int stale_bundle(struct dst_entry *dst)
{
	return !xfrm_bundle_ok((struct xfrm_dst *)dst);
}

void xfrm_dst_ifdown(struct dst_entry *dst, struct net_device *dev)
{
	while ((dst = dst->child) && dst->xfrm && dst->dev == dev) {
		dst->dev = dev_net(dev)->loopback_dev;
		dev_hold(dst->dev);
		dev_put(dev);
	}
}
EXPORT_SYMBOL(xfrm_dst_ifdown);

static void xfrm_link_failure(struct sk_buff *skb)
{
	/* Impossible. Such dst must be popped before reaches point of failure. */
}

static struct dst_entry *xfrm_negative_advice(struct dst_entry *dst)
{
	if (dst) {
		if (dst->obsolete) {
			dst_release(dst);
			dst = NULL;
		}
	}
	return dst;
}

static void xfrm_init_pmtu(struct dst_entry *dst)
{
	do {
		struct xfrm_dst *xdst = (struct xfrm_dst *)dst;
		u32 pmtu, route_mtu_cached;

		pmtu = dst_mtu(dst->child);
		xdst->child_mtu_cached = pmtu;

		pmtu = xfrm_state_mtu(dst->xfrm, pmtu);

		route_mtu_cached = dst_mtu(xdst->route);
		xdst->route_mtu_cached = route_mtu_cached;

		if (pmtu > route_mtu_cached)
			pmtu = route_mtu_cached;

		dst_metric_set(dst, RTAX_MTU, pmtu);
	} while ((dst = dst->next));
}

/* Check that the bundle accepts the flow and its components are
 * still valid.
 */

static int xfrm_bundle_ok(struct xfrm_dst *first)
{
	struct dst_entry *dst = &first->u.dst;
	struct xfrm_dst *last;
	u32 mtu;

	if (!dst_check(dst->path, ((struct xfrm_dst *)dst)->path_cookie) ||
	    (dst->dev && !netif_running(dst->dev)))
		return 0;

	if (dst->flags & DST_XFRM_QUEUE)
		return 1;

	last = NULL;

	do {
		struct xfrm_dst *xdst = (struct xfrm_dst *)dst;

		if (dst->xfrm->km.state != XFRM_STATE_VALID)
			return 0;
		if (xdst->xfrm_genid != dst->xfrm->genid)
			return 0;
		if (xdst->num_pols > 0 &&
		    xdst->policy_genid != atomic_read(&xdst->pols[0]->genid))
			return 0;

		mtu = dst_mtu(dst->child);
		if (xdst->child_mtu_cached != mtu) {
			last = xdst;
			xdst->child_mtu_cached = mtu;
		}

		if (!dst_check(xdst->route, xdst->route_cookie))
			return 0;
		mtu = dst_mtu(xdst->route);
		if (xdst->route_mtu_cached != mtu) {
			last = xdst;
			xdst->route_mtu_cached = mtu;
		}

		dst = dst->child;
	} while (dst->xfrm);

	if (likely(!last))
		return 1;

	mtu = last->child_mtu_cached;
	for (;;) {
		dst = &last->u.dst;

		mtu = xfrm_state_mtu(dst->xfrm, mtu);
		if (mtu > last->route_mtu_cached)
			mtu = last->route_mtu_cached;
		dst_metric_set(dst, RTAX_MTU, mtu);

		if (last == first)
			break;

		last = (struct xfrm_dst *)last->u.dst.next;
		last->child_mtu_cached = mtu;
	}

	return 1;
}

static unsigned int xfrm_default_advmss(const struct dst_entry *dst)
{
	return dst_metric_advmss(dst->path);
}

static unsigned int xfrm_mtu(const struct dst_entry *dst)
{
	unsigned int mtu = dst_metric_raw(dst, RTAX_MTU);

	return mtu ? : dst_mtu(dst->path);
}

static const void *xfrm_get_dst_nexthop(const struct dst_entry *dst,
					const void *daddr)
{
	const struct dst_entry *path = dst->path;

	for (; dst != path; dst = dst->child) {
		const struct xfrm_state *xfrm = dst->xfrm;

		if (xfrm->props.mode == XFRM_MODE_TRANSPORT)
			continue;
		if (xfrm->type->flags & XFRM_TYPE_REMOTE_COADDR)
			daddr = xfrm->coaddr;
		else if (!(xfrm->type->flags & XFRM_TYPE_LOCAL_COADDR))
			daddr = &xfrm->id.daddr;
	}
	return daddr;
}

static struct neighbour *xfrm_neigh_lookup(const struct dst_entry *dst,
					   struct sk_buff *skb,
					   const void *daddr)
{
	const struct dst_entry *path = dst->path;

	if (!skb)
		daddr = xfrm_get_dst_nexthop(dst, daddr);
	return path->ops->neigh_lookup(path, skb, daddr);
}

static void xfrm_confirm_neigh(const struct dst_entry *dst, const void *daddr)
{
	const struct dst_entry *path = dst->path;

	daddr = xfrm_get_dst_nexthop(dst, daddr);
	path->ops->confirm_neigh(path, daddr);
}

int xfrm_policy_register_afinfo(const struct xfrm_policy_afinfo *afinfo, int family)
{
	int err = 0;

	if (WARN_ON(family >= ARRAY_SIZE(xfrm_policy_afinfo)))
		return -EAFNOSUPPORT;

	spin_lock(&xfrm_policy_afinfo_lock);
	if (unlikely(xfrm_policy_afinfo[family] != NULL))
		err = -EEXIST;
	else {
		struct dst_ops *dst_ops = afinfo->dst_ops;
		if (likely(dst_ops->kmem_cachep == NULL))
			dst_ops->kmem_cachep = xfrm_dst_cache;
		if (likely(dst_ops->check == NULL))
			dst_ops->check = xfrm_dst_check;
		if (likely(dst_ops->default_advmss == NULL))
			dst_ops->default_advmss = xfrm_default_advmss;
		if (likely(dst_ops->mtu == NULL))
			dst_ops->mtu = xfrm_mtu;
		if (likely(dst_ops->negative_advice == NULL))
			dst_ops->negative_advice = xfrm_negative_advice;
		if (likely(dst_ops->link_failure == NULL))
			dst_ops->link_failure = xfrm_link_failure;
		if (likely(dst_ops->neigh_lookup == NULL))
			dst_ops->neigh_lookup = xfrm_neigh_lookup;
		if (likely(!dst_ops->confirm_neigh))
			dst_ops->confirm_neigh = xfrm_confirm_neigh;
		rcu_assign_pointer(xfrm_policy_afinfo[family], afinfo);
	}
	spin_unlock(&xfrm_policy_afinfo_lock);

	return err;
}
EXPORT_SYMBOL(xfrm_policy_register_afinfo);

void xfrm_policy_unregister_afinfo(const struct xfrm_policy_afinfo *afinfo)
{
	struct dst_ops *dst_ops = afinfo->dst_ops;
	int i;

	for (i = 0; i < ARRAY_SIZE(xfrm_policy_afinfo); i++) {
		if (xfrm_policy_afinfo[i] != afinfo)
			continue;
		RCU_INIT_POINTER(xfrm_policy_afinfo[i], NULL);
		break;
	}

	synchronize_rcu();

	dst_ops->kmem_cachep = NULL;
	dst_ops->check = NULL;
	dst_ops->negative_advice = NULL;
	dst_ops->link_failure = NULL;
}
EXPORT_SYMBOL(xfrm_policy_unregister_afinfo);

void xfrm_if_register_cb(const struct xfrm_if_cb *ifcb)
{
	spin_lock(&xfrm_if_cb_lock);
	rcu_assign_pointer(xfrm_if_cb, ifcb);
	spin_unlock(&xfrm_if_cb_lock);
}
EXPORT_SYMBOL(xfrm_if_register_cb);

void xfrm_if_unregister_cb(void)
{
	RCU_INIT_POINTER(xfrm_if_cb, NULL);
	synchronize_rcu();
}
EXPORT_SYMBOL(xfrm_if_unregister_cb);

#ifdef CONFIG_XFRM_STATISTICS
static int __net_init xfrm_statistics_init(struct net *net)
{
	int rv;
	net->mib.xfrm_statistics = alloc_percpu(struct linux_xfrm_mib);
	if (!net->mib.xfrm_statistics)
		return -ENOMEM;
	rv = xfrm_proc_init(net);
	if (rv < 0)
		free_percpu(net->mib.xfrm_statistics);
	return rv;
}

static void xfrm_statistics_fini(struct net *net)
{
	xfrm_proc_fini(net);
	free_percpu(net->mib.xfrm_statistics);
}
#else
static int __net_init xfrm_statistics_init(struct net *net)
{
	return 0;
}

static void xfrm_statistics_fini(struct net *net)
{
}
#endif

static int __net_init xfrm_policy_init(struct net *net)
{
	unsigned int hmask, sz;
	int dir;

	if (net_eq(net, &init_net))
		xfrm_dst_cache = kmem_cache_create("xfrm_dst_cache",
					   sizeof(struct xfrm_dst),
					   0, SLAB_HWCACHE_ALIGN|SLAB_PANIC,
					   NULL);

	hmask = 8 - 1;
	sz = (hmask+1) * sizeof(struct hlist_head);

	net->xfrm.policy_byidx = xfrm_hash_alloc(sz);
	if (!net->xfrm.policy_byidx)
		goto out_byidx;
	net->xfrm.policy_idx_hmask = hmask;

	for (dir = 0; dir < XFRM_POLICY_MAX; dir++) {
		struct xfrm_policy_hash *htab;

		net->xfrm.policy_count[dir] = 0;
		net->xfrm.policy_count[XFRM_POLICY_MAX + dir] = 0;
		INIT_HLIST_HEAD(&net->xfrm.policy_inexact[dir]);

		htab = &net->xfrm.policy_bydst[dir];
		htab->table = xfrm_hash_alloc(sz);
		if (!htab->table)
			goto out_bydst;
		htab->hmask = hmask;
		htab->dbits4 = 32;
		htab->sbits4 = 32;
		htab->dbits6 = 128;
		htab->sbits6 = 128;
	}
	net->xfrm.policy_hthresh.lbits4 = 32;
	net->xfrm.policy_hthresh.rbits4 = 32;
	net->xfrm.policy_hthresh.lbits6 = 128;
	net->xfrm.policy_hthresh.rbits6 = 128;

	seqlock_init(&net->xfrm.policy_hthresh.lock);

	INIT_LIST_HEAD(&net->xfrm.policy_all);
	INIT_WORK(&net->xfrm.policy_hash_work, xfrm_hash_resize);
	INIT_WORK(&net->xfrm.policy_hthresh.work, xfrm_hash_rebuild);
	if (net_eq(net, &init_net))
		xfrm_dev_init();
	return 0;

out_bydst:
	for (dir--; dir >= 0; dir--) {
		struct xfrm_policy_hash *htab;

		htab = &net->xfrm.policy_bydst[dir];
		xfrm_hash_free(htab->table, sz);
	}
	xfrm_hash_free(net->xfrm.policy_byidx, sz);
out_byidx:
	return -ENOMEM;
}

static void xfrm_policy_fini(struct net *net)
{
	unsigned int sz;
	int dir;

	flush_work(&net->xfrm.policy_hash_work);
#ifdef CONFIG_XFRM_SUB_POLICY
	xfrm_policy_flush(net, XFRM_POLICY_TYPE_SUB, false);
#endif
	xfrm_policy_flush(net, XFRM_POLICY_TYPE_MAIN, false);

	WARN_ON(!list_empty(&net->xfrm.policy_all));

	for (dir = 0; dir < XFRM_POLICY_MAX; dir++) {
		struct xfrm_policy_hash *htab;

		WARN_ON(!hlist_empty(&net->xfrm.policy_inexact[dir]));

		htab = &net->xfrm.policy_bydst[dir];
		sz = (htab->hmask + 1) * sizeof(struct hlist_head);
		WARN_ON(!hlist_empty(htab->table));
		xfrm_hash_free(htab->table, sz);
	}

	sz = (net->xfrm.policy_idx_hmask + 1) * sizeof(struct hlist_head);
	WARN_ON(!hlist_empty(net->xfrm.policy_byidx));
	xfrm_hash_free(net->xfrm.policy_byidx, sz);
}

static int __net_init xfrm_net_init(struct net *net)
{
	int rv;

	/* Initialize the per-net locks here */
	spin_lock_init(&net->xfrm.xfrm_state_lock);
	spin_lock_init(&net->xfrm.xfrm_policy_lock);
	mutex_init(&net->xfrm.xfrm_cfg_mutex);

	rv = xfrm_statistics_init(net);
	if (rv < 0)
		goto out_statistics;
	rv = xfrm_state_init(net);
	if (rv < 0)
		goto out_state;
	rv = xfrm_policy_init(net);
	if (rv < 0)
		goto out_policy;
	rv = xfrm_sysctl_init(net);
	if (rv < 0)
		goto out_sysctl;

	return 0;

out_sysctl:
	xfrm_policy_fini(net);
out_policy:
	xfrm_state_fini(net);
out_state:
	xfrm_statistics_fini(net);
out_statistics:
	return rv;
}

static void __net_exit xfrm_net_exit(struct net *net)
{
	xfrm_sysctl_fini(net);
	xfrm_policy_fini(net);
	xfrm_state_fini(net);
	xfrm_statistics_fini(net);
}

static struct pernet_operations __net_initdata xfrm_net_ops = {
	.init = xfrm_net_init,
	.exit = xfrm_net_exit,
};

void __init xfrm_init(void)
{
	register_pernet_subsys(&xfrm_net_ops);
	seqcount_init(&xfrm_policy_hash_generation);
	xfrm_input_init();

	RCU_INIT_POINTER(xfrm_if_cb, NULL);
	synchronize_rcu();
}

#ifdef CONFIG_AUDITSYSCALL
static void xfrm_audit_common_policyinfo(struct xfrm_policy *xp,
					 struct audit_buffer *audit_buf)
{
	struct xfrm_sec_ctx *ctx = xp->security;
	struct xfrm_selector *sel = &xp->selector;

	if (ctx)
		audit_log_format(audit_buf, " sec_alg=%u sec_doi=%u sec_obj=%s",
				 ctx->ctx_alg, ctx->ctx_doi, ctx->ctx_str);

	switch (sel->family) {
	case AF_INET:
		audit_log_format(audit_buf, " src=%pI4", &sel->saddr.a4);
		if (sel->prefixlen_s != 32)
			audit_log_format(audit_buf, " src_prefixlen=%d",
					 sel->prefixlen_s);
		audit_log_format(audit_buf, " dst=%pI4", &sel->daddr.a4);
		if (sel->prefixlen_d != 32)
			audit_log_format(audit_buf, " dst_prefixlen=%d",
					 sel->prefixlen_d);
		break;
	case AF_INET6:
		audit_log_format(audit_buf, " src=%pI6", sel->saddr.a6);
		if (sel->prefixlen_s != 128)
			audit_log_format(audit_buf, " src_prefixlen=%d",
					 sel->prefixlen_s);
		audit_log_format(audit_buf, " dst=%pI6", sel->daddr.a6);
		if (sel->prefixlen_d != 128)
			audit_log_format(audit_buf, " dst_prefixlen=%d",
					 sel->prefixlen_d);
		break;
	}
}

void xfrm_audit_policy_add(struct xfrm_policy *xp, int result, bool task_valid)
{
	struct audit_buffer *audit_buf;

	audit_buf = xfrm_audit_start("SPD-add");
	if (audit_buf == NULL)
		return;
	xfrm_audit_helper_usrinfo(task_valid, audit_buf);
	audit_log_format(audit_buf, " res=%u", result);
	xfrm_audit_common_policyinfo(xp, audit_buf);
	audit_log_end(audit_buf);
}
EXPORT_SYMBOL_GPL(xfrm_audit_policy_add);

void xfrm_audit_policy_delete(struct xfrm_policy *xp, int result,
			      bool task_valid)
{
	struct audit_buffer *audit_buf;

	audit_buf = xfrm_audit_start("SPD-delete");
	if (audit_buf == NULL)
		return;
	xfrm_audit_helper_usrinfo(task_valid, audit_buf);
	audit_log_format(audit_buf, " res=%u", result);
	xfrm_audit_common_policyinfo(xp, audit_buf);
	audit_log_end(audit_buf);
}
EXPORT_SYMBOL_GPL(xfrm_audit_policy_delete);
#endif

#ifdef CONFIG_XFRM_MIGRATE
static bool xfrm_migrate_selector_match(const struct xfrm_selector *sel_cmp,
					const struct xfrm_selector *sel_tgt)
{
	if (sel_cmp->proto == IPSEC_ULPROTO_ANY) {
		if (sel_tgt->family == sel_cmp->family &&
		    xfrm_addr_equal(&sel_tgt->daddr, &sel_cmp->daddr,
				    sel_cmp->family) &&
		    xfrm_addr_equal(&sel_tgt->saddr, &sel_cmp->saddr,
				    sel_cmp->family) &&
		    sel_tgt->prefixlen_d == sel_cmp->prefixlen_d &&
		    sel_tgt->prefixlen_s == sel_cmp->prefixlen_s) {
			return true;
		}
	} else {
		if (memcmp(sel_tgt, sel_cmp, sizeof(*sel_tgt)) == 0) {
			return true;
		}
	}
	return false;
}

static struct xfrm_policy *xfrm_migrate_policy_find(const struct xfrm_selector *sel,
						    u8 dir, u8 type, struct net *net)
{
	struct xfrm_policy *pol, *ret = NULL;
	struct hlist_head *chain;
	u32 priority = ~0U;

	spin_lock_bh(&net->xfrm.xfrm_policy_lock);
	chain = policy_hash_direct(net, &sel->daddr, &sel->saddr, sel->family, dir);
	hlist_for_each_entry(pol, chain, bydst) {
		if (xfrm_migrate_selector_match(sel, &pol->selector) &&
		    pol->type == type) {
			ret = pol;
			priority = ret->priority;
			break;
		}
	}
	chain = &net->xfrm.policy_inexact[dir];
	hlist_for_each_entry(pol, chain, bydst) {
		if ((pol->priority >= priority) && ret)
			break;

		if (xfrm_migrate_selector_match(sel, &pol->selector) &&
		    pol->type == type) {
			ret = pol;
			break;
		}
	}

	xfrm_pol_hold(ret);

	spin_unlock_bh(&net->xfrm.xfrm_policy_lock);

	return ret;
}

static int migrate_tmpl_match(const struct xfrm_migrate *m, const struct xfrm_tmpl *t)
{
	int match = 0;

	if (t->mode == m->mode && t->id.proto == m->proto &&
	    (m->reqid == 0 || t->reqid == m->reqid)) {
		switch (t->mode) {
		case XFRM_MODE_TUNNEL:
		case XFRM_MODE_BEET:
			if (xfrm_addr_equal(&t->id.daddr, &m->old_daddr,
					    m->old_family) &&
			    xfrm_addr_equal(&t->saddr, &m->old_saddr,
					    m->old_family)) {
				match = 1;
			}
			break;
		case XFRM_MODE_TRANSPORT:
			/* in case of transport mode, template does not store
			   any IP addresses, hence we just compare mode and
			   protocol */
			match = 1;
			break;
		default:
			break;
		}
	}
	return match;
}

/* update endpoint address(es) of template(s) */
static int xfrm_policy_migrate(struct xfrm_policy *pol,
			       struct xfrm_migrate *m, int num_migrate)
{
	struct xfrm_migrate *mp;
	int i, j, n = 0;

	write_lock_bh(&pol->lock);
	if (unlikely(pol->walk.dead)) {
		/* target policy has been deleted */
		write_unlock_bh(&pol->lock);
		return -ENOENT;
	}

	for (i = 0; i < pol->xfrm_nr; i++) {
		for (j = 0, mp = m; j < num_migrate; j++, mp++) {
			if (!migrate_tmpl_match(mp, &pol->xfrm_vec[i]))
				continue;
			n++;
			if (pol->xfrm_vec[i].mode != XFRM_MODE_TUNNEL &&
			    pol->xfrm_vec[i].mode != XFRM_MODE_BEET)
				continue;
			/* update endpoints */
			memcpy(&pol->xfrm_vec[i].id.daddr, &mp->new_daddr,
			       sizeof(pol->xfrm_vec[i].id.daddr));
			memcpy(&pol->xfrm_vec[i].saddr, &mp->new_saddr,
			       sizeof(pol->xfrm_vec[i].saddr));
			pol->xfrm_vec[i].encap_family = mp->new_family;
			/* flush bundles */
			atomic_inc(&pol->genid);
		}
	}

	write_unlock_bh(&pol->lock);

	if (!n)
		return -ENODATA;

	return 0;
}

static int xfrm_migrate_check(const struct xfrm_migrate *m, int num_migrate)
{
	int i, j;

	if (num_migrate < 1 || num_migrate > XFRM_MAX_DEPTH)
		return -EINVAL;

	for (i = 0; i < num_migrate; i++) {
		if (xfrm_addr_any(&m[i].new_daddr, m[i].new_family) ||
		    xfrm_addr_any(&m[i].new_saddr, m[i].new_family))
			return -EINVAL;

		/* check if there is any duplicated entry */
		for (j = i + 1; j < num_migrate; j++) {
			if (!memcmp(&m[i].old_daddr, &m[j].old_daddr,
				    sizeof(m[i].old_daddr)) &&
			    !memcmp(&m[i].old_saddr, &m[j].old_saddr,
				    sizeof(m[i].old_saddr)) &&
			    m[i].proto == m[j].proto &&
			    m[i].mode == m[j].mode &&
			    m[i].reqid == m[j].reqid &&
			    m[i].old_family == m[j].old_family)
				return -EINVAL;
		}
	}

	return 0;
}

int xfrm_migrate(const struct xfrm_selector *sel, u8 dir, u8 type,
		 struct xfrm_migrate *m, int num_migrate,
		 struct xfrm_kmaddress *k, struct net *net,
		 struct xfrm_encap_tmpl *encap)
{
	int i, err, nx_cur = 0, nx_new = 0;
	struct xfrm_policy *pol = NULL;
	struct xfrm_state *x, *xc;
	struct xfrm_state *x_cur[XFRM_MAX_DEPTH];
	struct xfrm_state *x_new[XFRM_MAX_DEPTH];
	struct xfrm_migrate *mp;

	/* Stage 0 - sanity checks */
	if ((err = xfrm_migrate_check(m, num_migrate)) < 0)
		goto out;

	if (dir >= XFRM_POLICY_MAX) {
		err = -EINVAL;
		goto out;
	}

	/* Stage 1 - find policy */
	if ((pol = xfrm_migrate_policy_find(sel, dir, type, net)) == NULL) {
		err = -ENOENT;
		goto out;
	}

	/* Stage 2 - find and update state(s) */
	for (i = 0, mp = m; i < num_migrate; i++, mp++) {
		if ((x = xfrm_migrate_state_find(mp, net))) {
			x_cur[nx_cur] = x;
			nx_cur++;
			xc = xfrm_state_migrate(x, mp, encap);
			if (xc) {
				x_new[nx_new] = xc;
				nx_new++;
			} else {
				err = -ENODATA;
				goto restore_state;
			}
		}
	}

	/* Stage 3 - update policy */
	if ((err = xfrm_policy_migrate(pol, m, num_migrate)) < 0)
		goto restore_state;

	/* Stage 4 - delete old state(s) */
	if (nx_cur) {
		xfrm_states_put(x_cur, nx_cur);
		xfrm_states_delete(x_cur, nx_cur);
	}

	/* Stage 5 - announce */
	km_migrate(sel, dir, type, m, num_migrate, k, encap);

	xfrm_pol_put(pol);

	return 0;
out:
	return err;

restore_state:
	if (pol)
		xfrm_pol_put(pol);
	if (nx_cur)
		xfrm_states_put(x_cur, nx_cur);
	if (nx_new)
		xfrm_states_delete(x_new, nx_new);

	return err;
}
EXPORT_SYMBOL(xfrm_migrate);
#endif<|MERGE_RESOLUTION|>--- conflicted
+++ resolved
@@ -2336,15 +2336,10 @@
 
 	if (ifcb) {
 		xi = ifcb->decode_session(skb);
-<<<<<<< HEAD
-		if (xi)
-			if_id = xi->p.if_id;
-=======
 		if (xi) {
 			if_id = xi->p.if_id;
 			net = xi->net;
 		}
->>>>>>> 00524b48
 	}
 	rcu_read_unlock();
 
