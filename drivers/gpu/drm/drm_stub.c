--- conflicted
+++ resolved
@@ -264,13 +264,8 @@
  * minor is returned in @minor.
  * Caller must hold the global DRM mutex.
  *
-<<<<<<< HEAD
- * Search an empty entry and initialize it to the given parameters. This
- * routines assigns minor numbers to secondary heads of multi-headed cards
-=======
  * RETURNS:
  * 0 on success, negative error code on failure.
->>>>>>> d8ec26d7
  */
 static int drm_get_minor(struct drm_device *dev, struct drm_minor **minor,
 			 int type)
@@ -332,12 +327,6 @@
 }
 
 /**
-<<<<<<< HEAD
- * Put a secondary minor number.
- *
- * \param sec_minor - structure to be released
- * \return always zero
-=======
  * drm_unplug_minor - Unplug DRM minor
  * @minor: Minor to unplug
  *
@@ -346,7 +335,6 @@
  * device information from their drm_file ojects.
  * If the minor is already unplugged or if @minor is NULL, nothing is done.
  * The global DRM mutex must be held by the caller.
->>>>>>> d8ec26d7
  */
 static void drm_unplug_minor(struct drm_minor *minor)
 {
@@ -411,13 +399,6 @@
 		drm_unplug_minor(dev->render);
 	drm_unplug_minor(dev->primary);
 
-<<<<<<< HEAD
-	if (dev->driver->unload)
-		dev->driver->unload(dev);
-
-	if (dev->driver->bus->agp_destroy)
-		dev->driver->bus->agp_destroy(dev);
-=======
 	mutex_lock(&drm_global_mutex);
 
 	drm_device_set_unplugged(dev);
@@ -428,7 +409,6 @@
 	mutex_unlock(&drm_global_mutex);
 }
 EXPORT_SYMBOL(drm_unplug_dev);
->>>>>>> d8ec26d7
 
 /**
  * drm_dev_alloc - Allocate new drm device
@@ -511,14 +491,7 @@
 	drm_put_minor(dev->render);
 	drm_put_minor(dev->primary);
 
-<<<<<<< HEAD
-	if (dev->render)
-		drm_put_minor(&dev->render);
-
-	if (driver->driver_features & DRIVER_GEM)
-=======
 	if (dev->driver->driver_features & DRIVER_GEM)
->>>>>>> d8ec26d7
 		drm_gem_destroy(dev);
 
 	drm_ctxbitmap_cleanup(dev);
@@ -544,16 +517,7 @@
  */
 int drm_dev_register(struct drm_device *dev, unsigned long flags)
 {
-<<<<<<< HEAD
-	/* for a USB device */
-	if (drm_core_check_feature(dev, DRIVER_MODESET))
-		drm_unplug_minor(dev->control);
-	if (dev->render)
-		drm_unplug_minor(dev->render);
-	drm_unplug_minor(dev->primary);
-=======
 	int ret;
->>>>>>> d8ec26d7
 
 	mutex_lock(&drm_global_mutex);
 
