/*
 * Copyright (c) 2017-2019 The Linux Foundation. All rights reserved.
 *
 * Permission to use, copy, modify, and/or distribute this software for
 * any purpose with or without fee is hereby granted, provided that the
 * above copyright notice and this permission notice appear in all
 * copies.
 *
 * THE SOFTWARE IS PROVIDED "AS IS" AND THE AUTHOR DISCLAIMS ALL
 * WARRANTIES WITH REGARD TO THIS SOFTWARE INCLUDING ALL IMPLIED
 * WARRANTIES OF MERCHANTABILITY AND FITNESS. IN NO EVENT SHALL THE
 * AUTHOR BE LIABLE FOR ANY SPECIAL, DIRECT, INDIRECT, OR CONSEQUENTIAL
 * DAMAGES OR ANY DAMAGES WHATSOEVER RESULTING FROM LOSS OF USE, DATA OR
 * PROFITS, WHETHER IN AN ACTION OF CONTRACT, NEGLIGENCE OR OTHER
 * TORTIOUS ACTION, ARISING OUT OF OR IN CONNECTION WITH THE USE OR
 * PERFORMANCE OF THIS SOFTWARE.
 */
/**
 * DOC: wlan_serialization_legacy_api.h
 * This file provides prototypes of the routines needed for the
 * legacy mcl serialization to utilize the services provided by the
 * serialization component.
 */
#ifndef __WLAN_SERIALIZATION_LEGACY_API_H
#define __WLAN_SERIALIZATION_LEGACY_API_H

#include "wlan_serialization_api.h"

/**
 * wlan_serialization_peek_head_pending_cmd_using_psoc() - Return command from
 *				scan or non-scan pending queue based on flag
 * @psoc: pointer to psoc
 * @is_cmd_from_pending_scan_queue: flag to determine whether command needed
 *				from scan or non-scan pending queue
 *
 * This API finds the first active pdev, and loops through scan or non-scan
 * pending queue (based on is_cmd_from_pending_scan_queue flag) and fetches
 * first pending command from queue
 *
 * Return: pointer to serialization command
 */
struct wlan_serialization_command*
wlan_serialization_peek_head_pending_cmd_using_psoc(
		struct wlan_objmgr_psoc *psoc,
		uint8_t is_cmd_from_pending_scan_queue);
/**
 * wlan_serialization_peek_head_active_cmd_using_psoc() - Return command from
 *				scan or non-scan active queue based on flag
 * @psoc: pointer to psoc
 * @is_cmd_from_active_scan_queue: flag to determine whether command needed
 *				from scan or non-scan active queue
 *
 * This API finds the first active pdev, and loops through scan or non-scan
 * active queue (based on is_cmd_from_active_scan_queue flag) and fetches
 * first active command from queue
 *
 * Return: pointer to serialization command
 */
struct wlan_serialization_command*
wlan_serialization_peek_head_active_cmd_using_psoc(
		struct wlan_objmgr_psoc *psoc,
		uint8_t is_cmd_from_active_scan_queue);

/**
 * wlan_serialization_get_pending_list_next_node_using_psoc() - Return next
 *				scan or non-scan pending command from queue
 * @psoc: pointer to psoc
 * @prev_cmd: previous command given by caller, find next command after this
 * @is_cmd_for_pending_scan_queue: to find from scan or non-scan pending queue
 *
 * This API finds the first active pdev, and loops through scan or non-scan
 * pending queue (based on is_cmd_from_pending_scan_queue flag) and fetches
 * next pending command after prev_cmd
 *
 * Return: pointer to serialization command
 */
struct wlan_serialization_command*
wlan_serialization_get_pending_list_next_node_using_psoc(
		struct wlan_objmgr_psoc *psoc,
		struct wlan_serialization_command *prev_cmd,
		uint8_t is_cmd_for_pending_scan_queue);
/**
<<<<<<< HEAD
 * wlan_serialization_get_active_list_count() - Return Active list count
 * @psoc: pointer to soc
 * @is_cmd_from_active_scan_queue: flag to determine whether command needed
 *				from scan or non-scan active queue
 *
 * Get the number of nodes present in active list
 *
 * Return: count number of active commands in queue
 */

uint32_t wlan_serialization_get_active_list_count(struct wlan_objmgr_psoc *psoc,
		uint8_t is_cmd_from_active_scan_queue);
/**
=======
>>>>>>> 4d3aee41
 * wlan_serialization_get_pending_list_count() - Return pending list count
 * @psoc: pointer to soc
 * @is_cmd_from_pending_scan_queue: flag to determine whether command needed
 *				from scan or non-scan pending queue
 *
 * Get the number of nodes present in pending list
 *
 * Return: count number of pending commands in queue
 */
uint32_t wlan_serialization_get_pending_list_count(
		struct wlan_objmgr_psoc *psoc,
		uint8_t is_cmd_from_pending_scan_queue);
#endif<|MERGE_RESOLUTION|>--- conflicted
+++ resolved
@@ -80,22 +80,6 @@
 		struct wlan_serialization_command *prev_cmd,
 		uint8_t is_cmd_for_pending_scan_queue);
 /**
-<<<<<<< HEAD
- * wlan_serialization_get_active_list_count() - Return Active list count
- * @psoc: pointer to soc
- * @is_cmd_from_active_scan_queue: flag to determine whether command needed
- *				from scan or non-scan active queue
- *
- * Get the number of nodes present in active list
- *
- * Return: count number of active commands in queue
- */
-
-uint32_t wlan_serialization_get_active_list_count(struct wlan_objmgr_psoc *psoc,
-		uint8_t is_cmd_from_active_scan_queue);
-/**
-=======
->>>>>>> 4d3aee41
  * wlan_serialization_get_pending_list_count() - Return pending list count
  * @psoc: pointer to soc
  * @is_cmd_from_pending_scan_queue: flag to determine whether command needed
