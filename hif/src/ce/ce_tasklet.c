--- conflicted
+++ resolved
@@ -350,11 +350,7 @@
 		hif_record_tasklet_exec_entry_ts(scn, tasklet_entry->ce_id);
 
 	hif_record_ce_desc_event(scn, tasklet_entry->ce_id,
-<<<<<<< HEAD
-			HIF_CE_TASKLET_ENTRY, NULL, NULL, -1, 0);
-=======
 				 HIF_CE_TASKLET_ENTRY, NULL, NULL, -1, 0);
->>>>>>> 4d3aee41
 
 	if (qdf_atomic_read(&scn->link_suspended)) {
 		HIF_ERROR("%s: ce %d tasklet fired after link suspend.",
@@ -382,12 +378,9 @@
 
 	hif_record_ce_desc_event(scn, tasklet_entry->ce_id, HIF_CE_TASKLET_EXIT,
 				NULL, NULL, -1, 0);
-<<<<<<< HEAD
-=======
 
 	if (scn->ce_latency_stats)
 		ce_tasklet_update_bucket(hif_ce_state, tasklet_entry->ce_id);
->>>>>>> 4d3aee41
 
 	qdf_atomic_dec(&scn->active_tasklet_cnt);
 }
