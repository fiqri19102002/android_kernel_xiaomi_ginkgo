/*
 * x_tables core - Backend for {ip,ip6,arp}_tables
 *
 * Copyright (C) 2006-2006 Harald Welte <laforge@netfilter.org>
 *
 * Based on existing ip_tables code which is
 *   Copyright (C) 1999 Paul `Rusty' Russell & Michael J. Neuling
 *   Copyright (C) 2000-2005 Netfilter Core Team <coreteam@netfilter.org>
 *
 * This program is free software; you can redistribute it and/or modify
 * it under the terms of the GNU General Public License version 2 as
 * published by the Free Software Foundation.
 *
 */
#define pr_fmt(fmt) KBUILD_MODNAME ": " fmt
#include <linux/kernel.h>
#include <linux/socket.h>
#include <linux/net.h>
#include <linux/proc_fs.h>
#include <linux/seq_file.h>
#include <linux/string.h>
#include <linux/vmalloc.h>
#include <linux/mutex.h>
#include <linux/mm.h>
#include <linux/slab.h>
#include <linux/audit.h>
#include <net/net_namespace.h>

#include <linux/netfilter/x_tables.h>
#include <linux/netfilter_arp.h>
#include <linux/netfilter_ipv4/ip_tables.h>
#include <linux/netfilter_ipv6/ip6_tables.h>
#include <linux/netfilter_arp/arp_tables.h>

MODULE_LICENSE("GPL");
MODULE_AUTHOR("Harald Welte <laforge@netfilter.org>");
MODULE_DESCRIPTION("{ip,ip6,arp,eb}_tables backend module");

#define SMP_ALIGN(x) (((x) + SMP_CACHE_BYTES-1) & ~(SMP_CACHE_BYTES-1))

struct compat_delta {
	unsigned int offset; /* offset in kernel */
	int delta; /* delta in 32bit user land */
};

struct xt_af {
	struct mutex mutex;
	struct list_head match;
	struct list_head target;
#ifdef CONFIG_COMPAT
	struct mutex compat_mutex;
	struct compat_delta *compat_tab;
	unsigned int number; /* number of slots in compat_tab[] */
	unsigned int cur; /* number of used slots in compat_tab[] */
#endif
};

static struct xt_af *xt;

static const char *const xt_prefix[NFPROTO_NUMPROTO] = {
	[NFPROTO_UNSPEC] = "x",
	[NFPROTO_IPV4]   = "ip",
	[NFPROTO_ARP]    = "arp",
	[NFPROTO_BRIDGE] = "eb",
	[NFPROTO_IPV6]   = "ip6",
};

/* Allow this many total (re)entries. */
static const unsigned int xt_jumpstack_multiplier = 2;

/* Registration hooks for targets. */
int
xt_register_target(struct xt_target *target)
{
	u_int8_t af = target->family;
	int ret;

	ret = mutex_lock_interruptible(&xt[af].mutex);
	if (ret != 0)
		return ret;
	list_add(&target->list, &xt[af].target);
	mutex_unlock(&xt[af].mutex);
	return ret;
}
EXPORT_SYMBOL(xt_register_target);

void
xt_unregister_target(struct xt_target *target)
{
	u_int8_t af = target->family;

	mutex_lock(&xt[af].mutex);
	list_del(&target->list);
	mutex_unlock(&xt[af].mutex);
}
EXPORT_SYMBOL(xt_unregister_target);

int
xt_register_targets(struct xt_target *target, unsigned int n)
{
	unsigned int i;
	int err = 0;

	for (i = 0; i < n; i++) {
		err = xt_register_target(&target[i]);
		if (err)
			goto err;
	}
	return err;

err:
	if (i > 0)
		xt_unregister_targets(target, i);
	return err;
}
EXPORT_SYMBOL(xt_register_targets);

void
xt_unregister_targets(struct xt_target *target, unsigned int n)
{
	while (n-- > 0)
		xt_unregister_target(&target[n]);
}
EXPORT_SYMBOL(xt_unregister_targets);

int
xt_register_match(struct xt_match *match)
{
	u_int8_t af = match->family;
	int ret;

	ret = mutex_lock_interruptible(&xt[af].mutex);
	if (ret != 0)
		return ret;

	list_add(&match->list, &xt[af].match);
	mutex_unlock(&xt[af].mutex);

	return ret;
}
EXPORT_SYMBOL(xt_register_match);

void
xt_unregister_match(struct xt_match *match)
{
	u_int8_t af = match->family;

	mutex_lock(&xt[af].mutex);
	list_del(&match->list);
	mutex_unlock(&xt[af].mutex);
}
EXPORT_SYMBOL(xt_unregister_match);

int
xt_register_matches(struct xt_match *match, unsigned int n)
{
	unsigned int i;
	int err = 0;

	for (i = 0; i < n; i++) {
		err = xt_register_match(&match[i]);
		if (err)
			goto err;
	}
	return err;

err:
	if (i > 0)
		xt_unregister_matches(match, i);
	return err;
}
EXPORT_SYMBOL(xt_register_matches);

void
xt_unregister_matches(struct xt_match *match, unsigned int n)
{
	while (n-- > 0)
		xt_unregister_match(&match[n]);
}
EXPORT_SYMBOL(xt_unregister_matches);


/*
 * These are weird, but module loading must not be done with mutex
 * held (since they will register), and we have to have a single
 * function to use.
 */

/* Find match, grabs ref.  Returns ERR_PTR() on error. */
struct xt_match *xt_find_match(u8 af, const char *name, u8 revision)
{
	struct xt_match *m;
	int err = -ENOENT;

	if (mutex_lock_interruptible(&xt[af].mutex) != 0)
		return ERR_PTR(-EINTR);

	list_for_each_entry(m, &xt[af].match, list) {
		if (strcmp(m->name, name) == 0) {
			if (m->revision == revision) {
				if (try_module_get(m->me)) {
					mutex_unlock(&xt[af].mutex);
					return m;
				}
			} else
				err = -EPROTOTYPE; /* Found something. */
		}
	}
	mutex_unlock(&xt[af].mutex);

	if (af != NFPROTO_UNSPEC)
		/* Try searching again in the family-independent list */
		return xt_find_match(NFPROTO_UNSPEC, name, revision);

	return ERR_PTR(err);
}
EXPORT_SYMBOL(xt_find_match);

struct xt_match *
xt_request_find_match(uint8_t nfproto, const char *name, uint8_t revision)
{
	struct xt_match *match;

	match = xt_find_match(nfproto, name, revision);
	if (IS_ERR(match)) {
		request_module("%st_%s", xt_prefix[nfproto], name);
		match = xt_find_match(nfproto, name, revision);
	}

	return match;
}
EXPORT_SYMBOL_GPL(xt_request_find_match);

/* Find target, grabs ref.  Returns ERR_PTR() on error. */
struct xt_target *xt_find_target(u8 af, const char *name, u8 revision)
{
	struct xt_target *t;
	int err = -ENOENT;

	if (mutex_lock_interruptible(&xt[af].mutex) != 0)
		return ERR_PTR(-EINTR);

	list_for_each_entry(t, &xt[af].target, list) {
		if (strcmp(t->name, name) == 0) {
			if (t->revision == revision) {
				if (try_module_get(t->me)) {
					mutex_unlock(&xt[af].mutex);
					return t;
				}
			} else
				err = -EPROTOTYPE; /* Found something. */
		}
	}
	mutex_unlock(&xt[af].mutex);

	if (af != NFPROTO_UNSPEC)
		/* Try searching again in the family-independent list */
		return xt_find_target(NFPROTO_UNSPEC, name, revision);

	return ERR_PTR(err);
}
EXPORT_SYMBOL(xt_find_target);

struct xt_target *xt_request_find_target(u8 af, const char *name, u8 revision)
{
	struct xt_target *target;

	target = xt_find_target(af, name, revision);
	if (IS_ERR(target)) {
		request_module("%st_%s", xt_prefix[af], name);
		target = xt_find_target(af, name, revision);
	}

	return target;
}
EXPORT_SYMBOL_GPL(xt_request_find_target);

static int match_revfn(u8 af, const char *name, u8 revision, int *bestp)
{
	const struct xt_match *m;
	int have_rev = 0;

	list_for_each_entry(m, &xt[af].match, list) {
		if (strcmp(m->name, name) == 0) {
			if (m->revision > *bestp)
				*bestp = m->revision;
			if (m->revision == revision)
				have_rev = 1;
		}
	}

	if (af != NFPROTO_UNSPEC && !have_rev)
		return match_revfn(NFPROTO_UNSPEC, name, revision, bestp);

	return have_rev;
}

static int target_revfn(u8 af, const char *name, u8 revision, int *bestp)
{
	const struct xt_target *t;
	int have_rev = 0;

	list_for_each_entry(t, &xt[af].target, list) {
		if (strcmp(t->name, name) == 0) {
			if (t->revision > *bestp)
				*bestp = t->revision;
			if (t->revision == revision)
				have_rev = 1;
		}
	}

	if (af != NFPROTO_UNSPEC && !have_rev)
		return target_revfn(NFPROTO_UNSPEC, name, revision, bestp);

	return have_rev;
}

/* Returns true or false (if no such extension at all) */
int xt_find_revision(u8 af, const char *name, u8 revision, int target,
		     int *err)
{
	int have_rev, best = -1;

	if (mutex_lock_interruptible(&xt[af].mutex) != 0) {
		*err = -EINTR;
		return 1;
	}
	if (target == 1)
		have_rev = target_revfn(af, name, revision, &best);
	else
		have_rev = match_revfn(af, name, revision, &best);
	mutex_unlock(&xt[af].mutex);

	/* Nothing at all?  Return 0 to try loading module. */
	if (best == -1) {
		*err = -ENOENT;
		return 0;
	}

	*err = best;
	if (!have_rev)
		*err = -EPROTONOSUPPORT;
	return 1;
}
EXPORT_SYMBOL_GPL(xt_find_revision);

static char *textify_hooks(char *buf, size_t size, unsigned int mask)
{
	static const char *const names[] = {
		"PREROUTING", "INPUT", "FORWARD",
		"OUTPUT", "POSTROUTING", "BROUTING",
	};
	unsigned int i;
	char *p = buf;
	bool np = false;
	int res;

	*p = '\0';
	for (i = 0; i < ARRAY_SIZE(names); ++i) {
		if (!(mask & (1 << i)))
			continue;
		res = snprintf(p, size, "%s%s", np ? "/" : "", names[i]);
		if (res > 0) {
			size -= res;
			p += res;
		}
		np = true;
	}

	return buf;
}

int xt_check_match(struct xt_mtchk_param *par,
		   unsigned int size, u_int8_t proto, bool inv_proto)
{
	int ret;

	if (XT_ALIGN(par->match->matchsize) != size &&
	    par->match->matchsize != -1) {
		/*
		 * ebt_among is exempt from centralized matchsize checking
		 * because it uses a dynamic-size data set.
		 */
		pr_err("%s_tables: %s.%u match: invalid size "
		       "%u (kernel) != (user) %u\n",
		       xt_prefix[par->family], par->match->name,
		       par->match->revision,
		       XT_ALIGN(par->match->matchsize), size);
		return -EINVAL;
	}
	if (par->match->table != NULL &&
	    strcmp(par->match->table, par->table) != 0) {
		pr_err("%s_tables: %s match: only valid in %s table, not %s\n",
		       xt_prefix[par->family], par->match->name,
		       par->match->table, par->table);
		return -EINVAL;
	}
	if (par->match->hooks && (par->hook_mask & ~par->match->hooks) != 0) {
		char used[64], allow[64];

		pr_err("%s_tables: %s match: used from hooks %s, but only "
		       "valid from %s\n",
		       xt_prefix[par->family], par->match->name,
		       textify_hooks(used, sizeof(used), par->hook_mask),
		       textify_hooks(allow, sizeof(allow), par->match->hooks));
		return -EINVAL;
	}
	if (par->match->proto && (par->match->proto != proto || inv_proto)) {
		pr_err("%s_tables: %s match: only valid for protocol %u\n",
		       xt_prefix[par->family], par->match->name,
		       par->match->proto);
		return -EINVAL;
	}
	if (par->match->checkentry != NULL) {
		ret = par->match->checkentry(par);
		if (ret < 0)
			return ret;
		else if (ret > 0)
			/* Flag up potential errors. */
			return -EIO;
	}
	return 0;
}
EXPORT_SYMBOL_GPL(xt_check_match);

#ifdef CONFIG_COMPAT
int xt_compat_add_offset(u_int8_t af, unsigned int offset, int delta)
{
	struct xt_af *xp = &xt[af];

	if (!xp->compat_tab) {
		if (!xp->number)
			return -EINVAL;
		xp->compat_tab = vmalloc(sizeof(struct compat_delta) * xp->number);
		if (!xp->compat_tab)
			return -ENOMEM;
		xp->cur = 0;
	}

	if (xp->cur >= xp->number)
		return -EINVAL;

	if (xp->cur)
		delta += xp->compat_tab[xp->cur - 1].delta;
	xp->compat_tab[xp->cur].offset = offset;
	xp->compat_tab[xp->cur].delta = delta;
	xp->cur++;
	return 0;
}
EXPORT_SYMBOL_GPL(xt_compat_add_offset);

void xt_compat_flush_offsets(u_int8_t af)
{
	if (xt[af].compat_tab) {
		vfree(xt[af].compat_tab);
		xt[af].compat_tab = NULL;
		xt[af].number = 0;
<<<<<<< HEAD
=======
		xt[af].cur = 0;
>>>>>>> d762f438
	}
}
EXPORT_SYMBOL_GPL(xt_compat_flush_offsets);

int xt_compat_calc_jump(u_int8_t af, unsigned int offset)
{
	struct compat_delta *tmp = xt[af].compat_tab;
	int mid, left = 0, right = xt[af].cur - 1;

	while (left <= right) {
		mid = (left + right) >> 1;
		if (offset > tmp[mid].offset)
			left = mid + 1;
		else if (offset < tmp[mid].offset)
			right = mid - 1;
		else
			return mid ? tmp[mid - 1].delta : 0;
	}
<<<<<<< HEAD
	WARN_ON_ONCE(1);
	return 0;
=======
	return left ? tmp[left - 1].delta : 0;
>>>>>>> d762f438
}
EXPORT_SYMBOL_GPL(xt_compat_calc_jump);

void xt_compat_init_offsets(u_int8_t af, unsigned int number)
{
	xt[af].number = number;
	xt[af].cur = 0;
}
EXPORT_SYMBOL(xt_compat_init_offsets);

int xt_compat_match_offset(const struct xt_match *match)
{
	u_int16_t csize = match->compatsize ? : match->matchsize;
	return XT_ALIGN(match->matchsize) - COMPAT_XT_ALIGN(csize);
}
EXPORT_SYMBOL_GPL(xt_compat_match_offset);

int xt_compat_match_from_user(struct xt_entry_match *m, void **dstptr,
			      unsigned int *size)
{
	const struct xt_match *match = m->u.kernel.match;
	struct compat_xt_entry_match *cm = (struct compat_xt_entry_match *)m;
	int pad, off = xt_compat_match_offset(match);
	u_int16_t msize = cm->u.user.match_size;

	m = *dstptr;
	memcpy(m, cm, sizeof(*cm));
	if (match->compat_from_user)
		match->compat_from_user(m->data, cm->data);
	else
		memcpy(m->data, cm->data, msize - sizeof(*cm));
	pad = XT_ALIGN(match->matchsize) - match->matchsize;
	if (pad > 0)
		memset(m->data + match->matchsize, 0, pad);

	msize += off;
	m->u.user.match_size = msize;

	*size += off;
	*dstptr += msize;
	return 0;
}
EXPORT_SYMBOL_GPL(xt_compat_match_from_user);

int xt_compat_match_to_user(const struct xt_entry_match *m,
			    void __user **dstptr, unsigned int *size)
{
	const struct xt_match *match = m->u.kernel.match;
	struct compat_xt_entry_match __user *cm = *dstptr;
	int off = xt_compat_match_offset(match);
	u_int16_t msize = m->u.user.match_size - off;

	if (copy_to_user(cm, m, sizeof(*cm)) ||
	    put_user(msize, &cm->u.user.match_size) ||
	    copy_to_user(cm->u.user.name, m->u.kernel.match->name,
			 strlen(m->u.kernel.match->name) + 1))
		return -EFAULT;

	if (match->compat_to_user) {
		if (match->compat_to_user((void __user *)cm->data, m->data))
			return -EFAULT;
	} else {
		if (copy_to_user(cm->data, m->data, msize - sizeof(*cm)))
			return -EFAULT;
	}

	*size -= off;
	*dstptr += msize;
	return 0;
}
EXPORT_SYMBOL_GPL(xt_compat_match_to_user);
#endif /* CONFIG_COMPAT */

int xt_check_target(struct xt_tgchk_param *par,
		    unsigned int size, u_int8_t proto, bool inv_proto)
{
	int ret;

	if (XT_ALIGN(par->target->targetsize) != size) {
		pr_err("%s_tables: %s.%u target: invalid size "
		       "%u (kernel) != (user) %u\n",
		       xt_prefix[par->family], par->target->name,
		       par->target->revision,
		       XT_ALIGN(par->target->targetsize), size);
		return -EINVAL;
	}
	if (par->target->table != NULL &&
	    strcmp(par->target->table, par->table) != 0) {
		pr_err("%s_tables: %s target: only valid in %s table, not %s\n",
		       xt_prefix[par->family], par->target->name,
		       par->target->table, par->table);
		return -EINVAL;
	}
	if (par->target->hooks && (par->hook_mask & ~par->target->hooks) != 0) {
		char used[64], allow[64];

		pr_err("%s_tables: %s target: used from hooks %s, but only "
		       "usable from %s\n",
		       xt_prefix[par->family], par->target->name,
		       textify_hooks(used, sizeof(used), par->hook_mask),
		       textify_hooks(allow, sizeof(allow), par->target->hooks));
		return -EINVAL;
	}
	if (par->target->proto && (par->target->proto != proto || inv_proto)) {
		pr_err("%s_tables: %s target: only valid for protocol %u\n",
		       xt_prefix[par->family], par->target->name,
		       par->target->proto);
		return -EINVAL;
	}
	if (par->target->checkentry != NULL) {
		ret = par->target->checkentry(par);
		if (ret < 0)
			return ret;
		else if (ret > 0)
			/* Flag up potential errors. */
			return -EIO;
	}
	return 0;
}
EXPORT_SYMBOL_GPL(xt_check_target);

#ifdef CONFIG_COMPAT
int xt_compat_target_offset(const struct xt_target *target)
{
	u_int16_t csize = target->compatsize ? : target->targetsize;
	return XT_ALIGN(target->targetsize) - COMPAT_XT_ALIGN(csize);
}
EXPORT_SYMBOL_GPL(xt_compat_target_offset);

void xt_compat_target_from_user(struct xt_entry_target *t, void **dstptr,
				unsigned int *size)
{
	const struct xt_target *target = t->u.kernel.target;
	struct compat_xt_entry_target *ct = (struct compat_xt_entry_target *)t;
	int pad, off = xt_compat_target_offset(target);
	u_int16_t tsize = ct->u.user.target_size;

	t = *dstptr;
	memcpy(t, ct, sizeof(*ct));
	if (target->compat_from_user)
		target->compat_from_user(t->data, ct->data);
	else
		memcpy(t->data, ct->data, tsize - sizeof(*ct));
	pad = XT_ALIGN(target->targetsize) - target->targetsize;
	if (pad > 0)
		memset(t->data + target->targetsize, 0, pad);

	tsize += off;
	t->u.user.target_size = tsize;

	*size += off;
	*dstptr += tsize;
}
EXPORT_SYMBOL_GPL(xt_compat_target_from_user);

int xt_compat_target_to_user(const struct xt_entry_target *t,
			     void __user **dstptr, unsigned int *size)
{
	const struct xt_target *target = t->u.kernel.target;
	struct compat_xt_entry_target __user *ct = *dstptr;
	int off = xt_compat_target_offset(target);
	u_int16_t tsize = t->u.user.target_size - off;

	if (copy_to_user(ct, t, sizeof(*ct)) ||
	    put_user(tsize, &ct->u.user.target_size) ||
	    copy_to_user(ct->u.user.name, t->u.kernel.target->name,
			 strlen(t->u.kernel.target->name) + 1))
		return -EFAULT;

	if (target->compat_to_user) {
		if (target->compat_to_user((void __user *)ct->data, t->data))
			return -EFAULT;
	} else {
		if (copy_to_user(ct->data, t->data, tsize - sizeof(*ct)))
			return -EFAULT;
	}

	*size -= off;
	*dstptr += tsize;
	return 0;
}
EXPORT_SYMBOL_GPL(xt_compat_target_to_user);
#endif

struct xt_table_info *xt_alloc_table_info(unsigned int size)
{
	struct xt_table_info *newinfo;
	int cpu;

	/* Pedantry: prevent them from hitting BUG() in vmalloc.c --RR */
	if ((SMP_ALIGN(size) >> PAGE_SHIFT) + 2 > totalram_pages)
		return NULL;

	newinfo = kzalloc(XT_TABLE_INFO_SZ, GFP_KERNEL);
	if (!newinfo)
		return NULL;

	newinfo->size = size;

	for_each_possible_cpu(cpu) {
		if (size <= PAGE_SIZE)
			newinfo->entries[cpu] = kmalloc_node(size,
							GFP_KERNEL,
							cpu_to_node(cpu));
		else
			newinfo->entries[cpu] = vmalloc_node(size,
							cpu_to_node(cpu));

		if (newinfo->entries[cpu] == NULL) {
			xt_free_table_info(newinfo);
			return NULL;
		}
	}

	return newinfo;
}
EXPORT_SYMBOL(xt_alloc_table_info);

void xt_free_table_info(struct xt_table_info *info)
{
	int cpu;

	for_each_possible_cpu(cpu) {
		if (info->size <= PAGE_SIZE)
			kfree(info->entries[cpu]);
		else
			vfree(info->entries[cpu]);
	}

	if (info->jumpstack != NULL) {
		if (sizeof(void *) * info->stacksize > PAGE_SIZE) {
			for_each_possible_cpu(cpu)
				vfree(info->jumpstack[cpu]);
		} else {
			for_each_possible_cpu(cpu)
				kfree(info->jumpstack[cpu]);
		}
	}

	if (sizeof(void **) * nr_cpu_ids > PAGE_SIZE)
		vfree(info->jumpstack);
	else
		kfree(info->jumpstack);

	free_percpu(info->stackptr);

	kfree(info);
}
EXPORT_SYMBOL(xt_free_table_info);

/* Find table by name, grabs mutex & ref.  Returns ERR_PTR() on error. */
struct xt_table *xt_find_table_lock(struct net *net, u_int8_t af,
				    const char *name)
{
	struct xt_table *t;

	if (mutex_lock_interruptible(&xt[af].mutex) != 0)
		return ERR_PTR(-EINTR);

	list_for_each_entry(t, &net->xt.tables[af], list)
		if (strcmp(t->name, name) == 0 && try_module_get(t->me))
			return t;
	mutex_unlock(&xt[af].mutex);
	return NULL;
}
EXPORT_SYMBOL_GPL(xt_find_table_lock);

void xt_table_unlock(struct xt_table *table)
{
	mutex_unlock(&xt[table->af].mutex);
}
EXPORT_SYMBOL_GPL(xt_table_unlock);

#ifdef CONFIG_COMPAT
void xt_compat_lock(u_int8_t af)
{
	mutex_lock(&xt[af].compat_mutex);
}
EXPORT_SYMBOL_GPL(xt_compat_lock);

void xt_compat_unlock(u_int8_t af)
{
	mutex_unlock(&xt[af].compat_mutex);
}
EXPORT_SYMBOL_GPL(xt_compat_unlock);
#endif

DEFINE_PER_CPU(seqcount_t, xt_recseq);
EXPORT_PER_CPU_SYMBOL_GPL(xt_recseq);

static int xt_jumpstack_alloc(struct xt_table_info *i)
{
	unsigned int size;
	int cpu;

	i->stackptr = alloc_percpu(unsigned int);
	if (i->stackptr == NULL)
		return -ENOMEM;

	size = sizeof(void **) * nr_cpu_ids;
	if (size > PAGE_SIZE)
		i->jumpstack = vmalloc(size);
	else
		i->jumpstack = kmalloc(size, GFP_KERNEL);
	if (i->jumpstack == NULL)
		return -ENOMEM;
	memset(i->jumpstack, 0, size);

	i->stacksize *= xt_jumpstack_multiplier;
	size = sizeof(void *) * i->stacksize;
	for_each_possible_cpu(cpu) {
		if (size > PAGE_SIZE)
			i->jumpstack[cpu] = vmalloc_node(size,
				cpu_to_node(cpu));
		else
			i->jumpstack[cpu] = kmalloc_node(size,
				GFP_KERNEL, cpu_to_node(cpu));
		if (i->jumpstack[cpu] == NULL)
			/*
			 * Freeing will be done later on by the callers. The
			 * chain is: xt_replace_table -> __do_replace ->
			 * do_replace -> xt_free_table_info.
			 */
			return -ENOMEM;
	}

	return 0;
}

struct xt_table_info *
xt_replace_table(struct xt_table *table,
	      unsigned int num_counters,
	      struct xt_table_info *newinfo,
	      int *error)
{
	struct xt_table_info *private;
	int ret;

	ret = xt_jumpstack_alloc(newinfo);
	if (ret < 0) {
		*error = ret;
		return NULL;
	}

	/* Do the substitution. */
	local_bh_disable();
	private = table->private;

	/* Check inside lock: is the old number correct? */
	if (num_counters != private->number) {
		pr_debug("num_counters != table->private->number (%u/%u)\n",
			 num_counters, private->number);
		local_bh_enable();
		*error = -EAGAIN;
		return NULL;
	}

	table->private = newinfo;
	newinfo->initial_entries = private->initial_entries;

	/*
	 * Even though table entries have now been swapped, other CPU's
	 * may still be using the old entries. This is okay, because
	 * resynchronization happens because of the locking done
	 * during the get_counters() routine.
	 */
	local_bh_enable();

#ifdef CONFIG_AUDIT
	if (audit_enabled) {
		struct audit_buffer *ab;

		ab = audit_log_start(current->audit_context, GFP_KERNEL,
				     AUDIT_NETFILTER_CFG);
		if (ab) {
			audit_log_format(ab, "table=%s family=%u entries=%u",
					 table->name, table->af,
					 private->number);
			audit_log_end(ab);
		}
	}
#endif

	return private;
}
EXPORT_SYMBOL_GPL(xt_replace_table);

struct xt_table *xt_register_table(struct net *net,
				   const struct xt_table *input_table,
				   struct xt_table_info *bootstrap,
				   struct xt_table_info *newinfo)
{
	int ret;
	struct xt_table_info *private;
	struct xt_table *t, *table;

	/* Don't add one object to multiple lists. */
	table = kmemdup(input_table, sizeof(struct xt_table), GFP_KERNEL);
	if (!table) {
		ret = -ENOMEM;
		goto out;
	}

	ret = mutex_lock_interruptible(&xt[table->af].mutex);
	if (ret != 0)
		goto out_free;

	/* Don't autoload: we'd eat our tail... */
	list_for_each_entry(t, &net->xt.tables[table->af], list) {
		if (strcmp(t->name, table->name) == 0) {
			ret = -EEXIST;
			goto unlock;
		}
	}

	/* Simplifies replace_table code. */
	table->private = bootstrap;

	if (!xt_replace_table(table, 0, newinfo, &ret))
		goto unlock;

	private = table->private;
	pr_debug("table->private->number = %u\n", private->number);

	/* save number of initial entries */
	private->initial_entries = private->number;

	list_add(&table->list, &net->xt.tables[table->af]);
	mutex_unlock(&xt[table->af].mutex);
	return table;

 unlock:
	mutex_unlock(&xt[table->af].mutex);
out_free:
	kfree(table);
out:
	return ERR_PTR(ret);
}
EXPORT_SYMBOL_GPL(xt_register_table);

void *xt_unregister_table(struct xt_table *table)
{
	struct xt_table_info *private;

	mutex_lock(&xt[table->af].mutex);
	private = table->private;
	list_del(&table->list);
	mutex_unlock(&xt[table->af].mutex);
	kfree(table);

	return private;
}
EXPORT_SYMBOL_GPL(xt_unregister_table);

#ifdef CONFIG_PROC_FS
struct xt_names_priv {
	struct seq_net_private p;
	u_int8_t af;
};
static void *xt_table_seq_start(struct seq_file *seq, loff_t *pos)
{
	struct xt_names_priv *priv = seq->private;
	struct net *net = seq_file_net(seq);
	u_int8_t af = priv->af;

	mutex_lock(&xt[af].mutex);
	return seq_list_start(&net->xt.tables[af], *pos);
}

static void *xt_table_seq_next(struct seq_file *seq, void *v, loff_t *pos)
{
	struct xt_names_priv *priv = seq->private;
	struct net *net = seq_file_net(seq);
	u_int8_t af = priv->af;

	return seq_list_next(v, &net->xt.tables[af], pos);
}

static void xt_table_seq_stop(struct seq_file *seq, void *v)
{
	struct xt_names_priv *priv = seq->private;
	u_int8_t af = priv->af;

	mutex_unlock(&xt[af].mutex);
}

static int xt_table_seq_show(struct seq_file *seq, void *v)
{
	struct xt_table *table = list_entry(v, struct xt_table, list);

	if (strlen(table->name))
		return seq_printf(seq, "%s\n", table->name);
	else
		return 0;
}

static const struct seq_operations xt_table_seq_ops = {
	.start	= xt_table_seq_start,
	.next	= xt_table_seq_next,
	.stop	= xt_table_seq_stop,
	.show	= xt_table_seq_show,
};

static int xt_table_open(struct inode *inode, struct file *file)
{
	int ret;
	struct xt_names_priv *priv;

	ret = seq_open_net(inode, file, &xt_table_seq_ops,
			   sizeof(struct xt_names_priv));
	if (!ret) {
		priv = ((struct seq_file *)file->private_data)->private;
		priv->af = (unsigned long)PDE(inode)->data;
	}
	return ret;
}

static const struct file_operations xt_table_ops = {
	.owner	 = THIS_MODULE,
	.open	 = xt_table_open,
	.read	 = seq_read,
	.llseek	 = seq_lseek,
	.release = seq_release_net,
};

/*
 * Traverse state for ip{,6}_{tables,matches} for helping crossing
 * the multi-AF mutexes.
 */
struct nf_mttg_trav {
	struct list_head *head, *curr;
	uint8_t class, nfproto;
};

enum {
	MTTG_TRAV_INIT,
	MTTG_TRAV_NFP_UNSPEC,
	MTTG_TRAV_NFP_SPEC,
	MTTG_TRAV_DONE,
};

static void *xt_mttg_seq_next(struct seq_file *seq, void *v, loff_t *ppos,
    bool is_target)
{
	static const uint8_t next_class[] = {
		[MTTG_TRAV_NFP_UNSPEC] = MTTG_TRAV_NFP_SPEC,
		[MTTG_TRAV_NFP_SPEC]   = MTTG_TRAV_DONE,
	};
	struct nf_mttg_trav *trav = seq->private;

	switch (trav->class) {
	case MTTG_TRAV_INIT:
		trav->class = MTTG_TRAV_NFP_UNSPEC;
		mutex_lock(&xt[NFPROTO_UNSPEC].mutex);
		trav->head = trav->curr = is_target ?
			&xt[NFPROTO_UNSPEC].target : &xt[NFPROTO_UNSPEC].match;
 		break;
	case MTTG_TRAV_NFP_UNSPEC:
		trav->curr = trav->curr->next;
		if (trav->curr != trav->head)
			break;
		mutex_unlock(&xt[NFPROTO_UNSPEC].mutex);
		mutex_lock(&xt[trav->nfproto].mutex);
		trav->head = trav->curr = is_target ?
			&xt[trav->nfproto].target : &xt[trav->nfproto].match;
		trav->class = next_class[trav->class];
		break;
	case MTTG_TRAV_NFP_SPEC:
		trav->curr = trav->curr->next;
		if (trav->curr != trav->head)
			break;
		/* fallthru, _stop will unlock */
	default:
		return NULL;
	}

	if (ppos != NULL)
		++*ppos;
	return trav;
}

static void *xt_mttg_seq_start(struct seq_file *seq, loff_t *pos,
    bool is_target)
{
	struct nf_mttg_trav *trav = seq->private;
	unsigned int j;

	trav->class = MTTG_TRAV_INIT;
	for (j = 0; j < *pos; ++j)
		if (xt_mttg_seq_next(seq, NULL, NULL, is_target) == NULL)
			return NULL;
	return trav;
}

static void xt_mttg_seq_stop(struct seq_file *seq, void *v)
{
	struct nf_mttg_trav *trav = seq->private;

	switch (trav->class) {
	case MTTG_TRAV_NFP_UNSPEC:
		mutex_unlock(&xt[NFPROTO_UNSPEC].mutex);
		break;
	case MTTG_TRAV_NFP_SPEC:
		mutex_unlock(&xt[trav->nfproto].mutex);
		break;
	}
}

static void *xt_match_seq_start(struct seq_file *seq, loff_t *pos)
{
	return xt_mttg_seq_start(seq, pos, false);
}

static void *xt_match_seq_next(struct seq_file *seq, void *v, loff_t *ppos)
{
	return xt_mttg_seq_next(seq, v, ppos, false);
}

static int xt_match_seq_show(struct seq_file *seq, void *v)
{
	const struct nf_mttg_trav *trav = seq->private;
	const struct xt_match *match;

	switch (trav->class) {
	case MTTG_TRAV_NFP_UNSPEC:
	case MTTG_TRAV_NFP_SPEC:
		if (trav->curr == trav->head)
			return 0;
		match = list_entry(trav->curr, struct xt_match, list);
		return (*match->name == '\0') ? 0 :
		       seq_printf(seq, "%s\n", match->name);
	}
	return 0;
}

static const struct seq_operations xt_match_seq_ops = {
	.start	= xt_match_seq_start,
	.next	= xt_match_seq_next,
	.stop	= xt_mttg_seq_stop,
	.show	= xt_match_seq_show,
};

static int xt_match_open(struct inode *inode, struct file *file)
{
	struct seq_file *seq;
	struct nf_mttg_trav *trav;
	int ret;

	trav = kmalloc(sizeof(*trav), GFP_KERNEL);
	if (trav == NULL)
		return -ENOMEM;

	ret = seq_open(file, &xt_match_seq_ops);
	if (ret < 0) {
		kfree(trav);
		return ret;
	}

	seq = file->private_data;
	seq->private = trav;
	trav->nfproto = (unsigned long)PDE(inode)->data;
	return 0;
}

static const struct file_operations xt_match_ops = {
	.owner	 = THIS_MODULE,
	.open	 = xt_match_open,
	.read	 = seq_read,
	.llseek	 = seq_lseek,
	.release = seq_release_private,
};

static void *xt_target_seq_start(struct seq_file *seq, loff_t *pos)
{
	return xt_mttg_seq_start(seq, pos, true);
}

static void *xt_target_seq_next(struct seq_file *seq, void *v, loff_t *ppos)
{
	return xt_mttg_seq_next(seq, v, ppos, true);
}

static int xt_target_seq_show(struct seq_file *seq, void *v)
{
	const struct nf_mttg_trav *trav = seq->private;
	const struct xt_target *target;

	switch (trav->class) {
	case MTTG_TRAV_NFP_UNSPEC:
	case MTTG_TRAV_NFP_SPEC:
		if (trav->curr == trav->head)
			return 0;
		target = list_entry(trav->curr, struct xt_target, list);
		return (*target->name == '\0') ? 0 :
		       seq_printf(seq, "%s\n", target->name);
	}
	return 0;
}

static const struct seq_operations xt_target_seq_ops = {
	.start	= xt_target_seq_start,
	.next	= xt_target_seq_next,
	.stop	= xt_mttg_seq_stop,
	.show	= xt_target_seq_show,
};

static int xt_target_open(struct inode *inode, struct file *file)
{
	struct seq_file *seq;
	struct nf_mttg_trav *trav;
	int ret;

	trav = kmalloc(sizeof(*trav), GFP_KERNEL);
	if (trav == NULL)
		return -ENOMEM;

	ret = seq_open(file, &xt_target_seq_ops);
	if (ret < 0) {
		kfree(trav);
		return ret;
	}

	seq = file->private_data;
	seq->private = trav;
	trav->nfproto = (unsigned long)PDE(inode)->data;
	return 0;
}

static const struct file_operations xt_target_ops = {
	.owner	 = THIS_MODULE,
	.open	 = xt_target_open,
	.read	 = seq_read,
	.llseek	 = seq_lseek,
	.release = seq_release_private,
};

#define FORMAT_TABLES	"_tables_names"
#define	FORMAT_MATCHES	"_tables_matches"
#define FORMAT_TARGETS 	"_tables_targets"

#endif /* CONFIG_PROC_FS */

/**
 * xt_hook_link - set up hooks for a new table
 * @table:	table with metadata needed to set up hooks
 * @fn:		Hook function
 *
 * This function will take care of creating and registering the necessary
 * Netfilter hooks for XT tables.
 */
struct nf_hook_ops *xt_hook_link(const struct xt_table *table, nf_hookfn *fn)
{
	unsigned int hook_mask = table->valid_hooks;
	uint8_t i, num_hooks = hweight32(hook_mask);
	uint8_t hooknum;
	struct nf_hook_ops *ops;
	int ret;

	ops = kmalloc(sizeof(*ops) * num_hooks, GFP_KERNEL);
	if (ops == NULL)
		return ERR_PTR(-ENOMEM);

	for (i = 0, hooknum = 0; i < num_hooks && hook_mask != 0;
	     hook_mask >>= 1, ++hooknum) {
		if (!(hook_mask & 1))
			continue;
		ops[i].hook     = fn;
		ops[i].owner    = table->me;
		ops[i].pf       = table->af;
		ops[i].hooknum  = hooknum;
		ops[i].priority = table->priority;
		++i;
	}

	ret = nf_register_hooks(ops, num_hooks);
	if (ret < 0) {
		kfree(ops);
		return ERR_PTR(ret);
	}

	return ops;
}
EXPORT_SYMBOL_GPL(xt_hook_link);

/**
 * xt_hook_unlink - remove hooks for a table
 * @ops:	nf_hook_ops array as returned by nf_hook_link
 * @hook_mask:	the very same mask that was passed to nf_hook_link
 */
void xt_hook_unlink(const struct xt_table *table, struct nf_hook_ops *ops)
{
	nf_unregister_hooks(ops, hweight32(table->valid_hooks));
	kfree(ops);
}
EXPORT_SYMBOL_GPL(xt_hook_unlink);

int xt_proto_init(struct net *net, u_int8_t af)
{
#ifdef CONFIG_PROC_FS
	char buf[XT_FUNCTION_MAXNAMELEN];
	struct proc_dir_entry *proc;
#endif

	if (af >= ARRAY_SIZE(xt_prefix))
		return -EINVAL;


#ifdef CONFIG_PROC_FS
	strlcpy(buf, xt_prefix[af], sizeof(buf));
	strlcat(buf, FORMAT_TABLES, sizeof(buf));
	proc = proc_create_data(buf, 0440, net->proc_net, &xt_table_ops,
				(void *)(unsigned long)af);
	if (!proc)
		goto out;

	strlcpy(buf, xt_prefix[af], sizeof(buf));
	strlcat(buf, FORMAT_MATCHES, sizeof(buf));
	proc = proc_create_data(buf, 0440, net->proc_net, &xt_match_ops,
				(void *)(unsigned long)af);
	if (!proc)
		goto out_remove_tables;

	strlcpy(buf, xt_prefix[af], sizeof(buf));
	strlcat(buf, FORMAT_TARGETS, sizeof(buf));
	proc = proc_create_data(buf, 0440, net->proc_net, &xt_target_ops,
				(void *)(unsigned long)af);
	if (!proc)
		goto out_remove_matches;
#endif

	return 0;

#ifdef CONFIG_PROC_FS
out_remove_matches:
	strlcpy(buf, xt_prefix[af], sizeof(buf));
	strlcat(buf, FORMAT_MATCHES, sizeof(buf));
	proc_net_remove(net, buf);

out_remove_tables:
	strlcpy(buf, xt_prefix[af], sizeof(buf));
	strlcat(buf, FORMAT_TABLES, sizeof(buf));
	proc_net_remove(net, buf);
out:
	return -1;
#endif
}
EXPORT_SYMBOL_GPL(xt_proto_init);

void xt_proto_fini(struct net *net, u_int8_t af)
{
#ifdef CONFIG_PROC_FS
	char buf[XT_FUNCTION_MAXNAMELEN];

	strlcpy(buf, xt_prefix[af], sizeof(buf));
	strlcat(buf, FORMAT_TABLES, sizeof(buf));
	proc_net_remove(net, buf);

	strlcpy(buf, xt_prefix[af], sizeof(buf));
	strlcat(buf, FORMAT_TARGETS, sizeof(buf));
	proc_net_remove(net, buf);

	strlcpy(buf, xt_prefix[af], sizeof(buf));
	strlcat(buf, FORMAT_MATCHES, sizeof(buf));
	proc_net_remove(net, buf);
#endif /*CONFIG_PROC_FS*/
}
EXPORT_SYMBOL_GPL(xt_proto_fini);

static int __net_init xt_net_init(struct net *net)
{
	int i;

	for (i = 0; i < NFPROTO_NUMPROTO; i++)
		INIT_LIST_HEAD(&net->xt.tables[i]);
	return 0;
}

static struct pernet_operations xt_net_ops = {
	.init = xt_net_init,
};

static int __init xt_init(void)
{
	unsigned int i;
	int rv;

	for_each_possible_cpu(i) {
		seqcount_init(&per_cpu(xt_recseq, i));
	}

	xt = kmalloc(sizeof(struct xt_af) * NFPROTO_NUMPROTO, GFP_KERNEL);
	if (!xt)
		return -ENOMEM;

	for (i = 0; i < NFPROTO_NUMPROTO; i++) {
		mutex_init(&xt[i].mutex);
#ifdef CONFIG_COMPAT
		mutex_init(&xt[i].compat_mutex);
		xt[i].compat_tab = NULL;
#endif
		INIT_LIST_HEAD(&xt[i].target);
		INIT_LIST_HEAD(&xt[i].match);
	}
	rv = register_pernet_subsys(&xt_net_ops);
	if (rv < 0)
		kfree(xt);
	return rv;
}

static void __exit xt_fini(void)
{
	unregister_pernet_subsys(&xt_net_ops);
	kfree(xt);
}

module_init(xt_init);
module_exit(xt_fini);
<|MERGE_RESOLUTION|>--- conflicted
+++ resolved
@@ -455,10 +455,7 @@
 		vfree(xt[af].compat_tab);
 		xt[af].compat_tab = NULL;
 		xt[af].number = 0;
-<<<<<<< HEAD
-=======
 		xt[af].cur = 0;
->>>>>>> d762f438
 	}
 }
 EXPORT_SYMBOL_GPL(xt_compat_flush_offsets);
@@ -477,12 +474,7 @@
 		else
 			return mid ? tmp[mid - 1].delta : 0;
 	}
-<<<<<<< HEAD
-	WARN_ON_ONCE(1);
-	return 0;
-=======
 	return left ? tmp[left - 1].delta : 0;
->>>>>>> d762f438
 }
 EXPORT_SYMBOL_GPL(xt_compat_calc_jump);
 
