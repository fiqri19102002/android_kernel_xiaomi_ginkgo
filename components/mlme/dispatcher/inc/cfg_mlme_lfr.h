--- conflicted
+++ resolved
@@ -2840,11 +2840,7 @@
 	ROAM_OFFLOAD_ALL \
 	LFR_ESE_ALL \
 	LFR_SUBNET_DETECTION_ALL \
-<<<<<<< HEAD
-	SAE_SINGLE_PMK_ALL
-=======
 	SAE_SINGLE_PMK_ALL \
 	ROAM_REASON_VSIE_ALL
->>>>>>> 5d8474a2
 
 #endif /* CFG_MLME_LFR_H__ */