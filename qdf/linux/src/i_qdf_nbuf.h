--- conflicted
+++ resolved
@@ -115,10 +115,6 @@
  * @rx.dev.priv_cb_m.dp.wifi3.msdu_len: length of RX packet
  * @rx.dev.priv_cb_m.dp.wifi3.peer_id:  peer_id for RX packet
  * @rx.dev.priv_cb_m.dp.wifi2.map_index:
-<<<<<<< HEAD
- * @rx.dev.priv_cb_m.vdev_id: vdev_id for RX pkt
-=======
->>>>>>> 4d3aee41
  * @rx.dev.priv_cb_m.ipa_owned: packet owned by IPA
  *
  * @rx.lro_eligible: flag to indicate whether the MSDU is LRO eligible
@@ -156,7 +152,6 @@
  * @rx.is_raw_frame: RAW frame
  * @rx.fcs_err: FCS error
  * @rx.tid_val: tid value
- * @rx.flag_retry: flag to indicate MSDU is retried
  * @rx.reserved: reserved
  * @rx.ftype: mcast2ucast, TSO, SG, MESH
  *
@@ -226,11 +221,6 @@
 					 * Do not change location of this bit.
 					 */
 					uint32_t ipa_owned:1,
-<<<<<<< HEAD
-						 reserved:15,
-						 vdev_id:8,
-						 reserved1:8;
-=======
 						 peer_cached_buf_frm:1,
 						 flush_ind:1,
 						 packet_buf_pool:1,
@@ -239,7 +229,6 @@
 						 /* exception frame flag */
 						 exc_frm:1,
 						 reserved1:15;
->>>>>>> 4d3aee41
 					uint32_t tcp_seq_num;
 					uint32_t tcp_ack_num;
 					union {
@@ -281,18 +270,9 @@
 					packet_track:4,
 					rsrvd:3;
 			} trace;
-<<<<<<< HEAD
-			uint8_t ftype;
-			uint8_t is_raw_frame:1,
-				fcs_err:1,
-				tid_val:4,
-				flag_retry:1,
-				reserved:1;
-=======
 			uint16_t vdev_id:8,
 				 tid_val:4,
 				 ftype:4;
->>>>>>> 4d3aee41
 		} rx;
 
 		/* Note: MAX: 40 bytes */
@@ -2282,11 +2262,7 @@
 	spin_unlock_bh(&skb_queue_head->lock);
 }
 
-<<<<<<< HEAD
-#ifdef CONFIG_WIN
-=======
 #ifdef CONFIG_NBUF_AP_PLATFORM
->>>>>>> 4d3aee41
 #include <i_qdf_nbuf_w.h>
 #else
 #include <i_qdf_nbuf_m.h>
