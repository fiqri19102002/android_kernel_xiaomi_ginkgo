Qualcomm Technologies, Inc. MDSS pll for DSI/EDP/HDMI

mdss-pll is a pll controller device which supports pll devices that
are compatible with MIPI display serial interface specification,
HDMI and edp.

Required properties:
- compatible:		Compatible name used in the driver. Should be one of:
                        "qcom,mdss_dsi_pll_8916", "qcom,mdss_dsi_pll_8939",
                        "qcom,mdss_dsi_pll_8974", "qcom,mdss_dsi_pll_8994",
                        "qcom,mdss_dsi_pll_8994", "qcom,mdss_dsi_pll_8909",
                        "qcom,mdss_hdmi_pll", "qcom,mdss_hdmi_pll_8994",
                        "qcom,mdss_dsi_pll_8992", "qcom,mdss_hdmi_pll_8992",
                        "qcom,mdss_dsi_pll_8996", "qcom,mdss_hdmi_pll_8996",
                        "qcom,mdss_hdmi_pll_8996_v2", "qcom,mdss_dsi_pll_8996_v2",
                        "qcom,mdss_hdmi_pll_8996_v3", "qcom,mdss_hdmi_pll_8996_v3_1p8",
                        "qcom,mdss_edp_pll_8996_v3",  "qcom,mdss_edp_pll_8996_v3_1p8",
                        "qcom,mdss_dsi_pll_10nm",  "qcom,mdss_dp_pll_8998",
                        "qcom,mdss_hdmi_pll_8998", "qcom,mdss_dp_pll_10nm",
                        "qcom,mdss_dsi_pll_7nm",   "qcom,mdss_dp_pll_7nm",
			"qcom,mdss_dsi_pll_28lpm", "qcom,mdss_dsi_pll_14nm",
			"qcom,mdss_dp_pll_14nm", "qcom,mdss_hdmi_pll_28lpm",
<<<<<<< HEAD
			"qcom,mdss_dsi_pll_7nm_v2", "qcom,mdss_dp_pll_sdm660",
			"qcom,mdss_dsi_pll_sdm660", "qcom,mdss_dsi_pll_12nm"
=======
			"qcom,mdss_dsi_pll_7nm_v2", "qcom,mdss_edp_pll_7nm",
			"qcom,mdss_dp_pll_sdm660",
			"qcom,mdss_dsi_pll_sdm660"
>>>>>>> 3b3c0ebf
- cell-index:		Specifies the controller used
- reg:			offset and length of the register set for the device.
- reg-names :		names to refer to register sets related to this device
- gdsc-supply:		Phandle for gdsc regulator device node.
- vddio-supply:		Phandle for vddio regulator device node.
- clocks:		List of Phandles for clock device nodes
			needed by the device.
- clock-names:		List of clock names needed by the device.
- clock-rate:		List of clock rates in Hz.

Optional properties:
- label:	       	A string used to describe the driver used.
- vcca-supply:		Phandle for vcca regulator device node.


- qcom,dsi-pll-ssc-en:	Boolean property to indicate that ssc is enabled.
- qcom,dsi-pll-ssc-mode: Spread-spectrum clocking. It can be either "down-spread"
			or "center-spread". Default is "down-spread" if it is not specified.
- qcom,ssc-frequency-hz:	Integer property to specify the spread frequency
			to be programmed for the SSC.
- qcom,ssc-ppm:		Integer property to specify the Parts per Million
			value of SSC.

- qcom,platform-supply-entries:	A node that lists the elements of the supply. There
				can be more than one instance of this binding,
				in which case the entry would be appended with
				the supply entry index.
				e.g. qcom,platform-supply-entry@0
				- reg: offset and length of the register set for the device.
				-- qcom,supply-name: name of the supply (vdd/vdda/vddio)
				-- qcom,supply-min-voltage: minimum voltage level (uV)
				-- qcom,supply-max-voltage: maximum voltage level (uV)
				-- qcom,supply-enable-load: load drawn (uA) from enabled supply
				-- qcom,supply-disable-load: load drawn (uA) from disabled supply
				-- qcom,supply-pre-on-sleep: time to sleep (ms) before turning on
				-- qcom,supply-post-on-sleep: time to sleep (ms) after turning on
				-- qcom,supply-pre-off-sleep: time to sleep (ms) before turning off
				-- qcom,supply-post-off-sleep: time to sleep (ms) after turning off

Example:
	mdss_dsi0_pll: qcom,mdss_dsi_pll@fd922A00 {
		compatible = "qcom,mdss_dsi_pll_8974";
		label = "MDSS DSI 0 PLL";
		cell-index = <0>;

		reg = <0xfd922A00 0xD4>,
		      <0xfd922900 0x64>,
		      <0xfd8c2300 0x8>;
		reg-names = "pll_base", "dynamic_pll_base", "gdsc_base";
		gdsc-supply = <&gdsc_mdss>;
		vddio-supply = <&pm8941_l12>;
		vcca-supply = <&pm8941_l28>;

		clocks = <&clock_gcc clk_gcc_mdss_mdp_clk>,
			 <&clock_gcc clk_gcc_mdss_ahb_clk>,
			 <&clock_gcc clk_gcc_mdss_axi_clk>;
		clock-names = "mdp_core_clk", "iface_clk", "bus_clk";
		clock-rate = <0>, <0>, <0>;

		qcom,dsi-pll-slave;
		qcom,dsi-pll-ssc-en;
		qcom,dsi-pll-ssc-mode = "down-spread";
		qcom,ssc-frequency-hz = <30000>;
		qcom,ssc-ppm = <5000>;

		qcom,platform-supply-entries {
			#address-cells = <1>;
			#size-cells = <0>;

			qcom,platform-supply-entry@0 {
				reg = <0>;
				qcom,supply-name = "vddio";
				qcom,supply-min-voltage = <1800000>;
				qcom,supply-max-voltage = <1800000>;
				qcom,supply-enable-load = <100000>;
				qcom,supply-disable-load = <100>;
				qcom,supply-pre-on-sleep = <0>;
				qcom,supply-post-on-sleep = <20>;
				qcom,supply-pre-off-sleep = <0>;
				qcom,supply-post-off-sleep = <0>;
			};
		};
	};
<|MERGE_RESOLUTION|>--- conflicted
+++ resolved
@@ -20,14 +20,9 @@
                         "qcom,mdss_dsi_pll_7nm",   "qcom,mdss_dp_pll_7nm",
 			"qcom,mdss_dsi_pll_28lpm", "qcom,mdss_dsi_pll_14nm",
 			"qcom,mdss_dp_pll_14nm", "qcom,mdss_hdmi_pll_28lpm",
-<<<<<<< HEAD
 			"qcom,mdss_dsi_pll_7nm_v2", "qcom,mdss_dp_pll_sdm660",
-			"qcom,mdss_dsi_pll_sdm660", "qcom,mdss_dsi_pll_12nm"
-=======
-			"qcom,mdss_dsi_pll_7nm_v2", "qcom,mdss_edp_pll_7nm",
-			"qcom,mdss_dp_pll_sdm660",
-			"qcom,mdss_dsi_pll_sdm660"
->>>>>>> 3b3c0ebf
+			"qcom,mdss_dsi_pll_sdm660", "qcom,mdss_dsi_pll_12nm",
+			"qcom,mdss_edp_pll_7nm"
 - cell-index:		Specifies the controller used
 - reg:			offset and length of the register set for the device.
 - reg-names :		names to refer to register sets related to this device
