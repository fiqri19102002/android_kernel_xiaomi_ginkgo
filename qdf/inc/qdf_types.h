/*
 * Copyright (c) 2014-2020 The Linux Foundation. All rights reserved.
 *
 * Permission to use, copy, modify, and/or distribute this software for
 * any purpose with or without fee is hereby granted, provided that the
 * above copyright notice and this permission notice appear in all
 * copies.
 *
 * THE SOFTWARE IS PROVIDED "AS IS" AND THE AUTHOR DISCLAIMS ALL
 * WARRANTIES WITH REGARD TO THIS SOFTWARE INCLUDING ALL IMPLIED
 * WARRANTIES OF MERCHANTABILITY AND FITNESS. IN NO EVENT SHALL THE
 * AUTHOR BE LIABLE FOR ANY SPECIAL, DIRECT, INDIRECT, OR CONSEQUENTIAL
 * DAMAGES OR ANY DAMAGES WHATSOEVER RESULTING FROM LOSS OF USE, DATA OR
 * PROFITS, WHETHER IN AN ACTION OF CONTRACT, NEGLIGENCE OR OTHER
 * TORTIOUS ACTION, ARISING OUT OF OR IN CONNECTION WITH THE USE OR
 * PERFORMANCE OF THIS SOFTWARE.
 */

/**
 * DOC: qdf_types.h
 * QCA driver framework (QDF) basic type definitions
 */

#if !defined(__QDF_TYPES_H)
#define __QDF_TYPES_H

#define qdf_must_check __qdf_must_check

/* Include Files */
#include <i_qdf_types.h>
#include <stdarg.h>
#ifdef TSOSEG_DEBUG
#include <qdf_atomic.h>
#endif
#include "qdf_status.h"

/* Preprocessor definitions and constants */
#define QDF_MAX_SGLIST 4

#define CPU_CLUSTER_TYPE_LITTLE 0
#define CPU_CLUSTER_TYPE_PERF 1

/**
 * struct qdf_sglist - scatter-gather list
 * @nsegs: total number of segments
 * struct __sg_segs - scatter-gather segment list
 * @vaddr: Virtual address of the segment
 * @len: Length of the segment
 */
typedef struct qdf_sglist {
	uint32_t nsegs;
	struct __sg_segs {
		uint8_t  *vaddr;
		uint32_t len;
	} sg_segs[QDF_MAX_SGLIST];
} qdf_sglist_t;

#define QDF_MAX_SCATTER __QDF_MAX_SCATTER
#define QDF_NSEC_PER_MSEC __QDF_NSEC_PER_MSEC

/**
 * QDF_SWAP_U16 - swap input u16 value
 * @_x: variable to swap
 */
#define QDF_SWAP_U16(_x) \
	((((_x) << 8) & 0xFF00) | (((_x) >> 8) & 0x00FF))

/**
 * QDF_SWAP_U32 - swap input u32 value
 * @_x: variable to swap
 */
#define QDF_SWAP_U32(_x) \
	(((((_x) << 24) & 0xFF000000) | (((_x) >> 24) & 0x000000FF)) | \
	 ((((_x) << 8) & 0x00FF0000) | (((_x) >> 8) & 0x0000FF00)))

/* ticks per second */
#define QDF_TICKS_PER_SECOND (1000)

/**
 * QDF_ARRAY_SIZE - get array size
 * @_arr: array variable name
 */
#define QDF_ARRAY_SIZE(_arr) (sizeof(_arr) / sizeof((_arr)[0]))

#define QDF_MAX_SCATTER __QDF_MAX_SCATTER

/**
 * qdf_packed - denotes structure is packed.
 */
#define qdf_packed __qdf_packed

/**
 * qdf_toupper - char lower to upper.
 */
#define qdf_toupper __qdf_toupper

typedef void *qdf_net_handle_t;

typedef void *qdf_netlink_handle_t;
typedef void *qdf_drv_handle_t;
typedef void *qdf_os_handle_t;
typedef void *qdf_pm_t;


/**
 * typedef qdf_handle_t - handles opaque to each other
 */
typedef void *qdf_handle_t;

/**
 * typedef qdf_freq_t - define frequency as a 16 bit/32 bit
 * unsigned integer depending on the requirement
 */
#ifdef CONFIG_16_BIT_FREQ_TYPE
typedef uint16_t qdf_freq_t;
#else
typedef uint32_t qdf_freq_t;
#endif
/**
 * typedef qdf_device_t - Platform/bus generic handle.
 * Used for bus specific functions.
 */
typedef __qdf_device_t qdf_device_t;

/* Byte order identifiers */
typedef __qdf_le16_t qdf_le16_t;
typedef __qdf_le32_t qdf_le32_t;
typedef __qdf_le64_t qdf_le64_t;
typedef __qdf_be16_t qdf_be16_t;
typedef __qdf_be32_t qdf_be32_t;
typedef __qdf_be64_t qdf_be64_t;

/**
 * typedef qdf_size_t - size of an object
 */
typedef __qdf_size_t qdf_size_t;

/**
 * typedef __qdf_off_t - offset for API's that need them.
 */
typedef __qdf_off_t      qdf_off_t;

/**
 * typedef qdf_dma_map_t - DMA mapping object.
 */
typedef __qdf_dma_map_t qdf_dma_map_t;

/**
 * tyepdef qdf_dma_addr_t - DMA address.
 */
typedef __qdf_dma_addr_t qdf_dma_addr_t;

/**
 * typedef __qdf_dma_size_t - DMA size.
 */
typedef __qdf_dma_size_t     qdf_dma_size_t;

/**
 * tyepdef qdf_dma_context_t - DMA context.
 */
typedef __qdf_dma_context_t qdf_dma_context_t;

typedef __qdf_mem_info_t qdf_mem_info_t;
typedef __sgtable_t sgtable_t;

/**
 * typepdef qdf_cpu_mask - CPU Mask
 */
typedef __qdf_cpu_mask qdf_cpu_mask;

/**
 * pointer to net device
 */
typedef __qdf_netdev_t qdf_netdev_t;

/**
 * struct qdf_dma_map_info - Information inside a DMA map.
 * @nsegs: total number mapped segments
 * struct __dma_segs - Information of physical address.
 * @paddr: physical(dam'able) address of the segment
 * @len: length of the segment
 */
typedef struct qdf_dma_map_info {
	uint32_t nsegs;
	struct __dma_segs {
		qdf_dma_addr_t paddr;
		qdf_dma_size_t len;
	} dma_segs[QDF_MAX_SCATTER];
} qdf_dmamap_info_t;

/**
 * struct qdf_shared_mem - Shared memory resource
 * @mem_info: memory info struct
 * @vaddr: virtual address
 * @sgtable: scatter-gather table
 * @memctx: dma address
 */
typedef struct qdf_shared_mem {
	qdf_mem_info_t mem_info;
	void *vaddr;
	sgtable_t sgtable;
	qdf_dma_mem_context(memctx);
} qdf_shared_mem_t;

#define qdf_iomem_t __qdf_iomem_t

/**
 * typedef enum QDF_TIMER_TYPE - QDF timer type
 * @QDF_TIMER_TYPE_SW: Deferrable SW timer it will not cause CPU to wake up
 * on expiry
 * @QDF_TIMER_TYPE_WAKE_APPS: Non deferrable timer which will cause CPU to
 * wake up on expiry
 */
typedef enum {
	QDF_TIMER_TYPE_SW,
	QDF_TIMER_TYPE_WAKE_APPS
} QDF_TIMER_TYPE;

/**
 * tyepdef qdf_resource_type_t - hw resources
 * @QDF_RESOURCE_TYPE_MEM: memory resource
 * @QDF_RESOURCE_TYPE_IO: io resource
 * Define the hw resources the OS has allocated for the device
 * Note that start defines a mapped area.
 */
typedef enum {
	QDF_RESOURCE_TYPE_MEM,
	QDF_RESOURCE_TYPE_IO,
} qdf_resource_type_t;

/**
 * tyepdef qdf_resource_t - representation of a h/w resource.
 * @start: start
 * @end: end
 * @type: resource type
 */
typedef struct {
	uint64_t start;
	uint64_t end;
	qdf_resource_type_t type;
} qdf_resource_t;

/**
 * typedef qdf_dma_dir_t - DMA directions
 * @QDF_DMA_BIDIRECTIONAL: bidirectional data
 * @QDF_DMA_TO_DEVICE: data going from device to memory
 * @QDF_DMA_FROM_DEVICE: data going from memory to device
 */
typedef enum {
	QDF_DMA_BIDIRECTIONAL = __QDF_DMA_BIDIRECTIONAL,
	QDF_DMA_TO_DEVICE = __QDF_DMA_TO_DEVICE,
	QDF_DMA_FROM_DEVICE = __QDF_DMA_FROM_DEVICE,
} qdf_dma_dir_t;

/**
 * enum qdf_driver_type - Indicate the driver type and based on this
 * do appropriate initialization.
 *
 * @QDF_DRIVER_TYPE_PRODUCTION: Driver used in the production
 * @QDF_DRIVER_TYPE_MFG: Driver used in the Factory
 * @QDF_DRIVER_TYPE_INVALID: Invalid and unrecognized type
 *
 */
enum qdf_driver_type {
	QDF_DRIVER_TYPE_PRODUCTION = 0,
	QDF_DRIVER_TYPE_MFG = 1,
	QDF_DRIVER_TYPE_INVALID = 0x7FFFFFFF
};

/* work queue(kernel thread)/DPC function callback */
typedef void (*qdf_defer_fn_t)(void *);

/*
 * Prototype of the critical region function that is to be
 * executed with spinlock held and interrupt disalbed
 */
typedef bool (*qdf_irqlocked_func_t)(void *);

#define qdf_offsetof(type, field) offsetof(type, field)

/**
 * typedef enum QDF_MODULE_ID  - Debug category level
 * @QDF_MODULE_ID_MIN: The smallest/starting module id
 * @QDF_MODULE_ID_TDLS: TDLS
 * @QDF_MODULE_ID_ACS: auto channel selection
 * @QDF_MODULE_ID_SCAN_SM: scan state machine
 * @QDF_MODULE_ID_SCANENTRY: scan entry
 * @QDF_MODULE_ID_WDS: WDS handling
 * @QDF_MODULE_ID_ACTION: action management frames
 * @QDF_MODULE_ID_ROAM: sta mode roaming
 * @QDF_MODULE_ID_INACT: inactivity handling
 * @QDF_MODULE_ID_DOTH: 11.h
 * @QDF_MODULE_ID_IQUE: IQUE features
 * @QDF_MODULE_ID_WME: WME protocol
 * @QDF_MODULE_ID_ACL: ACL handling
 * @QDF_MODULE_ID_WPA: WPA/RSN protocol
 * @QDF_MODULE_ID_RADKEYS: dump 802.1x keys
 * @QDF_MODULE_ID_RADDUMP: dump 802.1x radius packets
 * @QDF_MODULE_ID_RADIUS: 802.1x radius client
 * @QDF_MODULE_ID_DOT1XSM: 802.1x state machine
 * @QDF_MODULE_ID_DOT1X: 802.1x authenticator
 * @QDF_MODULE_ID_POWER: power save handling
 * @QDF_MODULE_ID_STATS: state machine
 * @QDF_MODULE_ID_OUTPUT: output handling
 * @QDF_MODULE_ID_SCAN: scanning
 * @QDF_MODULE_ID_AUTH: authentication handling
 * @QDF_MODULE_ID_ASSOC: association handling
 * @QDF_MODULE_ID_NODE: node handling
 * @QDF_MODULE_ID_ELEMID: element id parsing
 * @QDF_MODULE_ID_XRATE: rate set handling
 * @QDF_MODULE_ID_INPUT: input handling
 * @QDF_MODULE_ID_CRYPTO: crypto work
 * @QDF_MODULE_ID_DUMPPKTS: IFF_LINK2 equivalant
 * @QDF_MODULE_ID_DEBUG: IFF_DEBUG equivalent
 * @QDF_MODULE_ID_MLME: MLME
 * @QDF_MODULE_ID_RRM: Radio resource measurement
 * @QDF_MODULE_ID_WNM: Wireless Network Management
 * @QDF_MODULE_ID_P2P_PROT: P2P Protocol driver
 * @QDF_MODULE_ID_PROXYARP: 11v Proxy ARP
 * @QDF_MODULE_ID_L2TIF: Hotspot 2.0 L2 TIF
 * @QDF_MODULE_ID_WIFIPOS: WifiPositioning Feature
 * @QDF_MODULE_ID_WRAP: WRAP or Wireless ProxySTA
 * @QDF_MODULE_ID_DFS: DFS debug mesg
 * @QDF_MODULE_ID_TLSHIM: TLSHIM module ID
 * @QDF_MODULE_ID_WMI: WMI module ID
 * @QDF_MODULE_ID_HTT: HTT module ID
 * @QDF_MODULE_ID_HDD: HDD module ID
 * @QDF_MODULE_ID_SME: SME module ID
 * @QDF_MODULE_ID_PE: PE module ID
 * @QDF_MODULE_ID_WMA: WMA module ID
 * @QDF_MODULE_ID_SYS: SYS module ID
 * @QDF_MODULE_ID_QDF: QDF module ID
 * @QDF_MODULE_ID_SAP: SAP module ID
 * @QDF_MODULE_ID_HDD_SOFTAP: HDD SAP module ID
 * @QDF_MODULE_ID_HDD_DATA: HDD DATA module ID
 * @QDF_MODULE_ID_HDD_SAP_DATA: HDD SAP DATA module ID
 * @QDF_MODULE_ID_HIF: HIF module ID
 * @QDF_MODULE_ID_HTC: HTC module ID
 * @QDF_MODULE_ID_TXRX: TXRX module ID
 * @QDF_MODULE_ID_QDF_DEVICE: QDF DEVICE module ID
 * @QDF_MODULE_ID_CFG: CFG module ID
 * @QDF_MODULE_ID_BMI: BMI module ID
 * @QDF_MODULE_ID_EPPING: EPPING module ID
 * @QDF_MODULE_ID_QVIT: QVIT module ID
 * @QDF_MODULE_ID_DP: Data-path module ID
 * @QDF_MODULE_ID_HAL: Hal abstraction module ID
 * @QDF_MODULE_ID_SOC: SOC module ID
 * @QDF_MODULE_ID_OS_IF: OS-interface module ID
 * @QDF_MODULE_ID_TARGET_IF: targer interface module ID
 * @QDF_MODULE_ID_SCHEDULER: schduler module ID
 * @QDF_MODULE_ID_MGMT_TXRX: management TX/RX module ID
 * @QDF_MODULE_ID_SERIALIZATION: serialization module ID
 * @QDF_MODULE_ID_PMO: PMO (power manager and offloads) Module ID
 * @QDF_MODULE_ID_P2P: P2P module ID
 * @QDF_MODULE_ID_POLICY_MGR: Policy Manager module ID
 * @QDF_MODULE_ID_CONFIG: CFG (configuration) component ID
 * @QDF_MODULE_ID_REGULATORY: REGULATORY module ID
 * @QDF_MODULE_ID_NAN: NAN module ID
 * @QDF_MODULE_ID_SPECTRAL: Spectral module ID
 * @QDF_MODULE_ID_ROAM_DEBUG: Roam Debug logging
 * @QDF_MODULE_ID_CDP: Converged Data Path module ID
 * @QDF_MODULE_ID_DIRECT_BUF_RX: Direct Buffer Receive module ID
 * @QDF_MODULE_ID_DISA: DISA (encryption test) module ID
 * @QDF_MODULE_ID_GREEN_AP: Green AP related logging
 * @QDF_MODULE_ID_FTM: FTM module ID
 * @QDF_MODULE_ID_EXTAP: Extender AP module ID
 * @QDF_MODULE_ID_FD: FILS discovery logging
 * @QDF_MODULE_ID_OCB: OCB module ID
 * @QDF_MODULE_ID_IPA: IPA module ID
 * @QDF_MODULE_ID_CP_STATS: Control Plane Statistics ID
 * @QDF_MODULE_ID_ACTION_OUI: ACTION OUI module ID
 * @QDF_MODULE_ID_TARGET: Target module ID
 * @QDF_MODULE_ID_MBSSIE: MBSS IE ID
 * @QDF_MODULE_ID_FWOL: FW Offload module ID
 * @QDF_MODULE_ID_SM_ENGINE: SM engine module ID
 * @QDF_MODULE_ID_CMN_MLME: CMN MLME module ID
 * @QDF_MODULE_ID_CFR: CFR module ID
 * @QDF_MODULE_ID_TX_CAPTURE: Tx capture enhancement feature ID
 * @QDF_MODULE_ID_INTEROP_ISSUES_AP: interop issues ap module ID
 * @QDF_MODULE_ID_BLACKLIST_MGR: Blacklist Manager module
<<<<<<< HEAD
 * @QDF_MODULE_ID_PKT_CAPTURE: PACKET CAPTURE module ID
=======
 * @QDF_MODULE_ID_QLD: QCA Live Debug module ID
 * @QDF_MODULE_ID_DYNAMIC_MODE_CHG: Dynamic mode change module ID
 * @QDF_MODULE_ID_COEX: Coex related config module ID
 * @QDF_MODULE_ID_FTM_TIME_SYNC: FTM Time sync module ID
 * @QDF_MODULE_ID_PKT_CAPTURE: PACKET CAPTURE module ID
 * @QDF_MODULE_ID_MON_FILTER: Monitor filter related config module ID
>>>>>>> 4d3aee41
 * @QDF_MODULE_ID_ANY: anything
 * @QDF_MODULE_ID_MAX: Max place holder module ID
 */
typedef enum {
	QDF_MODULE_ID_MIN       = 0,
	QDF_MODULE_ID_TDLS      = QDF_MODULE_ID_MIN,
	QDF_MODULE_ID_ACS,
	QDF_MODULE_ID_SCAN_SM,
	QDF_MODULE_ID_SCANENTRY,
	QDF_MODULE_ID_WDS,
	QDF_MODULE_ID_ACTION,
	QDF_MODULE_ID_ROAM,
	QDF_MODULE_ID_INACT,
	QDF_MODULE_ID_DOTH      = 8,
	QDF_MODULE_ID_IQUE,
	QDF_MODULE_ID_WME,
	QDF_MODULE_ID_ACL,
	QDF_MODULE_ID_WPA,
	QDF_MODULE_ID_RADKEYS,
	QDF_MODULE_ID_RADDUMP,
	QDF_MODULE_ID_RADIUS,
	QDF_MODULE_ID_DOT1XSM   = 16,
	QDF_MODULE_ID_DOT1X,
	QDF_MODULE_ID_POWER,
	QDF_MODULE_ID_STATE,
	QDF_MODULE_ID_OUTPUT,
	QDF_MODULE_ID_SCAN,
	QDF_MODULE_ID_AUTH,
	QDF_MODULE_ID_ASSOC,
	QDF_MODULE_ID_NODE      = 24,
	QDF_MODULE_ID_ELEMID,
	QDF_MODULE_ID_XRATE,
	QDF_MODULE_ID_INPUT,
	QDF_MODULE_ID_CRYPTO,
	QDF_MODULE_ID_DUMPPKTS,
	QDF_MODULE_ID_DEBUG,
	QDF_MODULE_ID_MLME,
	QDF_MODULE_ID_RRM       = 32,
	QDF_MODULE_ID_WNM,
	QDF_MODULE_ID_P2P_PROT,
	QDF_MODULE_ID_PROXYARP,
	QDF_MODULE_ID_L2TIF,
	QDF_MODULE_ID_WIFIPOS,
	QDF_MODULE_ID_WRAP,
	QDF_MODULE_ID_DFS,
	QDF_MODULE_ID_ATF       = 40,
	QDF_MODULE_ID_SPLITMAC,
	QDF_MODULE_ID_IOCTL,
	QDF_MODULE_ID_NAC,
	QDF_MODULE_ID_MESH,
	QDF_MODULE_ID_MBO,
	QDF_MODULE_ID_EXTIOCTL_CHANSWITCH,
	QDF_MODULE_ID_EXTIOCTL_CHANSSCAN,
	QDF_MODULE_ID_TLSHIM    = 48,
	QDF_MODULE_ID_WMI,
	QDF_MODULE_ID_HTT,
	QDF_MODULE_ID_HDD,
	QDF_MODULE_ID_SME,
	QDF_MODULE_ID_PE,
	QDF_MODULE_ID_WMA,
	QDF_MODULE_ID_SYS,
	QDF_MODULE_ID_QDF       = 56,
	QDF_MODULE_ID_SAP,
	QDF_MODULE_ID_HDD_SOFTAP,
	QDF_MODULE_ID_HDD_DATA,
	QDF_MODULE_ID_HDD_SAP_DATA,
	QDF_MODULE_ID_HIF,
	QDF_MODULE_ID_HTC,
	QDF_MODULE_ID_TXRX,
	QDF_MODULE_ID_QDF_DEVICE = 64,
	QDF_MODULE_ID_CFG,
	QDF_MODULE_ID_BMI,
	QDF_MODULE_ID_EPPING,
	QDF_MODULE_ID_QVIT,
	QDF_MODULE_ID_DP,
	QDF_MODULE_ID_HAL,
	QDF_MODULE_ID_SOC,
	QDF_MODULE_ID_OS_IF,
	QDF_MODULE_ID_TARGET_IF,
	QDF_MODULE_ID_SCHEDULER,
	QDF_MODULE_ID_MGMT_TXRX,
	QDF_MODULE_ID_SERIALIZATION,
	QDF_MODULE_ID_PMO,
	QDF_MODULE_ID_P2P,
	QDF_MODULE_ID_POLICY_MGR,
	QDF_MODULE_ID_CONFIG,
	QDF_MODULE_ID_REGULATORY,
	QDF_MODULE_ID_SA_API,
	QDF_MODULE_ID_NAN,
	QDF_MODULE_ID_OFFCHAN_TXRX,
	QDF_MODULE_ID_SON,
	QDF_MODULE_ID_SPECTRAL,
	QDF_MODULE_ID_OBJ_MGR,
	QDF_MODULE_ID_NSS,
	QDF_MODULE_ID_ROAM_DEBUG,
	QDF_MODULE_ID_CDP,
	QDF_MODULE_ID_DIRECT_BUF_RX,
	QDF_MODULE_ID_DISA,
	QDF_MODULE_ID_GREEN_AP,
	QDF_MODULE_ID_FTM,
	QDF_MODULE_ID_EXTAP,
	QDF_MODULE_ID_FD,
	QDF_MODULE_ID_OCB,
	QDF_MODULE_ID_IPA,
	QDF_MODULE_ID_CP_STATS,
	QDF_MODULE_ID_ACTION_OUI,
	QDF_MODULE_ID_TARGET,
	QDF_MODULE_ID_MBSSIE,
	QDF_MODULE_ID_FWOL,
	QDF_MODULE_ID_SM_ENGINE,
	QDF_MODULE_ID_CMN_MLME,
	QDF_MODULE_ID_BSSCOLOR,
	QDF_MODULE_ID_CFR,
	QDF_MODULE_ID_TX_CAPTURE,
	QDF_MODULE_ID_INTEROP_ISSUES_AP,
	QDF_MODULE_ID_BLACKLIST_MGR,
<<<<<<< HEAD
	QDF_MODULE_ID_PKT_CAPTURE,
=======
	QDF_MODULE_ID_QLD,
	QDF_MODULE_ID_DYNAMIC_MODE_CHG,
	QDF_MODULE_ID_COEX,
	QDF_MODULE_ID_FTM_TIME_SYNC,
	QDF_MODULE_ID_PKT_CAPTURE,
	QDF_MODULE_ID_MON_FILTER,
>>>>>>> 4d3aee41
	QDF_MODULE_ID_ANY,
	QDF_MODULE_ID_MAX,
} QDF_MODULE_ID;

/**
 * typedef enum QDF_TRACE_LEVEL - Debug verbose level
 * @QDF_TRACE_LEVEL_NONE: no trace will be logged. This value is in place
 *			  for the qdf_trace_setlevel() to allow the user
 *			  to turn off all traces
 * @QDF_TRACE_LEVEL_FATAL: Indicates fatal error conditions
 * @QDF_TRACE_LEVEL_ERROR: Indicates error conditions
 * @QDF_TRACE_LEVEL_WARN: May indicate that an error will occur if action
 *			  is not taken
 * @QDF_TRACE_LEVEL_INFO: Normal operational messages that require no action
 * @QDF_TRACE_LEVEL_INFO_HIGH: High level operational messages that require
 *			       no action
 * @QDF_TRACE_LEVEL_INFO_MED: Middle level operational messages that require
 *			      no action
 * @QDF_TRACE_LEVEL_INFO_LOW: Low level operational messages that require
 *			      no action
 * @QDF_TRACE_LEVEL_DEBUG: Information useful to developers for debugging
 * @QDF_TRACE_LEVEL_TRACE: Indicates trace level for automation scripts,
 *			whenever there is a context switch in driver, one
 *			print using this trace level will be added with
 *			the help of qdf_trace api.
 * @QDF_TRACE_LEVEL_ALL: All trace levels
 * @QDF_TRACE_LEVEL_MAX: Max trace level
 */
typedef enum {
	QDF_TRACE_LEVEL_NONE,
	QDF_TRACE_LEVEL_FATAL,
	QDF_TRACE_LEVEL_ERROR,
	QDF_TRACE_LEVEL_WARN,
	QDF_TRACE_LEVEL_INFO,
	QDF_TRACE_LEVEL_INFO_HIGH,
	QDF_TRACE_LEVEL_INFO_MED,
	QDF_TRACE_LEVEL_INFO_LOW,
	QDF_TRACE_LEVEL_DEBUG,
	QDF_TRACE_LEVEL_TRACE,
	QDF_TRACE_LEVEL_ALL,
	QDF_TRACE_LEVEL_MAX
} QDF_TRACE_LEVEL;

/**
 * enum QDF_OPMODE - vdev operating mode
 * @QDF_STA_MODE: STA mode
 * @QDF_SAP_MODE: SAP mode
 * @QDF_P2P_CLIENT_MODE: P2P client mode
 * @QDF_P2P_GO_MODE: P2P GO mode
 * @QDF_FTM_MODE: FTM mode
 * @QDF_IBSS_MODE: IBSS mode
 * @QDF_MONITOR_MODE: Monitor mode
 * @QDF_P2P_DEVICE_MODE: P2P device mode
 * @QDF_OCB_MODE: OCB device mode
 * @QDF_EPPING_MODE: EPPING device mode
 * @QDF_QVIT_MODE: QVIT device mode
 * @QDF_NDI_MODE: NAN datapath mode
 * @QDF_WDS_MODE: WDS mode
 * @QDF_BTAMP_MODE: BTAMP mode
 * @QDF_AHDEMO_MODE: AHDEMO mode
 * @QDF_TDLS_MODE: TDLS device mode
 * @QDF_NAN_DISC_MODE: NAN Discovery device mode
 * @QDF_MAX_NO_OF_MODE: Max place holder
 *
 * These are generic IDs that identify the various roles
 * in the software system
 */
enum QDF_OPMODE {
	QDF_STA_MODE,
	QDF_SAP_MODE,
	QDF_P2P_CLIENT_MODE,
	QDF_P2P_GO_MODE,
	QDF_FTM_MODE,
	QDF_IBSS_MODE,
	QDF_MONITOR_MODE,
	QDF_P2P_DEVICE_MODE,
	QDF_OCB_MODE,
	QDF_EPPING_MODE,
	QDF_QVIT_MODE,
	QDF_NDI_MODE,
	QDF_WDS_MODE,
	QDF_BTAMP_MODE,
	QDF_AHDEMO_MODE,
	QDF_TDLS_MODE,
	QDF_NAN_DISC_MODE,

	/* Add new OP Modes to qdf_opmode_str as well */

	QDF_MAX_NO_OF_MODE
};

/**
 * qdf_opmode_str() - Return a human readable string representation of @opmode
 * @opmode: The opmode to convert
 *
 * Return: string representation of @opmode
 */
const char *qdf_opmode_str(const enum QDF_OPMODE opmode);

/**
 * enum QDF_GLOBAL_MODE - global mode when driver is loaded.
 *
 * @QDF_GLOBAL_MISSION_MODE: mission mode (STA, SAP...)
 * @QDF_GLOBAL_WALTEST_MODE: WAL Test Mode
 * @QDF_GLOBAL_MONITOR_MODE: Monitor Mode
 * @QDF_GLOBAL_FTM_MODE: FTM mode
 * @QDF_GLOBAL_IBSS_MODE: IBSS mode
 * @QDF_GLOBAL_COLDBOOT_CALIB_MODEL: Cold Boot Calibration Mode
 * @QDF_GLOBAL_EPPING_MODE: EPPING mode
 * @QDF_GLOBAL_QVIT_MODE: QVIT global mode
 * @QDF_GLOBAL_FTM_COLDBOOT_CALIB_MODE: Cold Boot Calibration in FTM Mode
 * @QDF_GLOBAL_MAX_MODE: Max place holder
 */
enum QDF_GLOBAL_MODE {
	QDF_GLOBAL_MISSION_MODE,
	QDF_GLOBAL_WALTEST_MODE = 3,
	QDF_GLOBAL_MONITOR_MODE = 4,
	QDF_GLOBAL_FTM_MODE = 5,
	QDF_GLOBAL_IBSS_MODE = 6,
	QDF_GLOBAL_COLDBOOT_CALIB_MODE = 7,
	QDF_GLOBAL_EPPING_MODE = 8,
	QDF_GLOBAL_QVIT_MODE = 9,
	QDF_GLOBAL_FTM_COLDBOOT_CALIB_MODE = 10,
	QDF_GLOBAL_MAX_MODE
};

#define  QDF_IS_EPPING_ENABLED(mode) (mode == QDF_GLOBAL_EPPING_MODE)

<<<<<<< HEAD
/**
 * qdf_trace_msg()- logging API
 * @module: Module identifier. A member of the QDF_MODULE_ID enumeration that
 *	    identifies the module issuing the trace message.
 * @level: Trace level. A member of the QDF_TRACE_LEVEL enumeration indicating
 *	   the severity of the condition causing the trace message to be issued.
 *	   More severe conditions are more likely to be logged.
 * @str_format: Format string. The message to be logged. This format string
 *	       contains printf-like replacement parameters, which follow this
 *	       parameter in the variable argument list.
 *
 * Users wishing to add tracing information to their code should use
 * QDF_TRACE.  QDF_TRACE() will compile into a call to qdf_trace_msg() when
 * tracing is enabled.
 *
 * Return: nothing
 *
 * implemented in qdf_trace.c
 */
void __printf(3, 4) qdf_trace_msg(QDF_MODULE_ID module, QDF_TRACE_LEVEL level,
				  const char *str_format, ...);
/**
 * qdf_vtrace_msg() - the va_list version of qdf_trace_msg
 * @module: the calling module's Id
 * @level: the logging level to log using
 * @str_format: the log format string
 * @val: the va_list containing the values to format according to str_format
 *
 * Return: None
 */
void qdf_vtrace_msg(QDF_MODULE_ID module, QDF_TRACE_LEVEL level,
		    const char *str_format, va_list val);

=======
>>>>>>> 4d3aee41
#ifdef QDF_TRACE_PRINT_ENABLE
#define qdf_print(args...) QDF_TRACE_INFO(QDF_MODULE_ID_ANY, ## args)
#define qdf_alert(args...) QDF_TRACE_FATAL(QDF_MODULE_ID_ANY, ## args)
#define qdf_err(args...)   QDF_TRACE_ERROR(QDF_MODULE_ID_ANY, ## args)
#define qdf_warn(args...)  QDF_TRACE_WARN(QDF_MODULE_ID_ANY, ## args)
#define qdf_info(args...)  QDF_TRACE_INFO(QDF_MODULE_ID_ANY, ## args)
#define qdf_debug(args...) QDF_TRACE_DEBUG(QDF_MODULE_ID_ANY, ## args)

#define qdf_nofl_print(params...) \
	QDF_TRACE_INFO_NO_FL(QDF_MODULE_ID_ANY, ## params)
#define qdf_nofl_alert(params...) \
	QDF_TRACE_FATAL_NO_FL(QDF_MODULE_ID_ANY, ## params)
#define qdf_nofl_err(params...) \
	QDF_TRACE_ERROR_NO_FL(QDF_MODULE_ID_ANY, ## params)
#define qdf_nofl_warn(params...) \
	QDF_TRACE_WARN_NO_FL(QDF_MODULE_ID_ANY, ## params)
#define qdf_nofl_info(params...) \
	QDF_TRACE_INFO_NO_FL(QDF_MODULE_ID_ANY, ## params)
#define qdf_nofl_debug(params...) \
	QDF_TRACE_DEBUG_NO_FL(QDF_MODULE_ID_ANY, ## params)

#else /* QDF_TRACE_PRINT_ENABLE */
#define qdf_print(params...) QDF_TRACE_ERROR(QDF_MODULE_ID_QDF, ## params)
#define qdf_alert(params...) QDF_TRACE_FATAL(QDF_MODULE_ID_QDF, ## params)
#define qdf_err(params...) QDF_TRACE_ERROR(QDF_MODULE_ID_QDF, ## params)
#define qdf_warn(params...) QDF_TRACE_WARN(QDF_MODULE_ID_QDF, ## params)
#define qdf_info(params...) QDF_TRACE_INFO(QDF_MODULE_ID_QDF, ## params)
#define qdf_debug(params...) QDF_TRACE_DEBUG(QDF_MODULE_ID_QDF, ## params)

#define qdf_nofl_alert(params...) \
	QDF_TRACE_FATAL_NO_FL(QDF_MODULE_ID_QDF, ## params)
#define qdf_nofl_err(params...) \
	QDF_TRACE_ERROR_NO_FL(QDF_MODULE_ID_QDF, ## params)
#define qdf_nofl_warn(params...) \
	QDF_TRACE_WARN_NO_FL(QDF_MODULE_ID_QDF, ## params)
#define qdf_nofl_info(params...) \
	QDF_TRACE_INFO_NO_FL(QDF_MODULE_ID_QDF, ## params)
#define qdf_nofl_debug(params...) \
	QDF_TRACE_DEBUG_NO_FL(QDF_MODULE_ID_QDF, ## params)

#endif /* QDF_TRACE_PRINT_ENABLE */

#define qdf_rl_alert(params...) QDF_TRACE_FATAL_RL(QDF_MODULE_ID_QDF, ## params)
#define qdf_rl_err(params...) QDF_TRACE_ERROR_RL(QDF_MODULE_ID_QDF, ## params)
#define qdf_rl_warn(params...) QDF_TRACE_WARN_RL(QDF_MODULE_ID_QDF, ## params)
#define qdf_rl_info(params...) QDF_TRACE_INFO_RL(QDF_MODULE_ID_QDF, ## params)
#define qdf_rl_debug(params...) QDF_TRACE_DEBUG_RL(QDF_MODULE_ID_QDF, ## params)

#define qdf_rl_nofl_alert(params...) \
	QDF_TRACE_FATAL_RL_NO_FL(QDF_MODULE_ID_QDF, ## params)
#define qdf_rl_nofl_err(params...) \
	QDF_TRACE_ERROR_RL_NO_FL(QDF_MODULE_ID_QDF, ## params)
#define qdf_rl_nofl_warn(params...) \
	QDF_TRACE_WARN_RL_NO_FL(QDF_MODULE_ID_QDF, ## params)
#define qdf_rl_nofl_info(params...) \
	QDF_TRACE_INFO_RL_NO_FL(QDF_MODULE_ID_QDF, ## params)
#define qdf_rl_nofl_debug(params...) \
	QDF_TRACE_DEBUG_RL_NO_FL(QDF_MODULE_ID_QDF, ## params)

#define qdf_snprint   __qdf_snprint

#define qdf_kstrtoint __qdf_kstrtoint
#define qdf_kstrtouint __qdf_kstrtouint

#ifdef WLAN_OPEN_P2P_INTERFACE
/* This should match with WLAN_MAX_INTERFACES */
#define QDF_MAX_CONCURRENCY_PERSONA  (WLAN_MAX_VDEVS)
#else
#define QDF_MAX_CONCURRENCY_PERSONA  (WLAN_MAX_VDEVS - 1)
#endif

#define QDF_STA_MASK (1 << QDF_STA_MODE)
#define QDF_SAP_MASK (1 << QDF_SAP_MODE)
#define QDF_P2P_CLIENT_MASK (1 << QDF_P2P_CLIENT_MODE)
#define QDF_P2P_GO_MASK (1 << QDF_P2P_GO_MODE)
#define QDF_MONITOR_MASK (1 << QDF_MONITOR_MODE)

#ifdef FEATURE_WLAN_MCC_TO_SCC_SWITCH

/**
 * typedef tQDF_MCC_TO_SCC_SWITCH_MODE - MCC to SCC switch mode.
 * @QDF_MCC_TO_SCC_SWITCH_DISABLE: Disable switch
 * @QDF_MCC_TO_SCC_SWITCH_FORCE_WITHOUT_DISCONNECTION: Force switch without
 * restart of SAP
 * @QDF_MCC_TO_SCC_SWITCH_WITH_FAVORITE_CHANNEL: Switch using fav channel(s)
 * without SAP restart
 * @QDF_MCC_TO_SCC_SWITCH_FORCE_PREFERRED_WITHOUT_DISCONNECTION: Force switch
 * without SAP restart. MCC is allowed only in below exception cases:
 *	Exception Case-1: When STA is operating on DFS channel.
 *	Exception Case-2: When STA is operating on LTE-CoEx channel.
 *	Exception Case-3: When STA is operating on AP disabled channel.
 * @QDF_MCC_TO_SCC_WITH_PREFERRED_BAND: Force SCC only in user preferred band.
 * Allow MCC if STA is operating or comes up on other than user preferred band.
 *
 * @QDF_MCC_TO_SCC_SWITCH_MAX: max switch
 */
typedef enum {
	QDF_MCC_TO_SCC_SWITCH_DISABLE = 0,
	QDF_MCC_TO_SCC_SWITCH_FORCE_WITHOUT_DISCONNECTION = 3,
	QDF_MCC_TO_SCC_SWITCH_WITH_FAVORITE_CHANNEL,
	QDF_MCC_TO_SCC_SWITCH_FORCE_PREFERRED_WITHOUT_DISCONNECTION,
	QDF_MCC_TO_SCC_WITH_PREFERRED_BAND,
	QDF_MCC_TO_SCC_SWITCH_MAX
} tQDF_MCC_TO_SCC_SWITCH_MODE;
#endif

#if !defined(NULL)
#ifdef __cplusplus
#define NULL   0
#else
#define NULL   ((void *)0)
#endif
#endif

/**
 * qdf_bool_parse() - parse the given string as a boolean value
 * @bool_str: the input boolean string to parse
 * @out_bool: the output boolean value, populated on success
 *
 * 1, y, Y are mapped to true, 0, n, N are mapped to false.
 * Leading/trailing whitespace is ignored.
 *
 * Return: QDF_STATUS
 */
QDF_STATUS qdf_bool_parse(const char *bool_str, bool *out_bool);

/**
 * qdf_int32_parse() - parse the given string as a 32-bit signed integer
 * @int_str: the input integer string to parse
 * @out_int: the output integer value, populated on success
 *
 * Supports binary (0b), octal (0o), decimal (no prefix), and hexadecimal (0x)
 * encodings via typical prefix notation. Leading/trailing whitespace is
 * ignored.
 *
 * Return: QDF_STATUS
 */
QDF_STATUS qdf_int32_parse(const char *int_str, int32_t *out_int);

/**
 * qdf_uint32_parse() - parse the given string as a 32-bit unsigned integer
 * @int_str: the input integer string to parse
 * @out_int: the output integer value, populated on success
 *
 * Supports binary (0b), octal (0o), decimal (no prefix), and hexadecimal (0x)
 * encodings via typical prefix notation. Leading/trailing whitespace is
 * ignored.
 *
 * Return: QDF_STATUS
 */
QDF_STATUS qdf_uint32_parse(const char *int_str, uint32_t *out_int);

/**
 * qdf_int64_parse() - parse the given string as a 64-bit signed integer
 * @int_str: the input integer string to parse
 * @out_int: the output integer value, populated on success
 *
 * Supports binary (0b), octal (0o), decimal (no prefix), and hexadecimal (0x)
 * encodings via typical prefix notation. Leading/trailing whitespace is
 * ignored.
 *
 * Return: QDF_STATUS
 */
QDF_STATUS qdf_int64_parse(const char *int_str, int64_t *out_int);

/**
 * qdf_uint64_parse() - parse the given string as a 64-bit unsigned integer
 * @int_str: the input integer string to parse
 * @out_int: the output integer value, populated on success
 *
 * Supports binary (0b), octal (0o), decimal (no prefix), and hexadecimal (0x)
 * encodings via typical prefix notation. Leading/trailing whitespace is
 * ignored.
 *
 * Return: QDF_STATUS
 */
QDF_STATUS qdf_uint64_parse(const char *int_str, uint64_t *out_int);

#define QDF_MAC_ADDR_SIZE 6
#define QDF_MAC_ADDR_STR "%02x:%02x:%02x:%02x:%02x:%02x"
#define QDF_MAC_ADDR_ARRAY(a) (a)[0], (a)[1], (a)[2], (a)[3], (a)[4], (a)[5]
#define QDF_MAC_ADDR_BCAST_INIT { { 0xff, 0xff, 0xff, 0xff, 0xff, 0xff } }
#define QDF_MAC_ADDR_ZERO_INIT { { 0, 0, 0, 0, 0, 0 } }

/**
 * struct qdf_mac_addr - A MAC address
 * @bytes: the raw address bytes array
 */
struct qdf_mac_addr {
	uint8_t bytes[QDF_MAC_ADDR_SIZE];
};

/**
 * enum qdf_proto_subtype - subtype of packet
 * @QDF_PROTO_EAPOL_M1 - EAPOL 1/4
 * @QDF_PROTO_EAPOL_M2 - EAPOL 2/4
 * @QDF_PROTO_EAPOL_M3 - EAPOL 3/4
 * @QDF_PROTO_EAPOL_M4 - EAPOL 4/4
 * @QDF_PROTO_DHCP_DISCOVER - discover
 * @QDF_PROTO_DHCP_REQUEST - request
 * @QDF_PROTO_DHCP_OFFER - offer
 * @QDF_PROTO_DHCP_ACK - ACK
 * @QDF_PROTO_DHCP_NACK - NACK
 * @QDF_PROTO_DHCP_RELEASE - release
 * @QDF_PROTO_DHCP_INFORM - inform
 * @QDF_PROTO_DHCP_DECLINE - decline
 * @QDF_PROTO_ARP_REQ - arp request
 * @QDF_PROTO_ARP_RES - arp response
 * @QDF_PROTO_ICMP_REQ - icmp request
 * @QDF_PROTO_ICMP_RES - icmp response
 * @QDF_PROTO_ICMPV6_REQ - icmpv6 request
 * @QDF_PROTO_ICMPV6_RES - icmpv6 response
 * @QDF_PROTO_ICMPV6_RS - icmpv6 rs packet
 * @QDF_PROTO_ICMPV6_RA - icmpv6 ra packet
 * @QDF_PROTO_ICMPV6_NS - icmpv6 ns packet
 * @QDF_PROTO_ICMPV6_NA - icmpv6 na packet
 * @QDF_PROTO_IPV4_UDP - ipv4 udp
 * @QDF_PROTO_IPV4_TCP - ipv4 tcp
 * @QDF_PROTO_IPV6_UDP - ipv6 udp
 * @QDF_PROTO_IPV6_TCP - ipv6 tcp
 * @QDF_PROTO_MGMT_ASSOC -assoc
 * @QDF_PROTO_MGMT_DISASSOC - disassoc
 * @QDF_PROTO_MGMT_AUTH - auth
 * @QDF_PROTO_MGMT_DEAUTH - deauth
 * @QDF_ROAM_SYNCH - roam synch indication from fw
 * @QDF_ROAM_COMPLETE - roam complete cmd to fw
 * @QDF_ROAM_EVENTID - roam eventid from fw
 * @QDF_PROTO_DNS_QUERY - dns query
 * @QDF_PROTO_DNS_RES -dns response
 */
enum qdf_proto_subtype {
	QDF_PROTO_INVALID,
	QDF_PROTO_EAPOL_M1,
	QDF_PROTO_EAPOL_M2,
	QDF_PROTO_EAPOL_M3,
	QDF_PROTO_EAPOL_M4,
	QDF_PROTO_DHCP_DISCOVER,
	QDF_PROTO_DHCP_REQUEST,
	QDF_PROTO_DHCP_OFFER,
	QDF_PROTO_DHCP_ACK,
	QDF_PROTO_DHCP_NACK,
	QDF_PROTO_DHCP_RELEASE,
	QDF_PROTO_DHCP_INFORM,
	QDF_PROTO_DHCP_DECLINE,
	QDF_PROTO_ARP_REQ,
	QDF_PROTO_ARP_RES,
	QDF_PROTO_ICMP_REQ,
	QDF_PROTO_ICMP_RES,
	QDF_PROTO_ICMPV6_REQ,
	QDF_PROTO_ICMPV6_RES,
	QDF_PROTO_ICMPV6_RS,
	QDF_PROTO_ICMPV6_RA,
	QDF_PROTO_ICMPV6_NS,
	QDF_PROTO_ICMPV6_NA,
	QDF_PROTO_IPV4_UDP,
	QDF_PROTO_IPV4_TCP,
	QDF_PROTO_IPV6_UDP,
	QDF_PROTO_IPV6_TCP,
	QDF_PROTO_MGMT_ASSOC,
	QDF_PROTO_MGMT_DISASSOC,
	QDF_PROTO_MGMT_AUTH,
	QDF_PROTO_MGMT_DEAUTH,
	QDF_ROAM_SYNCH,
	QDF_ROAM_COMPLETE,
	QDF_ROAM_EVENTID,
	QDF_PROTO_DNS_QUERY,
	QDF_PROTO_DNS_RES,
	QDF_PROTO_SUBTYPE_MAX
};

/**
 * qdf_mac_parse() - parse the given string as a MAC address
 * @mac_str: the input MAC address string to parse
 * @out_addr: the output MAC address value, populated on success
 *
 * A MAC address is a set of 6, colon-delimited, hexadecimal encoded octets.
 *
 * E.g.
 *	00:00:00:00:00:00 (zero address)
 *	ff:ff:ff:ff:ff:ff (broadcast address)
 *	12:34:56:78:90:ab (an arbitrary address)
 *
 * This implementation also accepts MAC addresses without colons. Historically,
 * other delimiters and groupings have been used to represent MAC addresses, but
 * these are not supported here. Hexadecimal digits may be in either upper or
 * lower case.
 *
 * Return: QDF_STATUS
 */
QDF_STATUS qdf_mac_parse(const char *mac_str, struct qdf_mac_addr *out_addr);

#define QDF_IPV4_ADDR_SIZE 4
#define QDF_IPV4_ADDR_STR "%d.%d.%d.%d"
#define QDF_IPV4_ADDR_ARRAY(a) (a)[0], (a)[1], (a)[2], (a)[3]
#define QDF_IPV4_ADDR_ZERO_INIT { { 0, 0, 0, 0 } }

/**
 * struct qdf_ipv4_addr - An IPV4 address
 * @bytes: the raw address bytes array
 */
struct qdf_ipv4_addr {
	uint8_t bytes[QDF_IPV4_ADDR_SIZE];
};

/**
 * qdf_ipv4_parse() - parse the given string as an IPV4 address
 * @ipv4_str: the input IPV4 address string to parse
 * @out_addr: the output IPV4 address value, populated on success
 *
 * An IPV4 address is a set of 4, dot-delimited, decimal encoded octets.
 *
 * E.g.
 *	0.0.0.0 (wildcard address)
 *	127.0.0.1 (loopback address)
 *	255.255.255.255 (broadcast address)
 *	192.168.0.1 (an arbitrary address)
 *
 * Historically, non-decimal encodings have also been used to represent IPV4
 * addresses, but these are not supported here.
 *
 * Return: QDF_STATUS
 */
QDF_STATUS qdf_ipv4_parse(const char *ipv4_str, struct qdf_ipv4_addr *out_addr);

#define QDF_IPV6_ADDR_SIZE 16
#define QDF_IPV6_ADDR_HEXTET_COUNT 8
#define QDF_IPV6_ADDR_STR "%x:%x:%x:%x:%x:%x:%x:%x"
#define QDF_IPV6_ADDR_ARRAY(a) \
	((a)[0] << 8) + (a)[1], ((a)[2] << 8) + (a)[3], \
	((a)[4] << 8) + (a)[5], ((a)[6] << 8) + (a)[7], \
	((a)[8] << 8) + (a)[9], ((a)[10] << 8) + (a)[11], \
	((a)[12] << 8) + (a)[13], ((a)[14] << 8) + (a)[15]
#define QDF_IPV6_ADDR_ZERO_INIT \
	{ { 0, 0, 0, 0, 0, 0, 0, 0, 0, 0, 0, 0, 0, 0, 0, 0 } }

/**
 * struct qdf_ipv6_addr - An IPV6 address
 * @bytes: the raw address bytes array
 */
struct qdf_ipv6_addr {
	uint8_t bytes[QDF_IPV6_ADDR_SIZE];
};

/**
 * qdf_ipv6_parse() - parse the given string as an IPV6 address
 * @ipv6_str: the input IPV6 address string to parse
 * @out_addr: the output IPV6 address value, populated on success
 *
 * A hextet is a pair of octets. An IPV6 address is a set of 8, colon-delimited,
 * hexadecimal encoded hextets. Each hextet may omit leading zeros. One or more
 * zero-hextets may be "compressed" using a pair of colons ("::"). Up to one
 * such zero-compression is allowed per address.
 *
 * E.g.
 *	0:0:0:0:0:0:0:0 (unspecified address)
 *	:: (also the unspecified address)
 *	0:0:0:0:0:0:0:1 (loopback address)
 *	::1 (also the loopback address)
 *	900a:ae7::6 (an arbitrary address)
 *	900a:ae7:0:0:0:0:0:6 (the same arbitrary address)
 *
 * Hexadecimal digits may be in either upper or lower case.
 *
 * Return: QDF_STATUS
 */
QDF_STATUS qdf_ipv6_parse(const char *ipv6_str, struct qdf_ipv6_addr *out_addr);

/**
 * qdf_uint16_array_parse() - parse the given string as uint16 array
 * @in_str: the input string to parse
 * @out_array: the output uint16 array, populated on success
 * @array_size: size of the array
 * @out_size: size of the populated array
 *
 * This API is called to convert string (each value separated by
 * a comma) into an uint16 array
 *
 * Return: QDF_STATUS
 */

QDF_STATUS qdf_uint16_array_parse(const char *in_str, uint16_t *out_array,
				  qdf_size_t array_size, qdf_size_t *out_size);

/**
 * qdf_uint8_array_parse() - parse the given string as uint8 array
 * @in_str: the input string to parse
 * @out_array: the output uint8 array, populated on success
 * @array_size: size of the array
 * @out_size: size of the populated array
 *
 * This API is called to convert string (each byte separated by
 * a comma) into an u8 array
 *
 * Return: QDF_STATUS
 */
QDF_STATUS qdf_uint8_array_parse(const char *in_str, uint8_t *out_array,
				 qdf_size_t array_size, qdf_size_t *out_size);

#define QDF_MAX_NUM_CHAN   (128)

#define QDF_BCAST_MAC_ADDR (0xFF)
#define QDF_MCAST_IPV4_MAC_ADDR (0x01)
#define QDF_MCAST_IPV6_MAC_ADDR (0x33)

/**
 * struct qdf_tso_frag_t - fragments of a single TCP segment
 * @paddr_low_32: Lower 32 bits of the buffer pointer
 * @paddr_upper_16: upper 16 bits of the buffer pointer
 * @length: length of the buffer
 * @vaddr: virtual address
 *
 * This structure holds the fragments of a single TCP segment of a
 * given jumbo TSO network buffer
 */
struct qdf_tso_frag_t {
	uint16_t length;
	unsigned char *vaddr;
	qdf_dma_addr_t paddr;
};

#define FRAG_NUM_MAX 6
#define TSO_SEG_MAGIC_COOKIE 0x1EED

/**
 * struct qdf_tso_flags_t - TSO specific flags
 * @tso_enable: Enable transmit segmentation offload
 * @tcp_flags_mask: Tcp_flag is inserted into the header based
 * on the mask
 * @l2_len: L2 length for the msdu
 * @ip_len: IP length for the msdu
 * @tcp_seq_num: TCP sequence number
 * @ip_id: IP identification number
 *
 * This structure holds the TSO specific flags extracted from the TSO network
 * buffer for a given TCP segment
 */
struct qdf_tso_flags_t {
	uint32_t tso_enable:1,
			reserved_0a:6,
			fin:1,
			syn:1,
			rst:1,
			psh:1,
			ack:1,
			urg:1,
			ece:1,
			cwr:1,
			ns:1,
			tcp_flags_mask:9,
			reserved_0b:7;

	uint32_t l2_len:16,
			ip_len:16;

	uint32_t tcp_seq_num;

	uint32_t ip_id:16,
			ipv4_checksum_en:1,
			udp_ipv4_checksum_en:1,
			udp_ipv6_checksum_en:1,
			tcp_ipv4_checksum_en:1,
			tcp_ipv6_checksum_en:1,
			partial_checksum_en:1,
			reserved_3a:10;

	uint32_t checksum_offset:14,
			reserved_4a:2,
			payload_start_offset:14,
			reserved_4b:2;

	uint32_t payload_end_offset:14,
			reserved_5:18;
};

/**
 * struct qdf_tso_seg_t - single TSO segment
 * @tso_flags: TSO flags
 * @num_frags: number of fragments
 * @total_len: total length of the packet
 * @tso_frags: array holding the fragments
 *
 * This structure holds the information of a single TSO segment of a jumbo
 * TSO network buffer
 */
struct qdf_tso_seg_t {
	struct qdf_tso_flags_t tso_flags;
	uint32_t num_frags;
	uint32_t total_len;
	struct qdf_tso_frag_t tso_frags[FRAG_NUM_MAX];
};

/**
 * TSO seg elem action caller locations: goes into dbg.history below.
 * Needed to be defined outside of the feature so that
 * callers can be coded without ifdefs (even if they get
 * resolved to nothing)
 */
enum tsoseg_dbg_caller_e {
	TSOSEG_LOC_UNDEFINED,
	TSOSEG_LOC_INIT1,
	TSOSEG_LOC_INIT2,
	TSOSEG_LOC_FREE,
	TSOSEG_LOC_ALLOC,
	TSOSEG_LOC_DEINIT,
	TSOSEG_LOC_GETINFO,
	TSOSEG_LOC_FILLHTTSEG,
	TSOSEG_LOC_FILLCMNSEG,
	TSOSEG_LOC_PREPARETSO,
	TSOSEG_LOC_TXPREPLLFAST,
	TSOSEG_LOC_UNMAPTSO,
	TSOSEG_LOC_UNMAPLAST,
	TSOSEG_LOC_FORCE_FREE,
};
#ifdef TSOSEG_DEBUG

/**
 * WARNING: Don't change the history size without changing the wrap
 *  code in qdf_tso_seg_dbg_record function
 */
#define MAX_TSO_SEG_ACT_HISTORY 16
struct qdf_tso_seg_dbg_history_t {
	uint64_t ts;
	short    id;
};
struct qdf_tso_seg_dbg_t {
	void    *txdesc;  /* owner - (ol_txrx_tx_desc_t *) */
	qdf_atomic_t cur; /* index of last valid entry */
	struct qdf_tso_seg_dbg_history_t h[MAX_TSO_SEG_ACT_HISTORY];
};
#endif /* TSOSEG_DEBUG */

/**
 * qdf_tso_seg_elem_t - tso segment element
 * @next: pointer to the next segment
 * @seg: instance of segment
 */
struct qdf_tso_seg_elem_t {
	struct qdf_tso_seg_elem_t *next;
	struct qdf_tso_seg_t seg;
	uint32_t cookie:13,
		on_freelist:1,
		sent_to_target:1,
		force_free:1;
#ifdef TSOSEG_DEBUG
	struct qdf_tso_seg_dbg_t dbg;
#endif /* TSOSEG_DEBUG */
};

/**
 * struct qdf_tso_num_seg_t - single element to count for num of seg
 * @tso_cmn_num_seg: num of seg in a jumbo skb
 *
 * This structure holds the information of num of segments of a jumbo
 * TSO network buffer.
 */
struct qdf_tso_num_seg_t {
	uint32_t tso_cmn_num_seg;
};

/**
 * qdf_tso_num_seg_elem_t - num of tso segment element for jumbo skb
 * @next: pointer to the next segment
 * @num_seg: instance of num of seg
 */
struct qdf_tso_num_seg_elem_t {
	struct qdf_tso_num_seg_elem_t *next;
	struct qdf_tso_num_seg_t num_seg;
};

/**
 * struct qdf_tso_info_t - TSO information extracted
 * @is_tso: is this is a TSO frame
 * @num_segs: number of segments
 * @tso_seg_list: list of TSO segments for this jumbo packet
 * @curr_seg: segment that is currently being processed
 * @tso_num_seg_list: num of tso seg for this jumbo packet
 * @msdu_stats_idx: msdu index for tso stats
 *
 * This structure holds the TSO information extracted after parsing the TSO
 * jumbo network buffer. It contains a chain of the TSO segments belonging to
 * the jumbo packet
 */
struct qdf_tso_info_t {
	uint8_t is_tso;
	uint32_t num_segs;
	struct qdf_tso_seg_elem_t *tso_seg_list;
	struct qdf_tso_seg_elem_t *curr_seg;
	struct qdf_tso_num_seg_elem_t *tso_num_seg_list;
	uint32_t msdu_stats_idx;
};

/**
 * Used to set classify bit in CE desc.
 */
#define QDF_CE_TX_CLASSIFY_BIT_S   5

/**
 * QDF_CE_TX_PKT_TYPE_BIT_S - 2 bits starting at bit 6 in CE desc.
 */
#define QDF_CE_TX_PKT_TYPE_BIT_S   6

/**
 * QDF_CE_TX_PKT_OFFSET_BIT_S - 12 bits --> 16-27, in the CE desciptor
 *  the length of HTT/HTC descriptor
 */
#define QDF_CE_TX_PKT_OFFSET_BIT_S  16

/**
 * QDF_CE_TX_PKT_OFFSET_BIT_M - Mask for packet offset in the CE descriptor.
 */
#define QDF_CE_TX_PKT_OFFSET_BIT_M   0x0fff0000

/**
 * enum qdf_suspend_type - type of suspend
 * @QDF_SYSTEM_SUSPEND: System suspend triggered wlan suspend
 * @QDF_RUNTIME_SUSPEND: Runtime pm inactivity timer triggered wlan suspend
 */
enum qdf_suspend_type {
	QDF_SYSTEM_SUSPEND,
	QDF_RUNTIME_SUSPEND
};

/**
 * enum qdf_hang_reason - host hang/ssr reason
 * @QDF_REASON_UNSPECIFIED: Unspecified reason
 * @QDF_RX_HASH_NO_ENTRY_FOUND: No Map for the MAC entry for the received frame
 * @QDF_PEER_DELETION_TIMEDOUT: peer deletion timeout happened
 * @QDF_PEER_UNMAP_TIMEDOUT: peer unmap timeout
 * @QDF_SCAN_REQ_EXPIRED: Scan request timed out
 * @QDF_SCAN_ATTEMPT_FAILURES: Consecutive Scan attempt failures
 * @QDF_GET_MSG_BUFF_FAILURE: Unable to get the message buffer
 * @QDF_ACTIVE_LIST_TIMEOUT: Current command processing is timedout
 * @QDF_SUSPEND_TIMEOUT: Timeout for an ACK from FW for suspend request
 * @QDF_RESUME_TIMEOUT: Timeout for an ACK from FW for resume request
 * @QDF_WMI_EXCEED_MAX_PENDING_CMDS: wmi exceed max pending cmd
 * @QDF_AP_STA_CONNECT_REQ_TIMEOUT: SAP peer assoc timeout from FW
 * @QDF_STA_AP_CONNECT_REQ_TIMEOUT: STA peer assoc timeout from FW
 * @QDF_MAC_HW_MODE_CHANGE_TIMEOUT: HW mode change timeout from FW
 * @QDF_MAC_HW_MODE_CONFIG_TIMEOUT: HW dual mac cfg timeout from FW
 * @QDF_VDEV_START_RESPONSE_TIMED_OUT: Start response timeout from FW
 * @QDF_VDEV_RESTART_RESPONSE_TIMED_OUT: Restart response timeout from FW
 * @QDF_VDEV_STOP_RESPONSE_TIMED_OUT: Stop response timeout from FW
 * @QDF_VDEV_DELETE_RESPONSE_TIMED_OUT: Delete response timeout from FW
 * @QDF_VDEV_PEER_DELETE_ALL_RESPONSE_TIMED_OUT: Peer delete all resp timeout
 */
enum qdf_hang_reason {
	QDF_REASON_UNSPECIFIED,
	QDF_RX_HASH_NO_ENTRY_FOUND,
	QDF_PEER_DELETION_TIMEDOUT,
	QDF_PEER_UNMAP_TIMEDOUT,
	QDF_SCAN_REQ_EXPIRED,
	QDF_SCAN_ATTEMPT_FAILURES,
	QDF_GET_MSG_BUFF_FAILURE,
	QDF_ACTIVE_LIST_TIMEOUT,
	QDF_SUSPEND_TIMEOUT,
	QDF_RESUME_TIMEOUT,
	QDF_WMI_EXCEED_MAX_PENDING_CMDS,
	QDF_AP_STA_CONNECT_REQ_TIMEOUT,
	QDF_STA_AP_CONNECT_REQ_TIMEOUT,
	QDF_MAC_HW_MODE_CHANGE_TIMEOUT,
	QDF_MAC_HW_MODE_CONFIG_TIMEOUT,
	QDF_VDEV_START_RESPONSE_TIMED_OUT,
	QDF_VDEV_RESTART_RESPONSE_TIMED_OUT,
	QDF_VDEV_STOP_RESPONSE_TIMED_OUT,
	QDF_VDEV_DELETE_RESPONSE_TIMED_OUT,
	QDF_VDEV_PEER_DELETE_ALL_RESPONSE_TIMED_OUT,
};

/**
 * enum qdf_stats_verbosity_level - Verbosity levels for stats
 * for which want to have different levels
 * @QDF_STATS_VERBOSITY_LEVEL_LOW: Stats verbosity level low
 * @QDF_STATS_VERBOSITY_LEVEL_HIGH: Stats verbosity level high
 */
enum qdf_stats_verbosity_level {
	QDF_STATS_VERBOSITY_LEVEL_LOW,
	QDF_STATS_VERBOSITY_LEVEL_HIGH
};

/**
 * enum qdf_clock_id - The clock IDs of the various system clocks
 * @QDF_CLOCK_REALTIME: Clock is close to current time of day
 * @QDF_CLOCK_MONOTONIC: Clock is absolute elapsed time
 */
enum qdf_clock_id {
	QDF_CLOCK_REALTIME = __QDF_CLOCK_REALTIME,
	QDF_CLOCK_MONOTONIC = __QDF_CLOCK_MONOTONIC
};

/**
 * enum qdf_hrtimer_mode - Mode arguments of qdf_hrtimer_data_t
 * related functions
 * @QDF_HRTIMER_MODE_ABS: Time value is absolute
 * @QDF_HRTIMER_MODE_REL: Time value is relative to now
 * @QDF_HRTIMER_MODE_PINNED: Timer is bound to CPU
 */
enum qdf_hrtimer_mode {
	QDF_HRTIMER_MODE_ABS = __QDF_HRTIMER_MODE_ABS,
	QDF_HRTIMER_MODE_REL = __QDF_HRTIMER_MODE_REL,
	QDF_HRTIMER_MODE_PINNED =  __QDF_HRTIMER_MODE_PINNED,
};

/**
 * enum qdf_hrtimer_restart_status - Return values for the
 * qdf_hrtimer_data_t callback function
 * @QDF_HRTIMER_NORESTART: Timer is not restarted
 * @QDF_HRTIMER_RESTART: Timer must be restarted
 */
enum qdf_hrtimer_restart_status {
	QDF_HRTIMER_NORESTART = __QDF_HRTIMER_NORESTART,
	QDF_HRTIMER_RESTART = __QDF_HRTIMER_RESTART,
};

/**
 * enum qdf_context_mode - Values for the
 * hrtimer context
 * @QDF_CONTEXT_HARDWARE: Runs in hw interrupt context
 * @QDF_CONTEXT_TASKLET: Runs in tasklet context
 */
enum qdf_context_mode {
	QDF_CONTEXT_HARDWARE = 0,
	QDF_CONTEXT_TASKLET = 1,
};

/**
 * enum qdf_dp_tx_rx_status - TX/RX packet status
 * @QDF_TX_RX_STATUS_INVALID: default invalid status
 * @QDF_TX_RX_STATUS_OK: successfully sent + acked
 * @QDF_TX_RX_STATUS_FW_DISCARD: packet not sent
 * @QDF_TX_RX_STATUS_NO_ACK: packet sent but no ack
 * @QDF_TX_RX_STATUS_DROP: packet dropped in host
 */
enum qdf_dp_tx_rx_status {
	QDF_TX_RX_STATUS_INVALID,
	QDF_TX_RX_STATUS_OK,
	QDF_TX_RX_STATUS_FW_DISCARD,
	QDF_TX_RX_STATUS_NO_ACK,
	QDF_TX_RX_STATUS_DROP,
};

#endif /* __QDF_TYPES_H */<|MERGE_RESOLUTION|>--- conflicted
+++ resolved
@@ -378,16 +378,12 @@
  * @QDF_MODULE_ID_TX_CAPTURE: Tx capture enhancement feature ID
  * @QDF_MODULE_ID_INTEROP_ISSUES_AP: interop issues ap module ID
  * @QDF_MODULE_ID_BLACKLIST_MGR: Blacklist Manager module
-<<<<<<< HEAD
- * @QDF_MODULE_ID_PKT_CAPTURE: PACKET CAPTURE module ID
-=======
  * @QDF_MODULE_ID_QLD: QCA Live Debug module ID
  * @QDF_MODULE_ID_DYNAMIC_MODE_CHG: Dynamic mode change module ID
  * @QDF_MODULE_ID_COEX: Coex related config module ID
  * @QDF_MODULE_ID_FTM_TIME_SYNC: FTM Time sync module ID
  * @QDF_MODULE_ID_PKT_CAPTURE: PACKET CAPTURE module ID
  * @QDF_MODULE_ID_MON_FILTER: Monitor filter related config module ID
->>>>>>> 4d3aee41
  * @QDF_MODULE_ID_ANY: anything
  * @QDF_MODULE_ID_MAX: Max place holder module ID
  */
@@ -504,16 +500,12 @@
 	QDF_MODULE_ID_TX_CAPTURE,
 	QDF_MODULE_ID_INTEROP_ISSUES_AP,
 	QDF_MODULE_ID_BLACKLIST_MGR,
-<<<<<<< HEAD
-	QDF_MODULE_ID_PKT_CAPTURE,
-=======
 	QDF_MODULE_ID_QLD,
 	QDF_MODULE_ID_DYNAMIC_MODE_CHG,
 	QDF_MODULE_ID_COEX,
 	QDF_MODULE_ID_FTM_TIME_SYNC,
 	QDF_MODULE_ID_PKT_CAPTURE,
 	QDF_MODULE_ID_MON_FILTER,
->>>>>>> 4d3aee41
 	QDF_MODULE_ID_ANY,
 	QDF_MODULE_ID_MAX,
 } QDF_MODULE_ID;
@@ -642,42 +634,6 @@
 
 #define  QDF_IS_EPPING_ENABLED(mode) (mode == QDF_GLOBAL_EPPING_MODE)
 
-<<<<<<< HEAD
-/**
- * qdf_trace_msg()- logging API
- * @module: Module identifier. A member of the QDF_MODULE_ID enumeration that
- *	    identifies the module issuing the trace message.
- * @level: Trace level. A member of the QDF_TRACE_LEVEL enumeration indicating
- *	   the severity of the condition causing the trace message to be issued.
- *	   More severe conditions are more likely to be logged.
- * @str_format: Format string. The message to be logged. This format string
- *	       contains printf-like replacement parameters, which follow this
- *	       parameter in the variable argument list.
- *
- * Users wishing to add tracing information to their code should use
- * QDF_TRACE.  QDF_TRACE() will compile into a call to qdf_trace_msg() when
- * tracing is enabled.
- *
- * Return: nothing
- *
- * implemented in qdf_trace.c
- */
-void __printf(3, 4) qdf_trace_msg(QDF_MODULE_ID module, QDF_TRACE_LEVEL level,
-				  const char *str_format, ...);
-/**
- * qdf_vtrace_msg() - the va_list version of qdf_trace_msg
- * @module: the calling module's Id
- * @level: the logging level to log using
- * @str_format: the log format string
- * @val: the va_list containing the values to format according to str_format
- *
- * Return: None
- */
-void qdf_vtrace_msg(QDF_MODULE_ID module, QDF_TRACE_LEVEL level,
-		    const char *str_format, va_list val);
-
-=======
->>>>>>> 4d3aee41
 #ifdef QDF_TRACE_PRINT_ENABLE
 #define qdf_print(args...) QDF_TRACE_INFO(QDF_MODULE_ID_ANY, ## args)
 #define qdf_alert(args...) QDF_TRACE_FATAL(QDF_MODULE_ID_ANY, ## args)
