/*
 * Copyright (c) 2017-2020 The Linux Foundation. All rights reserved.
 *
 * Permission to use, copy, modify, and/or distribute this software for
 * any purpose with or without fee is hereby granted, provided that the
 * above copyright notice and this permission notice appear in all
 * copies.
 *
 * THE SOFTWARE IS PROVIDED "AS IS" AND THE AUTHOR DISCLAIMS ALL
 * WARRANTIES WITH REGARD TO THIS SOFTWARE INCLUDING ALL IMPLIED
 * WARRANTIES OF MERCHANTABILITY AND FITNESS. IN NO EVENT SHALL THE
 * AUTHOR BE LIABLE FOR ANY SPECIAL, DIRECT, INDIRECT, OR CONSEQUENTIAL
 * DAMAGES OR ANY DAMAGES WHATSOEVER RESULTING FROM LOSS OF USE, DATA OR
 * PROFITS, WHETHER IN AN ACTION OF CONTRACT, NEGLIGENCE OR OTHER
 * TORTIOUS ACTION, ARISING OUT OF OR IN CONNECTION WITH THE USE OR
 * PERFORMANCE OF THIS SOFTWARE.
 */

#include <qdf_status.h>
#include <target_if_direct_buf_rx_api.h>
#include <wlan_objmgr_cmn.h>
#include <wlan_objmgr_global_obj.h>
#include <wlan_objmgr_psoc_obj.h>
#include <wlan_objmgr_cmn.h>
#include "target_if_direct_buf_rx_main.h"
#include <qdf_module.h>
<<<<<<< HEAD
=======

#if defined(WLAN_DEBUGFS) && defined(DIRECT_BUF_RX_DEBUG)
/* Base debugfs entry for DBR module */
qdf_dentry_t dbr_debugfs_entry;

static inline void
target_if_direct_buf_rx_debugfs_init(void)
{
	dbr_debugfs_entry = qdf_debugfs_create_dir("dbr_ring_debug", NULL);

	if (!dbr_debugfs_entry)
		direct_buf_rx_err("error while creating direct_buf rx debugfs dir");
}

static inline void
target_if_direct_buf_rx_debugfs_deinit(void)
{
	if (dbr_debugfs_entry) {
		qdf_debugfs_remove_dir_recursive(dbr_debugfs_entry);
		dbr_debugfs_entry = NULL;
	}
}
#else
static inline void
target_if_direct_buf_rx_debugfs_init(void)
{
}

static inline void
target_if_direct_buf_rx_debugfs_deinit(void)
{
}
#endif /* WLAN_DEBUGFS && DIRECT_BUF_RX_DEBUG */
>>>>>>> 4d3aee41

QDF_STATUS direct_buf_rx_init(void)
{
	QDF_STATUS status;

	status = wlan_objmgr_register_psoc_create_handler(
			WLAN_TARGET_IF_COMP_DIRECT_BUF_RX,
			target_if_direct_buf_rx_psoc_create_handler,
			NULL);

	if (QDF_IS_STATUS_ERROR(status)) {
		direct_buf_rx_err("Failed to register psoc create handler");
		return status;
	}

	status = wlan_objmgr_register_psoc_destroy_handler(
			WLAN_TARGET_IF_COMP_DIRECT_BUF_RX,
			target_if_direct_buf_rx_psoc_destroy_handler,
			NULL);

	if (QDF_IS_STATUS_ERROR(status)) {
		direct_buf_rx_err("Failed to register psoc destroy handler");
		goto dbr_unreg_psoc_create;
	}

	status = wlan_objmgr_register_pdev_create_handler(
			WLAN_TARGET_IF_COMP_DIRECT_BUF_RX,
			target_if_direct_buf_rx_pdev_create_handler,
			NULL);

	if (QDF_IS_STATUS_ERROR(status)) {
		direct_buf_rx_err("Failed to register pdev create handler");
		goto dbr_unreg_psoc_destroy;
	}

	status = wlan_objmgr_register_pdev_destroy_handler(
			WLAN_TARGET_IF_COMP_DIRECT_BUF_RX,
			target_if_direct_buf_rx_pdev_destroy_handler,
			NULL);

	if (QDF_IS_STATUS_ERROR(status)) {
		direct_buf_rx_err("Failed to register pdev destroy handler");
		goto dbr_unreg_pdev_create;
	}

	target_if_direct_buf_rx_debugfs_init();

	direct_buf_rx_info("Direct Buffer RX pdev,psoc create and destroy handlers registered");

	return QDF_STATUS_SUCCESS;

dbr_unreg_pdev_create:
	status = wlan_objmgr_unregister_pdev_create_handler(
			WLAN_TARGET_IF_COMP_DIRECT_BUF_RX,
			target_if_direct_buf_rx_pdev_create_handler,
			NULL);

dbr_unreg_psoc_destroy:
	status = wlan_objmgr_unregister_psoc_destroy_handler(
			WLAN_TARGET_IF_COMP_DIRECT_BUF_RX,
			target_if_direct_buf_rx_psoc_destroy_handler,
			NULL);

dbr_unreg_psoc_create:
	status = wlan_objmgr_unregister_psoc_create_handler(
			WLAN_TARGET_IF_COMP_DIRECT_BUF_RX,
			target_if_direct_buf_rx_psoc_create_handler,
			NULL);

	return QDF_STATUS_E_FAILURE;
}
qdf_export_symbol(direct_buf_rx_init);

QDF_STATUS direct_buf_rx_deinit(void)
{
	QDF_STATUS status;

	target_if_direct_buf_rx_debugfs_deinit();

	status = wlan_objmgr_unregister_pdev_destroy_handler(
			WLAN_TARGET_IF_COMP_DIRECT_BUF_RX,
			target_if_direct_buf_rx_pdev_destroy_handler,
			NULL);

	if (QDF_IS_STATUS_ERROR(status))
		direct_buf_rx_err("Failed to unregister pdev destroy handler");

	status = wlan_objmgr_unregister_pdev_create_handler(
			WLAN_TARGET_IF_COMP_DIRECT_BUF_RX,
			target_if_direct_buf_rx_pdev_create_handler,
			NULL);

	if (QDF_IS_STATUS_ERROR(status))
		direct_buf_rx_err("Failed to unregister pdev create handler");

	status = wlan_objmgr_unregister_psoc_destroy_handler(
			WLAN_TARGET_IF_COMP_DIRECT_BUF_RX,
			target_if_direct_buf_rx_psoc_destroy_handler,
			NULL);

	if (QDF_IS_STATUS_ERROR(status))
		direct_buf_rx_err("Failed to unregister psoc destroy handler");

	status = wlan_objmgr_unregister_psoc_create_handler(
			WLAN_TARGET_IF_COMP_DIRECT_BUF_RX,
			target_if_direct_buf_rx_psoc_create_handler,
			NULL);

	if (QDF_IS_STATUS_ERROR(status))
		direct_buf_rx_err("Failed to unregister psoc create handler");

	direct_buf_rx_debug("Direct Buffer RX pdev,psoc create and destroy handlers unregistered");

	return status;
}
qdf_export_symbol(direct_buf_rx_deinit);

QDF_STATUS direct_buf_rx_target_attach(struct wlan_objmgr_psoc *psoc,
				void *hal_soc, qdf_device_t osdev)
{
	struct direct_buf_rx_psoc_obj *dbr_psoc_obj;

	if (!hal_soc || !osdev) {
		direct_buf_rx_err("hal soc or osdev is null");
		return QDF_STATUS_E_INVAL;
	}

	dbr_psoc_obj = wlan_objmgr_psoc_get_comp_private_obj(psoc,
				WLAN_TARGET_IF_COMP_DIRECT_BUF_RX);

	direct_buf_rx_debug("Dbr psoc obj %pK", dbr_psoc_obj);

	if (!dbr_psoc_obj) {
		direct_buf_rx_err("dir buf rx psoc obj is null");
		return QDF_STATUS_E_FAILURE;
	}

	dbr_psoc_obj->hal_soc = hal_soc;
	dbr_psoc_obj->osdev = osdev;

	return QDF_STATUS_SUCCESS;
}

#ifdef DIRECT_BUF_RX_DEBUG
static inline void
target_if_direct_buf_rx_debug_register_tx_ops(
	struct wlan_lmac_if_tx_ops *tx_ops)
{
	tx_ops->dbr_tx_ops.direct_buf_rx_start_ring_debug =
				target_if_dbr_start_ring_debug;
	tx_ops->dbr_tx_ops.direct_buf_rx_stop_ring_debug =
				target_if_dbr_stop_ring_debug;
	tx_ops->dbr_tx_ops.direct_buf_rx_start_buffer_poisoning =
				target_if_dbr_start_buffer_poisoning;
	tx_ops->dbr_tx_ops.direct_buf_rx_stop_buffer_poisoning =
				target_if_dbr_stop_buffer_poisoning;
}
#else
static inline void
target_if_direct_buf_rx_debug_register_tx_ops(
	struct wlan_lmac_if_tx_ops *tx_ops)
{
}
#endif /* DIRECT_BUF_RX_DEBUG */

void target_if_direct_buf_rx_register_tx_ops(struct wlan_lmac_if_tx_ops *tx_ops)
{
	tx_ops->dbr_tx_ops.direct_buf_rx_module_register =
				target_if_direct_buf_rx_module_register;
	tx_ops->dbr_tx_ops.direct_buf_rx_module_unregister =
				target_if_direct_buf_rx_module_unregister;
	tx_ops->dbr_tx_ops.direct_buf_rx_register_events =
				target_if_direct_buf_rx_register_events;
	tx_ops->dbr_tx_ops.direct_buf_rx_unregister_events =
				target_if_direct_buf_rx_unregister_events;
	tx_ops->dbr_tx_ops.direct_buf_rx_print_ring_stat =
				target_if_direct_buf_rx_print_ring_stat;
	tx_ops->dbr_tx_ops.direct_buf_rx_get_ring_params =
				target_if_direct_buf_rx_get_ring_params;
	target_if_direct_buf_rx_debug_register_tx_ops(tx_ops);
}
qdf_export_symbol(target_if_direct_buf_rx_register_tx_ops);<|MERGE_RESOLUTION|>--- conflicted
+++ resolved
@@ -24,8 +24,6 @@
 #include <wlan_objmgr_cmn.h>
 #include "target_if_direct_buf_rx_main.h"
 #include <qdf_module.h>
-<<<<<<< HEAD
-=======
 
 #if defined(WLAN_DEBUGFS) && defined(DIRECT_BUF_RX_DEBUG)
 /* Base debugfs entry for DBR module */
@@ -59,7 +57,6 @@
 {
 }
 #endif /* WLAN_DEBUGFS && DIRECT_BUF_RX_DEBUG */
->>>>>>> 4d3aee41
 
 QDF_STATUS direct_buf_rx_init(void)
 {
