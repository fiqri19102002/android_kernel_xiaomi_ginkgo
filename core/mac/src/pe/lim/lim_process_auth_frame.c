/*
 * Copyright (c) 2011-2020 The Linux Foundation. All rights reserved.
 *
 * Permission to use, copy, modify, and/or distribute this software for
 * any purpose with or without fee is hereby granted, provided that the
 * above copyright notice and this permission notice appear in all
 * copies.
 *
 * THE SOFTWARE IS PROVIDED "AS IS" AND THE AUTHOR DISCLAIMS ALL
 * WARRANTIES WITH REGARD TO THIS SOFTWARE INCLUDING ALL IMPLIED
 * WARRANTIES OF MERCHANTABILITY AND FITNESS. IN NO EVENT SHALL THE
 * AUTHOR BE LIABLE FOR ANY SPECIAL, DIRECT, INDIRECT, OR CONSEQUENTIAL
 * DAMAGES OR ANY DAMAGES WHATSOEVER RESULTING FROM LOSS OF USE, DATA OR
 * PROFITS, WHETHER IN AN ACTION OF CONTRACT, NEGLIGENCE OR OTHER
 * TORTIOUS ACTION, ARISING OUT OF OR IN CONNECTION WITH THE USE OR
 * PERFORMANCE OF THIS SOFTWARE.
 */

/*
 *
 * This file lim_process_auth_frame.cc contains the code
 * for processing received Authentication Frame.
 * Author:        Chandra Modumudi
 * Date:          03/11/02
 * History:-
 * Date           Modified by    Modification Information
 * --------------------------------------------------------------------
 * 05/12/2010     js             To support Shared key authentication at AP side
 *
 */

#include "wni_api.h"
#include "wni_cfg.h"
#include "ani_global.h"
#include "cfg_ucfg_api.h"
#include "utils_api.h"
#include "lim_utils.h"
#include "lim_assoc_utils.h"
#include "lim_security_utils.h"
#include "lim_ser_des_utils.h"
#include "lim_ft.h"
#include "cds_utils.h"
#include "lim_send_messages.h"
#include "lim_process_fils.h"
#include "wlan_mlme_api.h"

/**
 * is_auth_valid
 *
 ***FUNCTION:
 * This function is called by lim_process_auth_frame() upon Authentication
 * frame reception.
 *
 ***LOGIC:
 * This function is used to test validity of auth frame:
 * - AUTH1 and AUTH3 must be received in AP mode
 * - AUTH2 and AUTH4 must be received in STA mode
 * - AUTH3 and AUTH4 must have challenge text IE, that is,'type' field has been set to
 *                 WLAN_ELEMID_CHALLENGE by parser
 * -
 *
 ***ASSUMPTIONS:
 *
 ***NOTE:
 *
 * @param  *auth - Pointer to extracted auth frame body
 *
 * @return 0 or 1 (Valid)
 */

static inline unsigned int is_auth_valid(struct mac_context *mac,
					 tpSirMacAuthFrameBody auth,
					 struct pe_session *pe_session)
{
	unsigned int valid = 1;

	if (((auth->authTransactionSeqNumber == SIR_MAC_AUTH_FRAME_1) ||
	    (auth->authTransactionSeqNumber == SIR_MAC_AUTH_FRAME_3)) &&
	    (LIM_IS_STA_ROLE(pe_session)))
		valid = 0;

	if (((auth->authTransactionSeqNumber == SIR_MAC_AUTH_FRAME_2) ||
	    (auth->authTransactionSeqNumber == SIR_MAC_AUTH_FRAME_4)) &&
	    (LIM_IS_AP_ROLE(pe_session)))
		valid = 0;

	if (((auth->authTransactionSeqNumber == SIR_MAC_AUTH_FRAME_3) ||
	    (auth->authTransactionSeqNumber == SIR_MAC_AUTH_FRAME_4)) &&
	    (auth->type != WLAN_ELEMID_CHALLENGE) &&
	    (auth->authAlgoNumber != eSIR_SHARED_KEY))
		valid = 0;

	return valid;
}

/**
 * lim_get_wep_key_sap() - get sap's wep key for shared wep auth
 * @pe_session: pointer to pe session
 * @wep_params: pointer to wlan_mlme_wep_cfg
 * @key_id: key id
 * @default_key: output of the key
 * @key_len: output of ket length
 *
 * Return: QDF_STATUS
 */
static QDF_STATUS lim_get_wep_key_sap(struct pe_session *pe_session,
				      struct wlan_mlme_wep_cfg *wep_params,
				      uint8_t key_id,
				      uint8_t *default_key,
				      qdf_size_t *key_len)
{
	return mlme_get_wep_key(pe_session->vdev,
				wep_params,
				(MLME_WEP_DEFAULT_KEY_1 + key_id),
				default_key,
				key_len);
}

static void lim_process_auth_shared_system_algo(struct mac_context *mac_ctx,
		tpSirMacMgmtHdr mac_hdr,
		tSirMacAuthFrameBody *rx_auth_frm_body,
		tSirMacAuthFrameBody *auth_frame,
		struct pe_session *pe_session)
{
	uint32_t val;
	uint8_t cfg_privacy_opt_imp;
	struct tLimPreAuthNode *auth_node;
	uint8_t challenge_txt_arr[SIR_MAC_SAP_AUTH_CHALLENGE_LENGTH] = {0};

	pe_debug("=======> eSIR_SHARED_KEY");
	if (LIM_IS_AP_ROLE(pe_session))
		val = pe_session->privacy;
	else
		val = mac_ctx->mlme_cfg->wep_params.is_privacy_enabled;

	cfg_privacy_opt_imp = (uint8_t) val;
	if (!cfg_privacy_opt_imp) {
		pe_err("rx Auth frame for unsupported auth algorithm %d "
			QDF_MAC_ADDR_STR,
			rx_auth_frm_body->authAlgoNumber,
			QDF_MAC_ADDR_ARRAY(mac_hdr->sa));

		/*
		 * Authenticator does not have WEP
		 * implemented.
		 * Reject by sending Authentication frame
		 * with Auth algorithm not supported status
		 * code.
		 */
		auth_frame->authAlgoNumber = rx_auth_frm_body->authAlgoNumber;
		auth_frame->authTransactionSeqNumber =
			rx_auth_frm_body->authTransactionSeqNumber + 1;
		auth_frame->authStatusCode =
			eSIR_MAC_AUTH_ALGO_NOT_SUPPORTED_STATUS;

		lim_send_auth_mgmt_frame(mac_ctx, auth_frame,
				mac_hdr->sa, LIM_NO_WEP_IN_FC,
				pe_session);
		return;
	} else {
		/* Create entry for this STA in pre-auth list */
		auth_node = lim_acquire_free_pre_auth_node(mac_ctx,
					&mac_ctx->lim.gLimPreAuthTimerTable);
		if (!auth_node) {
			pe_warn("Max preauth-nodes reached");
			lim_print_mac_addr(mac_ctx, mac_hdr->sa, LOGW);
			return;
		}

		qdf_mem_copy((uint8_t *) auth_node->peerMacAddr, mac_hdr->sa,
				sizeof(tSirMacAddr));
		auth_node->mlmState = eLIM_MLM_WT_AUTH_FRAME3_STATE;
		auth_node->authType =
			(tAniAuthType) rx_auth_frm_body->authAlgoNumber;
		auth_node->fSeen = 0;
		auth_node->fTimerStarted = 0;
		auth_node->seq_num = ((mac_hdr->seqControl.seqNumHi << 4) |
						(mac_hdr->seqControl.seqNumLo));
		auth_node->timestamp = qdf_mc_timer_get_system_ticks();
		lim_add_pre_auth_node(mac_ctx, auth_node);

		pe_debug("Alloc new data: %pK id: %d peer ",
			auth_node, auth_node->authNodeIdx);
		lim_print_mac_addr(mac_ctx, mac_hdr->sa, LOGD);
		/* / Create and activate Auth Response timer */
		if (tx_timer_change_context(&auth_node->timer,
				auth_node->authNodeIdx) != TX_SUCCESS) {
			/* Could not start Auth response timer. Log error */
			pe_warn("Unable to chg context auth response timer for peer");
			lim_print_mac_addr(mac_ctx, mac_hdr->sa, LOGW);

			/*
			 * Send Auth frame with unspecified failure status code.
			 */

			auth_frame->authAlgoNumber =
				rx_auth_frm_body->authAlgoNumber;
			auth_frame->authTransactionSeqNumber =
				rx_auth_frm_body->authTransactionSeqNumber + 1;
			auth_frame->authStatusCode =
				eSIR_MAC_UNSPEC_FAILURE_STATUS;

			lim_send_auth_mgmt_frame(mac_ctx, auth_frame,
				mac_hdr->sa, LIM_NO_WEP_IN_FC,
				pe_session);
			lim_delete_pre_auth_node(mac_ctx, mac_hdr->sa);
			return;
		}

		/*
		 * get random bytes and use as challenge text.
		 */
		get_random_bytes(challenge_txt_arr,
				 SIR_MAC_SAP_AUTH_CHALLENGE_LENGTH);
		qdf_mem_zero(auth_node->challengeText,
			     SIR_MAC_SAP_AUTH_CHALLENGE_LENGTH);
		if (!qdf_mem_cmp(challenge_txt_arr,
				 auth_node->challengeText,
				 SIR_MAC_SAP_AUTH_CHALLENGE_LENGTH)) {
			pe_err("Challenge text preparation failed");
			lim_print_mac_addr(mac_ctx, mac_hdr->sa, LOGW);
			auth_frame->authAlgoNumber =
				rx_auth_frm_body->authAlgoNumber;
			auth_frame->authTransactionSeqNumber =
				rx_auth_frm_body->authTransactionSeqNumber + 1;
			auth_frame->authStatusCode = eSIR_MAC_TRY_AGAIN_LATER;
			lim_send_auth_mgmt_frame(mac_ctx,
						 auth_frame,
						 mac_hdr->sa,
						 LIM_NO_WEP_IN_FC,
						 pe_session);
			lim_delete_pre_auth_node(mac_ctx, mac_hdr->sa);
			return;
		}

		lim_activate_auth_rsp_timer(mac_ctx, auth_node);
		auth_node->fTimerStarted = 1;

		qdf_mem_copy(auth_node->challengeText,
			     challenge_txt_arr,
			     sizeof(challenge_txt_arr));
		/*
		 * Sending Authenticaton frame with challenge.
		 */
		auth_frame->authAlgoNumber = rx_auth_frm_body->authAlgoNumber;
		auth_frame->authTransactionSeqNumber =
			rx_auth_frm_body->authTransactionSeqNumber + 1;
		auth_frame->authStatusCode = eSIR_MAC_SUCCESS_STATUS;
		auth_frame->type = WLAN_ELEMID_CHALLENGE;
		auth_frame->length = SIR_MAC_SAP_AUTH_CHALLENGE_LENGTH;
		qdf_mem_copy(auth_frame->challengeText,
				auth_node->challengeText,
				SIR_MAC_SAP_AUTH_CHALLENGE_LENGTH);
		lim_send_auth_mgmt_frame(mac_ctx, auth_frame,
				mac_hdr->sa, LIM_NO_WEP_IN_FC,
				pe_session);
	}
}

static void lim_process_auth_open_system_algo(struct mac_context *mac_ctx,
		tpSirMacMgmtHdr mac_hdr,
		tSirMacAuthFrameBody *rx_auth_frm_body,
		tSirMacAuthFrameBody *auth_frame,
		struct pe_session *pe_session)
{
	struct tLimPreAuthNode *auth_node;

	pe_debug("=======> eSIR_OPEN_SYSTEM");
	/* Create entry for this STA in pre-auth list */
	auth_node = lim_acquire_free_pre_auth_node(mac_ctx,
				&mac_ctx->lim.gLimPreAuthTimerTable);
	if (!auth_node) {
		pe_warn("Max pre-auth nodes reached ");
		lim_print_mac_addr(mac_ctx, mac_hdr->sa, LOGW);
		return;
	}
	pe_debug("Alloc new data: %pK peer", auth_node);
	lim_print_mac_addr(mac_ctx, mac_hdr->sa, LOGD);
	qdf_mem_copy((uint8_t *) auth_node->peerMacAddr,
			mac_hdr->sa, sizeof(tSirMacAddr));
	auth_node->mlmState = eLIM_MLM_AUTHENTICATED_STATE;
	auth_node->authType = (tAniAuthType) rx_auth_frm_body->authAlgoNumber;
	auth_node->fSeen = 0;
	auth_node->fTimerStarted = 0;
	auth_node->seq_num = ((mac_hdr->seqControl.seqNumHi << 4) |
				(mac_hdr->seqControl.seqNumLo));
	auth_node->timestamp = qdf_mc_timer_get_system_ticks();
	lim_add_pre_auth_node(mac_ctx, auth_node);
	/*
	 * Send Authenticaton frame with Success
	 * status code.
	 */
	auth_frame->authAlgoNumber = rx_auth_frm_body->authAlgoNumber;
	auth_frame->authTransactionSeqNumber =
			rx_auth_frm_body->authTransactionSeqNumber + 1;
	auth_frame->authStatusCode = eSIR_MAC_SUCCESS_STATUS;
	lim_send_auth_mgmt_frame(mac_ctx, auth_frame, mac_hdr->sa,
					LIM_NO_WEP_IN_FC,
					pe_session);
}

#ifdef WLAN_FEATURE_SAE

/**
 * lim_external_auth_add_pre_auth_node()- Add preauth node for the peer
 *					  performing external authentication
 * @mac_ctx: MAC context
 * @mac_hdr: Mac header of the packet
 * @mlm_state: MLM state to be marked to track SAE authentication
 *
 * Return: None
 */
static void lim_external_auth_add_pre_auth_node(struct mac_context *mac_ctx,
						tpSirMacMgmtHdr mac_hdr,
						tLimMlmStates mlm_state)
{
	struct tLimPreAuthNode *auth_node;
	tpLimPreAuthTable preauth_table = &mac_ctx->lim.gLimPreAuthTimerTable;

	pe_debug("=======> eSIR_AUTH_TYPE_SAE");
	/* Create entry for this STA in pre-auth list */
	auth_node = lim_acquire_free_pre_auth_node(mac_ctx, preauth_table);
	if (!auth_node) {
		pe_debug("Max pre-auth nodes reached " QDF_MAC_ADDR_STR,
			 QDF_MAC_ADDR_ARRAY(mac_hdr->sa));
		return;
	}
	pe_debug("Creating preauth node for SAE peer " QDF_MAC_ADDR_STR,
		 QDF_MAC_ADDR_ARRAY(mac_hdr->sa));
	qdf_mem_copy((uint8_t *)auth_node->peerMacAddr,
		     mac_hdr->sa, sizeof(tSirMacAddr));
	auth_node->mlmState = mlm_state;
	auth_node->authType = eSIR_AUTH_TYPE_SAE;
	auth_node->timestamp = qdf_mc_timer_get_system_ticks();
	auth_node->seq_num = ((mac_hdr->seqControl.seqNumHi << 4) |
			      (mac_hdr->seqControl.seqNumLo));
	auth_node->assoc_req.present = false;
	lim_add_pre_auth_node(mac_ctx, auth_node);
}

/**
 * lim_process_sae_auth_frame()-Process SAE authentication frame
 * @mac_ctx: MAC context
 * @rx_pkt_info: Rx packet
 * @pe_session: PE session
 *
 * Return: None
 */
static void lim_process_sae_auth_frame(struct mac_context *mac_ctx,
		uint8_t *rx_pkt_info, struct pe_session *pe_session)
{
	tpSirMacMgmtHdr mac_hdr;
	uint32_t frame_len;
	uint8_t *body_ptr;
	enum rxmgmt_flags rx_flags = RXMGMT_FLAG_NONE;

	mac_hdr = WMA_GET_RX_MAC_HEADER(rx_pkt_info);
	body_ptr = WMA_GET_RX_MPDU_DATA(rx_pkt_info);
	frame_len = WMA_GET_RX_PAYLOAD_LEN(rx_pkt_info);

<<<<<<< HEAD
	pe_nofl_info("Received SAE Auth frame type %d subtype %d",
		     mac_hdr->fc.type, mac_hdr->fc.subType);
=======
	pe_nofl_info("SAE Auth RX type %d subtype %d from %pM",
		     mac_hdr->fc.type, mac_hdr->fc.subType,
		     mac_hdr->sa);
>>>>>>> 5d8474a2

	if (LIM_IS_STA_ROLE(pe_session) &&
	    pe_session->limMlmState != eLIM_MLM_WT_SAE_AUTH_STATE)
		pe_err("SAE auth response for STA in unexpected state %x",
		       pe_session->limMlmState);

	if (LIM_IS_AP_ROLE(pe_session)) {
		struct tLimPreAuthNode *sta_pre_auth_ctx;

		rx_flags = RXMGMT_FLAG_EXTERNAL_AUTH;
		/* Add preauth node when the first SAE authentication frame
		 * is received and mark state as authenticating.
		 * It's not good to track SAE authentication frames with
		 * authTransactionSeqNumber as it's subjected to
		 * SAE protocol optimizations.
		 */
		/* Extract pre-auth context for the STA, if any. */
		sta_pre_auth_ctx = lim_search_pre_auth_list(mac_ctx,
							    mac_hdr->sa);
		if (!sta_pre_auth_ctx ||
		    (sta_pre_auth_ctx->mlmState != eLIM_MLM_WT_SAE_AUTH_STATE &&
		     sta_pre_auth_ctx->mlmState !=
		     eLIM_MLM_AUTHENTICATED_STATE)) {
			lim_external_auth_add_pre_auth_node(mac_ctx, mac_hdr,
						eLIM_MLM_WT_SAE_AUTH_STATE);
		}
	}

	lim_send_sme_mgmt_frame_ind(mac_ctx, mac_hdr->fc.subType,
				    (uint8_t *)mac_hdr,
				    frame_len + sizeof(tSirMacMgmtHdr),
				    pe_session->smeSessionId,
				    WMA_GET_RX_FREQ(rx_pkt_info), pe_session,
				    WMA_GET_RX_RSSI_NORMALIZED(rx_pkt_info),
				    rx_flags);
}
#else
static inline void  lim_process_sae_auth_frame(struct mac_context *mac_ctx,
		uint8_t *rx_pkt_info, struct pe_session *pe_session)
{}
#endif

static void lim_process_auth_frame_type1(struct mac_context *mac_ctx,
		tpSirMacMgmtHdr mac_hdr,
		tSirMacAuthFrameBody *rx_auth_frm_body,
		uint8_t *rx_pkt_info, uint16_t curr_seq_num,
		tSirMacAuthFrameBody *auth_frame, struct pe_session *pe_session)
{
	tpDphHashNode sta_ds_ptr = NULL;
	struct tLimPreAuthNode *auth_node;
	uint32_t maxnum_preauth;
	uint16_t associd = 0;

	/* AuthFrame 1 */
	sta_ds_ptr = dph_lookup_hash_entry(mac_ctx, mac_hdr->sa,
				&associd, &pe_session->dph.dphHashTable);
	if (sta_ds_ptr) {
		tLimMlmDisassocReq *pMlmDisassocReq = NULL;
		tLimMlmDeauthReq *pMlmDeauthReq = NULL;
		bool is_connected = true;

		pMlmDisassocReq =
			mac_ctx->lim.limDisassocDeauthCnfReq.pMlmDisassocReq;
		if (pMlmDisassocReq &&
			(!qdf_mem_cmp((uint8_t *) mac_hdr->sa, (uint8_t *)
				&pMlmDisassocReq->peer_macaddr.bytes,
				QDF_MAC_ADDR_SIZE))) {
			pe_debug("TODO:Ack for disassoc frame is pending Issue delsta for "
				QDF_MAC_ADDR_STR,
				QDF_MAC_ADDR_ARRAY(
					pMlmDisassocReq->peer_macaddr.bytes));
			lim_process_disassoc_ack_timeout(mac_ctx);
			is_connected = false;
		}
		pMlmDeauthReq =
			mac_ctx->lim.limDisassocDeauthCnfReq.pMlmDeauthReq;
		if (pMlmDeauthReq &&
			(!qdf_mem_cmp((uint8_t *) mac_hdr->sa, (uint8_t *)
				&pMlmDeauthReq->peer_macaddr.bytes,
				QDF_MAC_ADDR_SIZE))) {
			pe_debug("TODO:Ack for deauth frame is pending Issue delsta for "
				QDF_MAC_ADDR_STR,
				QDF_MAC_ADDR_ARRAY(
					pMlmDeauthReq->peer_macaddr.bytes));
			lim_process_deauth_ack_timeout(mac_ctx);
			is_connected = false;
		}

		/*
		 * pStaDS != NULL and is_connected = 1 means the STA is already
		 * connected, But SAP received the Auth from that station.
		 * For non PMF connection send Deauth frame as STA will retry
		 * to connect back. The reason for above logic is captured in
		 * CR620403. If we silently drop the auth, the subsequent EAPOL
		 * exchange will fail & peer STA will keep trying until DUT
		 * SAP/GO gets a kickout event from FW & cleans up.
		 *
		 * For PMF connection the AP should not tear down or otherwise
		 * modify the state of the existing association until the
		 * SA-Query procedure determines that the original SA is
		 * invalid.
		 */
		if (is_connected
#ifdef WLAN_FEATURE_11W
			&& !sta_ds_ptr->rmfEnabled
#endif
		   ) {
			pe_err("STA is already connected but received auth frame"
			       "Send the Deauth and lim Delete Station Context"
			       "(associd: %d) sta mac" QDF_MAC_ADDR_STR,
			       associd, QDF_MAC_ADDR_ARRAY(mac_hdr->sa));
			lim_send_deauth_mgmt_frame(mac_ctx,
				eSIR_MAC_UNSPEC_FAILURE_REASON,
				(uint8_t *) mac_hdr->sa,
				pe_session, false);
			lim_trigger_sta_deletion(mac_ctx, sta_ds_ptr,
				pe_session);
			return;
		}
	}
	/* Check if there exists pre-auth context for this STA */
	auth_node = lim_search_pre_auth_list(mac_ctx, mac_hdr->sa);
	if (auth_node) {
		/* Pre-auth context exists for the STA */
		if (!(mac_hdr->fc.retry == 0 ||
					auth_node->seq_num != curr_seq_num)) {
			/*
			 * This can happen when first authentication frame is
			 * received but ACK lost at STA side, in this case 2nd
			 * auth frame is already in transmission queue
			 */
			pe_warn("STA is initiating Auth after ACK lost");
			return;
		}
		/*
		 * STA is initiating brand-new Authentication
		 * sequence after local Auth Response timeout Or STA
		 * retrying to transmit First Auth frame due to packet
		 * drop OTA Delete Pre-auth node and fall through.
		 */
		if (auth_node->fTimerStarted)
			lim_deactivate_and_change_per_sta_id_timer(
					mac_ctx, eLIM_AUTH_RSP_TIMER,
					auth_node->authNodeIdx);
		pe_debug("STA is initiating brand-new Auth");
		lim_delete_pre_auth_node(mac_ctx, mac_hdr->sa);
		/*
		 *  SAP Mode:Disassociate the station and
		 *  delete its entry if we have its entry
		 *  already and received "auth" from the
		 *  same station.
		 *  SAP dphHashTable.size = 8
		 */
		for (associd = 0; associd < pe_session->dph.dphHashTable.size;
			associd++) {
			sta_ds_ptr = dph_get_hash_entry(mac_ctx, associd,
						&pe_session->dph.dphHashTable);
			if (!sta_ds_ptr)
				continue;
			if (sta_ds_ptr->valid && (!qdf_mem_cmp(
					(uint8_t *)&sta_ds_ptr->staAddr,
					(uint8_t *) &(mac_hdr->sa),
					(uint8_t) sizeof(tSirMacAddr))))
				break;
			sta_ds_ptr = NULL;
		}

		if (sta_ds_ptr
#ifdef WLAN_FEATURE_11W
			&& !sta_ds_ptr->rmfEnabled
#endif
		   ) {
			pe_debug("lim Del Sta Ctx associd: %d sta mac"
				 QDF_MAC_ADDR_STR, associd,
				 QDF_MAC_ADDR_ARRAY(sta_ds_ptr->staAddr));
			lim_send_deauth_mgmt_frame(mac_ctx,
				eSIR_MAC_UNSPEC_FAILURE_REASON,
				(uint8_t *)auth_node->peerMacAddr,
				pe_session, false);
			lim_trigger_sta_deletion(mac_ctx, sta_ds_ptr,
				pe_session);
			return;
		}
	}
	maxnum_preauth = mac_ctx->mlme_cfg->lfr.max_num_pre_auth;
	if (mac_ctx->lim.gLimNumPreAuthContexts == maxnum_preauth &&
			!lim_delete_open_auth_pre_auth_node(mac_ctx)) {
		pe_err("Max no of preauth context reached");
		/*
		 * Maximum number of pre-auth contexts reached.
		 * Send Authentication frame with unspecified failure
		 */
		auth_frame->authAlgoNumber = rx_auth_frm_body->authAlgoNumber;
		auth_frame->authTransactionSeqNumber =
			rx_auth_frm_body->authTransactionSeqNumber + 1;
		auth_frame->authStatusCode =
			eSIR_MAC_UNSPEC_FAILURE_STATUS;

		lim_send_auth_mgmt_frame(mac_ctx, auth_frame,
				mac_hdr->sa, LIM_NO_WEP_IN_FC,
				pe_session);
		return;
	}
	/* No Pre-auth context exists for the STA. */
	if (lim_is_auth_algo_supported(mac_ctx,
			(tAniAuthType) rx_auth_frm_body->authAlgoNumber,
			pe_session)) {
		struct wlan_objmgr_vdev *vdev;

		vdev =
		  wlan_objmgr_get_vdev_by_macaddr_from_pdev(mac_ctx->pdev,
							    mac_hdr->sa,
							    WLAN_LEGACY_MAC_ID);
		/* SA is same as any of the device vdev, return failure */
		if (vdev) {
			wlan_objmgr_vdev_release_ref(vdev, WLAN_LEGACY_MAC_ID);
			auth_frame->authAlgoNumber =
				rx_auth_frm_body->authAlgoNumber;
			auth_frame->authTransactionSeqNumber =
				rx_auth_frm_body->authTransactionSeqNumber + 1;
			auth_frame->authStatusCode =
				eSIR_MAC_WME_INVALID_PARAMS_STATUS;

			lim_send_auth_mgmt_frame(mac_ctx, auth_frame,
				mac_hdr->sa, LIM_NO_WEP_IN_FC,
				pe_session);
			return;
		}

		switch (rx_auth_frm_body->authAlgoNumber) {
		case eSIR_OPEN_SYSTEM:
			lim_process_auth_open_system_algo(mac_ctx, mac_hdr,
				rx_auth_frm_body, auth_frame, pe_session);
			break;

		case eSIR_SHARED_KEY:
			lim_process_auth_shared_system_algo(mac_ctx, mac_hdr,
				rx_auth_frm_body, auth_frame, pe_session);
			break;
		default:
			pe_err("rx Auth frm for unsupported auth algo %d "
				QDF_MAC_ADDR_STR,
				rx_auth_frm_body->authAlgoNumber,
				QDF_MAC_ADDR_ARRAY(mac_hdr->sa));

			/*
			 * Responding party does not support the
			 * authentication algorithm requested by
			 * sending party.
			 * Reject by sending Authentication frame
			 * with auth algorithm not supported status code
			 */
			auth_frame->authAlgoNumber =
				rx_auth_frm_body->authAlgoNumber;
			auth_frame->authTransactionSeqNumber =
				rx_auth_frm_body->authTransactionSeqNumber + 1;
			auth_frame->authStatusCode =
				eSIR_MAC_AUTH_ALGO_NOT_SUPPORTED_STATUS;
			lim_send_auth_mgmt_frame(mac_ctx, auth_frame,
				mac_hdr->sa, LIM_NO_WEP_IN_FC,
				pe_session);
			return;
		}
	} else {
		pe_err("received Authentication frame for unsupported auth algorithm %d "
			QDF_MAC_ADDR_STR,
			rx_auth_frm_body->authAlgoNumber,
			QDF_MAC_ADDR_ARRAY(mac_hdr->sa));

		/*
		 * Responding party does not support the
		 * authentication algorithm requested by sending party.
		 * Reject Authentication with StatusCode=13.
		 */
		auth_frame->authAlgoNumber = rx_auth_frm_body->authAlgoNumber;
		auth_frame->authTransactionSeqNumber =
			rx_auth_frm_body->authTransactionSeqNumber + 1;
		auth_frame->authStatusCode =
			eSIR_MAC_AUTH_ALGO_NOT_SUPPORTED_STATUS;

		lim_send_auth_mgmt_frame(mac_ctx, auth_frame,
				mac_hdr->sa,
				LIM_NO_WEP_IN_FC,
				pe_session);
		return;
	}
}

static void lim_process_auth_frame_type2(struct mac_context *mac_ctx,
		tpSirMacMgmtHdr mac_hdr,
		tSirMacAuthFrameBody *rx_auth_frm_body,
		tSirMacAuthFrameBody *auth_frame,
		uint8_t *plainbody,
		uint8_t *body_ptr, uint16_t frame_len,
		struct pe_session *pe_session)
{
	uint8_t key_id, cfg_privacy_opt_imp;
	uint32_t key_length = 8;
	qdf_size_t val;
	uint8_t defaultkey[SIR_MAC_KEY_LENGTH];
	struct tLimPreAuthNode *auth_node;
	uint8_t *encr_auth_frame;
	struct wlan_mlme_wep_cfg *wep_params = &mac_ctx->mlme_cfg->wep_params;
	QDF_STATUS qdf_status;

	/* AuthFrame 2 */
	if (pe_session->limMlmState != eLIM_MLM_WT_AUTH_FRAME2_STATE) {
		/**
		 * Check if a Reassociation is in progress and this is a
		 * Pre-Auth frame
		 */
		if (LIM_IS_STA_ROLE(pe_session) &&
		    (pe_session->limSmeState == eLIM_SME_WT_REASSOC_STATE) &&
		    (rx_auth_frm_body->authStatusCode ==
				eSIR_MAC_SUCCESS_STATUS) &&
		    (pe_session->ftPEContext.pFTPreAuthReq) &&
		    (!qdf_mem_cmp(
			pe_session->ftPEContext.pFTPreAuthReq->preAuthbssId,
			mac_hdr->sa, sizeof(tSirMacAddr)))) {

			/* Update the FTIEs in the saved auth response */
			pe_warn("rx PreAuth frm2 in smestate: %d from: %pM",
				pe_session->limSmeState, mac_hdr->sa);
			pe_session->ftPEContext.saved_auth_rsp_length = 0;

			if ((body_ptr) && (frame_len < MAX_FTIE_SIZE)) {
				qdf_mem_copy(
					pe_session->ftPEContext.saved_auth_rsp,
					body_ptr, frame_len);
				pe_session->ftPEContext.saved_auth_rsp_length =
					frame_len;
			}
		} else {
			/*
			 * Received Auth frame2 in an unexpected state.
			 * Log error and ignore the frame.
			 */
			pe_debug("rx Auth frm2 from peer in state: %d addr",
				pe_session->limMlmState);
			lim_print_mac_addr(mac_ctx, mac_hdr->sa, LOGD);
		}
		return;
	}

	if (qdf_mem_cmp((uint8_t *) mac_hdr->sa,
			(uint8_t *) &mac_ctx->lim.gpLimMlmAuthReq->peerMacAddr,
			sizeof(tSirMacAddr))) {
		/*
		 * Received Authentication frame from an entity
		 * other than one request was initiated.
		 * Wait until Authentication Failure Timeout.
		 */

		pe_warn("received Auth frame2 from unexpected peer"
			QDF_MAC_ADDR_STR, QDF_MAC_ADDR_ARRAY(mac_hdr->sa));
		return;
	}

	if (rx_auth_frm_body->authStatusCode ==
			eSIR_MAC_AUTH_ALGO_NOT_SUPPORTED_STATUS) {
		/*
		 * Interoperability workaround: Linksys WAP4400N is returning
		 * wrong authType in OpenAuth response in case of
		 * SharedKey AP configuration. Pretend we don't see that,
		 * so upper layer can fallback to SharedKey authType,
		 * and successfully connect to the AP.
		 */
		if (rx_auth_frm_body->authAlgoNumber !=
				mac_ctx->lim.gpLimMlmAuthReq->authType) {
			rx_auth_frm_body->authAlgoNumber =
				mac_ctx->lim.gpLimMlmAuthReq->authType;
		}
	}

	if (rx_auth_frm_body->authAlgoNumber !=
			mac_ctx->lim.gpLimMlmAuthReq->authType) {
		/*
		 * Auth algo is open in rx auth frame when auth type is SAE and
		 * PMK is cached as driver sent auth algo as open in tx frame
		 * as well.
		 */
		if ((mac_ctx->lim.gpLimMlmAuthReq->authType ==
		    eSIR_AUTH_TYPE_SAE) && pe_session->sae_pmk_cached) {
			pe_debug("rx Auth frame2 auth algo %d in SAE PMK case",
				rx_auth_frm_body->authAlgoNumber);
		} else {
			/*
			 * Received Authentication frame with an auth
			 * algorithm other than one requested.
			 * Wait until Authentication Failure Timeout.
			 */

			pe_warn("rx Auth frame2 for unexpected auth algo %d"
				QDF_MAC_ADDR_STR,
				rx_auth_frm_body->authAlgoNumber,
				QDF_MAC_ADDR_ARRAY(mac_hdr->sa));
			return;
		}
	}

	if (rx_auth_frm_body->authStatusCode != eSIR_MAC_SUCCESS_STATUS) {
		/*
		 * Authentication failure.
		 * Return Auth confirm with received failure code to SME
		 */
		pe_err("rx Auth frame from peer with failure code %d "
			QDF_MAC_ADDR_STR,
			rx_auth_frm_body->authStatusCode,
			QDF_MAC_ADDR_ARRAY(mac_hdr->sa));
		lim_restore_from_auth_state(mac_ctx, eSIR_SME_AUTH_REFUSED,
			rx_auth_frm_body->authStatusCode,
			pe_session);
		return;
	}

	if (lim_process_fils_auth_frame2(mac_ctx, pe_session,
					 rx_auth_frm_body)) {
		lim_restore_from_auth_state(mac_ctx, eSIR_SME_SUCCESS,
				rx_auth_frm_body->authStatusCode, pe_session);
		return;
	}

	if (rx_auth_frm_body->authAlgoNumber == eSIR_OPEN_SYSTEM) {
		pe_session->limCurrentAuthType = eSIR_OPEN_SYSTEM;
		auth_node = lim_acquire_free_pre_auth_node(mac_ctx,
				&mac_ctx->lim.gLimPreAuthTimerTable);
		if (!auth_node) {
			pe_warn("Max pre-auth nodes reached");
			lim_print_mac_addr(mac_ctx, mac_hdr->sa, LOGW);
			return;
		}

		pe_debug("add new auth node: for %pM", mac_hdr->sa);
		qdf_mem_copy((uint8_t *) auth_node->peerMacAddr,
				mac_ctx->lim.gpLimMlmAuthReq->peerMacAddr,
				sizeof(tSirMacAddr));
		auth_node->fTimerStarted = 0;
		auth_node->authType =
			mac_ctx->lim.gpLimMlmAuthReq->authType;
		auth_node->seq_num =
			((mac_hdr->seqControl.seqNumHi << 4) |
			 (mac_hdr->seqControl.seqNumLo));
		auth_node->timestamp = qdf_mc_timer_get_system_ticks();
		lim_add_pre_auth_node(mac_ctx, auth_node);
		lim_restore_from_auth_state(mac_ctx, eSIR_SME_SUCCESS,
				rx_auth_frm_body->authStatusCode, pe_session);
	} else {
		/* Shared key authentication */
		if (LIM_IS_AP_ROLE(pe_session))
			cfg_privacy_opt_imp = pe_session->privacy;
		else
			cfg_privacy_opt_imp = wep_params->is_privacy_enabled;

		if (!cfg_privacy_opt_imp) {
			/*
			 * Requesting STA does not have WEP implemented.
			 * Reject with unsupported authentication algo
			 * Status code & wait until auth failure timeout
			 */

			pe_err("rx Auth frm from peer for unsupported auth algo %d "
						QDF_MAC_ADDR_STR,
					rx_auth_frm_body->authAlgoNumber,
					QDF_MAC_ADDR_ARRAY(mac_hdr->sa));

			auth_frame->authAlgoNumber =
				rx_auth_frm_body->authAlgoNumber;
			auth_frame->authTransactionSeqNumber =
				rx_auth_frm_body->authTransactionSeqNumber + 1;
			auth_frame->authStatusCode =
				eSIR_MAC_AUTH_ALGO_NOT_SUPPORTED_STATUS;
			lim_send_auth_mgmt_frame(mac_ctx, auth_frame,
					mac_hdr->sa, LIM_NO_WEP_IN_FC,
					pe_session);
			return;
		}
		if (rx_auth_frm_body->type != WLAN_ELEMID_CHALLENGE) {
			pe_err("rx auth frm with invalid challenge txtie");
			return;
		}

		key_id = mac_ctx->mlme_cfg->wep_params.wep_default_key_id;
		val = SIR_MAC_KEY_LENGTH;
		if (LIM_IS_AP_ROLE(pe_session)) {
			qdf_status = lim_get_wep_key_sap(pe_session,
							 wep_params,
							 key_id,
							 defaultkey,
							 &val);
		} else {
			qdf_status = mlme_get_wep_key(pe_session->vdev,
						      wep_params,
						      (MLME_WEP_DEFAULT_KEY_1 +
						       key_id), defaultkey,
						      &val);
			if (QDF_IS_STATUS_ERROR(qdf_status)) {
				pe_warn("cant retrieve Defaultkey");

				auth_frame->authAlgoNumber =
					rx_auth_frm_body->authAlgoNumber;
				auth_frame->authTransactionSeqNumber =
				rx_auth_frm_body->authTransactionSeqNumber + 1;

				auth_frame->authStatusCode =
					eSIR_MAC_CHALLENGE_FAILURE_STATUS;

				lim_send_auth_mgmt_frame(mac_ctx, auth_frame,
							 mac_hdr->sa,
							 LIM_NO_WEP_IN_FC,
							 pe_session);
				lim_restore_from_auth_state(mac_ctx,
					eSIR_SME_INVALID_WEP_DEFAULT_KEY,
					eSIR_MAC_UNSPEC_FAILURE_REASON,
					pe_session);
				return;
			}
		}
		key_length = val;
		((tpSirMacAuthFrameBody)plainbody)->authAlgoNumber =
			sir_swap_u16if_needed(rx_auth_frm_body->authAlgoNumber);
		((tpSirMacAuthFrameBody)plainbody)->authTransactionSeqNumber =
			sir_swap_u16if_needed((uint16_t)(
				rx_auth_frm_body->authTransactionSeqNumber
				+ 1));
		((tpSirMacAuthFrameBody)plainbody)->authStatusCode =
			eSIR_MAC_SUCCESS_STATUS;
		((tpSirMacAuthFrameBody)plainbody)->type =
			WLAN_ELEMID_CHALLENGE;
		((tpSirMacAuthFrameBody)plainbody)->length =
			rx_auth_frm_body->length;
		qdf_mem_copy((uint8_t *) (
			(tpSirMacAuthFrameBody)plainbody)->challengeText,
			rx_auth_frm_body->challengeText,
			rx_auth_frm_body->length);
		encr_auth_frame = qdf_mem_malloc(rx_auth_frm_body->length +
						 LIM_ENCR_AUTH_INFO_LEN);
		if (!encr_auth_frame)
			return;
		lim_encrypt_auth_frame(mac_ctx, key_id,
				defaultkey, plainbody,
				encr_auth_frame, key_length);
		pe_session->limMlmState = eLIM_MLM_WT_AUTH_FRAME4_STATE;
		MTRACE(mac_trace(mac_ctx, TRACE_CODE_MLM_STATE,
					pe_session->peSessionId,
					pe_session->limMlmState));
		lim_send_auth_mgmt_frame(mac_ctx,
				(tpSirMacAuthFrameBody)encr_auth_frame,
				mac_hdr->sa, rx_auth_frm_body->length,
				pe_session);
		qdf_mem_free(encr_auth_frame);
		return;
	}
}

static void lim_process_auth_frame_type3(struct mac_context *mac_ctx,
		tpSirMacMgmtHdr mac_hdr,
		tSirMacAuthFrameBody *rx_auth_frm_body,
		tSirMacAuthFrameBody *auth_frame,
		struct pe_session *pe_session)
{
	struct tLimPreAuthNode *auth_node;

	/* AuthFrame 3 */
	if (rx_auth_frm_body->authAlgoNumber != eSIR_SHARED_KEY) {
		pe_err("rx Auth frame3 from peer with auth algo number %d "
			QDF_MAC_ADDR_STR,
			rx_auth_frm_body->authAlgoNumber,
			QDF_MAC_ADDR_ARRAY(mac_hdr->sa));
		/*
		 * Received Authentication frame3 with algorithm other than
		 * Shared Key authentication type. Reject with Auth frame4
		 * with 'out of sequence' status code.
		 */
		auth_frame->authAlgoNumber = eSIR_SHARED_KEY;
		auth_frame->authTransactionSeqNumber = SIR_MAC_AUTH_FRAME_4;
		auth_frame->authStatusCode =
			eSIR_MAC_AUTH_FRAME_OUT_OF_SEQ_STATUS;
		lim_send_auth_mgmt_frame(mac_ctx, auth_frame,
			mac_hdr->sa, LIM_NO_WEP_IN_FC,
			pe_session);
		return;
	}

	if (LIM_IS_AP_ROLE(pe_session) ||
			LIM_IS_IBSS_ROLE(pe_session)) {
		/*
		 * Check if wep bit was set in FC. If not set,
		 * reject with Authentication frame4 with
		 * 'challenge failure' status code.
		 */
		if (!mac_hdr->fc.wep) {
			pe_err("received Auth frame3 from peer with no WEP bit set "
				QDF_MAC_ADDR_STR,
				QDF_MAC_ADDR_ARRAY(mac_hdr->sa));
			/* WEP bit is not set in FC of Auth Frame3 */
			auth_frame->authAlgoNumber = eSIR_SHARED_KEY;
			auth_frame->authTransactionSeqNumber =
				SIR_MAC_AUTH_FRAME_4;
			auth_frame->authStatusCode =
				eSIR_MAC_CHALLENGE_FAILURE_STATUS;
			lim_send_auth_mgmt_frame(mac_ctx, auth_frame,
					mac_hdr->sa,
					LIM_NO_WEP_IN_FC,
					pe_session);
			return;
		}

		auth_node = lim_search_pre_auth_list(mac_ctx, mac_hdr->sa);
		if (!auth_node) {
			pe_warn("received AuthFrame3 from peer that has no preauth context "
				QDF_MAC_ADDR_STR,
				QDF_MAC_ADDR_ARRAY(mac_hdr->sa));
			/*
			 * No 'pre-auth' context exists for this STA that sent
			 * an Authentication frame3. Send Auth frame4 with
			 * 'out of sequence' status code.
			 */
			auth_frame->authAlgoNumber = eSIR_SHARED_KEY;
			auth_frame->authTransactionSeqNumber =
				SIR_MAC_AUTH_FRAME_4;
			auth_frame->authStatusCode =
				eSIR_MAC_AUTH_FRAME_OUT_OF_SEQ_STATUS;
			lim_send_auth_mgmt_frame(mac_ctx, auth_frame,
				mac_hdr->sa, LIM_NO_WEP_IN_FC,
				pe_session);
			return;
		}

		if (auth_node->mlmState == eLIM_MLM_AUTH_RSP_TIMEOUT_STATE) {
			pe_warn("auth response timer timedout for peer "
				QDF_MAC_ADDR_STR,
				QDF_MAC_ADDR_ARRAY(mac_hdr->sa));
			/*
			 * Received Auth Frame3 after Auth Response timeout.
			 * Reject by sending Auth Frame4 with
			 * Auth respone timeout Status Code.
			 */
			auth_frame->authAlgoNumber = eSIR_SHARED_KEY;
			auth_frame->authTransactionSeqNumber =
				SIR_MAC_AUTH_FRAME_4;
			auth_frame->authStatusCode =
				eSIR_MAC_AUTH_RSP_TIMEOUT_STATUS;

			lim_send_auth_mgmt_frame(mac_ctx, auth_frame,
				mac_hdr->sa, LIM_NO_WEP_IN_FC,
				pe_session);
			/* Delete pre-auth context of STA */
			lim_delete_pre_auth_node(mac_ctx, mac_hdr->sa);
			return;
		}
		if (rx_auth_frm_body->authStatusCode !=
				eSIR_MAC_SUCCESS_STATUS) {
			/*
			 * Received Authenetication Frame 3 with status code
			 * other than success. Wait until Auth response timeout
			 * to delete STA context.
			 */
			pe_err("rx Auth frm3 from peer with status code %d "
				QDF_MAC_ADDR_STR,
				rx_auth_frm_body->authStatusCode,
				QDF_MAC_ADDR_ARRAY(mac_hdr->sa));
				return;
		}
		/*
		 * Check if received challenge text is same as one sent in
		 * Authentication frame3
		 */
		if (!qdf_mem_cmp(rx_auth_frm_body->challengeText,
					auth_node->challengeText,
					SIR_MAC_SAP_AUTH_CHALLENGE_LENGTH)) {
			/*
			 * Challenge match. STA is autheticated
			 * Delete Authentication response timer if running
			 */
			lim_deactivate_and_change_per_sta_id_timer(mac_ctx,
				eLIM_AUTH_RSP_TIMER, auth_node->authNodeIdx);

			auth_node->fTimerStarted = 0;
			auth_node->mlmState = eLIM_MLM_AUTHENTICATED_STATE;

			/*
			 * Send Auth Frame4 with 'success' Status Code.
			 */
			auth_frame->authAlgoNumber = eSIR_SHARED_KEY;
			auth_frame->authTransactionSeqNumber =
				SIR_MAC_AUTH_FRAME_4;
			auth_frame->authStatusCode =
				eSIR_MAC_SUCCESS_STATUS;
			lim_send_auth_mgmt_frame(mac_ctx, auth_frame,
				mac_hdr->sa, LIM_NO_WEP_IN_FC,
				pe_session);
			return;
		} else {
			pe_warn("Challenge failure for peer "QDF_MAC_ADDR_STR,
				QDF_MAC_ADDR_ARRAY(mac_hdr->sa));
			/*
			 * Challenge Failure.
			 * Send Authentication frame4 with 'challenge failure'
			 * status code and wait until Auth response timeout to
			 * delete STA context.
			 */
			auth_frame->authAlgoNumber =
				rx_auth_frm_body->authAlgoNumber;
			auth_frame->authTransactionSeqNumber =
				SIR_MAC_AUTH_FRAME_4;
			auth_frame->authStatusCode =
				eSIR_MAC_CHALLENGE_FAILURE_STATUS;
			lim_send_auth_mgmt_frame(mac_ctx, auth_frame,
				mac_hdr->sa, LIM_NO_WEP_IN_FC,
				pe_session);
			return;
		}
	}
}

static void lim_process_auth_frame_type4(struct mac_context *mac_ctx,
		tpSirMacMgmtHdr mac_hdr,
		tSirMacAuthFrameBody *rx_auth_frm_body,
		struct pe_session *pe_session)
{
	struct tLimPreAuthNode *auth_node;

	if (pe_session->limMlmState != eLIM_MLM_WT_AUTH_FRAME4_STATE) {
		/*
		 * Received Authentication frame4 in an unexpected state.
		 * Log error and ignore the frame.
		 */
		pe_warn("received unexpected Auth frame4 from peer in state %d, addr "
			QDF_MAC_ADDR_STR,
			pe_session->limMlmState,
			QDF_MAC_ADDR_ARRAY(mac_hdr->sa));
		return;
	}

	if (rx_auth_frm_body->authAlgoNumber != eSIR_SHARED_KEY) {
		/*
		 * Received Authentication frame4 with algorithm other than
		 * Shared Key authentication type.
		 * Wait until Auth failure timeout to report authentication
		 * failure to SME.
		 */
		pe_err("received Auth frame4 from peer with invalid auth algo %d"
			QDF_MAC_ADDR_STR,
			rx_auth_frm_body->authAlgoNumber,
			QDF_MAC_ADDR_ARRAY(mac_hdr->sa));
		return;
	}

	if (qdf_mem_cmp((uint8_t *) mac_hdr->sa,
			(uint8_t *) &mac_ctx->lim.gpLimMlmAuthReq->peerMacAddr,
			sizeof(tSirMacAddr))) {
		/*
		 * Received Authentication frame from an entity
		 * other than one to which request was initiated.
		 * Wait until Authentication Failure Timeout.
		 */

		pe_warn("received Auth frame4 from unexpected peer "QDF_MAC_ADDR_STR,
			QDF_MAC_ADDR_ARRAY(mac_hdr->sa));
		return;
	}

	if (rx_auth_frm_body->authAlgoNumber !=
			mac_ctx->lim.gpLimMlmAuthReq->authType) {
		/*
		 * Received Authentication frame with an auth algorithm
		 * other than one requested.
		 * Wait until Authentication Failure Timeout.
		 */

		pe_err("received Authentication frame from peer with invalid auth seq number %d "
			QDF_MAC_ADDR_STR,
			rx_auth_frm_body->authTransactionSeqNumber,
			QDF_MAC_ADDR_ARRAY(mac_hdr->sa));
		return;
	}

	if (rx_auth_frm_body->authStatusCode == eSIR_MAC_SUCCESS_STATUS) {
		/*
		 * Authentication Success, Inform SME of same.
		 */
		pe_session->limCurrentAuthType = eSIR_SHARED_KEY;
		auth_node = lim_acquire_free_pre_auth_node(mac_ctx,
					&mac_ctx->lim.gLimPreAuthTimerTable);
		if (!auth_node) {
			pe_warn("Max pre-auth nodes reached");
			lim_print_mac_addr(mac_ctx, mac_hdr->sa, LOGW);
			return;
		}
		pe_debug("Alloc new data: %pK peer", auth_node);
		lim_print_mac_addr(mac_ctx, mac_hdr->sa, LOGD);
		qdf_mem_copy((uint8_t *) auth_node->peerMacAddr,
				mac_ctx->lim.gpLimMlmAuthReq->peerMacAddr,
				sizeof(tSirMacAddr));
		auth_node->fTimerStarted = 0;
		auth_node->authType = mac_ctx->lim.gpLimMlmAuthReq->authType;
		auth_node->seq_num = ((mac_hdr->seqControl.seqNumHi << 4) |
					(mac_hdr->seqControl.seqNumLo));
		auth_node->timestamp = qdf_mc_timer_get_system_ticks();
		lim_add_pre_auth_node(mac_ctx, auth_node);
		lim_restore_from_auth_state(mac_ctx, eSIR_SME_SUCCESS,
				rx_auth_frm_body->authStatusCode, pe_session);
	} else {
		/*
		 * Authentication failure.
		 * Return Auth confirm with received failure code to SME
		 */
		pe_err("Authentication failure from peer "QDF_MAC_ADDR_STR,
			QDF_MAC_ADDR_ARRAY(mac_hdr->sa));
		lim_restore_from_auth_state(mac_ctx, eSIR_SME_AUTH_REFUSED,
				rx_auth_frm_body->authStatusCode,
				pe_session);
	}
}

/**
 * lim_process_auth_frame() - to process auth frame
 * @mac_ctx - Pointer to Global MAC structure
 * @rx_pkt_info - A pointer to Rx packet info structure
 * @session - A pointer to session
 *
 * This function is called by limProcessMessageQueue() upon Authentication
 * frame reception.
 *
 * LOGIC:
 * This function processes received Authentication frame and responds
 * with either next Authentication frame in sequence to peer MAC entity
 * or LIM_MLM_AUTH_IND on AP or LIM_MLM_AUTH_CNF on STA.
 *
 * NOTE:
 * 1. Authentication failures are reported to SME with same status code
 *    received from the peer MAC entity.
 * 2. Authentication frame2/4 received with alogirthm number other than
 *    one requested in frame1/3 are logged with an error and auth confirm
 *    will be sent to SME only after auth failure timeout.
 * 3. Inconsistency in the spec:
 *    On receiving Auth frame2, specs says that if WEP key mapping key
 *    or default key is NULL, Auth frame3 with a status code 15 (challenge
 *    failure to be returned to peer entity. However, section 7.2.3.10,
 *    table 14 says that status code field is 'reserved' for frame3 !
 *    In the current implementation, Auth frame3 is returned with status
 *    code 15 overriding section 7.2.3.10.
 * 4. If number pre-authentications reach configrable max limit,
 *    Authentication frame with 'unspecified failure' status code is
 *    returned to requesting entity.
 *
 * Return: None
 */
void
lim_process_auth_frame(struct mac_context *mac_ctx, uint8_t *rx_pkt_info,
		       struct pe_session *pe_session)
{
	uint8_t *body_ptr, key_id, cfg_privacy_opt_imp;
	uint8_t defaultkey[SIR_MAC_KEY_LENGTH];
	uint8_t *plainbody = NULL;
	uint8_t decrypt_result;
	uint16_t frame_len, curr_seq_num = 0, auth_alg;
	uint32_t key_length = 8;
	qdf_size_t val;
	tSirMacAuthFrameBody *rx_auth_frm_body, *rx_auth_frame, *auth_frame;
	tpSirMacMgmtHdr mac_hdr;
	struct tLimPreAuthNode *auth_node;
	struct wlan_mlme_wep_cfg *wep_params = &mac_ctx->mlme_cfg->wep_params;
	QDF_STATUS qdf_status;

	/* Get pointer to Authentication frame header and body */
	mac_hdr = WMA_GET_RX_MAC_HEADER(rx_pkt_info);
	frame_len = WMA_GET_RX_PAYLOAD_LEN(rx_pkt_info);

	if (!frame_len) {
		/* Log error */
		pe_err("received Auth frame with no body from: %pM",
			mac_hdr->sa);
		return;
	}

	if (IEEE80211_IS_MULTICAST(mac_hdr->sa)) {
		/*
		 * Received Auth frame from a BC/MC address
		 * Log error and ignore it
		 */
		pe_err("received Auth frame from a BC/MC addr: %pM",
			mac_hdr->sa);
		return;
	}
	curr_seq_num = (mac_hdr->seqControl.seqNumHi << 4) |
		(mac_hdr->seqControl.seqNumLo);

	if (pe_session->prev_auth_seq_num == curr_seq_num &&
	    mac_hdr->fc.retry) {
		pe_debug("auth frame, seq num: %d is already processed, drop it",
			 curr_seq_num);
		return;
	}

	/* save seq number in pe_session */
	pe_session->prev_auth_seq_num = curr_seq_num;

	body_ptr = WMA_GET_RX_MPDU_DATA(rx_pkt_info);

	if (frame_len < 2) {
		pe_err("invalid frame len: %d", frame_len);
		return;
	}
	auth_alg = *(uint16_t *) body_ptr;

	pe_nofl_info("Auth RX: vdev %d sys role %d lim_state %d from " QDF_MAC_ADDR_STR " rssi %d auth_alg %d seq %d",
		     pe_session->vdev_id, GET_LIM_SYSTEM_ROLE(pe_session),
		     pe_session->limMlmState,
		     QDF_MAC_ADDR_ARRAY(mac_hdr->sa),
		     WMA_GET_RX_RSSI_NORMALIZED(rx_pkt_info),
		     auth_alg, curr_seq_num);

	/* Restore default failure timeout */
	if (QDF_P2P_CLIENT_MODE == pe_session->opmode &&
	    pe_session->defaultAuthFailureTimeout) {
		pe_debug("Restore default failure timeout");
		if (cfg_in_range(CFG_AUTH_FAILURE_TIMEOUT,
				 pe_session->defaultAuthFailureTimeout)) {
			mac_ctx->mlme_cfg->timeouts.auth_failure_timeout =
				pe_session->defaultAuthFailureTimeout;
		} else {
			mac_ctx->mlme_cfg->timeouts.auth_failure_timeout =
				cfg_default(CFG_AUTH_FAILURE_TIMEOUT);
			pe_session->defaultAuthFailureTimeout =
				cfg_default(CFG_AUTH_FAILURE_TIMEOUT);
		}
	}

	rx_auth_frame = qdf_mem_malloc(sizeof(tSirMacAuthFrameBody));
	if (!rx_auth_frame)
		return;

	auth_frame = qdf_mem_malloc(sizeof(tSirMacAuthFrameBody));
	if (!auth_frame)
		goto free;

	plainbody = qdf_mem_malloc(LIM_ENCR_AUTH_BODY_LEN);
	if (!plainbody)
		goto free;

	qdf_mem_zero(plainbody, LIM_ENCR_AUTH_BODY_LEN);

	/*
	 * Determine if WEP bit is set in the FC or received MAC header
	 * Note: WEP bit is set in FC of MAC header.
	 */
	if (mac_hdr->fc.wep) {
		/*
		 * If TKIP counter measures enabled then issue Deauth
		 * frame to station
		 */
		if (pe_session->bTkipCntrMeasActive &&
				LIM_IS_AP_ROLE(pe_session)) {
			pe_err("Tkip counter enabled, send deauth to: %pM",
				mac_hdr->sa);
			lim_send_deauth_mgmt_frame(mac_ctx,
					eSIR_MAC_MIC_FAILURE_REASON,
					mac_hdr->sa, pe_session, false);
			goto free;
		}
		if (frame_len < 4) {
			pe_err("invalid frame len: %d", frame_len);
			goto free;
		}
		/* Extract key ID from IV (most 2 bits of 4th byte of IV) */
		key_id = (*(body_ptr + 3)) >> 6;

		/*
		 * On STA in infrastructure BSS, Authentication frames received
		 * with WEP bit set in the FC must be rejected with challenge
		 * failure status code (weird thing in the spec - this should've
		 * been rejected with unspecified failure/unexpected assertion
		 * of wep bit (this status code does not exist though) or
		 * Out-of-sequence-Authentication-Frame status code.
		 */
		if (LIM_IS_STA_ROLE(pe_session)) {
			auth_frame->authAlgoNumber = eSIR_SHARED_KEY;
			auth_frame->authTransactionSeqNumber =
				SIR_MAC_AUTH_FRAME_4;
			auth_frame->authStatusCode =
				eSIR_MAC_CHALLENGE_FAILURE_STATUS;
			/* Log error */
			pe_err("rx Auth frm with wep bit set role: %d %pM",
				GET_LIM_SYSTEM_ROLE(pe_session), mac_hdr->sa);
			lim_send_auth_mgmt_frame(mac_ctx, auth_frame,
				mac_hdr->sa, LIM_NO_WEP_IN_FC,
				pe_session);
			goto free;
		}

		if ((frame_len < LIM_ENCR_AUTH_BODY_LEN_SAP) ||
		    (frame_len > LIM_ENCR_AUTH_BODY_LEN)) {
			/* Log error */
			pe_err("Not enough size: %d to decry rx Auth frm",
				frame_len);
			lim_print_mac_addr(mac_ctx, mac_hdr->sa, LOGE);
			goto free;
		}

		/*
		 * Accept Authentication frame only if Privacy is
		 * implemented
		 */
		if (LIM_IS_AP_ROLE(pe_session))
			cfg_privacy_opt_imp = pe_session->privacy;
		else
			cfg_privacy_opt_imp = wep_params->is_privacy_enabled;

		if (!cfg_privacy_opt_imp) {
			pe_err("received Authentication frame3 from peer that while privacy option is turned OFF "
				QDF_MAC_ADDR_STR,
				QDF_MAC_ADDR_ARRAY(mac_hdr->sa));
			/*
			 * Privacy option is not implemented.
			 * So reject Authentication frame received with
			 * WEP bit set by sending Authentication frame
			 * with 'challenge failure' status code. This is
			 * another strange thing in the spec. Status code
			 * should have been 'unsupported algorithm' status code.
			 */
			auth_frame->authAlgoNumber = eSIR_SHARED_KEY;
			auth_frame->authTransactionSeqNumber =
				SIR_MAC_AUTH_FRAME_4;
			auth_frame->authStatusCode =
				eSIR_MAC_CHALLENGE_FAILURE_STATUS;
			lim_send_auth_mgmt_frame(mac_ctx, auth_frame,
				mac_hdr->sa, LIM_NO_WEP_IN_FC,
				pe_session);
			goto free;
		}

		/*
		 * Privacy option is implemented. Check if the received frame is
		 * Authentication frame3 and there is a context for requesting
		 * STA. If not, reject with unspecified failure status code
		 */
		auth_node = lim_search_pre_auth_list(mac_ctx, mac_hdr->sa);
		if (!auth_node) {
			pe_err("rx Auth frame with no preauth ctx with WEP bit set "
				QDF_MAC_ADDR_STR,
				QDF_MAC_ADDR_ARRAY(mac_hdr->sa));
			/*
			 * No 'pre-auth' context exists for this STA
			 * that sent an Authentication frame with FC
			 * bit set. Send Auth frame4 with
			 * 'out of sequence' status code.
			 */
			auth_frame->authAlgoNumber = eSIR_SHARED_KEY;
			auth_frame->authTransactionSeqNumber =
				SIR_MAC_AUTH_FRAME_4;
			auth_frame->authStatusCode =
				eSIR_MAC_AUTH_FRAME_OUT_OF_SEQ_STATUS;
			lim_send_auth_mgmt_frame(mac_ctx, auth_frame,
				mac_hdr->sa, LIM_NO_WEP_IN_FC,
				pe_session);
			goto free;
		}
		/* Change the auth-response timeout */
		lim_deactivate_and_change_per_sta_id_timer(mac_ctx,
				eLIM_AUTH_RSP_TIMER, auth_node->authNodeIdx);

		/* 'Pre-auth' status exists for STA */
		if ((auth_node->mlmState != eLIM_MLM_WT_AUTH_FRAME3_STATE) &&
			(auth_node->mlmState !=
				eLIM_MLM_AUTH_RSP_TIMEOUT_STATE)) {
			pe_err("received Authentication frame from peer that is in state %d "
				QDF_MAC_ADDR_STR,
				auth_node->mlmState,
				QDF_MAC_ADDR_ARRAY(mac_hdr->sa));
			/*
			 * Should not have received Authentication frame
			 * with WEP bit set in FC in other states.
			 * Reject by sending Authenticaton frame with
			 * out of sequence Auth frame status code.
			 */
			auth_frame->authAlgoNumber = eSIR_SHARED_KEY;
			auth_frame->authTransactionSeqNumber =
				SIR_MAC_AUTH_FRAME_4;
			auth_frame->authStatusCode =
				eSIR_MAC_AUTH_FRAME_OUT_OF_SEQ_STATUS;

			lim_send_auth_mgmt_frame(mac_ctx, auth_frame,
				mac_hdr->sa, LIM_NO_WEP_IN_FC,
				pe_session);
			goto free;
		}

		val = SIR_MAC_KEY_LENGTH;

		if (LIM_IS_AP_ROLE(pe_session)) {
			qdf_status = lim_get_wep_key_sap(pe_session,
							 wep_params,
							 key_id,
							 defaultkey,
							 &val);
		} else {
			qdf_status = mlme_get_wep_key(pe_session->vdev,
						      wep_params,
						      (MLME_WEP_DEFAULT_KEY_1 +
						      key_id), defaultkey,
						      &val);
			if (QDF_IS_STATUS_ERROR(qdf_status)) {
				pe_warn("could not retrieve Default key");

				/*
				 * Send Authentication frame
				 * with challenge failure status code
				 */
				auth_frame->authAlgoNumber = eSIR_SHARED_KEY;
				auth_frame->authTransactionSeqNumber =
							SIR_MAC_AUTH_FRAME_4;
				auth_frame->authStatusCode =
					eSIR_MAC_CHALLENGE_FAILURE_STATUS;
				lim_send_auth_mgmt_frame(mac_ctx, auth_frame,
						mac_hdr->sa, LIM_NO_WEP_IN_FC,
						pe_session);
				goto free;
			}
		}

		key_length = val;
		decrypt_result = lim_decrypt_auth_frame(mac_ctx, defaultkey,
					body_ptr, plainbody, key_length,
					(uint16_t) (frame_len -
							SIR_MAC_WEP_IV_LENGTH));
		if (decrypt_result == LIM_DECRYPT_ICV_FAIL) {
			pe_err("received Authentication frame from peer that failed decryption: "
				QDF_MAC_ADDR_STR,
				QDF_MAC_ADDR_ARRAY(mac_hdr->sa));
			/* ICV failure */
			lim_delete_pre_auth_node(mac_ctx, mac_hdr->sa);
			auth_frame->authAlgoNumber = eSIR_SHARED_KEY;
			auth_frame->authTransactionSeqNumber =
				SIR_MAC_AUTH_FRAME_4;
			auth_frame->authStatusCode =
				eSIR_MAC_CHALLENGE_FAILURE_STATUS;

			lim_send_auth_mgmt_frame(mac_ctx, auth_frame,
				mac_hdr->sa, LIM_NO_WEP_IN_FC,
				pe_session);
			goto free;
		}
		if ((sir_convert_auth_frame2_struct(mac_ctx, plainbody,
				frame_len - 8, rx_auth_frame) != QDF_STATUS_SUCCESS)
				|| (!is_auth_valid(mac_ctx, rx_auth_frame,
							pe_session))) {
			pe_err("failed to convert Auth Frame to structure or Auth is not valid");
			goto free;
		}
	} else if (auth_alg == eSIR_AUTH_TYPE_SAE) {
		if (LIM_IS_STA_ROLE(pe_session) ||
		    (LIM_IS_AP_ROLE(pe_session) &&
		     mac_ctx->mlme_cfg->sap_cfg.sap_sae_enabled))
			lim_process_sae_auth_frame(mac_ctx, rx_pkt_info,
						   pe_session);
		goto free;
	} else if ((sir_convert_auth_frame2_struct(mac_ctx, body_ptr,
				frame_len, rx_auth_frame) != QDF_STATUS_SUCCESS)
				|| (!is_auth_valid(mac_ctx, rx_auth_frame,
						pe_session))) {
		pe_err("failed to convert Auth Frame to structure or Auth is not valid");
		goto free;
	}

	rx_auth_frm_body = rx_auth_frame;

	if (!lim_is_valid_fils_auth_frame(mac_ctx, pe_session,
			rx_auth_frm_body)) {
		pe_err("Received invalid FILS auth packet");
		goto free;
	}

	/*
	 * IOT Workaround: with invalid WEP key, some APs reply
	 * AuthFrame 4 with invalid seqNumber. This AuthFrame
	 * will be dropped by driver, thus driver sends the
	 * generic status code instead of protocol status code.
	 * As a workaround, override AuthFrame 4's seqNumber.
	 */
	if ((pe_session->limMlmState ==
		eLIM_MLM_WT_AUTH_FRAME4_STATE) &&
		(rx_auth_frm_body->authTransactionSeqNumber !=
		SIR_MAC_AUTH_FRAME_1) &&
		(rx_auth_frm_body->authTransactionSeqNumber !=
		SIR_MAC_AUTH_FRAME_2) &&
		(rx_auth_frm_body->authTransactionSeqNumber !=
		SIR_MAC_AUTH_FRAME_3)) {
		pe_warn("Override AuthFrame 4's seqNumber to 4");
		rx_auth_frm_body->authTransactionSeqNumber =
			SIR_MAC_AUTH_FRAME_4;
	}


	switch (rx_auth_frm_body->authTransactionSeqNumber) {
	case SIR_MAC_AUTH_FRAME_1:
		lim_process_auth_frame_type1(mac_ctx,
			mac_hdr, rx_auth_frm_body, rx_pkt_info,
			curr_seq_num, auth_frame, pe_session);
		break;
	case SIR_MAC_AUTH_FRAME_2:
		lim_process_auth_frame_type2(mac_ctx,
			mac_hdr, rx_auth_frm_body, auth_frame, plainbody,
			body_ptr, frame_len, pe_session);
		break;
	case SIR_MAC_AUTH_FRAME_3:
		lim_process_auth_frame_type3(mac_ctx,
			mac_hdr, rx_auth_frm_body, auth_frame, pe_session);
		break;
	case SIR_MAC_AUTH_FRAME_4:
		lim_process_auth_frame_type4(mac_ctx,
			mac_hdr, rx_auth_frm_body, pe_session);
		break;
	default:
		/* Invalid Authentication Frame received. Ignore it. */
		pe_warn("rx auth frm with invalid authseq no: %d from: %pM",
			rx_auth_frm_body->authTransactionSeqNumber,
			mac_hdr->sa);
		break;
	}
free:
	if (auth_frame)
		qdf_mem_free(auth_frame);
	if (rx_auth_frame)
		qdf_mem_free(rx_auth_frame);
	if (plainbody)
		qdf_mem_free(plainbody);
}

/**
 * lim_process_sae_preauth_frame() - Send the WPA3 preauth SAE frame received
 * to the user space.
 * @mac: Global mac context
 * @rx_pkt: Received auth packet
 *
 * SAE auth frame will be received with no session if its SAE preauth during
 * roaming offloaded to the host. Forward this frame to the wpa supplicant.
 *
 * Return: True if auth algo is SAE else false
 */
static
bool lim_process_sae_preauth_frame(struct mac_context *mac, uint8_t *rx_pkt)
{
	tpSirMacMgmtHdr dot11_hdr;
	uint16_t auth_alg, frm_len;
	uint8_t *frm_body;

	dot11_hdr = WMA_GET_RX_MAC_HEADER(rx_pkt);
	frm_body = WMA_GET_RX_MPDU_DATA(rx_pkt);
	frm_len = WMA_GET_RX_PAYLOAD_LEN(rx_pkt);

	if (frm_len < 2) {
		pe_debug("LFR3: Invalid auth frame len:%d", frm_len);
		return false;
	}

	auth_alg = *(uint16_t *)frm_body;
	if (auth_alg != eSIR_AUTH_TYPE_SAE)
		return false;

	pe_debug("LFR3: SAE auth frame: seq_ctrl:0x%X auth_transaction_num:%d",
		 ((dot11_hdr->seqControl.seqNumHi << 8) |
		  (dot11_hdr->seqControl.seqNumLo << 4) |
		  (dot11_hdr->seqControl.fragNum)), *(uint16_t *)(frm_body + 2));

	lim_send_sme_mgmt_frame_ind(mac, dot11_hdr->fc.subType,
				    (uint8_t *)dot11_hdr,
<<<<<<< HEAD
				    frm_len + sizeof(tSirMacMgmtHdr), 0,
				    WMA_GET_RX_CH(rx_pkt), NULL,
=======
				    frm_len + sizeof(tSirMacMgmtHdr),
				    SME_SESSION_ID_ANY,
				    WMA_GET_RX_FREQ(rx_pkt), NULL,
>>>>>>> 5d8474a2
				    WMA_GET_RX_RSSI_NORMALIZED(rx_pkt),
				    RXMGMT_FLAG_NONE);
	return true;
}

/**
 *
 * Pass the received Auth frame. This is possibly the pre-auth from the
 * neighbor AP, in the same mobility domain.
 * This will be used in case of 11r FT.
 *
 ***----------------------------------------------------------------------
 */
QDF_STATUS lim_process_auth_frame_no_session(struct mac_context *mac, uint8_t *pBd,
						void *body)
{
	tpSirMacMgmtHdr pHdr;
	struct pe_session *pe_session = NULL;
	uint8_t *pBody;
	uint16_t frameLen;
	tSirMacAuthFrameBody rxAuthFrame;
	tSirMacAuthFrameBody *pRxAuthFrameBody = NULL;
	QDF_STATUS ret_status = QDF_STATUS_E_FAILURE;
	int i;
	bool sae_auth_frame;

	pHdr = WMA_GET_RX_MAC_HEADER(pBd);
	pBody = WMA_GET_RX_MPDU_DATA(pBd);
	frameLen = WMA_GET_RX_PAYLOAD_LEN(pBd);

	pe_debug("Auth Frame Received: BSSID " QDF_MAC_ADDR_STR " (RSSI %d)",
		 QDF_MAC_ADDR_ARRAY(pHdr->bssId),
		 (uint) abs((int8_t) WMA_GET_RX_RSSI_NORMALIZED(pBd)));

	if (frameLen == 0) {
		pe_err("Frame len = 0");
		return QDF_STATUS_E_FAILURE;
	}

	sae_auth_frame = lim_process_sae_preauth_frame(mac, pBd);
	if (sae_auth_frame)
		return QDF_STATUS_SUCCESS;

	/* Auth frame has come on a new BSS, however, we need to find the session
	 * from where the auth-req was sent to the new AP
	 */
	for (i = 0; i < mac->lim.maxBssId; i++) {
		/* Find first free room in session table */
		if (mac->lim.gpSession[i].valid == true &&
		    mac->lim.gpSession[i].ftPEContext.ftPreAuthSession ==
		    true) {
			/* Found the session */
			pe_session = &mac->lim.gpSession[i];
			mac->lim.gpSession[i].ftPEContext.ftPreAuthSession =
				false;
		}
	}

	if (!pe_session) {
		pe_debug("cannot find session id in FT pre-auth phase");
		return QDF_STATUS_E_FAILURE;
	}

	if (!pe_session->ftPEContext.pFTPreAuthReq) {
		pe_err("Error: No FT");
		/* No FT in progress. */
		return QDF_STATUS_E_FAILURE;
	}

	lim_print_mac_addr(mac, pHdr->bssId, LOGD);
	lim_print_mac_addr(mac,
			   pe_session->ftPEContext.pFTPreAuthReq->preAuthbssId,
			   LOGD);
	pe_debug("seqControl: 0x%X",
		((pHdr->seqControl.seqNumHi << 8) |
		 (pHdr->seqControl.seqNumLo << 4) |
		 (pHdr->seqControl.fragNum)));

	/* Check that its the same bssId we have for preAuth */
	if (qdf_mem_cmp
		    (pe_session->ftPEContext.pFTPreAuthReq->preAuthbssId,
		    pHdr->bssId, sizeof(tSirMacAddr))) {
		pe_err("Error: Same bssid as preauth BSSID");
		/* In this case SME if indeed has triggered a */
		/* pre auth it will time out. */
		return QDF_STATUS_E_FAILURE;
	}

	if (true ==
	    pe_session->ftPEContext.pFTPreAuthReq->bPreAuthRspProcessed) {
		/*
		 * This is likely a duplicate for the same pre-auth request.
		 * PE/LIM already posted a response to SME. Hence, drop it.
		 * TBD:
		 * 1) How did we even receive multiple auth responses?
		 * 2) Do we need to delete pre-auth session? Suppose we
		 * previously received an auth resp with failure which
		 * would not have created the session and forwarded to SME.
		 * And, we subsequently received an auth resp with success
		 * which would have created the session. This will now be
		 * dropped without being forwarded to SME! However, it is
		 * very unlikely to receive auth responses from the same
		 * AP with different reason codes.
		 * NOTE: return QDF_STATUS_SUCCESS so that the packet is dropped
		 * as this was indeed a response from the BSSID we tried to
		 * pre-auth.
		 */
		pe_debug("Auth rsp already posted to SME"
			       " (session %pK, FT session %pK)", pe_session,
			       pe_session);
		return QDF_STATUS_SUCCESS;
	} else {
		pe_warn("Auth rsp not yet posted to SME"
			       " (session %pK, FT session %pK)", pe_session,
			       pe_session);
		pe_session->ftPEContext.pFTPreAuthReq->bPreAuthRspProcessed =
			true;
	}

	/* Stopping timer now, that we have our unicast from the AP */
	/* of our choice. */
	lim_deactivate_and_change_timer(mac, eLIM_FT_PREAUTH_RSP_TIMER);

	/* Save off the auth resp. */
	if ((sir_convert_auth_frame2_struct(mac, pBody, frameLen, &rxAuthFrame) !=
	     QDF_STATUS_SUCCESS)) {
		pe_err("failed to convert Auth frame to struct");
		lim_handle_ft_pre_auth_rsp(mac, QDF_STATUS_E_FAILURE, NULL, 0,
					   pe_session);
		return QDF_STATUS_E_FAILURE;
	}
	pRxAuthFrameBody = &rxAuthFrame;

	pe_debug("Received Auth frame with type: %d seqnum: %d status: %d %d",
		       (uint32_t) pRxAuthFrameBody->authAlgoNumber,
		       (uint32_t) pRxAuthFrameBody->authTransactionSeqNumber,
		       (uint32_t) pRxAuthFrameBody->authStatusCode,
		       (uint32_t) mac->lim.gLimNumPreAuthContexts);
	switch (pRxAuthFrameBody->authTransactionSeqNumber) {
	case SIR_MAC_AUTH_FRAME_2:
		if (pRxAuthFrameBody->authStatusCode != eSIR_MAC_SUCCESS_STATUS) {
			pe_err("Auth status code received is %d",
				(uint32_t) pRxAuthFrameBody->authStatusCode);
			if (eSIR_MAC_MAX_ASSOC_STA_REACHED_STATUS ==
			    pRxAuthFrameBody->authStatusCode)
				ret_status = QDF_STATUS_E_NOSPC;
		} else {
			ret_status = QDF_STATUS_SUCCESS;
		}
		break;

	default:
		pe_warn("Seq. no incorrect expected 2 received %d",
			(uint32_t) pRxAuthFrameBody->authTransactionSeqNumber);
		break;
	}

	/* Send the Auth response to SME */
	lim_handle_ft_pre_auth_rsp(mac, ret_status, pBody, frameLen, pe_session);

	return ret_status;
}<|MERGE_RESOLUTION|>--- conflicted
+++ resolved
@@ -358,14 +358,9 @@
 	body_ptr = WMA_GET_RX_MPDU_DATA(rx_pkt_info);
 	frame_len = WMA_GET_RX_PAYLOAD_LEN(rx_pkt_info);
 
-<<<<<<< HEAD
-	pe_nofl_info("Received SAE Auth frame type %d subtype %d",
-		     mac_hdr->fc.type, mac_hdr->fc.subType);
-=======
 	pe_nofl_info("SAE Auth RX type %d subtype %d from %pM",
 		     mac_hdr->fc.type, mac_hdr->fc.subType,
 		     mac_hdr->sa);
->>>>>>> 5d8474a2
 
 	if (LIM_IS_STA_ROLE(pe_session) &&
 	    pe_session->limMlmState != eLIM_MLM_WT_SAE_AUTH_STATE)
@@ -1633,14 +1628,9 @@
 
 	lim_send_sme_mgmt_frame_ind(mac, dot11_hdr->fc.subType,
 				    (uint8_t *)dot11_hdr,
-<<<<<<< HEAD
-				    frm_len + sizeof(tSirMacMgmtHdr), 0,
-				    WMA_GET_RX_CH(rx_pkt), NULL,
-=======
 				    frm_len + sizeof(tSirMacMgmtHdr),
 				    SME_SESSION_ID_ANY,
 				    WMA_GET_RX_FREQ(rx_pkt), NULL,
->>>>>>> 5d8474a2
 				    WMA_GET_RX_RSSI_NORMALIZED(rx_pkt),
 				    RXMGMT_FLAG_NONE);
 	return true;
