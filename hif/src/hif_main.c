/*
 * Copyright (c) 2015-2020 The Linux Foundation. All rights reserved.
 *
 * Permission to use, copy, modify, and/or distribute this software for
 * any purpose with or without fee is hereby granted, provided that the
 * above copyright notice and this permission notice appear in all
 * copies.
 *
 * THE SOFTWARE IS PROVIDED "AS IS" AND THE AUTHOR DISCLAIMS ALL
 * WARRANTIES WITH REGARD TO THIS SOFTWARE INCLUDING ALL IMPLIED
 * WARRANTIES OF MERCHANTABILITY AND FITNESS. IN NO EVENT SHALL THE
 * AUTHOR BE LIABLE FOR ANY SPECIAL, DIRECT, INDIRECT, OR CONSEQUENTIAL
 * DAMAGES OR ANY DAMAGES WHATSOEVER RESULTING FROM LOSS OF USE, DATA OR
 * PROFITS, WHETHER IN AN ACTION OF CONTRACT, NEGLIGENCE OR OTHER
 * TORTIOUS ACTION, ARISING OUT OF OR IN CONNECTION WITH THE USE OR
 * PERFORMANCE OF THIS SOFTWARE.
 */

#include "targcfg.h"
#include "qdf_lock.h"
#include "qdf_status.h"
#include "qdf_status.h"
#include <qdf_atomic.h>         /* qdf_atomic_read */
#include <targaddrs.h>
#include "hif_io32.h"
#include <hif.h>
#include <target_type.h>
#include "regtable.h"
#define ATH_MODULE_NAME hif
#include <a_debug.h>
#include "hif_main.h"
#include "hif_hw_version.h"
#if (defined(HIF_PCI) || defined(HIF_SNOC) || defined(HIF_AHB) || \
     defined(HIF_IPCI))
#include "ce_tasklet.h"
#include "ce_api.h"
#endif
#include "qdf_trace.h"
#include "qdf_status.h"
#include "hif_debug.h"
#include "mp_dev.h"
#if defined(QCA_WIFI_QCA8074) || defined(QCA_WIFI_QCA6018)
#include "hal_api.h"
#endif
#include "hif_napi.h"
#include "hif_unit_test_suspend_i.h"
#include "qdf_module.h"
#ifdef HIF_CE_LOG_INFO
#include <qdf_notifier.h>
#include <qdf_hang_event_notifier.h>
#endif

void hif_dump(struct hif_opaque_softc *hif_ctx, uint8_t cmd_id, bool start)
{
	hif_trigger_dump(hif_ctx, cmd_id, start);
}

/**
 * hif_get_target_id(): hif_get_target_id
 *
 * Return the virtual memory base address to the caller
 *
 * @scn: hif_softc
 *
 * Return: A_target_id_t
 */
A_target_id_t hif_get_target_id(struct hif_softc *scn)
{
	return scn->mem;
}

/**
 * hif_get_targetdef(): hif_get_targetdef
 * @scn: scn
 *
 * Return: void *
 */
void *hif_get_targetdef(struct hif_opaque_softc *hif_ctx)
{
	struct hif_softc *scn = HIF_GET_SOFTC(hif_ctx);

	return scn->targetdef;
}

#ifdef FORCE_WAKE
void hif_srng_init_phase(struct hif_opaque_softc *hif_ctx,
			 bool init_phase)
{
	struct hif_softc *scn = HIF_GET_SOFTC(hif_ctx);

	if (ce_srng_based(scn))
		hal_set_init_phase(scn->hal_soc, init_phase);
}
#endif /* FORCE_WAKE */

/**
 * hif_vote_link_down(): unvote for link up
 *
 * Call hif_vote_link_down to release a previous request made using
 * hif_vote_link_up. A hif_vote_link_down call should only be made
 * after a corresponding hif_vote_link_up, otherwise you could be
 * negating a vote from another source. When no votes are present
 * hif will not guarantee the linkstate after hif_bus_suspend.
 *
 * SYNCHRONIZE WITH hif_vote_link_up by only calling in MC thread
 * and initialization deinitialization sequencences.
 *
 * Return: n/a
 */
void hif_vote_link_down(struct hif_opaque_softc *hif_ctx)
{
	struct hif_softc *scn = HIF_GET_SOFTC(hif_ctx);

	QDF_BUG(scn);
	scn->linkstate_vote--;
	HIF_INFO("Down_linkstate_vote %d", scn->linkstate_vote);
	if (scn->linkstate_vote == 0)
		hif_bus_prevent_linkdown(scn, false);
}

/**
 * hif_vote_link_up(): vote to prevent bus from suspending
 *
 * Makes hif guarantee that fw can message the host normally
 * durring suspend.
 *
 * SYNCHRONIZE WITH hif_vote_link_up by only calling in MC thread
 * and initialization deinitialization sequencences.
 *
 * Return: n/a
 */
void hif_vote_link_up(struct hif_opaque_softc *hif_ctx)
{
	struct hif_softc *scn = HIF_GET_SOFTC(hif_ctx);

	QDF_BUG(scn);
	scn->linkstate_vote++;
	HIF_INFO("Up_linkstate_vote %d", scn->linkstate_vote);
	if (scn->linkstate_vote == 1)
		hif_bus_prevent_linkdown(scn, true);
}

/**
 * hif_can_suspend_link(): query if hif is permitted to suspend the link
 *
 * Hif will ensure that the link won't be suspended if the upperlayers
 * don't want it to.
 *
 * SYNCHRONIZATION: MC thread is stopped before bus suspend thus
 * we don't need extra locking to ensure votes dont change while
 * we are in the process of suspending or resuming.
 *
 * Return: false if hif will guarantee link up durring suspend.
 */
bool hif_can_suspend_link(struct hif_opaque_softc *hif_ctx)
{
	struct hif_softc *scn = HIF_GET_SOFTC(hif_ctx);

	QDF_BUG(scn);
	return scn->linkstate_vote == 0;
}

/**
 * hif_hia_item_address(): hif_hia_item_address
 * @target_type: target_type
 * @item_offset: item_offset
 *
 * Return: n/a
 */
uint32_t hif_hia_item_address(uint32_t target_type, uint32_t item_offset)
{
	switch (target_type) {
	case TARGET_TYPE_AR6002:
		return AR6002_HOST_INTEREST_ADDRESS + item_offset;
	case TARGET_TYPE_AR6003:
		return AR6003_HOST_INTEREST_ADDRESS + item_offset;
	case TARGET_TYPE_AR6004:
		return AR6004_HOST_INTEREST_ADDRESS + item_offset;
	case TARGET_TYPE_AR6006:
		return AR6006_HOST_INTEREST_ADDRESS + item_offset;
	case TARGET_TYPE_AR9888:
		return AR9888_HOST_INTEREST_ADDRESS + item_offset;
	case TARGET_TYPE_AR6320:
	case TARGET_TYPE_AR6320V2:
		return AR6320_HOST_INTEREST_ADDRESS + item_offset;
	case TARGET_TYPE_ADRASTEA:
		/* ADRASTEA doesn't have a host interest address */
		ASSERT(0);
		return 0;
	case TARGET_TYPE_AR900B:
		return AR900B_HOST_INTEREST_ADDRESS + item_offset;
	case TARGET_TYPE_QCA9984:
		return QCA9984_HOST_INTEREST_ADDRESS + item_offset;
	case TARGET_TYPE_QCA9888:
		return QCA9888_HOST_INTEREST_ADDRESS + item_offset;
	case TARGET_TYPE_IPQ4019:
		return IPQ4019_HOST_INTEREST_ADDRESS + item_offset;

	default:
		ASSERT(0);
		return 0;
	}
}

/**
 * hif_max_num_receives_reached() - check max receive is reached
 * @scn: HIF Context
 * @count: unsigned int.
 *
 * Output check status as bool
 *
 * Return: bool
 */
bool hif_max_num_receives_reached(struct hif_softc *scn, unsigned int count)
{
	if (QDF_IS_EPPING_ENABLED(hif_get_conparam(scn)))
		return count > 120;
	else
		return count > MAX_NUM_OF_RECEIVES;
}

/**
 * init_buffer_count() - initial buffer count
 * @maxSize: qdf_size_t
 *
 * routine to modify the initial buffer count to be allocated on an os
 * platform basis. Platform owner will need to modify this as needed
 *
 * Return: qdf_size_t
 */
qdf_size_t init_buffer_count(qdf_size_t maxSize)
{
	return maxSize;
}

/**
 * hif_save_htc_htt_config_endpoint() - save htt_tx_endpoint
 * @hif_ctx: hif context
 * @htc_htt_tx_endpoint: htt_tx_endpoint
 *
 * Return: void
 */
void hif_save_htc_htt_config_endpoint(struct hif_opaque_softc *hif_ctx,
							int htc_htt_tx_endpoint)
{
	struct hif_softc *scn = HIF_GET_SOFTC(hif_ctx);

	if (!scn) {
		HIF_ERROR("%s: error: scn or scn->hif_sc is NULL!",
		       __func__);
		return;
	}

	scn->htc_htt_tx_endpoint = htc_htt_tx_endpoint;
}
qdf_export_symbol(hif_save_htc_htt_config_endpoint);

static const struct qwlan_hw qwlan_hw_list[] = {
	{
		.id = AR6320_REV1_VERSION,
		.subid = 0,
		.name = "QCA6174_REV1",
	},
	{
		.id = AR6320_REV1_1_VERSION,
		.subid = 0x1,
		.name = "QCA6174_REV1_1",
	},
	{
		.id = AR6320_REV1_3_VERSION,
		.subid = 0x2,
		.name = "QCA6174_REV1_3",
	},
	{
		.id = AR6320_REV2_1_VERSION,
		.subid = 0x4,
		.name = "QCA6174_REV2_1",
	},
	{
		.id = AR6320_REV2_1_VERSION,
		.subid = 0x5,
		.name = "QCA6174_REV2_2",
	},
	{
		.id = AR6320_REV3_VERSION,
		.subid = 0x6,
		.name = "QCA6174_REV2.3",
	},
	{
		.id = AR6320_REV3_VERSION,
		.subid = 0x8,
		.name = "QCA6174_REV3",
	},
	{
		.id = AR6320_REV3_VERSION,
		.subid = 0x9,
		.name = "QCA6174_REV3_1",
	},
	{
		.id = AR6320_REV3_2_VERSION,
		.subid = 0xA,
		.name = "AR6320_REV3_2_VERSION",
	},
	{
		.id = QCA6390_V1,
		.subid = 0x0,
		.name = "QCA6390_V1",
	},
	{
		.id = QCA6490_V1,
		.subid = 0x0,
		.name = "QCA6490_V1",
	},
	{
		.id = WCN3990_v1,
		.subid = 0x0,
		.name = "WCN3990_V1",
	},
	{
		.id = WCN3990_v2,
		.subid = 0x0,
		.name = "WCN3990_V2",
	},
	{
		.id = WCN3990_v2_1,
		.subid = 0x0,
		.name = "WCN3990_V2.1",
	},
	{
		.id = WCN3998,
		.subid = 0x0,
		.name = "WCN3998",
	},
	{
		.id = QCA9379_REV1_VERSION,
		.subid = 0xC,
		.name = "QCA9379_REV1",
	},
	{
		.id = QCA9379_REV1_VERSION,
		.subid = 0xD,
		.name = "QCA9379_REV1_1",
	}
};

/**
 * hif_get_hw_name(): get a human readable name for the hardware
 * @info: Target Info
 *
 * Return: human readable name for the underlying wifi hardware.
 */
static const char *hif_get_hw_name(struct hif_target_info *info)
{
	int i;

	if (info->hw_name)
		return info->hw_name;

	for (i = 0; i < ARRAY_SIZE(qwlan_hw_list); i++) {
		if (info->target_version == qwlan_hw_list[i].id &&
		    info->target_revision == qwlan_hw_list[i].subid) {
			return qwlan_hw_list[i].name;
		}
	}

	info->hw_name = qdf_mem_malloc(64);
	if (!info->hw_name)
		return "Unknown Device (nomem)";

	i = qdf_snprint(info->hw_name, 64, "HW_VERSION=%x.",
			info->target_version);
	if (i < 0)
		return "Unknown Device (snprintf failure)";
	else
		return info->hw_name;
}

/**
 * hif_get_hw_info(): hif_get_hw_info
 * @scn: scn
 * @version: version
 * @revision: revision
 *
 * Return: n/a
 */
void hif_get_hw_info(struct hif_opaque_softc *scn, u32 *version, u32 *revision,
			const char **target_name)
{
	struct hif_target_info *info = hif_get_target_info_handle(scn);
	struct hif_softc *sc = HIF_GET_SOFTC(scn);

	if (sc->bus_type == QDF_BUS_TYPE_USB)
		hif_usb_get_hw_info(sc);

	*version = info->target_version;
	*revision = info->target_revision;
	*target_name = hif_get_hw_name(info);
}

/**
 * hif_get_dev_ba(): API to get device base address.
 * @scn: scn
 * @version: version
 * @revision: revision
 *
 * Return: n/a
 */
void *hif_get_dev_ba(struct hif_opaque_softc *hif_handle)
{
	struct hif_softc *scn = (struct hif_softc *)hif_handle;

	return scn->mem;
}
qdf_export_symbol(hif_get_dev_ba);

#ifdef WLAN_CE_INTERRUPT_THRESHOLD_CONFIG
/**
 * hif_get_cfg_from_psoc() - Retrieve ini cfg from psoc
 * @scn: hif context
 * @psoc: psoc objmgr handle
 *
 * Return: None
 */
static inline
void hif_get_cfg_from_psoc(struct hif_softc *scn,
			   struct wlan_objmgr_psoc *psoc)
{
	if (psoc) {
		scn->ini_cfg.ce_status_ring_timer_threshold =
			cfg_get(psoc,
				CFG_CE_STATUS_RING_TIMER_THRESHOLD);
		scn->ini_cfg.ce_status_ring_batch_count_threshold =
			cfg_get(psoc,
				CFG_CE_STATUS_RING_BATCH_COUNT_THRESHOLD);
	}
}
#else
static inline
void hif_get_cfg_from_psoc(struct hif_softc *scn,
			   struct wlan_objmgr_psoc *psoc)
{
}
#endif /* WLAN_CE_INTERRUPT_THRESHOLD_CONFIG */

#ifdef HIF_CPU_PERF_AFFINE_MASK
/**
 * __hif_cpu_hotplug_notify() - CPU hotplug event handler
 * @cpu: CPU Id of the CPU generating the event
 * @cpu_up: true if the CPU is online
 *
 * Return: None
 */
static void __hif_cpu_hotplug_notify(void *context,
				     uint32_t cpu, bool cpu_up)
{
	struct hif_softc *scn = context;

	if (!scn)
		return;
	if (hif_is_driver_unloading(scn) || hif_is_recovery_in_progress(scn))
		return;

	if (cpu_up) {
		hif_config_irq_set_perf_affinity_hint(GET_HIF_OPAQUE_HDL(scn));
		hif_debug("Setting affinity for online CPU: %d", cpu);
	} else {
		hif_debug("Skip setting affinity for offline CPU: %d", cpu);
	}
}

/**
 * hif_cpu_hotplug_notify - cpu core up/down notification
 * handler
 * @cpu: CPU generating the event
 * @cpu_up: true if the CPU is online
 *
 * Return: None
 */
static void hif_cpu_hotplug_notify(void *context, uint32_t cpu, bool cpu_up)
{
	struct qdf_op_sync *op_sync;

	if (qdf_op_protect(&op_sync))
		return;

	__hif_cpu_hotplug_notify(context, cpu, cpu_up);

	qdf_op_unprotect(op_sync);
}

static void hif_cpu_online_cb(void *context, uint32_t cpu)
{
	hif_cpu_hotplug_notify(context, cpu, true);
}

static void hif_cpu_before_offline_cb(void *context, uint32_t cpu)
{
	hif_cpu_hotplug_notify(context, cpu, false);
}

static void hif_cpuhp_register(struct hif_softc *scn)
{
	if (!scn) {
		hif_info_high("cannot register hotplug notifiers");
		return;
	}
	qdf_cpuhp_register(&scn->cpuhp_event_handle,
			   scn,
			   hif_cpu_online_cb,
			   hif_cpu_before_offline_cb);
}

static void hif_cpuhp_unregister(struct hif_softc *scn)
{
	if (!scn) {
		hif_info_high("cannot unregister hotplug notifiers");
		return;
	}
	qdf_cpuhp_unregister(&scn->cpuhp_event_handle);
}

#else
static void hif_cpuhp_register(struct hif_softc *scn)
{
}

static void hif_cpuhp_unregister(struct hif_softc *scn)
{
}
#endif /* ifdef HIF_CPU_PERF_AFFINE_MASK */

#ifdef HIF_CE_LOG_INFO
/**
 * hif_recovery_notifier_cb - Recovery notifier callback to log
 *  hang event data
 * @block: notifier block
 * @state: state
 * @data: notifier data
 *
 * Return: status
 */
static
int hif_recovery_notifier_cb(struct notifier_block *block, unsigned long state,
			     void *data)
{
	struct qdf_notifer_data *notif_data = data;
	qdf_notif_block *notif_block;
	struct hif_softc *hif_handle;

	if (!data || !block)
		return -EINVAL;

	notif_block = qdf_container_of(block, qdf_notif_block, notif_block);

	hif_handle = notif_block->priv_data;
	if (!hif_handle)
		return -EINVAL;

	hif_log_ce_info(hif_handle, notif_data->hang_data,
			&notif_data->offset);

	return 0;
}

/**
 * hif_register_recovery_notifier - Register hif recovery notifier
 * @hif_handle: hif handle
 *
 * Return: status
 */
static
QDF_STATUS hif_register_recovery_notifier(struct hif_softc *hif_handle)
{
	qdf_notif_block *hif_notifier;

	if (!hif_handle)
		return QDF_STATUS_E_FAILURE;

	hif_notifier = &hif_handle->hif_recovery_notifier;

	hif_notifier->notif_block.notifier_call = hif_recovery_notifier_cb;
	hif_notifier->priv_data = hif_handle;
	return qdf_hang_event_register_notifier(hif_notifier);
}

/**
 * hif_unregister_recovery_notifier - Un-register hif recovery notifier
 * @hif_handle: hif handle
 *
 * Return: status
 */
static
QDF_STATUS hif_unregister_recovery_notifier(struct hif_softc *hif_handle)
{
	qdf_notif_block *hif_notifier = &hif_handle->hif_recovery_notifier;

	return qdf_hang_event_unregister_notifier(hif_notifier);
}
#else
static inline
QDF_STATUS hif_register_recovery_notifier(struct hif_softc *hif_handle)
{
	return QDF_STATUS_SUCCESS;
}

static inline
QDF_STATUS hif_unregister_recovery_notifier(struct hif_softc *hif_handle)
{
	return QDF_STATUS_SUCCESS;
}
#endif

struct hif_opaque_softc *hif_open(qdf_device_t qdf_ctx,
				  uint32_t mode,
				  enum qdf_bus_type bus_type,
				  struct hif_driver_state_callbacks *cbk,
				  struct wlan_objmgr_psoc *psoc)
{
	struct hif_softc *scn;
	QDF_STATUS status = QDF_STATUS_SUCCESS;
	int bus_context_size = hif_bus_get_context_size(bus_type);

	if (bus_context_size == 0) {
		HIF_ERROR("%s: context size 0 not allowed", __func__);
		return NULL;
	}

	scn = (struct hif_softc *)qdf_mem_malloc(bus_context_size);
	if (!scn) {
		HIF_ERROR("%s: cannot alloc memory for HIF context of size:%d",
						__func__, bus_context_size);
		return GET_HIF_OPAQUE_HDL(scn);
	}

	scn->qdf_dev = qdf_ctx;
	scn->hif_con_param = mode;
	qdf_atomic_init(&scn->active_tasklet_cnt);
	qdf_atomic_init(&scn->active_grp_tasklet_cnt);
	qdf_atomic_init(&scn->link_suspended);
	qdf_atomic_init(&scn->tasklet_from_intr);
	qdf_mem_copy(&scn->callbacks, cbk,
		     sizeof(struct hif_driver_state_callbacks));
	scn->bus_type  = bus_type;
<<<<<<< HEAD
=======

	hif_get_cfg_from_psoc(scn, psoc);

>>>>>>> 4d3aee41
	hif_set_event_hist_mask(GET_HIF_OPAQUE_HDL(scn));
	status = hif_bus_open(scn, bus_type);
	if (status != QDF_STATUS_SUCCESS) {
		HIF_ERROR("%s: hif_bus_open error = %d, bus_type = %d",
				  __func__, status, bus_type);
		qdf_mem_free(scn);
		scn = NULL;
	}
	hif_cpuhp_register(scn);
	return GET_HIF_OPAQUE_HDL(scn);
}

#ifdef ADRASTEA_RRI_ON_DDR
/**
 * hif_uninit_rri_on_ddr(): free consistent memory allocated for rri
 * @scn: hif context
 *
 * Return: none
 */
void hif_uninit_rri_on_ddr(struct hif_softc *scn)
{
	if (scn->vaddr_rri_on_ddr)
		qdf_mem_free_consistent(scn->qdf_dev, scn->qdf_dev->dev,
					(CE_COUNT * sizeof(uint32_t)),
					scn->vaddr_rri_on_ddr,
					scn->paddr_rri_on_ddr, 0);
	scn->vaddr_rri_on_ddr = NULL;
}
#endif

/**
 * hif_close(): hif_close
 * @hif_ctx: hif_ctx
 *
 * Return: n/a
 */
void hif_close(struct hif_opaque_softc *hif_ctx)
{
	struct hif_softc *scn = HIF_GET_SOFTC(hif_ctx);

	if (!scn) {
		HIF_ERROR("%s: hif_opaque_softc is NULL", __func__);
		return;
	}

	if (scn->athdiag_procfs_inited) {
		athdiag_procfs_remove();
		scn->athdiag_procfs_inited = false;
	}

	if (scn->target_info.hw_name) {
		char *hw_name = scn->target_info.hw_name;

		scn->target_info.hw_name = "ErrUnloading";
		qdf_mem_free(hw_name);
	}

	hif_uninit_rri_on_ddr(scn);
	hif_cpuhp_unregister(scn);

	hif_bus_close(scn);

	qdf_mem_free(scn);
}

/**
 * hif_get_num_active_tasklets() - get the number of active
 *		tasklets pending to be completed.
 * @scn: HIF context
 *
 * Returns: the number of tasklets which are active
 */
static inline int hif_get_num_active_tasklets(struct hif_softc *scn)
{
	return qdf_atomic_read(&scn->active_tasklet_cnt);
}

/**
 * hif_get_num_active_grp_tasklets() - get the number of active
 *		datapath group tasklets pending to be completed.
 * @scn: HIF context
 *
 * Returns: the number of datapath group tasklets which are active
 */
static inline int hif_get_num_active_grp_tasklets(struct hif_softc *scn)
{
	return qdf_atomic_read(&scn->active_grp_tasklet_cnt);
}

#if (defined(QCA_WIFI_QCA8074) || defined(QCA_WIFI_QCA6018) || \
	defined(QCA_WIFI_QCA6290) || defined(QCA_WIFI_QCA6390) || \
	defined(QCA_WIFI_QCN9000) || defined(QCA_WIFI_QCA6490) || \
	defined(QCA_WIFI_QCA6750) || defined(QCA_WIFI_QCA5018))
/**
 * hif_get_num_pending_work() - get the number of entries in
 *		the workqueue pending to be completed.
 * @scn: HIF context
 *
 * Returns: the number of tasklets which are active
 */
static inline int hif_get_num_pending_work(struct hif_softc *scn)
{
	return hal_get_reg_write_pending_work(scn->hal_soc);
}
#else

static inline int hif_get_num_pending_work(struct hif_softc *scn)
{
	return 0;
}
#endif

QDF_STATUS hif_try_complete_tasks(struct hif_softc *scn)
{
	uint32_t task_drain_wait_cnt = 0;
	int tasklet = 0, grp_tasklet = 0, work = 0;

	while ((tasklet = hif_get_num_active_tasklets(scn)) ||
	       (grp_tasklet = hif_get_num_active_grp_tasklets(scn)) ||
	       (work = hif_get_num_pending_work(scn))) {
		if (++task_drain_wait_cnt > HIF_TASK_DRAIN_WAIT_CNT) {
			hif_err("pending tasklets %d grp tasklets %d work %d",
				tasklet, grp_tasklet, work);
			return QDF_STATUS_E_FAULT;
		}
		hif_info("waiting for tasklets %d grp tasklets %d work %d",
			 tasklet, grp_tasklet, work);
		msleep(10);
	}

	return QDF_STATUS_SUCCESS;
}

#if (defined(QCA_WIFI_QCA8074) || defined(QCA_WIFI_QCA6018) || \
     defined(QCA_WIFI_QCA6290) || defined(QCA_WIFI_QCA6390) || \
     defined(QCA_WIFI_QCN9000) || defined(QCA_WIFI_QCA6490) || \
     defined(QCA_WIFI_QCA6750))
static QDF_STATUS hif_hal_attach(struct hif_softc *scn)
{
	if (ce_srng_based(scn)) {
		scn->hal_soc = hal_attach(
					hif_softc_to_hif_opaque_softc(scn),
					scn->qdf_dev);
		if (!scn->hal_soc)
			return QDF_STATUS_E_FAILURE;
	}

	return QDF_STATUS_SUCCESS;
}

static QDF_STATUS hif_hal_detach(struct hif_softc *scn)
{
	if (ce_srng_based(scn)) {
		hal_detach(scn->hal_soc);
		scn->hal_soc = NULL;
	}

	return QDF_STATUS_SUCCESS;
}
#else
static QDF_STATUS hif_hal_attach(struct hif_softc *scn)
{
	return QDF_STATUS_SUCCESS;
}

static QDF_STATUS hif_hal_detach(struct hif_softc *scn)
{
	return QDF_STATUS_SUCCESS;
}
#endif

/**
 * hif_enable(): hif_enable
 * @hif_ctx: hif_ctx
 * @dev: dev
 * @bdev: bus dev
 * @bid: bus ID
 * @bus_type: bus type
 * @type: enable type
 *
 * Return: QDF_STATUS
 */
QDF_STATUS hif_enable(struct hif_opaque_softc *hif_ctx, struct device *dev,
					  void *bdev,
					  const struct hif_bus_id *bid,
					  enum qdf_bus_type bus_type,
					  enum hif_enable_type type)
{
	QDF_STATUS status;
	struct hif_softc *scn = HIF_GET_SOFTC(hif_ctx);

	if (!scn) {
		HIF_ERROR("%s: hif_ctx = NULL", __func__);
		return QDF_STATUS_E_NULL_VALUE;
	}

	status = hif_enable_bus(scn, dev, bdev, bid, type);
	if (status != QDF_STATUS_SUCCESS) {
		HIF_ERROR("%s: hif_enable_bus error = %d",
				  __func__, status);
		return status;
	}

	status = hif_hal_attach(scn);
	if (status != QDF_STATUS_SUCCESS) {
		HIF_ERROR("%s: hal attach failed", __func__);
		goto disable_bus;
	}

	if (hif_bus_configure(scn)) {
		HIF_ERROR("%s: Target probe failed.", __func__);
		status = QDF_STATUS_E_FAILURE;
		goto hal_detach;
	}

	hif_ut_suspend_init(scn);
	hif_register_recovery_notifier(scn);

	/*
	 * Flag to avoid potential unallocated memory access from MSI
	 * interrupt handler which could get scheduled as soon as MSI
	 * is enabled, i.e to take care of the race due to the order
	 * in where MSI is enabled before the memory, that will be
	 * in interrupt handlers, is allocated.
	 */

	scn->hif_init_done = true;

	HIF_DBG("%s: OK", __func__);

	return QDF_STATUS_SUCCESS;

hal_detach:
	hif_hal_detach(scn);
disable_bus:
	hif_disable_bus(scn);
	return status;
}

void hif_disable(struct hif_opaque_softc *hif_ctx, enum hif_disable_type type)
{
	struct hif_softc *scn = HIF_GET_SOFTC(hif_ctx);

	if (!scn)
		return;

	hif_unregister_recovery_notifier(scn);

	hif_nointrs(scn);
	if (scn->hif_init_done == false)
		hif_shutdown_device(hif_ctx);
	else
		hif_stop(hif_ctx);

	hif_hal_detach(scn);

	hif_disable_bus(scn);

	hif_wlan_disable(scn);

	scn->notice_send = false;

	HIF_DBG("%s: X", __func__);
}

#ifdef CE_TASKLET_DEBUG_ENABLE
void hif_enable_ce_latency_stats(struct hif_opaque_softc *hif_ctx, uint8_t val)
{
	struct hif_softc *scn = HIF_GET_SOFTC(hif_ctx);

	if (!scn)
		return;

	scn->ce_latency_stats = val;
}
#endif

void hif_display_stats(struct hif_opaque_softc *hif_ctx)
{
	hif_display_bus_stats(hif_ctx);
}

qdf_export_symbol(hif_display_stats);

void hif_clear_stats(struct hif_opaque_softc *hif_ctx)
{
	hif_clear_bus_stats(hif_ctx);
}

/**
 * hif_crash_shutdown_dump_bus_register() - dump bus registers
 * @hif_ctx: hif_ctx
 *
 * Return: n/a
 */
#if defined(TARGET_RAMDUMP_AFTER_KERNEL_PANIC) \
&& defined(DEBUG)

static void hif_crash_shutdown_dump_bus_register(void *hif_ctx)
{
	struct hif_opaque_softc *scn = hif_ctx;

	if (hif_check_soc_status(scn))
		return;

	if (hif_dump_registers(scn))
		HIF_ERROR("Failed to dump bus registers!");
}

/**
 * hif_crash_shutdown(): hif_crash_shutdown
 *
 * This function is called by the platform driver to dump CE registers
 *
 * @hif_ctx: hif_ctx
 *
 * Return: n/a
 */
void hif_crash_shutdown(struct hif_opaque_softc *hif_ctx)
{
	struct hif_softc *scn = HIF_GET_SOFTC(hif_ctx);

	if (!hif_ctx)
		return;

	if (scn->bus_type == QDF_BUS_TYPE_SNOC) {
		HIF_INFO_MED("%s: RAM dump disabled for bustype %d",
				__func__, scn->bus_type);
		return;
	}

	if (TARGET_STATUS_RESET == scn->target_status) {
		HIF_INFO_MED("%s: Target is already asserted, ignore!",
			    __func__);
		return;
	}

	if (hif_is_load_or_unload_in_progress(scn)) {
		HIF_ERROR("%s: Load/unload is in progress, ignore!", __func__);
		return;
	}

	hif_crash_shutdown_dump_bus_register(hif_ctx);

	if (ol_copy_ramdump(hif_ctx))
		goto out;

	HIF_INFO_MED("%s: RAM dump collecting completed!", __func__);

out:
	return;
}
#else
void hif_crash_shutdown(struct hif_opaque_softc *hif_ctx)
{
	HIF_INFO_MED("%s: Collecting target RAM dump disabled",
		__func__);
}
#endif /* TARGET_RAMDUMP_AFTER_KERNEL_PANIC */

#ifdef QCA_WIFI_3_0
/**
 * hif_check_fw_reg(): hif_check_fw_reg
 * @scn: scn
 * @state:
 *
 * Return: int
 */
int hif_check_fw_reg(struct hif_opaque_softc *scn)
{
	return 0;
}
#endif

/**
 * hif_read_phy_mem_base(): hif_read_phy_mem_base
 * @scn: scn
 * @phy_mem_base: physical mem base
 *
 * Return: n/a
 */
void hif_read_phy_mem_base(struct hif_softc *scn, qdf_dma_addr_t *phy_mem_base)
{
	*phy_mem_base = scn->mem_pa;
}
qdf_export_symbol(hif_read_phy_mem_base);

/**
 * hif_get_device_type(): hif_get_device_type
 * @device_id: device_id
 * @revision_id: revision_id
 * @hif_type: returned hif_type
 * @target_type: returned target_type
 *
 * Return: int
 */
int hif_get_device_type(uint32_t device_id,
			uint32_t revision_id,
			uint32_t *hif_type, uint32_t *target_type)
{
	int ret = 0;

	switch (device_id) {
	case ADRASTEA_DEVICE_ID_P2_E12:

		*hif_type = HIF_TYPE_ADRASTEA;
		*target_type = TARGET_TYPE_ADRASTEA;
		break;

	case AR9888_DEVICE_ID:
		*hif_type = HIF_TYPE_AR9888;
		*target_type = TARGET_TYPE_AR9888;
		break;

	case AR6320_DEVICE_ID:
		switch (revision_id) {
		case AR6320_FW_1_1:
		case AR6320_FW_1_3:
			*hif_type = HIF_TYPE_AR6320;
			*target_type = TARGET_TYPE_AR6320;
			break;

		case AR6320_FW_2_0:
		case AR6320_FW_3_0:
		case AR6320_FW_3_2:
			*hif_type = HIF_TYPE_AR6320V2;
			*target_type = TARGET_TYPE_AR6320V2;
			break;

		default:
			HIF_ERROR("%s: error - dev_id = 0x%x, rev_id = 0x%x",
				   __func__, device_id, revision_id);
			ret = -ENODEV;
			goto end;
		}
		break;

	case AR9887_DEVICE_ID:
		*hif_type = HIF_TYPE_AR9888;
		*target_type = TARGET_TYPE_AR9888;
		HIF_INFO(" *********** AR9887 **************");
		break;

	case QCA9984_DEVICE_ID:
		*hif_type = HIF_TYPE_QCA9984;
		*target_type = TARGET_TYPE_QCA9984;
		HIF_INFO(" *********** QCA9984 *************");
		break;

	case QCA9888_DEVICE_ID:
		*hif_type = HIF_TYPE_QCA9888;
		*target_type = TARGET_TYPE_QCA9888;
		HIF_INFO(" *********** QCA9888 *************");
		break;

	case AR900B_DEVICE_ID:
		*hif_type = HIF_TYPE_AR900B;
		*target_type = TARGET_TYPE_AR900B;
		HIF_INFO(" *********** AR900B *************");
		break;

	case IPQ4019_DEVICE_ID:
		*hif_type = HIF_TYPE_IPQ4019;
		*target_type = TARGET_TYPE_IPQ4019;
		HIF_INFO(" *********** IPQ4019  *************");
		break;

	case QCA8074_DEVICE_ID:
		*hif_type = HIF_TYPE_QCA8074;
		*target_type = TARGET_TYPE_QCA8074;
		HIF_INFO(" *********** QCA8074  *************\n");
		break;

	case QCA6290_EMULATION_DEVICE_ID:
	case QCA6290_DEVICE_ID:
		*hif_type = HIF_TYPE_QCA6290;
		*target_type = TARGET_TYPE_QCA6290;
		HIF_INFO(" *********** QCA6290EMU *************\n");
		break;

	case QCN9000_DEVICE_ID:
		*hif_type = HIF_TYPE_QCN9000;
		*target_type = TARGET_TYPE_QCN9000;
		HIF_INFO(" *********** QCN9000 *************\n");
		break;

	case QCN7605_DEVICE_ID:
	case QCN7605_COMPOSITE:
	case QCN7605_STANDALONE:
	case QCN7605_STANDALONE_V2:
	case QCN7605_COMPOSITE_V2:
		*hif_type = HIF_TYPE_QCN7605;
		*target_type = TARGET_TYPE_QCN7605;
		HIF_INFO(" *********** QCN7605 *************\n");
		break;

	case QCA6390_DEVICE_ID:
	case QCA6390_EMULATION_DEVICE_ID:
		*hif_type = HIF_TYPE_QCA6390;
		*target_type = TARGET_TYPE_QCA6390;
		HIF_INFO(" *********** QCA6390 *************\n");
		break;

	case QCA6490_DEVICE_ID:
	case QCA6490_EMULATION_DEVICE_ID:
		*hif_type = HIF_TYPE_QCA6490;
		*target_type = TARGET_TYPE_QCA6490;
		HIF_INFO(" *********** QCA6490 *************\n");
		break;

	case QCA6750_DEVICE_ID:
	case QCA6750_EMULATION_DEVICE_ID:
		*hif_type = HIF_TYPE_QCA6750;
		*target_type = TARGET_TYPE_QCA6750;
		HIF_INFO(" *********** QCA6750 *************\n");
		break;

	case QCA8074V2_DEVICE_ID:
		*hif_type = HIF_TYPE_QCA8074V2;
		*target_type = TARGET_TYPE_QCA8074V2;
		HIF_INFO(" *********** QCA8074V2 *************\n");
		break;

	case QCA6018_DEVICE_ID:
	case RUMIM2M_DEVICE_ID_NODE0:
	case RUMIM2M_DEVICE_ID_NODE1:
	case RUMIM2M_DEVICE_ID_NODE2:
	case RUMIM2M_DEVICE_ID_NODE3:
	case RUMIM2M_DEVICE_ID_NODE4:
	case RUMIM2M_DEVICE_ID_NODE5:
		*hif_type = HIF_TYPE_QCA6018;
		*target_type = TARGET_TYPE_QCA6018;
		HIF_INFO(" *********** QCA6018 *************\n");
		break;

	default:
		HIF_ERROR("%s: Unsupported device ID = 0x%x!",
			  __func__, device_id);
		ret = -ENODEV;
		break;
	}

	if (*target_type == TARGET_TYPE_UNKNOWN) {
		HIF_ERROR("%s: Unsupported target_type!", __func__);
		ret = -ENODEV;
	}
end:
	return ret;
}

/**
 * hif_get_bus_type() - return the bus type
 *
 * Return: enum qdf_bus_type
 */
enum qdf_bus_type hif_get_bus_type(struct hif_opaque_softc *hif_hdl)
{
	struct hif_softc *scn = HIF_GET_SOFTC(hif_hdl);

	return scn->bus_type;
}

/**
 * Target info and ini parameters are global to the driver
 * Hence these structures are exposed to all the modules in
 * the driver and they don't need to maintains multiple copies
 * of the same info, instead get the handle from hif and
 * modify them in hif
 */

/**
 * hif_get_ini_handle() - API to get hif_config_param handle
 * @hif_ctx: HIF Context
 *
 * Return: pointer to hif_config_info
 */
struct hif_config_info *hif_get_ini_handle(struct hif_opaque_softc *hif_ctx)
{
	struct hif_softc *sc = HIF_GET_SOFTC(hif_ctx);

	return &sc->hif_config;
}

/**
 * hif_get_target_info_handle() - API to get hif_target_info handle
 * @hif_ctx: HIF context
 *
 * Return: Pointer to hif_target_info
 */
struct hif_target_info *hif_get_target_info_handle(
					struct hif_opaque_softc *hif_ctx)
{
	struct hif_softc *sc = HIF_GET_SOFTC(hif_ctx);

	return &sc->target_info;

}
qdf_export_symbol(hif_get_target_info_handle);

#ifdef RECEIVE_OFFLOAD
void hif_offld_flush_cb_register(struct hif_opaque_softc *scn,
				 void (offld_flush_handler)(void *))
{
	if (hif_napi_enabled(scn, -1))
		hif_napi_rx_offld_flush_cb_register(scn, offld_flush_handler);
	else
		HIF_ERROR("NAPI not enabled\n");
}
qdf_export_symbol(hif_offld_flush_cb_register);

void hif_offld_flush_cb_deregister(struct hif_opaque_softc *scn)
{
	if (hif_napi_enabled(scn, -1))
		hif_napi_rx_offld_flush_cb_deregister(scn);
	else
		HIF_ERROR("NAPI not enabled\n");
}
qdf_export_symbol(hif_offld_flush_cb_deregister);

int hif_get_rx_ctx_id(int ctx_id, struct hif_opaque_softc *hif_hdl)
{
	if (hif_napi_enabled(hif_hdl, -1))
		return NAPI_PIPE2ID(ctx_id);
	else
		return ctx_id;
}
#else /* RECEIVE_OFFLOAD */
int hif_get_rx_ctx_id(int ctx_id, struct hif_opaque_softc *hif_hdl)
{
	return 0;
}
qdf_export_symbol(hif_get_rx_ctx_id);
#endif /* RECEIVE_OFFLOAD */

#if defined(FEATURE_LRO)

/**
 * hif_get_lro_info - Returns LRO instance for instance ID
 * @ctx_id: LRO instance ID
 * @hif_hdl: HIF Context
 *
 * Return: Pointer to LRO instance.
 */
void *hif_get_lro_info(int ctx_id, struct hif_opaque_softc *hif_hdl)
{
	void *data;

	if (hif_napi_enabled(hif_hdl, -1))
		data = hif_napi_get_lro_info(hif_hdl, ctx_id);
	else
		data = hif_ce_get_lro_ctx(hif_hdl, ctx_id);

	return data;
}
#endif

/**
 * hif_get_target_status - API to get target status
 * @hif_ctx: HIF Context
 *
 * Return: enum hif_target_status
 */
enum hif_target_status hif_get_target_status(struct hif_opaque_softc *hif_ctx)
{
	struct hif_softc *scn = HIF_GET_SOFTC(hif_ctx);

	return scn->target_status;
}
qdf_export_symbol(hif_get_target_status);

/**
 * hif_set_target_status() - API to set target status
 * @hif_ctx: HIF Context
 * @status: Target Status
 *
 * Return: void
 */
void hif_set_target_status(struct hif_opaque_softc *hif_ctx, enum
			   hif_target_status status)
{
	struct hif_softc *scn = HIF_GET_SOFTC(hif_ctx);

	scn->target_status = status;
}

/**
 * hif_init_ini_config() - API to initialize HIF configuration parameters
 * @hif_ctx: HIF Context
 * @cfg: HIF Configuration
 *
 * Return: void
 */
void hif_init_ini_config(struct hif_opaque_softc *hif_ctx,
			 struct hif_config_info *cfg)
{
	struct hif_softc *scn = HIF_GET_SOFTC(hif_ctx);

	qdf_mem_copy(&scn->hif_config, cfg, sizeof(struct hif_config_info));
}

/**
 * hif_get_conparam() - API to get driver mode in HIF
 * @scn: HIF Context
 *
 * Return: driver mode of operation
 */
uint32_t hif_get_conparam(struct hif_softc *scn)
{
	if (!scn)
		return 0;

	return scn->hif_con_param;
}

/**
 * hif_get_callbacks_handle() - API to get callbacks Handle
 * @scn: HIF Context
 *
 * Return: pointer to HIF Callbacks
 */
struct hif_driver_state_callbacks *hif_get_callbacks_handle(
							struct hif_softc *scn)
{
	return &scn->callbacks;
}

/**
 * hif_is_driver_unloading() - API to query upper layers if driver is unloading
 * @scn: HIF Context
 *
 * Return: True/False
 */
bool hif_is_driver_unloading(struct hif_softc *scn)
{
	struct hif_driver_state_callbacks *cbk = hif_get_callbacks_handle(scn);

	if (cbk && cbk->is_driver_unloading)
		return cbk->is_driver_unloading(cbk->context);

	return false;
}

/**
 * hif_is_load_or_unload_in_progress() - API to query upper layers if
 * load/unload in progress
 * @scn: HIF Context
 *
 * Return: True/False
 */
bool hif_is_load_or_unload_in_progress(struct hif_softc *scn)
{
	struct hif_driver_state_callbacks *cbk = hif_get_callbacks_handle(scn);

	if (cbk && cbk->is_load_unload_in_progress)
		return cbk->is_load_unload_in_progress(cbk->context);

	return false;
}

/**
 * hif_is_recovery_in_progress() - API to query upper layers if recovery in
 * progress
 * @scn: HIF Context
 *
 * Return: True/False
 */
bool hif_is_recovery_in_progress(struct hif_softc *scn)
{
	struct hif_driver_state_callbacks *cbk = hif_get_callbacks_handle(scn);

	if (cbk && cbk->is_recovery_in_progress)
		return cbk->is_recovery_in_progress(cbk->context);

	return false;
}

#if defined(HIF_PCI) || defined(HIF_SNOC) || defined(HIF_AHB) || \
    defined(HIF_IPCI)

/**
 * hif_update_pipe_callback() - API to register pipe specific callbacks
 * @osc: Opaque softc
 * @pipeid: pipe id
 * @callbacks: callbacks to register
 *
 * Return: void
 */

void hif_update_pipe_callback(struct hif_opaque_softc *osc,
					u_int8_t pipeid,
					struct hif_msg_callbacks *callbacks)
{
	struct hif_softc *scn = HIF_GET_SOFTC(osc);
	struct HIF_CE_state *hif_state = HIF_GET_CE_STATE(scn);
	struct HIF_CE_pipe_info *pipe_info;

	QDF_BUG(pipeid < CE_COUNT_MAX);

	HIF_INFO_LO("+%s pipeid %d\n", __func__, pipeid);

	pipe_info = &hif_state->pipe_info[pipeid];

	qdf_mem_copy(&pipe_info->pipe_callbacks,
			callbacks, sizeof(pipe_info->pipe_callbacks));

	HIF_INFO_LO("-%s\n", __func__);
}
qdf_export_symbol(hif_update_pipe_callback);

/**
 * hif_is_target_ready() - API to query if target is in ready state
 * progress
 * @scn: HIF Context
 *
 * Return: True/False
 */
bool hif_is_target_ready(struct hif_softc *scn)
{
	struct hif_driver_state_callbacks *cbk = hif_get_callbacks_handle(scn);

	if (cbk && cbk->is_target_ready)
		return cbk->is_target_ready(cbk->context);
	/*
	 * if callback is not registered then there is no way to determine
	 * if target is ready. In-such case return true to indicate that
	 * target is ready.
	 */
	return true;
}
qdf_export_symbol(hif_is_target_ready);

int hif_get_bandwidth_level(struct hif_opaque_softc *hif_handle)
{
	struct hif_softc *scn = HIF_GET_SOFTC(hif_handle);
	struct hif_driver_state_callbacks *cbk = hif_get_callbacks_handle(scn);

	if (cbk && cbk->get_bandwidth_level)
		return cbk->get_bandwidth_level(cbk->context);

	return 0;
}

qdf_export_symbol(hif_get_bandwidth_level);

/**
 * hif_batch_send() - API to access hif specific function
 * ce_batch_send.
 * @osc: HIF Context
 * @msdu : list of msdus to be sent
 * @transfer_id : transfer id
 * @len : donwloaded length
 *
 * Return: list of msds not sent
 */
qdf_nbuf_t hif_batch_send(struct hif_opaque_softc *osc, qdf_nbuf_t msdu,
		uint32_t transfer_id, u_int32_t len, uint32_t sendhead)
{
	void *ce_tx_hdl = hif_get_ce_handle(osc, CE_HTT_TX_CE);

	return ce_batch_send((struct CE_handle *)ce_tx_hdl, msdu, transfer_id,
			len, sendhead);
}
qdf_export_symbol(hif_batch_send);

/**
 * hif_update_tx_ring() - API to access hif specific function
 * ce_update_tx_ring.
 * @osc: HIF Context
 * @num_htt_cmpls : number of htt compl received.
 *
 * Return: void
 */
void hif_update_tx_ring(struct hif_opaque_softc *osc, u_int32_t num_htt_cmpls)
{
	void *ce_tx_hdl = hif_get_ce_handle(osc, CE_HTT_TX_CE);

	ce_update_tx_ring(ce_tx_hdl, num_htt_cmpls);
}
qdf_export_symbol(hif_update_tx_ring);


/**
 * hif_send_single() - API to access hif specific function
 * ce_send_single.
 * @osc: HIF Context
 * @msdu : msdu to be sent
 * @transfer_id: transfer id
 * @len : downloaded length
 *
 * Return: msdu sent status
 */
QDF_STATUS hif_send_single(struct hif_opaque_softc *osc, qdf_nbuf_t msdu,
			   uint32_t transfer_id, u_int32_t len)
{
	void *ce_tx_hdl = hif_get_ce_handle(osc, CE_HTT_TX_CE);

	return ce_send_single((struct CE_handle *)ce_tx_hdl, msdu, transfer_id,
			len);
}
qdf_export_symbol(hif_send_single);
#endif

/**
 * hif_reg_write() - API to access hif specific function
 * hif_write32_mb.
 * @hif_ctx : HIF Context
 * @offset : offset on which value has to be written
 * @value : value to be written
 *
 * Return: None
 */
void hif_reg_write(struct hif_opaque_softc *hif_ctx, uint32_t offset,
		uint32_t value)
{
	struct hif_softc *scn = HIF_GET_SOFTC(hif_ctx);

	hif_write32_mb(scn, scn->mem + offset, value);

}
qdf_export_symbol(hif_reg_write);

/**
 * hif_reg_read() - API to access hif specific function
 * hif_read32_mb.
 * @hif_ctx : HIF Context
 * @offset : offset from which value has to be read
 *
 * Return: Read value
 */
uint32_t hif_reg_read(struct hif_opaque_softc *hif_ctx, uint32_t offset)
{

	struct hif_softc *scn = HIF_GET_SOFTC(hif_ctx);

	return hif_read32_mb(scn, scn->mem + offset);
}
qdf_export_symbol(hif_reg_read);

/**
 * hif_ramdump_handler(): generic ramdump handler
 * @scn: struct hif_opaque_softc
 *
 * Return: None
 */
void hif_ramdump_handler(struct hif_opaque_softc *scn)
{
	if (hif_get_bus_type(scn) == QDF_BUS_TYPE_USB)
		hif_usb_ramdump_handler(scn);
}

irqreturn_t hif_wake_interrupt_handler(int irq, void *context)
{
	struct hif_softc *scn = context;
	struct hif_opaque_softc *hif_ctx = GET_HIF_OPAQUE_HDL(scn);

	HIF_INFO("wake interrupt received on irq %d", irq);

	if (hif_pm_runtime_get_monitor_wake_intr(hif_ctx)) {
		hif_pm_runtime_set_monitor_wake_intr(hif_ctx, 0);
		hif_pm_runtime_request_resume(hif_ctx);
	}

	if (scn->initial_wakeup_cb)
		scn->initial_wakeup_cb(scn->initial_wakeup_priv);

	if (hif_is_ut_suspended(scn))
		hif_ut_fw_resume(scn);

	qdf_pm_system_wakeup();

	return IRQ_HANDLED;
}

void hif_set_initial_wakeup_cb(struct hif_opaque_softc *hif_ctx,
			       void (*callback)(void *),
			       void *priv)
{
	struct hif_softc *scn = HIF_GET_SOFTC(hif_ctx);

	scn->initial_wakeup_cb = callback;
	scn->initial_wakeup_priv = priv;
}

void hif_set_ce_service_max_yield_time(struct hif_opaque_softc *hif,
				       uint32_t ce_service_max_yield_time)
{
	struct hif_softc *hif_ctx = HIF_GET_SOFTC(hif);

	hif_ctx->ce_service_max_yield_time =
		ce_service_max_yield_time * 1000;
}

unsigned long long
hif_get_ce_service_max_yield_time(struct hif_opaque_softc *hif)
{
	struct hif_softc *hif_ctx = HIF_GET_SOFTC(hif);

	return hif_ctx->ce_service_max_yield_time;
}

void hif_set_ce_service_max_rx_ind_flush(struct hif_opaque_softc *hif,
				       uint8_t ce_service_max_rx_ind_flush)
{
	struct hif_softc *hif_ctx = HIF_GET_SOFTC(hif);

	if (ce_service_max_rx_ind_flush == 0 ||
	    ce_service_max_rx_ind_flush > MSG_FLUSH_NUM)
		hif_ctx->ce_service_max_rx_ind_flush = MSG_FLUSH_NUM;
	else
		hif_ctx->ce_service_max_rx_ind_flush =
						ce_service_max_rx_ind_flush;
}<|MERGE_RESOLUTION|>--- conflicted
+++ resolved
@@ -641,12 +641,9 @@
 	qdf_mem_copy(&scn->callbacks, cbk,
 		     sizeof(struct hif_driver_state_callbacks));
 	scn->bus_type  = bus_type;
-<<<<<<< HEAD
-=======
 
 	hif_get_cfg_from_psoc(scn, psoc);
 
->>>>>>> 4d3aee41
 	hif_set_event_hist_mask(GET_HIF_OPAQUE_HDL(scn));
 	status = hif_bus_open(scn, bus_type);
 	if (status != QDF_STATUS_SUCCESS) {
