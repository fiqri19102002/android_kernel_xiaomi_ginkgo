--- conflicted
+++ resolved
@@ -1371,13 +1371,8 @@
 	*update_ctx = true;
 	/* Free pmf query timer before resetting the sta_ds */
 	lim_delete_pmf_query_timer(sta_ds);
-<<<<<<< HEAD
-	if (dph_init_sta_state(mac_ctx, hdr->sa, peer_idx, true,
-		&session->dph.dphHashTable) == NULL) {
-=======
 	if (dph_init_sta_state(mac_ctx, hdr->sa, peer_idx,
 			       &session->dph.dphHashTable) == NULL) {
->>>>>>> 5d8474a2
 		pe_err("could not Init STAid: %d", peer_idx);
 		return false;
 	}
@@ -1422,12 +1417,8 @@
 				lim_send_assoc_rsp_mgmt_frame(
 					mac_ctx,
 					eSIR_MAC_QAP_NO_BANDWIDTH_REASON,
-<<<<<<< HEAD
-					1, hdr->sa, sub_type, 0, session, false);
-=======
 					1, hdr->sa, sub_type, 0, session,
 					false);
->>>>>>> 5d8474a2
 #ifdef WLAN_DEBUG
 				mac_ctx->lim.gLimNumAssocReqDropACRejectTS++;
 #endif
@@ -1612,24 +1603,6 @@
 			 * 40MHz channel width support is disabled then
 			 * secondary channel will be zero
 			 */
-<<<<<<< HEAD
-			sta_ds->vhtSupportedChannelWidthSet =
-				(uint8_t) ((sta_ds->htSupportedChannelWidthSet
-					== eHT_CHANNEL_WIDTH_20MHZ) ?
-					WNI_CFG_VHT_CHANNEL_WIDTH_20_40MHZ :
-					session->ch_width - 1);
-		}
-		/* Lesser among the AP and STA bandwidth of operation. */
-		sta_ds->htSupportedChannelWidthSet =
-			(sta_ds->htSupportedChannelWidthSet <
-			session->htSupportedChannelWidthSet) ?
-			sta_ds->htSupportedChannelWidthSet :
-			session->htSupportedChannelWidthSet;
-
-		if (!sta_ds->htSupportedChannelWidthSet)
-			sta_ds->vhtSupportedChannelWidthSet =
-					WNI_CFG_VHT_CHANNEL_WIDTH_20_40MHZ;
-=======
 			sta_ds->htSecondaryChannelOffset =
 				session->htSecondaryChannelOffset;
 			sta_ds->ch_width = CH_WIDTH_40MHZ;
@@ -1664,7 +1637,6 @@
 				} else {
 					sta_ds->ch_width = CH_WIDTH_80MHZ;
 				}
->>>>>>> 5d8474a2
 
 				sta_ds->ch_width = QDF_MIN(sta_ds->ch_width,
 							   session->ch_width);
@@ -1685,23 +1657,12 @@
 	else
 		sta_ds->non_ecsa_capable = 1;
 
-<<<<<<< HEAD
-	if (!assoc_req->wmeInfoPresent) {
-		sta_ds->mlmStaContext.htCapability = 0;
-		sta_ds->mlmStaContext.vhtCapability = 0;
-	}
-
-	if (sta_ds->mlmStaContext.vhtCapability && vht_caps) {
-		sta_ds->htMaxRxAMpduFactor =
-				vht_caps->maxAMPDULenExp;
-=======
 	if (sta_ds->mlmStaContext.vhtCapability &&
 	    session->vhtCapability) {
 		sta_ds->htMaxRxAMpduFactor =
 				vht_caps->maxAMPDULenExp;
 		sta_ds->vhtLdpcCapable =
 			(uint8_t)vht_caps->ldpcCodingCap;
->>>>>>> 5d8474a2
 		if (session->vht_config.su_beam_formee &&
 				vht_caps->suBeamFormerCap)
 			sta_ds->vhtBeamFormerCapable = 1;
@@ -1853,14 +1814,8 @@
 					       session);
 			return false;
 		}
-<<<<<<< HEAD
-		pe_debug("Created pmf timer sta-idx:%d assoc-id:%d sta mac" QDF_MAC_ADDR_STR,
-			 sta_ds->staIndex, sta_ds->assocId,
-			 QDF_MAC_ADDR_ARRAY(sta_ds->staAddr));
-=======
 		pe_debug("Created pmf timer assoc-id:%d sta mac" QDF_MAC_ADDR_STR,
 			 sta_ds->assocId, QDF_MAC_ADDR_ARRAY(sta_ds->staAddr));
->>>>>>> 5d8474a2
 	}
 #endif
 
@@ -2699,6 +2654,39 @@
 	}
 }
 
+/**
+ *lim_convert_channel_width_enum() - map between two channel width enums
+ *@ch_width: channel width of enum type phy_ch_width
+ *
+ *Return: channel width of enum type tSirMacHTChannelWidth
+ */
+static tSirMacHTChannelWidth
+lim_convert_channel_width_enum(enum phy_ch_width ch_width)
+{
+	switch (ch_width) {
+	case CH_WIDTH_20MHZ:
+		return eHT_CHANNEL_WIDTH_20MHZ;
+	case CH_WIDTH_40MHZ:
+		return eHT_CHANNEL_WIDTH_40MHZ;
+	case CH_WIDTH_80MHZ:
+		return eHT_CHANNEL_WIDTH_80MHZ;
+	case CH_WIDTH_160MHZ:
+		return eHT_CHANNEL_WIDTH_160MHZ;
+	case CH_WIDTH_80P80MHZ:
+		return eHT_CHANNEL_WIDTH_80P80MHZ;
+	case CH_WIDTH_MAX:
+		return eHT_MAX_CHANNEL_WIDTH;
+	case CH_WIDTH_5MHZ:
+		break;
+	case CH_WIDTH_10MHZ:
+		break;
+	case CH_WIDTH_INVALID:
+		break;
+	}
+	pe_debug("invalid enum: %d", ch_width);
+	return eHT_CHANNEL_WIDTH_20MHZ;
+}
+
 bool lim_fill_lim_assoc_ind_params(
 		tpLimMlmAssocInd assoc_ind,
 		struct mac_context *mac_ctx,
@@ -2743,20 +2731,23 @@
 	/* Fill in RSN IE information */
 	assoc_ind->rsnIE.length = 0;
 	/* if WPS IE is present, ignore RSN IE */
-	if (assoc_req->addIEPresent && assoc_req->addIE.length)
-		wpsie = limGetWscIEPtr(mac_ctx,
-				       assoc_req->addIE.addIEdata,
-				       assoc_req->addIE.length);
+	if (assoc_req->addIEPresent && assoc_req->addIE.length) {
+		wpsie = limGetWscIEPtr(
+			mac_ctx,
+			assoc_req->addIE.addIEdata,
+			assoc_req->addIE.length);
+	}
 	if (assoc_req->rsnPresent && !wpsie) {
 		pe_debug("Assoc Req RSN IE len: %d",
 			 assoc_req->rsn.length);
 		assoc_ind->rsnIE.length = 2 + assoc_req->rsn.length;
 		assoc_ind->rsnIE.rsnIEdata[0] = WLAN_ELEMID_RSN;
 		assoc_ind->rsnIE.rsnIEdata[1] =
-				assoc_req->rsn.length;
-		qdf_mem_copy(&assoc_ind->rsnIE.rsnIEdata[2],
-			     assoc_req->rsn.info,
-			     assoc_req->rsn.length);
+			assoc_req->rsn.length;
+		qdf_mem_copy(
+			&assoc_ind->rsnIE.rsnIEdata[2],
+			assoc_req->rsn.info,
+			assoc_req->rsn.length);
 	}
 	/* Fill in 802.11h related info */
 	if (assoc_req->powerCapabilityPresent &&
@@ -2766,8 +2757,9 @@
 			assoc_req->powerCapability.minTxPower;
 		assoc_ind->powerCap.maxTxPower =
 			assoc_req->powerCapability.maxTxPower;
-		lim_convert_supported_channels(mac_ctx, assoc_ind,
-					       assoc_req);
+		lim_convert_supported_channels(
+			mac_ctx, assoc_ind,
+			assoc_req);
 	} else {
 		assoc_ind->spectrumMgtIndicator = false;
 	}
@@ -2794,9 +2786,10 @@
 
 	assoc_ind->addIE.length = 0;
 	if (assoc_req->addIEPresent) {
-		qdf_mem_copy(&assoc_ind->addIE.addIEdata,
-			     assoc_req->addIE.addIEdata,
-			     assoc_req->addIE.length);
+		qdf_mem_copy(
+			&assoc_ind->addIE.addIEdata,
+			assoc_req->addIE.addIEdata,
+			assoc_req->addIE.length);
 		assoc_ind->addIE.length = assoc_req->addIE.length;
 	}
 	/*
@@ -2836,268 +2829,6 @@
 	/* Required for indicating the frames to upper layer */
 	assoc_ind->assocReqLength = assoc_req->assocReqFrameLength;
 	assoc_ind->assocReqPtr = assoc_req->assocReqFrame;
-
-	assoc_ind->beaconPtr = session_entry->beacon;
-	assoc_ind->beaconLength = session_entry->bcnLen;
-
-	assoc_ind->chan_info.chan_id =
-		session_entry->currentOperChannel;
-	assoc_ind->chan_info.mhz =
-		cds_chan_to_freq(session_entry->currentOperChannel);
-	assoc_ind->chan_info.band_center_freq1 =
-		cds_chan_to_freq(session_entry->currentOperChannel);
-	assoc_ind->chan_info.band_center_freq2 = 0;
-	assoc_ind->chan_info.reg_info_1 =
-		(session_entry->maxTxPower << 16);
-	assoc_ind->chan_info.reg_info_2 =
-		(session_entry->maxTxPower << 8);
-	assoc_ind->chan_info.nss = sta_ds->nss;
-	assoc_ind->chan_info.rate_flags =
-		lim_get_max_rate_flags(mac_ctx, sta_ds);
-	assoc_ind->ampdu = false;
-	assoc_ind->sgi_enable = false;
-	assoc_ind->tx_stbc = false;
-	assoc_ind->rx_stbc = false;
-	assoc_ind->ch_width = eHT_CHANNEL_WIDTH_20MHZ;
-	assoc_ind->mode = SIR_SME_PHY_MODE_LEGACY;
-	assoc_ind->max_supp_idx = 0xff;
-	assoc_ind->max_ext_idx = 0xff;
-	assoc_ind->max_mcs_idx = 0xff;
-	assoc_ind->rx_mcs_map = 0xff;
-	assoc_ind->tx_mcs_map = 0xff;
-	if (assoc_req->supportedRates.numRates)
-		assoc_ind->max_supp_idx =
-			lim_get_max_rate_idx(
-				&assoc_req->supportedRates);
-	if (assoc_req->extendedRates.numRates)
-		assoc_ind->max_ext_idx =
-			lim_get_max_rate_idx(
-				&assoc_req->extendedRates);
-	if (sta_ds->mlmStaContext.htCapability) {
-	/* ampdu */
-		assoc_ind->ampdu = true;
-
-		/* sgi */
-		if (sta_ds->htShortGI20Mhz || sta_ds->htShortGI40Mhz)
-			assoc_ind->sgi_enable = true;
-
-		/* stbc */
-		assoc_ind->tx_stbc = assoc_req->HTCaps.txSTBC;
-		assoc_ind->rx_stbc = assoc_req->HTCaps.rxSTBC;
-
-		/* ch width */
-		assoc_ind->ch_width =
-			sta_ds->htSupportedChannelWidthSet ?
-			eHT_CHANNEL_WIDTH_40MHZ :
-			eHT_CHANNEL_WIDTH_20MHZ;
-
-		/* mode */
-		assoc_ind->mode = SIR_SME_PHY_MODE_HT;
-		maxidx = 0;
-		for (i = 0; i < 8; i++) {
-			if (assoc_req->HTCaps.supportedMCSSet[0] &
-			    (1 << i))
-				maxidx = i;
-		}
-		assoc_ind->max_mcs_idx = maxidx;
-	}
-	fill_mlm_assoc_ind_vht(assoc_req, sta_ds, assoc_ind);
-	if (assoc_req->ExtCap.present)
-		assoc_ind->ecsa_capable =
-		((struct s_ext_cap *)assoc_req->ExtCap.bytes)->ext_chan_switch;
-	/* updates VHT information in assoc indication */
-	if (assoc_req->VHTCaps.present)
-		qdf_mem_copy(&assoc_ind->vht_caps, &assoc_req->VHTCaps,
-			     sizeof(tDot11fIEVHTCaps));
-	else if (assoc_req->vendor_vht_ie.VHTCaps.present)
-		qdf_mem_copy(&assoc_ind->vht_caps,
-			     &assoc_req->vendor_vht_ie.VHTCaps,
-			     sizeof(tDot11fIEVHTCaps));
-
-	lim_fill_assoc_ind_vht_info(mac_ctx, session_entry, assoc_req,
-				    assoc_ind, sta_ds);
-	assoc_ind->he_caps_present = assoc_req->he_cap.present;
-	assoc_ind->is_sae_authenticated =
-				assoc_req->is_sae_authenticated;
-
-	return true;
-}
-
-/**
- *lim_convert_channel_width_enum() - map between two channel width enums
- *@ch_width: channel width of enum type phy_ch_width
- *
- *Return: channel width of enum type tSirMacHTChannelWidth
- */
-static tSirMacHTChannelWidth
-lim_convert_channel_width_enum(enum phy_ch_width ch_width)
-{
-	switch (ch_width) {
-	case CH_WIDTH_20MHZ:
-		return eHT_CHANNEL_WIDTH_20MHZ;
-	case CH_WIDTH_40MHZ:
-		return eHT_CHANNEL_WIDTH_40MHZ;
-	case CH_WIDTH_80MHZ:
-		return eHT_CHANNEL_WIDTH_80MHZ;
-	case CH_WIDTH_160MHZ:
-		return eHT_CHANNEL_WIDTH_160MHZ;
-	case CH_WIDTH_80P80MHZ:
-		return eHT_CHANNEL_WIDTH_80P80MHZ;
-	case CH_WIDTH_MAX:
-		return eHT_MAX_CHANNEL_WIDTH;
-	case CH_WIDTH_5MHZ:
-		break;
-	case CH_WIDTH_10MHZ:
-		break;
-	case CH_WIDTH_INVALID:
-		break;
-	}
-	pe_debug("invalid enum: %d", ch_width);
-	return eHT_CHANNEL_WIDTH_20MHZ;
-}
-
-bool lim_fill_lim_assoc_ind_params(
-		tpLimMlmAssocInd assoc_ind,
-		struct mac_context *mac_ctx,
-		tpDphHashNode sta_ds,
-		struct pe_session *session_entry)
-{
-	tpSirAssocReq assoc_req;
-	uint16_t rsn_len;
-	uint32_t phy_mode;
-	const uint8_t *wpsie = NULL;
-	uint8_t maxidx, i;
-	bool wme_enable;
-
-	if (!session_entry->parsedAssocReq) {
-		pe_err(" Parsed Assoc req is NULL");
-		return false;
-	}
-
-	/* Get a copy of the already parsed Assoc Request */
-	assoc_req =
-		(tpSirAssocReq)session_entry->parsedAssocReq[sta_ds->assocId];
-
-	if (!assoc_req) {
-		pe_err("assoc req for assoc_id:%d is NULL", sta_ds->assocId);
-		return false;
-	}
-
-	/* Get the phy_mode */
-	lim_get_phy_mode(mac_ctx, &phy_mode, session_entry);
-
-	qdf_mem_copy((uint8_t *)assoc_ind->peerMacAddr,
-		     (uint8_t *)sta_ds->staAddr, sizeof(tSirMacAddr));
-	assoc_ind->aid = sta_ds->assocId;
-	qdf_mem_copy((uint8_t *)&assoc_ind->ssId,
-		     (uint8_t *)&assoc_req->ssId,
-		     assoc_req->ssId.length + 1);
-	assoc_ind->sessionId = session_entry->peSessionId;
-	assoc_ind->authType = sta_ds->mlmStaContext.authType;
-	assoc_ind->akm_type = sta_ds->mlmStaContext.akm_type;
-	assoc_ind->capabilityInfo = assoc_req->capabilityInfo;
-
-	/* Fill in RSN IE information */
-	assoc_ind->rsnIE.length = 0;
-	/* if WPS IE is present, ignore RSN IE */
-	if (assoc_req->addIEPresent && assoc_req->addIE.length) {
-		wpsie = limGetWscIEPtr(
-			mac_ctx,
-			assoc_req->addIE.addIEdata,
-			assoc_req->addIE.length);
-	}
-	if (assoc_req->rsnPresent && !wpsie) {
-		pe_debug("Assoc Req RSN IE len: %d",
-			 assoc_req->rsn.length);
-		assoc_ind->rsnIE.length = 2 + assoc_req->rsn.length;
-		assoc_ind->rsnIE.rsnIEdata[0] = WLAN_ELEMID_RSN;
-		assoc_ind->rsnIE.rsnIEdata[1] =
-			assoc_req->rsn.length;
-		qdf_mem_copy(
-			&assoc_ind->rsnIE.rsnIEdata[2],
-			assoc_req->rsn.info,
-			assoc_req->rsn.length);
-	}
-	/* Fill in 802.11h related info */
-	if (assoc_req->powerCapabilityPresent &&
-	    assoc_req->supportedChannelsPresent) {
-		assoc_ind->spectrumMgtIndicator = true;
-		assoc_ind->powerCap.minTxPower =
-			assoc_req->powerCapability.minTxPower;
-		assoc_ind->powerCap.maxTxPower =
-			assoc_req->powerCapability.maxTxPower;
-		lim_convert_supported_channels(
-			mac_ctx, assoc_ind,
-			assoc_req);
-	} else {
-		assoc_ind->spectrumMgtIndicator = false;
-	}
-
-	/* This check is to avoid extra Sec IEs present incase of WPS */
-	if (assoc_req->wpaPresent && !wpsie) {
-		rsn_len = assoc_ind->rsnIE.length;
-		if ((rsn_len + assoc_req->wpa.length)
-		    >= WLAN_MAX_IE_LEN) {
-			pe_err("rsnIEdata index out of bounds: %d",
-			       rsn_len);
-			return false;
-		}
-		assoc_ind->rsnIE.rsnIEdata[rsn_len] =
-			SIR_MAC_WPA_EID;
-		assoc_ind->rsnIE.rsnIEdata[rsn_len + 1]
-			= assoc_req->wpa.length;
-		qdf_mem_copy(
-			&assoc_ind->rsnIE.rsnIEdata[rsn_len + 2],
-			assoc_req->wpa.info, assoc_req->wpa.length);
-		assoc_ind->rsnIE.length += 2 + assoc_req->wpa.length;
-	}
-	lim_fill_assoc_ind_wapi_info(mac_ctx, assoc_req, assoc_ind, wpsie);
-
-	assoc_ind->addIE.length = 0;
-	if (assoc_req->addIEPresent) {
-		qdf_mem_copy(
-			&assoc_ind->addIE.addIEdata,
-			assoc_req->addIE.addIEdata,
-			assoc_req->addIE.length);
-		assoc_ind->addIE.length = assoc_req->addIE.length;
-	}
-	/*
-	 * Add HT Capabilities into addIE for OBSS
-	 * processing in hostapd
-	 */
-	if (assoc_req->HTCaps.present) {
-		qdf_mem_copy(&assoc_ind->ht_caps, &assoc_req->HTCaps,
-			     sizeof(tDot11fIEHTCaps));
-		rsn_len = assoc_ind->addIE.length;
-		if (assoc_ind->addIE.length + DOT11F_IE_HTCAPS_MIN_LEN
-		    + 2 < WLAN_MAX_IE_LEN) {
-			assoc_ind->addIE.addIEdata[rsn_len] =
-				WLAN_ELEMID_HTCAP_ANA;
-			assoc_ind->addIE.addIEdata[rsn_len + 1] =
-				DOT11F_IE_HTCAPS_MIN_LEN;
-			qdf_mem_copy(
-				&assoc_ind->addIE.addIEdata[rsn_len + 2],
-				((uint8_t *)&assoc_req->HTCaps) + 1,
-				DOT11F_IE_HTCAPS_MIN_LEN);
-			assoc_ind->addIE.length +=
-				2 + DOT11F_IE_HTCAPS_MIN_LEN;
-		} else {
-			pe_err("Fail:HT capabilities IE to addIE");
-		}
-	}
-
-	if (assoc_req->wmeInfoPresent) {
-		/* Set whether AP is enabled with WMM or not */
-		wme_enable = mac_ctx->mlme_cfg->wmm_params.wme_enabled;
-		assoc_ind->WmmStaInfoPresent = wme_enable;
-		/*
-		 * Note: we are not rejecting association here
-		 * because IOT will fail
-		 */
-	}
-	/* Required for indicating the frames to upper layer */
-	assoc_ind->assocReqLength = assoc_req->assocReqFrameLength;
-	assoc_ind->assocReqPtr = assoc_req->assocReqFrame;
 	assoc_ind->beaconPtr = session_entry->beacon;
 	assoc_ind->beaconLength = session_entry->bcnLen;
 
