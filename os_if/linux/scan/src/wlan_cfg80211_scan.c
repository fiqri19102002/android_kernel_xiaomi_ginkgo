/*
 * Copyright (c) 2017-2020 The Linux Foundation. All rights reserved.
 *
 * Permission to use, copy, modify, and/or distribute this software for
 * any purpose with or without fee is hereby granted, provided that the
 * above copyright notice and this permission notice appear in all
 * copies.
 *
 * THE SOFTWARE IS PROVIDED "AS IS" AND THE AUTHOR DISCLAIMS ALL
 * WARRANTIES WITH REGARD TO THIS SOFTWARE INCLUDING ALL IMPLIED
 * WARRANTIES OF MERCHANTABILITY AND FITNESS. IN NO EVENT SHALL THE
 * AUTHOR BE LIABLE FOR ANY SPECIAL, DIRECT, INDIRECT, OR CONSEQUENTIAL
 * DAMAGES OR ANY DAMAGES WHATSOEVER RESULTING FROM LOSS OF USE, DATA OR
 * PROFITS, WHETHER IN AN ACTION OF CONTRACT, NEGLIGENCE OR OTHER
 * TORTIOUS ACTION, ARISING OUT OF OR IN CONNECTION WITH THE USE OR
 * PERFORMANCE OF THIS SOFTWARE.
 */

/**
 * DOC: defines driver functions interfacing with linux kernel
 */

#include <qdf_list.h>
#include <qdf_status.h>
#include <qdf_module.h>
#include <linux/wireless.h>
#include <linux/netdevice.h>
#include <net/cfg80211.h>
#include <wlan_scan_utils_api.h>
#include <wlan_cfg80211.h>
#include <wlan_cfg80211_scan.h>
#include <wlan_osif_priv.h>
#include <wlan_scan_public_structs.h>
#include <wlan_scan_ucfg_api.h>
#include <wlan_cfg80211_scan.h>
#include <qdf_mem.h>
#include <wlan_utility.h>
#include "cfg_ucfg_api.h"
#ifdef WLAN_POLICY_MGR_ENABLE
#include <wlan_policy_mgr_api.h>
#endif
#include <wlan_reg_services_api.h>
#ifdef FEATURE_WLAN_DIAG_SUPPORT
#include "host_diag_core_event.h"
#endif

static const
struct nla_policy scan_policy[QCA_WLAN_VENDOR_ATTR_SCAN_MAX + 1] = {
	[QCA_WLAN_VENDOR_ATTR_SCAN_FLAGS] = {.type = NLA_U32},
	[QCA_WLAN_VENDOR_ATTR_SCAN_TX_NO_CCK_RATE] = {.type = NLA_FLAG},
	[QCA_WLAN_VENDOR_ATTR_SCAN_COOKIE] = {.type = NLA_U64},
};

#if defined(CFG80211_SCAN_RANDOM_MAC_ADDR) || \
	(LINUX_VERSION_CODE >= KERNEL_VERSION(4, 4, 0))
/**
 * wlan_fill_scan_rand_attrs() - Populate the scan randomization attrs
 * @vdev: pointer to objmgr vdev
 * @flags: cfg80211 scan flags
 * @mac_addr: random mac addr from cfg80211
 * @mac_addr_mask: mac addr mask from cfg80211
 * @randomize: output variable to check scan randomization status
 * @addr: output variable to hold random addr
 * @mask: output variable to hold mac mask
 *
 * Return: None
 */
static void wlan_fill_scan_rand_attrs(struct wlan_objmgr_vdev *vdev,
				      uint32_t flags,
				      uint8_t *mac_addr,
				      uint8_t *mac_addr_mask,
				      bool *randomize,
				      uint8_t *addr,
				      uint8_t *mask)
{
	*randomize = false;
	if (!(flags & NL80211_SCAN_FLAG_RANDOM_ADDR))
		return;

	if (wlan_vdev_mlme_get_opmode(vdev) != QDF_STA_MODE)
		return;

	if (wlan_vdev_is_up(vdev) == QDF_STATUS_SUCCESS)
		return;

	*randomize = true;
	memcpy(addr, mac_addr, QDF_MAC_ADDR_SIZE);
	memcpy(mask, mac_addr_mask, QDF_MAC_ADDR_SIZE);
	osif_debug("Random mac addr: %pM and Random mac mask: %pM",
		   addr, mask);
}

/**
 * wlan_scan_rand_attrs() - Wrapper function to fill scan random attrs
 * @vdev: pointer to objmgr vdev
 * @request: pointer to cfg80211 scan request
 * @req: pointer to cmn module scan request
 *
 * This is a wrapper function which invokes wlan_fill_scan_rand_attrs()
 * to fill random attributes of internal scan request with cfg80211_scan_request
 *
 * Return: None
 */
static void wlan_scan_rand_attrs(struct wlan_objmgr_vdev *vdev,
				 struct cfg80211_scan_request *request,
				 struct scan_start_request *req)
{
	bool *randomize = &req->scan_req.scan_random.randomize;
	uint8_t *mac_addr = req->scan_req.scan_random.mac_addr;
	uint8_t *mac_mask = req->scan_req.scan_random.mac_mask;

	wlan_fill_scan_rand_attrs(vdev, request->flags, request->mac_addr,
				  request->mac_addr_mask, randomize, mac_addr,
				  mac_mask);
	if (!*randomize)
		return;

	req->scan_req.scan_f_add_spoofed_mac_in_probe = true;
	req->scan_req.scan_f_add_rand_seq_in_probe = true;
}
#else
/**
 * wlan_scan_rand_attrs() - Wrapper function to fill scan random attrs
 * @vdev: pointer to objmgr vdev
 * @request: pointer to cfg80211 scan request
 * @req: pointer to cmn module scan request
 *
 * This is a wrapper function which invokes wlan_fill_scan_rand_attrs()
 * to fill random attributes of internal scan request with cfg80211_scan_request
 *
 * Return: None
 */
static void wlan_scan_rand_attrs(struct wlan_objmgr_vdev *vdev,
				 struct cfg80211_scan_request *request,
				 struct scan_start_request *req)
{
}
#endif

#ifdef FEATURE_WLAN_SCAN_PNO
#if ((LINUX_VERSION_CODE >= KERNEL_VERSION(4, 4, 0)) || \
	defined(CFG80211_MULTI_SCAN_PLAN_BACKPORT))

/**
 * wlan_config_sched_scan_plan() - configures the sched scan plans
 *   from the framework.
 * @pno_req: pointer to PNO scan request
 * @request: pointer to scan request from framework
 *
 * Return: None
 */
static void
wlan_config_sched_scan_plan(struct pno_scan_req_params *pno_req,
			    struct cfg80211_sched_scan_request *request)
{
	/*
	 * As of now max 2 scan plans were supported by firmware
	 * if number of scan plan supported by firmware increased below logic
	 * must change.
	 */
	if (request->n_scan_plans == SCAN_PNO_MAX_PLAN_REQUEST) {
		pno_req->fast_scan_period =
			request->scan_plans[0].interval * MSEC_PER_SEC;
		pno_req->fast_scan_max_cycles =
			request->scan_plans[0].iterations;
		pno_req->slow_scan_period =
			request->scan_plans[1].interval * MSEC_PER_SEC;
	} else if (request->n_scan_plans == 1) {
		pno_req->fast_scan_period =
			request->scan_plans[0].interval * MSEC_PER_SEC;
		/*
		 * if only one scan plan is configured from framework
		 * then both fast and slow scan should be configured with the
		 * same value that is why fast scan cycles are hardcoded to one
		 */
		pno_req->fast_scan_max_cycles = 1;
		pno_req->slow_scan_period =
			request->scan_plans[0].interval * MSEC_PER_SEC;
	} else {
		osif_err("Invalid number of scan plans %d !!",
			 request->n_scan_plans);
	}
}
#else
#define wlan_config_sched_scan_plan(pno_req, request) \
	__wlan_config_sched_scan_plan(pno_req, request, psoc)

static void
__wlan_config_sched_scan_plan(struct pno_scan_req_params *pno_req,
			      struct cfg80211_sched_scan_request *request,
			      struct wlan_objmgr_psoc *psoc)
{
	uint32_t scan_timer_repeat_value, slow_scan_multiplier;

	scan_timer_repeat_value = ucfg_scan_get_scan_timer_repeat_value(psoc);
	slow_scan_multiplier = ucfg_scan_get_slow_scan_multiplier(psoc);

	pno_req->fast_scan_period = request->interval;
	pno_req->fast_scan_max_cycles = scan_timer_repeat_value;
	pno_req->slow_scan_period =
		(slow_scan_multiplier * pno_req->fast_scan_period);
}
#endif

#if LINUX_VERSION_CODE < KERNEL_VERSION(4, 12, 0)
static inline void
wlan_cfg80211_sched_scan_results(struct wiphy *wiphy, uint64_t reqid)
{
	cfg80211_sched_scan_results(wiphy);
}
#else
static inline void
wlan_cfg80211_sched_scan_results(struct wiphy *wiphy, uint64_t reqid)
{
	cfg80211_sched_scan_results(wiphy, reqid);
}
#endif

/**
 * wlan_cfg80211_pno_callback() - pno callback function to handle
 * pno events.
 * @vdev: vdev ptr
 * @event: scan events
 * @args: argument
 *
 * Return: void
 */
static void wlan_cfg80211_pno_callback(struct wlan_objmgr_vdev *vdev,
	struct scan_event *event,
	void *args)
{
	struct wlan_objmgr_pdev *pdev;
	struct pdev_osif_priv *pdev_ospriv;

	if (event->type != SCAN_EVENT_TYPE_NLO_COMPLETE)
		return;

	osif_debug("vdev id = %d", event->vdev_id);

	pdev = wlan_vdev_get_pdev(vdev);
	if (!pdev) {
		osif_err("pdev is NULL");
		return;
	}

	pdev_ospriv = wlan_pdev_get_ospriv(pdev);
	if (!pdev_ospriv) {
		osif_err("pdev_ospriv is NULL");
		return;
	}
	wlan_cfg80211_sched_scan_results(pdev_ospriv->wiphy, 0);
}

#ifdef WLAN_POLICY_MGR_ENABLE
static bool wlan_cfg80211_is_ap_go_present(struct wlan_objmgr_psoc *psoc)
{
	return policy_mgr_mode_specific_connection_count(psoc,
							  PM_SAP_MODE,
							  NULL) ||
		policy_mgr_mode_specific_connection_count(psoc,
							  PM_P2P_GO_MODE,
							  NULL);
}

static QDF_STATUS wlan_cfg80211_is_chan_ok_for_dnbs(
			struct wlan_objmgr_psoc *psoc,
			u16 chan_freq, bool *ok)
{
	QDF_STATUS status = policy_mgr_is_chan_ok_for_dnbs(
				psoc, chan_freq, ok);

	if (QDF_IS_STATUS_ERROR(status)) {
		osif_err("DNBS check failed");
		return status;
	}

	return QDF_STATUS_SUCCESS;
}
#else
static bool wlan_cfg80211_is_ap_go_present(struct wlan_objmgr_psoc *psoc)
{
	return false;
}

static QDF_STATUS wlan_cfg80211_is_chan_ok_for_dnbs(
			struct wlan_objmgr_psoc *psoc,
			u16 chan_freq,
			bool *ok)
{
	if (!ok)
		return QDF_STATUS_E_INVAL;

	*ok = true;
	return QDF_STATUS_SUCCESS;
}
#endif

#if defined(CFG80211_SCAN_RANDOM_MAC_ADDR) || \
	(LINUX_VERSION_CODE >= KERNEL_VERSION(4, 4, 0))
/**
 * wlan_pno_scan_rand_attr() - Wrapper function to fill sched scan random attrs
 * @vdev: pointer to objmgr vdev
 * @request: pointer to cfg80211 sched scan request
 * @req: pointer to cmn module pno scan request
 *
 * This is a wrapper function which invokes wlan_fill_scan_rand_attrs()
 * to fill random attributes of internal pno scan
 * with cfg80211_sched_scan_request
 *
 * Return: None
 */
static void wlan_pno_scan_rand_attr(struct wlan_objmgr_vdev *vdev,
				    struct cfg80211_sched_scan_request *request,
				    struct pno_scan_req_params *req)
{
	bool *randomize = &req->scan_random.randomize;
	uint8_t *mac_addr = req->scan_random.mac_addr;
	uint8_t *mac_mask = req->scan_random.mac_mask;

	wlan_fill_scan_rand_attrs(vdev, request->flags, request->mac_addr,
				  request->mac_addr_mask, randomize, mac_addr,
				  mac_mask);
}
#else
/**
 * wlan_pno_scan_rand_attr() - Wrapper function to fill sched scan random attrs
 * @vdev: pointer to objmgr vdev
 * @request: pointer to cfg80211 sched scan request
 * @req: pointer to cmn module pno scan request
 *
 * This is a wrapper function which invokes wlan_fill_scan_rand_attrs()
 * to fill random attributes of internal pno scan
 * with cfg80211_sched_scan_request
 *
 * Return: None
 */
static void wlan_pno_scan_rand_attr(struct wlan_objmgr_vdev *vdev,
				    struct cfg80211_sched_scan_request *request,
				    struct pno_scan_req_params *req)
{
}
#endif

/**
 * wlan_hdd_sched_scan_update_relative_rssi() - update CPNO params
 * @pno_request: pointer to PNO scan request
 * @request: Pointer to cfg80211 scheduled scan start request
 *
 * This function is used to update Connected PNO params sent by kernel
 *
 * Return: None
 */
#if defined(CFG80211_REPORT_BETTER_BSS_IN_SCHED_SCAN) || \
	(LINUX_VERSION_CODE >= KERNEL_VERSION(4, 11, 0))
static inline void wlan_hdd_sched_scan_update_relative_rssi(
			struct pno_scan_req_params *pno_request,
			struct cfg80211_sched_scan_request *request)
{
	pno_request->relative_rssi_set = request->relative_rssi_set;
	pno_request->relative_rssi = request->relative_rssi;
	if (NL80211_BAND_2GHZ == request->rssi_adjust.band)
		pno_request->band_rssi_pref.band = WLAN_BAND_2_4_GHZ;
	else if (NL80211_BAND_5GHZ == request->rssi_adjust.band)
		pno_request->band_rssi_pref.band = WLAN_BAND_5_GHZ;
	pno_request->band_rssi_pref.rssi = request->rssi_adjust.delta;
}
#else
static inline void wlan_hdd_sched_scan_update_relative_rssi(
			struct pno_scan_req_params *pno_request,
			struct cfg80211_sched_scan_request *request)
{
}
#endif

#ifdef FEATURE_WLAN_SCAN_PNO
#if (LINUX_VERSION_CODE >= KERNEL_VERSION(4, 4, 0))
static uint32_t wlan_config_sched_scan_start_delay(
		struct cfg80211_sched_scan_request *request)
{
	return request->delay;
}
#else
static uint32_t wlan_config_sched_scan_start_delay(
		struct cfg80211_sched_scan_request *request)
{
	return 0;
}
#endif /*(LINUX_VERSION_CODE >= KERNEL_VERSION(4, 4, 0)) */
#endif /* FEATURE_WLAN_SCAN_PNO */

int wlan_cfg80211_sched_scan_start(struct wlan_objmgr_vdev *vdev,
				   struct cfg80211_sched_scan_request *request,
				   uint8_t scan_backoff_multiplier)
{
	struct pno_scan_req_params *req;
	int i, j, ret = 0;
	QDF_STATUS status;
	uint8_t num_chan = 0;
	uint16_t chan_freq;
	struct wlan_objmgr_pdev *pdev = wlan_vdev_get_pdev(vdev);
	struct wlan_objmgr_psoc *psoc;
	uint32_t valid_ch[SCAN_PNO_MAX_NETW_CHANNELS_EX] = {0};
	bool enable_dfs_pno_chnl_scan;

	if (ucfg_scan_get_pno_in_progress(vdev)) {
		osif_debug("pno is already in progress");
		return -EBUSY;
	}

	if (ucfg_scan_get_pdev_status(pdev) !=
	   SCAN_NOT_IN_PROGRESS) {
		status = wlan_abort_scan(pdev,
				wlan_objmgr_pdev_get_pdev_id(pdev),
				INVAL_VDEV_ID, INVAL_SCAN_ID, true);
		if (QDF_IS_STATUS_ERROR(status))
			return -EBUSY;
	}

	req = qdf_mem_malloc(sizeof(*req));
	if (!req)
		return -ENOMEM;

	wlan_pdev_obj_lock(pdev);
	psoc = wlan_pdev_get_psoc(pdev);
	wlan_pdev_obj_unlock(pdev);

	req->networks_cnt = request->n_match_sets;
	req->vdev_id = wlan_vdev_get_id(vdev);

	if ((!req->networks_cnt) ||
	    (req->networks_cnt > SCAN_PNO_MAX_SUPP_NETWORKS)) {
		osif_err("Network input is not correct %d",
			 req->networks_cnt);
		ret = -EINVAL;
		goto error;
	}

	if (request->n_channels > SCAN_PNO_MAX_NETW_CHANNELS_EX) {
		osif_err("Incorrect number of channels %d",
			 request->n_channels);
		ret = -EINVAL;
		goto error;
	}

	enable_dfs_pno_chnl_scan = ucfg_scan_is_dfs_chnl_scan_enabled(psoc);
	if (request->n_channels) {
		uint32_t buff_len;
		char *chl;
		int len = 0;
		bool ap_or_go_present = wlan_cfg80211_is_ap_go_present(psoc);

		buff_len = (request->n_channels * 5) + 1;
		chl = qdf_mem_malloc(buff_len);
		if (!chl) {
			ret = -ENOMEM;
			goto error;
		}
		for (i = 0; i < request->n_channels; i++) {
			chan_freq = request->channels[i]->center_freq;
			if ((!enable_dfs_pno_chnl_scan) &&
			    (wlan_reg_is_dfs_for_freq(pdev, chan_freq))) {
				osif_debug("Dropping DFS channel freq :%d",
					   chan_freq);
				continue;
			}
			if (wlan_reg_is_dsrc_freq(chan_freq))
				continue;

			if (ap_or_go_present) {
				bool ok;

				status =
				wlan_cfg80211_is_chan_ok_for_dnbs(psoc,
								  chan_freq,
								  &ok);
				if (QDF_IS_STATUS_ERROR(status)) {
					osif_err("DNBS check failed");
					qdf_mem_free(chl);
					chl = NULL;
					ret = -EINVAL;
					goto error;
				}
				if (!ok)
					continue;
			}
<<<<<<< HEAD
			len += qdf_scnprintf(chl + len, buff_len - len, " %d", channel);
			valid_ch[num_chan++] = wlan_chan_to_freq(channel);
		}
		cfg80211_debug("Channel-List[%d]:%s", num_chan, chl);
=======
			len += qdf_scnprintf(chl + len, buff_len - len, " %d", chan_freq);
			valid_ch[num_chan++] = chan_freq;
		}
		osif_debug("Channel-List[%d]:%s", num_chan, chl);
>>>>>>> 4d3aee41
		qdf_mem_free(chl);
		chl = NULL;
		/* If all channels are DFS and dropped,
		 * then ignore the PNO request
		 */
		if (!num_chan) {
			osif_notice("Channel list empty due to filtering of DSRC");
			ret = -EINVAL;
			goto error;
		}
	}

	/* Filling per profile  params */
	for (i = 0; i < req->networks_cnt; i++) {
		req->networks_list[i].ssid.length =
			request->match_sets[i].ssid.ssid_len;

		if ((!req->networks_list[i].ssid.length) ||
		    (req->networks_list[i].ssid.length > WLAN_SSID_MAX_LEN)) {
			osif_err(" SSID Len %d is not correct for network %d",
				 req->networks_list[i].ssid.length, i);
			ret = -EINVAL;
			goto error;
		}

		qdf_mem_copy(req->networks_list[i].ssid.ssid,
			request->match_sets[i].ssid.ssid,
			req->networks_list[i].ssid.length);
		req->networks_list[i].authentication = 0;   /*eAUTH_TYPE_ANY */
		req->networks_list[i].encryption = 0;       /*eED_ANY */
		req->networks_list[i].bc_new_type = 0;    /*eBCAST_UNKNOWN */

		/*Copying list of valid channel into request */
		qdf_mem_copy(req->networks_list[i].channels, valid_ch,
			num_chan * sizeof(uint32_t));
		req->networks_list[i].channel_cnt = num_chan;
		req->networks_list[i].rssi_thresh =
			request->match_sets[i].rssi_thold;
	}

	/* set scan to passive if no SSIDs are specified in the request */
	if (0 == request->n_ssids)
		req->do_passive_scan = true;
	else
		req->do_passive_scan = false;

	for (i = 0; i < request->n_ssids; i++) {
		j = 0;
		while (j < req->networks_cnt) {
			if ((req->networks_list[j].ssid.length ==
			     request->ssids[i].ssid_len) &&
			    (!qdf_mem_cmp(req->networks_list[j].ssid.ssid,
					 request->ssids[i].ssid,
					 req->networks_list[j].ssid.length))) {
				req->networks_list[j].bc_new_type =
					SSID_BC_TYPE_HIDDEN;
				break;
			}
			j++;
		}
	}

	/*
	 * Before Kernel 4.4
	 *   Driver gets only one time interval which is hard coded in
	 *   supplicant for 10000ms.
	 *
	 * After Kernel 4.4
	 *   User can configure multiple scan_plans, each scan would have
	 *   separate scan cycle and interval. (interval is in unit of second.)
	 *   For our use case, we would only have supplicant set one scan_plan,
	 *   and firmware also support only one as well, so pick up the first
	 *   index.
	 *
	 *   Taking power consumption into account
	 *   firmware after gPNOScanTimerRepeatValue times fast_scan_period
	 *   switches slow_scan_period. This is less frequent scans and firmware
	 *   shall be in slow_scan_period mode until next PNO Start.
	 */
	wlan_config_sched_scan_plan(req, request);
	req->delay_start_time = wlan_config_sched_scan_start_delay(request);
	req->scan_backoff_multiplier = scan_backoff_multiplier;
<<<<<<< HEAD
=======

>>>>>>> 4d3aee41
	wlan_hdd_sched_scan_update_relative_rssi(req, request);

	psoc = wlan_pdev_get_psoc(pdev);
	ucfg_scan_register_pno_cb(psoc,
		wlan_cfg80211_pno_callback, NULL);
	ucfg_scan_get_pno_def_params(vdev, req);

	if (req->scan_random.randomize)
		wlan_pno_scan_rand_attr(vdev, request, req);

	if (ucfg_ie_whitelist_enabled(psoc, vdev))
		ucfg_copy_ie_whitelist_attrs(psoc, &req->ie_whitelist);

<<<<<<< HEAD
	cfg80211_debug("Network count %d n_ssids %d fast_scan_period: %d msec slow_scan_period: %d msec, fast_scan_max_cycles: %d, relative_rssi %d band_pref %d, rssi_pref %d",
			req->networks_cnt, request->n_ssids,
			req->fast_scan_period, req->slow_scan_period,
			req->fast_scan_max_cycles, req->relative_rssi,
			req->band_rssi_pref.band, req->band_rssi_pref.rssi);

	for (i = 0; i < req->networks_cnt; i++)
		cfg80211_debug("[%d] ssid: %.*s, RSSI th %d bc NW type %u",
				i, req->networks_list[i].ssid.length,
				req->networks_list[i].ssid.ssid,
				req->networks_list[i].rssi_thresh,
				req->networks_list[i].bc_new_type);
=======
	osif_debug("Network count %d n_ssids %d fast_scan_period: %d msec slow_scan_period: %d msec, fast_scan_max_cycles: %d, relative_rssi %d band_pref %d, rssi_pref %d",
		   req->networks_cnt, request->n_ssids, req->fast_scan_period,
		   req->slow_scan_period, req->fast_scan_max_cycles,
		   req->relative_rssi, req->band_rssi_pref.band,
		   req->band_rssi_pref.rssi);

	for (i = 0; i < req->networks_cnt; i++)
		osif_debug("[%d] ssid: %.*s, RSSI th %d bc NW type %u",
			   i, req->networks_list[i].ssid.length,
			   req->networks_list[i].ssid.ssid,
			   req->networks_list[i].rssi_thresh,
			   req->networks_list[i].bc_new_type);
>>>>>>> 4d3aee41

	status = ucfg_scan_pno_start(vdev, req);
	if (QDF_IS_STATUS_ERROR(status)) {
		osif_err("Failed to enable PNO");
		ret = -EINVAL;
		goto error;
	}

error:
	qdf_mem_free(req);
	return ret;
}

int wlan_cfg80211_sched_scan_stop(struct wlan_objmgr_vdev *vdev)
{
	QDF_STATUS status;

	status = ucfg_scan_pno_stop(vdev);
	if (QDF_IS_STATUS_ERROR(status))
<<<<<<< HEAD
		cfg80211_debug("Failed to disable PNO");
=======
		osif_debug("Failed to disable PNO");
>>>>>>> 4d3aee41

	return 0;
}
#endif /*FEATURE_WLAN_SCAN_PNO */

/**
 * wlan_copy_bssid_scan_request() - API to copy the bssid to Scan request
 * @scan_req: Pointer to scan_start_request
 * @request: scan request from Supplicant
 *
 * This API copies the BSSID in scan request from Supplicant and copies it to
 * the scan_start_request
 *
 * Return: None
 */
#if defined(CFG80211_SCAN_BSSID) || \
	(LINUX_VERSION_CODE >= KERNEL_VERSION(4, 7, 0))
static inline void
wlan_copy_bssid_scan_request(struct scan_start_request *scan_req,
		struct cfg80211_scan_request *request)
{
	qdf_mem_copy(scan_req->scan_req.bssid_list[0].bytes,
				request->bssid, QDF_MAC_ADDR_SIZE);
}
#else
static inline void
wlan_copy_bssid_scan_request(struct scan_start_request *scan_req,
		struct cfg80211_scan_request *request)
{

}
#endif

/**
 * wlan_scan_request_enqueue() - enqueue Scan Request
 * @pdev: pointer to pdev object
 * @req: Pointer to the scan request
 * @source: source of the scan request
 * @scan_id: scan identifier
 *
 * Enqueue scan request in the global  scan list.This list
 * stores the active scan request information.
 *
 * Return: 0 on success, error number otherwise
 */
static int wlan_scan_request_enqueue(struct wlan_objmgr_pdev *pdev,
			struct cfg80211_scan_request *req,
			uint8_t source, uint32_t scan_id)
{
	struct scan_req *scan_req;
	QDF_STATUS status;
	struct pdev_osif_priv *osif_ctx;
	struct osif_scan_pdev *osif_scan;

	scan_req = qdf_mem_malloc(sizeof(*scan_req));
	if (!scan_req)
		return -ENOMEM;

	/* Get NL global context from objmgr*/
	osif_ctx = wlan_pdev_get_ospriv(pdev);
	osif_scan = osif_ctx->osif_scan;
	scan_req->scan_request = req;
	scan_req->source = source;
	scan_req->scan_id = scan_id;
	scan_req->dev = req->wdev->netdev;

	qdf_mutex_acquire(&osif_scan->scan_req_q_lock);
	if (qdf_list_size(&osif_scan->scan_req_q) < WLAN_MAX_SCAN_COUNT)
		status = qdf_list_insert_back(&osif_scan->scan_req_q,
					      &scan_req->node);
	else
		status = QDF_STATUS_E_RESOURCES;
	qdf_mutex_release(&osif_scan->scan_req_q_lock);
	if (QDF_IS_STATUS_ERROR(status)) {
		osif_rl_debug("Failed to enqueue Scan Req as max scan %d already queued",
			      qdf_list_size(&osif_scan->scan_req_q));
		qdf_mem_free(scan_req);
		return -EINVAL;
	}

	return 0;
}

/**
 * wlan_scan_request_dequeue() - dequeue scan request
 * @nl_ctx: Global HDD context
 * @scan_id: scan id
 * @req: scan request
 * @dev: net device
 * @source : returns source of the scan request
 *
 * Return: QDF_STATUS
 */
static QDF_STATUS wlan_scan_request_dequeue(
	struct wlan_objmgr_pdev *pdev,
	uint32_t scan_id, struct cfg80211_scan_request **req,
	uint8_t *source, struct net_device **dev)
{
	QDF_STATUS status = QDF_STATUS_E_FAILURE;
	struct scan_req *scan_req;
	qdf_list_node_t *node = NULL, *next_node = NULL;
	struct pdev_osif_priv *osif_ctx;
	struct osif_scan_pdev *scan_priv;

	if ((!source) || (!req)) {
		osif_err("source or request is NULL");
		return QDF_STATUS_E_NULL_VALUE;
	}

	/* Get NL global context from objmgr*/
	osif_ctx = wlan_pdev_get_ospriv(pdev);
	if (!osif_ctx) {
		osif_err("Failed to retrieve osif context");
		return status;
	}
	scan_priv = osif_ctx->osif_scan;

	if (qdf_list_empty(&scan_priv->scan_req_q)) {
		osif_info("Scan List is empty");
		return QDF_STATUS_E_FAILURE;
	}

	qdf_mutex_acquire(&scan_priv->scan_req_q_lock);
	if (QDF_STATUS_SUCCESS !=
		qdf_list_peek_front(&scan_priv->scan_req_q, &next_node)) {
		qdf_mutex_release(&scan_priv->scan_req_q_lock);
		osif_err("Failed to remove Scan Req from queue");
		return QDF_STATUS_E_FAILURE;
	}

	do {
		node = next_node;
		scan_req = qdf_container_of(node, struct scan_req, node);
		if (scan_req->scan_id == scan_id) {
			status = qdf_list_remove_node(&scan_priv->scan_req_q,
						      node);
			if (status == QDF_STATUS_SUCCESS) {
				*req = scan_req->scan_request;
				*source = scan_req->source;
				*dev = scan_req->dev;
				qdf_mem_free(scan_req);
				qdf_mutex_release(&scan_priv->scan_req_q_lock);
				osif_debug("removed Scan id: %d, req = %pK, pending scans %d",
					   scan_id, req,
					   qdf_list_size(&scan_priv->scan_req_q));
				return QDF_STATUS_SUCCESS;
			} else {
				qdf_mutex_release(&scan_priv->scan_req_q_lock);
<<<<<<< HEAD
				cfg80211_err("Failed to remove scan id %d, pending scans %d",
				      scan_id,
				      qdf_list_size(&scan_priv->scan_req_q));
=======
				osif_err("Failed to remove scan id %d, pending scans %d",
					 scan_id,
					 qdf_list_size(&scan_priv->scan_req_q));
>>>>>>> 4d3aee41
				return status;
			}
		}
	} while (QDF_STATUS_SUCCESS ==
		qdf_list_peek_next(&scan_priv->scan_req_q, node, &next_node));
	qdf_mutex_release(&scan_priv->scan_req_q_lock);
<<<<<<< HEAD
	cfg80211_debug("Failed to find scan id %d", scan_id);
=======
	osif_debug("Failed to find scan id %d", scan_id);
>>>>>>> 4d3aee41

	return status;
}

#if (LINUX_VERSION_CODE >= KERNEL_VERSION(4, 7, 0))
/**
 * wlan_cfg80211_scan_done() - Scan completed callback to cfg80211
 * @netdev: Net device
 * @req : Scan request
 * @aborted : true scan aborted false scan success
 *
 * This function notifies scan done to cfg80211
 *
 * Return: none
 */
static void wlan_cfg80211_scan_done(struct net_device *netdev,
				    struct cfg80211_scan_request *req,
				    bool aborted)
{
	struct cfg80211_scan_info info = {
		.aborted = aborted
	};

	if (netdev->flags & IFF_UP)
		cfg80211_scan_done(req, &info);
}
#elif (LINUX_VERSION_CODE >= KERNEL_VERSION(3, 14, 0))
/**
 * wlan_cfg80211_scan_done() - Scan completed callback to cfg80211
 * @netdev: Net device
 * @req : Scan request
 * @aborted : true scan aborted false scan success
 *
 * This function notifies scan done to cfg80211
 *
 * Return: none
 */
static void wlan_cfg80211_scan_done(struct net_device *netdev,
				    struct cfg80211_scan_request *req,
				    bool aborted)
{
	if (netdev->flags & IFF_UP)
		cfg80211_scan_done(req, aborted);
}
#endif

/**
 * wlan_vendor_scan_callback() - Scan completed callback event
 *
 * @req : Scan request
 * @aborted : true scan aborted false scan success
 *
 * This function sends scan completed callback event to NL.
 *
 * Return: none
 */
static void wlan_vendor_scan_callback(struct cfg80211_scan_request *req,
					bool aborted)
{
	struct sk_buff *skb;
	struct nlattr *attr;
	int i;
	uint8_t scan_status;
	uint64_t cookie;
	int index = QCA_NL80211_VENDOR_SUBCMD_SCAN_DONE_INDEX;

	skb = wlan_cfg80211_vendor_event_alloc(req->wdev->wiphy, req->wdev,
					       SCAN_DONE_EVENT_BUF_SIZE + 4 +
					       NLMSG_HDRLEN,
					       index,
					       GFP_ATOMIC);

	if (!skb) {
		osif_err("skb alloc failed");
		qdf_mem_free(req);
		return;
	}

	cookie = (uintptr_t)req;

	attr = nla_nest_start(skb, QCA_WLAN_VENDOR_ATTR_SCAN_SSIDS);
	if (!attr)
		goto nla_put_failure;
	for (i = 0; i < req->n_ssids; i++) {
		if (nla_put(skb, i, req->ssids[i].ssid_len, req->ssids[i].ssid))
			goto nla_put_failure;
	}
	nla_nest_end(skb, attr);

	attr = nla_nest_start(skb, QCA_WLAN_VENDOR_ATTR_SCAN_FREQUENCIES);
	if (!attr)
		goto nla_put_failure;
	for (i = 0; i < req->n_channels; i++) {
		if (nla_put_u32(skb, i, req->channels[i]->center_freq))
			goto nla_put_failure;
	}
	nla_nest_end(skb, attr);

	if (req->ie &&
		nla_put(skb, QCA_WLAN_VENDOR_ATTR_SCAN_IE, req->ie_len,
			req->ie))
		goto nla_put_failure;

	if (req->flags &&
		nla_put_u32(skb, QCA_WLAN_VENDOR_ATTR_SCAN_FLAGS, req->flags))
		goto nla_put_failure;

	if (wlan_cfg80211_nla_put_u64(skb, QCA_WLAN_VENDOR_ATTR_SCAN_COOKIE,
					cookie))
		goto nla_put_failure;

	scan_status = (aborted == true) ? VENDOR_SCAN_STATUS_ABORTED :
		VENDOR_SCAN_STATUS_NEW_RESULTS;
	if (nla_put_u8(skb, QCA_WLAN_VENDOR_ATTR_SCAN_STATUS, scan_status))
		goto nla_put_failure;

	wlan_cfg80211_vendor_event(skb, GFP_ATOMIC);
	qdf_mem_free(req);

	return;

nla_put_failure:
	wlan_cfg80211_vendor_free_skb(skb);
	qdf_mem_free(req);
}

/**
 * wlan_scan_acquire_wake_lock_timeout() - acquire scan wake lock
 * @psoc: psoc ptr
 * @scan_wake_lock: Scan wake lock
 * @timeout: timeout in ms
 *
 * Return: void
 */
static inline
void wlan_scan_acquire_wake_lock_timeout(struct wlan_objmgr_psoc *psoc,
					 qdf_wake_lock_t *scan_wake_lock,
					 uint32_t timeout)
{
	if (!psoc || !scan_wake_lock)
		return;

	if (ucfg_scan_wake_lock_in_user_scan(psoc))
		qdf_wake_lock_timeout_acquire(scan_wake_lock, timeout);
}


/**
 * wlan_scan_release_wake_lock() - release scan wake lock
 * @psoc: psoc ptr
 * @scan_wake_lock: Scan wake lock
 *
 * Return: void
 */
#ifdef FEATURE_WLAN_DIAG_SUPPORT
static inline
void wlan_scan_release_wake_lock(struct wlan_objmgr_psoc *psoc,
				 qdf_wake_lock_t *scan_wake_lock)
{
	if (!psoc || !scan_wake_lock)
		return;

	if (ucfg_scan_wake_lock_in_user_scan(psoc))
		qdf_wake_lock_release(scan_wake_lock,
				      WIFI_POWER_EVENT_WAKELOCK_SCAN);
}
#else
static inline
void wlan_scan_release_wake_lock(struct wlan_objmgr_psoc *psoc,
				 qdf_wake_lock_t *scan_wake_lock)
{
	if (!psoc || !scan_wake_lock)
		return;

	if (ucfg_scan_wake_lock_in_user_scan(psoc))
		qdf_wake_lock_release(scan_wake_lock, 0);
}
#endif

/**
 * wlan_cfg80211_scan_done_callback() - scan done callback function called after
 * scan is finished
 * @vdev: vdev ptr
 * @event: Scan event
 * @args: Scan cb arg
 *
 * Return: void
 */
static void wlan_cfg80211_scan_done_callback(
					struct wlan_objmgr_vdev *vdev,
					struct scan_event *event,
					void *args)
{
	struct cfg80211_scan_request *req = NULL;
	bool success = false;
	uint32_t scan_id = event->scan_id;
	uint8_t source = NL_SCAN;
	struct wlan_objmgr_pdev *pdev;
	struct pdev_osif_priv *osif_priv;
	struct net_device *netdev = NULL;
	QDF_STATUS status;

	qdf_mtrace(QDF_MODULE_ID_SCAN, QDF_MODULE_ID_OS_IF, event->type,
		   event->vdev_id, event->scan_id);

	if (!util_is_scan_completed(event, &success))
		return;

<<<<<<< HEAD
	cfg80211_debug("vdev %d, scan id %d type %s(%d) reason %s(%d)",
		       event->vdev_id, scan_id,
		       util_scan_get_ev_type_name(event->type), event->type,
		       util_scan_get_ev_reason_name(event->reason),
		       event->reason);
=======
	osif_debug("vdev %d, scan id %d type %s(%d) reason %s(%d)",
		   event->vdev_id, scan_id,
		   util_scan_get_ev_type_name(event->type), event->type,
		   util_scan_get_ev_reason_name(event->reason),
		   event->reason);
>>>>>>> 4d3aee41

	pdev = wlan_vdev_get_pdev(vdev);
	status = wlan_scan_request_dequeue(
			pdev, scan_id, &req, &source, &netdev);
	if (QDF_IS_STATUS_ERROR(status)) {
		osif_err("Dequeue of scan request failed ID: %d", scan_id);
		goto allow_suspend;
	}

	if (!netdev) {
		osif_err("net dev is NULL,Drop scan event Id: %d", scan_id);
		goto allow_suspend;
	}

	/* Make sure vdev is active */
	status = wlan_objmgr_vdev_try_get_ref(vdev, WLAN_OSIF_ID);
	if (QDF_IS_STATUS_ERROR(status)) {
		osif_err("Failed to get vdev reference: scan Id: %d", scan_id);
		goto allow_suspend;
	}

	/*
	 * Scan can be triggred from NL or vendor scan
	 * - If scan is triggered from NL then cfg80211 scan done should be
	 * called to updated scan completion to NL.
	 * - If scan is triggred through vendor command then
	 * scan done event will be posted
	 */
	if (NL_SCAN == source)
		wlan_cfg80211_scan_done(netdev, req, !success);
	else
		wlan_vendor_scan_callback(req, !success);

	wlan_objmgr_vdev_release_ref(vdev, WLAN_OSIF_ID);
allow_suspend:
	osif_priv = wlan_pdev_get_ospriv(pdev);
	if (qdf_list_empty(&osif_priv->osif_scan->scan_req_q)) {
		struct wlan_objmgr_psoc *psoc;

		qdf_runtime_pm_allow_suspend(
			&osif_priv->osif_scan->runtime_pm_lock);

		psoc = wlan_pdev_get_psoc(pdev);
		wlan_scan_release_wake_lock(psoc,
					&osif_priv->osif_scan->scan_wake_lock);
		/*
		 * Acquire wakelock to handle the case where APP's tries
		 * to suspend immediately after the driver gets connect
		 * request(i.e after scan) from supplicant, this result in
		 * app's is suspending and not able to process the connect
		 * request to AP
		 */
		wlan_scan_acquire_wake_lock_timeout(psoc,
					&osif_priv->osif_scan->scan_wake_lock,
					SCAN_WAKE_LOCK_CONNECT_DURATION);
	}
}

QDF_STATUS wlan_scan_runtime_pm_init(struct wlan_objmgr_pdev *pdev)
{
	struct pdev_osif_priv *osif_priv;
	struct osif_scan_pdev *scan_priv;

	wlan_pdev_obj_lock(pdev);
	osif_priv = wlan_pdev_get_ospriv(pdev);
	wlan_pdev_obj_unlock(pdev);

	scan_priv = osif_priv->osif_scan;

	return qdf_runtime_lock_init(&scan_priv->runtime_pm_lock);
}

void wlan_scan_runtime_pm_deinit(struct wlan_objmgr_pdev *pdev)
{
	struct pdev_osif_priv *osif_priv;
	struct osif_scan_pdev *scan_priv;

	wlan_pdev_obj_lock(pdev);
	osif_priv = wlan_pdev_get_ospriv(pdev);
	wlan_pdev_obj_unlock(pdev);

	scan_priv = osif_priv->osif_scan;
	qdf_runtime_lock_deinit(&scan_priv->runtime_pm_lock);
}

QDF_STATUS wlan_cfg80211_scan_priv_init(struct wlan_objmgr_pdev *pdev)
{
	struct pdev_osif_priv *osif_priv;
	struct osif_scan_pdev *scan_priv;
	struct wlan_objmgr_psoc *psoc;
	wlan_scan_requester req_id;

	psoc = wlan_pdev_get_psoc(pdev);

	req_id = ucfg_scan_register_requester(psoc, "CFG",
		wlan_cfg80211_scan_done_callback, NULL);

	osif_priv = wlan_pdev_get_ospriv(pdev);
	scan_priv = qdf_mem_malloc(sizeof(*scan_priv));
	if (!scan_priv)
		return QDF_STATUS_E_NOMEM;

	/* Initialize the scan request queue */
	osif_priv->osif_scan = scan_priv;
	scan_priv->req_id = req_id;
	qdf_list_create(&scan_priv->scan_req_q, WLAN_MAX_SCAN_COUNT);
	qdf_mutex_create(&scan_priv->scan_req_q_lock);
	qdf_wake_lock_create(&scan_priv->scan_wake_lock, "scan_wake_lock");

	return QDF_STATUS_SUCCESS;
}

QDF_STATUS wlan_cfg80211_scan_priv_deinit(struct wlan_objmgr_pdev *pdev)
{
	struct pdev_osif_priv *osif_priv;
	struct osif_scan_pdev *scan_priv;
	struct wlan_objmgr_psoc *psoc;

	psoc = wlan_pdev_get_psoc(pdev);
	osif_priv = wlan_pdev_get_ospriv(pdev);

	wlan_cfg80211_cleanup_scan_queue(pdev, NULL);
	scan_priv = osif_priv->osif_scan;
	qdf_wake_lock_destroy(&scan_priv->scan_wake_lock);
	qdf_mutex_destroy(&scan_priv->scan_req_q_lock);
	qdf_list_destroy(&scan_priv->scan_req_q);
	ucfg_scan_unregister_requester(psoc, scan_priv->req_id);
	osif_priv->osif_scan = NULL;
	qdf_mem_free(scan_priv);

	return QDF_STATUS_SUCCESS;
}

/**
 * wlan_cfg80211_enqueue_for_cleanup() - Function to populate scan cleanup queue
 * @scan_cleanup_q: Scan cleanup queue to be populated
 * @scan_priv: Pointer to scan related data used by cfg80211 scan
 * @dev: Netdevice pointer
 *
 * The function synchrounously iterates through the global scan queue to
 * identify entries that have to be cleaned up, copies identified entries
 * to another queue(to send scan complete event to NL later) and removes the
 * entry from the global scan queue.
 *
 * Return: None
 */
static void
wlan_cfg80211_enqueue_for_cleanup(qdf_list_t *scan_cleanup_q,
				  struct osif_scan_pdev *scan_priv,
				  struct net_device *dev)
{
	struct scan_req *scan_req, *scan_cleanup;
	qdf_list_node_t *node = NULL, *next_node = NULL;

	qdf_mutex_acquire(&scan_priv->scan_req_q_lock);
	if (QDF_STATUS_SUCCESS !=
		qdf_list_peek_front(&scan_priv->scan_req_q,
				    &node)) {
		qdf_mutex_release(&scan_priv->scan_req_q_lock);
		return;
	}

	while (node) {
		/*
		 * Keep track of the next node, to traverse through the list
		 * in the event of the current node being deleted.
		 */
		qdf_list_peek_next(&scan_priv->scan_req_q,
				   node, &next_node);
		scan_req = qdf_container_of(node, struct scan_req, node);
		if (!dev || (dev == scan_req->dev)) {
			scan_cleanup = qdf_mem_malloc(sizeof(struct scan_req));
			if (!scan_cleanup) {
				qdf_mutex_release(&scan_priv->scan_req_q_lock);
				return;
			}
			scan_cleanup->scan_request = scan_req->scan_request;
			scan_cleanup->scan_id = scan_req->scan_id;
			scan_cleanup->source = scan_req->source;
			scan_cleanup->dev = scan_req->dev;
			qdf_list_insert_back(scan_cleanup_q,
					     &scan_cleanup->node);
			if (QDF_STATUS_SUCCESS !=
				qdf_list_remove_node(&scan_priv->scan_req_q,
						     node)) {
				qdf_mutex_release(&scan_priv->scan_req_q_lock);
				osif_err("Failed to remove scan request");
				return;
			}
			qdf_mem_free(scan_req);
		}
		node = next_node;
		next_node = NULL;
	}
	qdf_mutex_release(&scan_priv->scan_req_q_lock);
}

void wlan_cfg80211_cleanup_scan_queue(struct wlan_objmgr_pdev *pdev,
				      struct net_device *dev)
{
	struct scan_req *scan_req;
	struct cfg80211_scan_request *req;
	uint8_t source;
	bool aborted = true;
	struct pdev_osif_priv *osif_priv;
	qdf_list_t scan_cleanup_q;
	qdf_list_node_t *node = NULL;

	if (!pdev) {
		osif_err("pdev is Null");
		return;
	}

	osif_priv = wlan_pdev_get_ospriv(pdev);

	/*
	 * To avoid any race conditions, create a local list to copy all the
	 * scan entries to be removed and then send scan complete for each of
	 * the identified entries to NL.
	 */
	qdf_list_create(&scan_cleanup_q, WLAN_MAX_SCAN_COUNT);
	wlan_cfg80211_enqueue_for_cleanup(&scan_cleanup_q,
					  osif_priv->osif_scan, dev);

	while (!qdf_list_empty(&scan_cleanup_q)) {
		if (QDF_STATUS_SUCCESS != qdf_list_remove_front(&scan_cleanup_q,
								&node)) {
			osif_err("Failed to remove scan request");
			return;
		}
		scan_req = container_of(node, struct scan_req, node);
		req = scan_req->scan_request;
		source = scan_req->source;
		if (NL_SCAN == source)
			wlan_cfg80211_scan_done(scan_req->dev, req,
						aborted);
		else
			wlan_vendor_scan_callback(req, aborted);

		qdf_mem_free(scan_req);
	}
	qdf_list_destroy(&scan_cleanup_q);

	return;
}

/**
 * wlan_cfg80211_update_scan_policy_type_flags() - Set scan flags according to
 * scan request
 * @scan_req: Pointer to csr scan req
 *
 * Return: None
 */
#if defined(CFG80211_SCAN_DBS_CONTROL_SUPPORT) || \
	   (LINUX_VERSION_CODE >= KERNEL_VERSION(4, 16, 0))
static void wlan_cfg80211_update_scan_policy_type_flags(
	struct cfg80211_scan_request *req,
	struct scan_req_params *scan_req)
{
	if (req->flags & NL80211_SCAN_FLAG_HIGH_ACCURACY)
		scan_req->scan_policy_high_accuracy = true;
	if (req->flags & NL80211_SCAN_FLAG_LOW_SPAN)
		scan_req->scan_policy_low_span = true;
	if (req->flags & NL80211_SCAN_FLAG_LOW_POWER)
		scan_req->scan_policy_low_power = true;
}
#else
static inline void wlan_cfg80211_update_scan_policy_type_flags(
		struct cfg80211_scan_request *req,
		struct scan_req_params *scan_req)
{
}
#endif

#ifdef WLAN_POLICY_MGR_ENABLE
static bool
wlan_cfg80211_allow_simultaneous_scan(struct wlan_objmgr_psoc *psoc)
{
	return policy_mgr_is_scan_simultaneous_capable(psoc);
}
#else
static bool
wlan_cfg80211_allow_simultaneous_scan(struct wlan_objmgr_psoc *psoc)
{
	return true;
}
#endif

int wlan_cfg80211_scan(struct wlan_objmgr_vdev *vdev,
		       struct cfg80211_scan_request *request,
		       struct scan_params *params)
{
	struct scan_start_request *req;
	struct wlan_ssid *pssid;
	uint8_t i;
	int ret = 0;
	uint8_t num_chan = 0;
	uint32_t c_freq;
	struct wlan_objmgr_pdev *pdev = wlan_vdev_get_pdev(vdev);
	wlan_scan_requester req_id;
	struct pdev_osif_priv *osif_priv;
	struct wlan_objmgr_psoc *psoc;
	wlan_scan_id scan_id;
	bool is_p2p_scan = false;
	enum wlan_band band;
	struct net_device *netdev = NULL;
	QDF_STATUS qdf_status;
	enum QDF_OPMODE opmode;
	uint32_t extra_ie_len = 0;

	psoc = wlan_pdev_get_psoc(pdev);
	if (!psoc) {
		osif_err("Invalid psoc object");
		return -EINVAL;
	}
	opmode = wlan_vdev_mlme_get_opmode(vdev);

<<<<<<< HEAD
	cfg80211_debug("%s(vdev%d): mode %d", request->wdev->netdev->name,
		       wlan_vdev_get_id(vdev), opmode);
=======
	osif_debug("%s(vdev%d): mode %d", request->wdev->netdev->name,
		   wlan_vdev_get_id(vdev), opmode);
>>>>>>> 4d3aee41

	/* Get NL global context from objmgr*/
	osif_priv = wlan_pdev_get_ospriv(pdev);
	if (!osif_priv) {
		osif_err("Invalid osif priv object");
		return -EINVAL;
	}

	/*
	 * For a non-SAP vdevs, if a scan is already going on i.e the scan queue
	 * is not empty, and the simultaneous scan is disabled, dont allow 2nd
	 * scan.
	 */
	if (!wlan_cfg80211_allow_simultaneous_scan(psoc) &&
	    !qdf_list_empty(&osif_priv->osif_scan->scan_req_q) &&
	    opmode != QDF_SAP_MODE) {
<<<<<<< HEAD
		cfg80211_err("Simultaneous scan disabled, reject scan");
=======
		osif_err("Simultaneous scan disabled, reject scan");
>>>>>>> 4d3aee41
		return -EBUSY;
	}

	req = qdf_mem_malloc(sizeof(*req));
	if (!req)
		return -EINVAL;

	/* Initialize the scan global params */
	ucfg_scan_init_default_params(vdev, req);

	req_id = osif_priv->osif_scan->req_id;
	scan_id = ucfg_scan_get_scan_id(psoc);
	if (!scan_id) {
		osif_err("Invalid scan id");
		qdf_mem_free(req);
		return -EINVAL;
	}

	/* fill the scan request structure */
	req->vdev = vdev;
	req->scan_req.vdev_id = wlan_vdev_get_id(vdev);
	req->scan_req.scan_id = scan_id;
	req->scan_req.scan_req_id = req_id;

	/* Enqueue the scan request */
	ret = wlan_scan_request_enqueue(pdev, request, params->source,
					req->scan_req.scan_id);
	if (ret) {
		qdf_mem_free(req);
		return ret;
	}

	/* Update scan policy type flags according to cfg scan request */
	wlan_cfg80211_update_scan_policy_type_flags(request,
					     &req->scan_req);
	/*
	 * Even though supplicant doesn't provide any SSIDs, n_ssids is
	 * set to 1.  Because of this, driver is assuming that this is not
	 * wildcard scan and so is not aging out the scan results.
	 */
	if ((request->ssids) && (request->n_ssids == 1) &&
	    ('\0' == request->ssids->ssid[0])) {
		request->n_ssids = 0;
	}

	if ((request->ssids) && (0 < request->n_ssids)) {
		int j;
		req->scan_req.num_ssids = request->n_ssids;

		if (req->scan_req.num_ssids > WLAN_SCAN_MAX_NUM_SSID) {
<<<<<<< HEAD
			cfg80211_info("number of ssid %d greater than MAX %d",
				      req->scan_req.num_ssids,
				      WLAN_SCAN_MAX_NUM_SSID);
=======
			osif_info("number of ssid %d greater than MAX %d",
				  req->scan_req.num_ssids,
				  WLAN_SCAN_MAX_NUM_SSID);
>>>>>>> 4d3aee41
			req->scan_req.num_ssids = WLAN_SCAN_MAX_NUM_SSID;
		}
		/* copy all the ssid's and their length */
		for (j = 0; j < req->scan_req.num_ssids; j++)  {
			pssid = &req->scan_req.ssid[j];
			/* get the ssid length */
			pssid->length = request->ssids[j].ssid_len;
			if (pssid->length > WLAN_SSID_MAX_LEN)
				pssid->length = WLAN_SSID_MAX_LEN;
			qdf_mem_copy(pssid->ssid,
				     &request->ssids[j].ssid[0],
				     pssid->length);
		}
	}
	if (request->ssids ||
	   (opmode == QDF_P2P_GO_MODE) || (opmode == QDF_P2P_DEVICE_MODE))
		req->scan_req.scan_f_passive = false;

	if (params->half_rate)
		req->scan_req.scan_f_half_rate = true;
	else if (params->quarter_rate)
		req->scan_req.scan_f_quarter_rate = true;

	if (params->strict_pscan)
		req->scan_req.scan_f_strict_passive_pch = true;

	if ((request->n_ssids == 1) && request->ssids &&
	   !qdf_mem_cmp(&request->ssids[0], "DIRECT-", 7))
		is_p2p_scan = true;

	if (is_p2p_scan && request->no_cck)
		req->scan_req.scan_type = SCAN_TYPE_P2P_SEARCH;

	if (params->dwell_time_active)
		req->scan_req.dwell_time_active = params->dwell_time_active;

	if (params->dwell_time_active_2g)
		req->scan_req.dwell_time_active_2g =
			params->dwell_time_active_2g;

	if (params->dwell_time_passive)
		req->scan_req.dwell_time_passive = params->dwell_time_passive;

	if (params->dwell_time_active_6g)
		req->scan_req.dwell_time_active_6g =
			params->dwell_time_active_6g;

	if (params->dwell_time_passive_6g)
		req->scan_req.dwell_time_passive_6g =
			params->dwell_time_passive_6g;

	/* Set dwell time mode according to scan policy type flags */
	if (ucfg_scan_cfg_honour_nl_scan_policy_flags(psoc)) {
		if (req->scan_req.scan_policy_high_accuracy)
			req->scan_req.adaptive_dwell_time_mode =
						SCAN_DWELL_MODE_STATIC;
		if (req->scan_req.scan_policy_low_power ||
		    req->scan_req.scan_policy_low_span)
			req->scan_req.adaptive_dwell_time_mode =
						SCAN_DWELL_MODE_AGGRESSIVE;
	}

	/*
	 * FW require at least 1 MAC to send probe request.
	 * If MAC is all 0 set it to BC addr as this is the address on
	 * which fw will send probe req.
	 */
	req->scan_req.num_bssid = 1;
	wlan_copy_bssid_scan_request(req, request);
	if (qdf_is_macaddr_zero(&req->scan_req.bssid_list[0]))
		qdf_set_macaddr_broadcast(&req->scan_req.bssid_list[0]);

	if (request->n_channels) {
#ifdef WLAN_POLICY_MGR_ENABLE
		bool ap_or_go_present =
			policy_mgr_mode_specific_connection_count(
			     psoc, PM_SAP_MODE, NULL) ||
			     policy_mgr_mode_specific_connection_count(
			     psoc, PM_P2P_GO_MODE, NULL);
#endif
		for (i = 0; i < request->n_channels; i++) {
			c_freq = request->channels[i]->center_freq;
			if (wlan_reg_is_dsrc_freq(c_freq))
				continue;
#ifdef WLAN_POLICY_MGR_ENABLE
			if (ap_or_go_present) {
				bool ok;

				qdf_status = policy_mgr_is_chan_ok_for_dnbs(
							psoc, c_freq, &ok);

				if (QDF_IS_STATUS_ERROR(qdf_status)) {
<<<<<<< HEAD
					cfg80211_err("DNBS check failed");
=======
					osif_err("DNBS check failed");
>>>>>>> 4d3aee41
					ret = -EINVAL;
					goto err;
				}
				if (!ok)
					continue;
			}
#endif
			req->scan_req.chan_list.chan[num_chan].freq = c_freq;
			band = util_scan_scm_freq_to_band(c_freq);
			if (band == WLAN_BAND_2_4_GHZ)
				req->scan_req.chan_list.chan[num_chan].phymode =
					SCAN_PHY_MODE_11G;
			else
				req->scan_req.chan_list.chan[num_chan].phymode =
					SCAN_PHY_MODE_11A;
			num_chan++;
			if (num_chan >= NUM_CHANNELS)
				break;
		}
	}
	if (!num_chan) {
		osif_err("Received zero non-dsrc channels");
		ret = -EINVAL;
		goto err;
	}
	req->scan_req.chan_list.num_chan = num_chan;

	/* P2P increase the scan priority */
	if (is_p2p_scan)
		req->scan_req.scan_priority = SCAN_PRIORITY_HIGH;

	if (params->priority != SCAN_PRIORITY_COUNT)
		req->scan_req.scan_priority = params->priority;

	if (request->ie_len)
		extra_ie_len = request->ie_len;
	else if (params->default_ie.ptr && params->default_ie.len)
		extra_ie_len = params->default_ie.len;

	if (params->vendor_ie.ptr && params->vendor_ie.len)
		extra_ie_len += params->vendor_ie.len;

	if (extra_ie_len) {
		req->scan_req.extraie.ptr = qdf_mem_malloc(extra_ie_len);
		if (!req->scan_req.extraie.ptr) {
			ret = -ENOMEM;
			goto err;
		}
	}

	if (request->ie_len) {
		req->scan_req.extraie.len = request->ie_len;
		qdf_mem_copy(req->scan_req.extraie.ptr, request->ie,
			     request->ie_len);
	} else if (params->default_ie.ptr && params->default_ie.len) {
		req->scan_req.extraie.len = params->default_ie.len;
		qdf_mem_copy(req->scan_req.extraie.ptr, params->default_ie.ptr,
			     params->default_ie.len);
	}

	if (params->vendor_ie.ptr && params->vendor_ie.len) {
		qdf_mem_copy((req->scan_req.extraie.ptr +
			      req->scan_req.extraie.len),
			     params->vendor_ie.ptr, params->vendor_ie.len);

		req->scan_req.extraie.len += params->vendor_ie.len;
	}

	if (!is_p2p_scan) {
		if (req->scan_req.scan_random.randomize)
			wlan_scan_rand_attrs(vdev, request, req);
		if (ucfg_ie_whitelist_enabled(psoc, vdev) &&
		    ucfg_copy_ie_whitelist_attrs(psoc,
					&req->scan_req.ie_whitelist))
			req->scan_req.scan_f_en_ie_whitelist_in_probe = true;
	}

	if (request->flags & NL80211_SCAN_FLAG_FLUSH)
		ucfg_scan_flush_results(pdev, NULL);

	/*
	 * Acquire wakelock to handle the case where APP's send scan to connect.
	 * If suspend is received during scan scan will be aborted and APP will
	 * not get scan result and not connect. eg if PNO is implemented in
	 * framework.
	 */
	wlan_scan_acquire_wake_lock_timeout(psoc,
					&osif_priv->osif_scan->scan_wake_lock,
					SCAN_WAKE_LOCK_SCAN_DURATION);

	qdf_runtime_pm_prevent_suspend(
		&osif_priv->osif_scan->runtime_pm_lock);

	qdf_status = ucfg_scan_start(req);
	if (QDF_IS_STATUS_ERROR(qdf_status)) {
<<<<<<< HEAD
		cfg80211_err("scan req failed with error %d", qdf_status);
=======
		osif_err("scan req failed with error %d", qdf_status);
>>>>>>> 4d3aee41
		if (qdf_status == QDF_STATUS_E_RESOURCES)
			osif_err("HO is in progress.So defer the scan by informing busy");
		wlan_scan_request_dequeue(pdev, scan_id, &request,
					  &params->source, &netdev);
		if (qdf_list_empty(&osif_priv->osif_scan->scan_req_q)) {
			qdf_runtime_pm_allow_suspend(
				&osif_priv->osif_scan->runtime_pm_lock);
			wlan_scan_release_wake_lock(psoc,
				&osif_priv->osif_scan->scan_wake_lock);
		}
	}

	return qdf_status_to_os_return(qdf_status);

err:
	qdf_mem_free(req);
	wlan_scan_request_dequeue(pdev, scan_id, &request,
				  &params->source, &netdev);
	return ret;
}

/**
 * wlan_get_scanid() - API to get the scan id
 * from the scan cookie attribute.
 * @pdev: Pointer to pdev object
 * @scan_id: Pointer to scan id
 * @cookie : Scan cookie attribute
 *
 * API to get the scan id from the scan cookie attribute
 * sent from supplicant by matching scan request.
 *
 * Return: 0 for success, non zero for failure
 */
static int wlan_get_scanid(struct wlan_objmgr_pdev *pdev,
			       uint32_t *scan_id, uint64_t cookie)
{
	struct scan_req *scan_req;
	qdf_list_node_t *node = NULL;
	qdf_list_node_t *ptr_node = NULL;
	int ret = -EINVAL;
	struct pdev_osif_priv *osif_ctx;
	struct osif_scan_pdev *scan_priv;

	/* Get NL global context from objmgr*/
	osif_ctx = wlan_pdev_get_ospriv(pdev);
	if (!osif_ctx) {
		osif_err("Failed to retrieve osif context");
		return ret;
	}
	scan_priv = osif_ctx->osif_scan;
	qdf_mutex_acquire(&scan_priv->scan_req_q_lock);
	if (qdf_list_empty(&scan_priv->scan_req_q)) {
		qdf_mutex_release(&scan_priv->scan_req_q_lock);
		osif_err("Failed to retrieve scan id");
		return ret;
	}

	if (QDF_STATUS_SUCCESS !=
			    qdf_list_peek_front(&scan_priv->scan_req_q,
			    &ptr_node)) {
		qdf_mutex_release(&scan_priv->scan_req_q_lock);
		return ret;
	}

	do {
		node = ptr_node;
		scan_req = qdf_container_of(node, struct scan_req, node);
		if (cookie ==
		    (uintptr_t)(scan_req->scan_request)) {
			*scan_id = scan_req->scan_id;
			ret = 0;
			break;
		}
	} while (QDF_STATUS_SUCCESS ==
		 qdf_list_peek_next(&scan_priv->scan_req_q,
		 node, &ptr_node));

	qdf_mutex_release(&scan_priv->scan_req_q_lock);

	return ret;
}

QDF_STATUS wlan_abort_scan(struct wlan_objmgr_pdev *pdev,
				   uint32_t pdev_id, uint32_t vdev_id,
				   wlan_scan_id scan_id, bool sync)
{
	struct scan_cancel_request *req;
	struct pdev_osif_priv *osif_ctx;
	struct osif_scan_pdev *scan_priv;
	QDF_STATUS status;
	struct wlan_objmgr_vdev *vdev;

	req = qdf_mem_malloc(sizeof(*req));
	if (!req)
		return QDF_STATUS_E_NOMEM;

	/* Get NL global context from objmgr*/
	osif_ctx = wlan_pdev_get_ospriv(pdev);
	if (!osif_ctx) {
		osif_err("Failed to retrieve osif context");
		qdf_mem_free(req);
		return QDF_STATUS_E_FAILURE;
	}
	if (vdev_id == INVAL_VDEV_ID)
		vdev = wlan_objmgr_pdev_get_first_vdev(pdev, WLAN_OSIF_ID);
	else
		vdev = wlan_objmgr_get_vdev_by_id_from_pdev(pdev,
				vdev_id, WLAN_OSIF_ID);

	if (!vdev) {
		qdf_mem_free(req);
		return QDF_STATUS_E_INVAL;
	}
	scan_priv = osif_ctx->osif_scan;
	req->cancel_req.requester = scan_priv->req_id;
	req->vdev = vdev;
	req->cancel_req.scan_id = scan_id;
	req->cancel_req.pdev_id = pdev_id;
	req->cancel_req.vdev_id = vdev_id;
	if (scan_id != INVAL_SCAN_ID && scan_id != CANCEL_HOST_SCAN_ID)
		req->cancel_req.req_type = WLAN_SCAN_CANCEL_SINGLE;
	else if (scan_id == CANCEL_HOST_SCAN_ID)
		req->cancel_req.req_type = WLAN_SCAN_CANCEL_HOST_VDEV_ALL;
	else if (vdev_id == INVAL_VDEV_ID)
		req->cancel_req.req_type = WLAN_SCAN_CANCEL_PDEV_ALL;
	else
		req->cancel_req.req_type = WLAN_SCAN_CANCEL_VDEV_ALL;

<<<<<<< HEAD
	cfg80211_debug("Type %d Vdev %d pdev %d scan id %d sync %d",
		       req->cancel_req.req_type, req->cancel_req.vdev_id,
		       req->cancel_req.pdev_id, req->cancel_req.scan_id, sync);
=======
	osif_debug("Type %d Vdev %d pdev %d scan id %d sync %d",
		   req->cancel_req.req_type, req->cancel_req.vdev_id,
		   req->cancel_req.pdev_id, req->cancel_req.scan_id, sync);
>>>>>>> 4d3aee41

	if (sync)
		status = ucfg_scan_cancel_sync(req);
	else
		status = ucfg_scan_cancel(req);
	if (QDF_IS_STATUS_ERROR(status))
		osif_err("Cancel scan request failed");

	wlan_objmgr_vdev_release_ref(vdev, WLAN_OSIF_ID);

	return status;
}

qdf_export_symbol(wlan_abort_scan);

int wlan_cfg80211_abort_scan(struct wlan_objmgr_pdev *pdev)
{
	uint8_t pdev_id;

	pdev_id = wlan_objmgr_pdev_get_pdev_id(pdev);

	if (ucfg_scan_get_pdev_status(pdev) !=
	   SCAN_NOT_IN_PROGRESS)
		wlan_abort_scan(pdev, pdev_id,
			INVAL_VDEV_ID, INVAL_SCAN_ID, true);

	return 0;
}

int wlan_vendor_abort_scan(struct wlan_objmgr_pdev *pdev,
			const void *data, int data_len)
{
	struct nlattr *tb[QCA_WLAN_VENDOR_ATTR_SCAN_MAX + 1];
	int ret = -EINVAL;
	wlan_scan_id scan_id;
	uint64_t cookie;
	uint8_t pdev_id;

	pdev_id = wlan_objmgr_pdev_get_pdev_id(pdev);
	if (wlan_cfg80211_nla_parse(tb, QCA_WLAN_VENDOR_ATTR_SCAN_MAX, data,
				    data_len, scan_policy)) {
		osif_err("Invalid ATTR");
		return ret;
	}

	if (tb[QCA_WLAN_VENDOR_ATTR_SCAN_COOKIE]) {
		cookie = nla_get_u64(
			    tb[QCA_WLAN_VENDOR_ATTR_SCAN_COOKIE]);
		ret = wlan_get_scanid(pdev, &scan_id, cookie);
		if (ret != 0)
			return ret;
		if (ucfg_scan_get_pdev_status(pdev) !=
		   SCAN_NOT_IN_PROGRESS)
			wlan_abort_scan(pdev, INVAL_PDEV_ID,
					INVAL_VDEV_ID, scan_id, true);
	}
	return 0;
}

static inline struct ieee80211_channel *
wlan_get_ieee80211_channel(struct wiphy *wiphy,
		struct wlan_objmgr_pdev *pdev,
		int chan_freq)
{
	struct ieee80211_channel *chan;

	chan = ieee80211_get_channel(wiphy, chan_freq);
	if (!chan)
		osif_err("chan is NULL, freq: %d", chan_freq);

	return chan;
}

#ifdef WLAN_ENABLE_AGEIE_ON_SCAN_RESULTS
static inline int wlan_get_frame_len(struct scan_cache_entry *scan_params)
{
	return util_scan_entry_frame_len(scan_params) + sizeof(qcom_ie_age);
}

static inline void wlan_add_age_ie(uint8_t *mgmt_frame,
	struct scan_cache_entry *scan_params)
{
	qcom_ie_age *qie_age = NULL;

	/* GPS Requirement: need age ie per entry. Using vendor specific. */
	/* Assuming this is the last IE, copy at the end */
	qie_age = (qcom_ie_age *) (mgmt_frame +
		   util_scan_entry_frame_len(scan_params));
	qie_age->element_id = QCOM_VENDOR_IE_ID;
	qie_age->len = QCOM_VENDOR_IE_AGE_LEN;
	qie_age->oui_1 = QCOM_OUI1;
	qie_age->oui_2 = QCOM_OUI2;
	qie_age->oui_3 = QCOM_OUI3;
	qie_age->type = QCOM_VENDOR_IE_AGE_TYPE;
	/*
	 * Lowi expects the timestamp of bss in units of 1/10 ms. In driver
	 * all bss related timestamp is in units of ms. Due to this when scan
	 * results are sent to lowi the scan age is high.To address this,
	 * send age in units of 1/10 ms.
	 */
	qie_age->age =
		(uint32_t)(qdf_mc_timer_get_system_time() -
		  scan_params->scan_entry_time)/10;
	qie_age->tsf_delta = scan_params->tsf_delta;
	memcpy(&qie_age->beacon_tsf, scan_params->tsf_info.data,
		  sizeof(qie_age->beacon_tsf));
	memcpy(&qie_age->seq_ctrl, &scan_params->seq_num,
	       sizeof(qie_age->seq_ctrl));
}
#else
static inline int wlan_get_frame_len(struct scan_cache_entry *scan_params)
{
	return util_scan_entry_frame_len(scan_params);
}

static inline void wlan_add_age_ie(uint8_t *mgmt_frame,
	struct scan_cache_entry *scan_params)
{
}
#endif /* WLAN_ENABLE_AGEIE_ON_SCAN_RESULTS */

#if (LINUX_VERSION_CODE >= KERNEL_VERSION(4, 4, 0)) || \
	defined(CFG80211_INFORM_BSS_FRAME_DATA)
/**
 * wlan_fill_per_chain_rssi() - fill per chain RSSI in inform bss
 * @data: bss data
 * @per_chain_snr: per chain RSSI
 *
 * Return: void
 */
#if defined(CFG80211_SCAN_PER_CHAIN_RSSI_SUPPORT) || \
	   (LINUX_VERSION_CODE >= KERNEL_VERSION(4, 16, 0))
static void wlan_fill_per_chain_rssi(struct cfg80211_inform_bss *data,
	struct wlan_cfg80211_inform_bss *bss)
{

	uint32_t i;

	if (!bss || !data) {
		osif_err("Received bss is NULL");
		return;
	}
	for (i = 0; i < WLAN_MGMT_TXRX_HOST_MAX_ANTENNA; i++) {
		if (!bss->per_chain_rssi[i] ||
		    (bss->per_chain_rssi[i] == WLAN_INVALID_PER_CHAIN_RSSI))
			continue;
		data->chain_signal[i] = bss->per_chain_rssi[i];
		data->chains |= BIT(i);
	}
}
#else
static inline void
wlan_fill_per_chain_rssi(struct cfg80211_inform_bss *data,
	struct wlan_cfg80211_inform_bss *bss)
{
}
#endif

struct cfg80211_bss *
wlan_cfg80211_inform_bss_frame_data(struct wiphy *wiphy,
		struct wlan_cfg80211_inform_bss *bss)
{
	struct cfg80211_inform_bss data  = {0};

	if (!bss) {
		osif_err("bss is null");
		return NULL;
	}
	wlan_fill_per_chain_rssi(&data, bss);

	data.chan = bss->chan;
	data.boottime_ns = bss->boottime_ns;
	data.signal = bss->rssi;
	return cfg80211_inform_bss_frame_data(wiphy, &data, bss->mgmt,
					      bss->frame_len, GFP_ATOMIC);
}
#else
struct cfg80211_bss *
wlan_cfg80211_inform_bss_frame_data(struct wiphy *wiphy,
		struct wlan_cfg80211_inform_bss *bss)

{
	return cfg80211_inform_bss_frame(wiphy, bss->chan, bss->mgmt,
					 bss->frame_len,
					 bss->rssi, GFP_ATOMIC);
}
#endif

#if (LINUX_VERSION_CODE >= KERNEL_VERSION(3, 9, 0))
static inline void wlan_cfg80211_put_bss(struct wiphy *wiphy,
		struct cfg80211_bss *bss)
{
	cfg80211_put_bss(wiphy, bss);
}
#else
static inline void wlan_cfg80211_put_bss(struct wiphy *wiphy,
		struct cfg80211_bss *bss)
{
	cfg80211_put_bss(bss);
}
#endif

void wlan_cfg80211_inform_bss_frame(struct wlan_objmgr_pdev *pdev,
		struct scan_cache_entry *scan_params)
{
	struct pdev_osif_priv *pdev_ospriv = wlan_pdev_get_ospriv(pdev);
	struct wiphy *wiphy;
	struct cfg80211_bss *bss = NULL;
	struct wlan_cfg80211_inform_bss bss_data = {0};

	if (!pdev_ospriv) {
		osif_err("os_priv is NULL");
		return;
	}

	wiphy = pdev_ospriv->wiphy;

	bss_data.frame_len = wlan_get_frame_len(scan_params);
	bss_data.mgmt = qdf_mem_malloc_atomic(bss_data.frame_len);
	if (!bss_data.mgmt) {
		osif_err("mem alloc failed for bss %pM seq %d",
			 bss_data.mgmt->bssid, scan_params->seq_num);
		return;
	}
	qdf_mem_copy(bss_data.mgmt,
		 util_scan_entry_frame_ptr(scan_params),
		 util_scan_entry_frame_len(scan_params));
	/*
	 * Android does not want the timestamp from the frame.
	 * Instead it wants a monotonic increasing value
	 */
	bss_data.mgmt->u.probe_resp.timestamp = qdf_get_monotonic_boottime();
	wlan_add_age_ie((uint8_t *)bss_data.mgmt, scan_params);
	/*
	 * Based on .ini configuration, raw rssi can be reported for bss.
	 * Raw rssi is typically used for estimating power.
	 */
	bss_data.rssi = scan_params->rssi_raw;

	bss_data.chan = wlan_get_ieee80211_channel(wiphy, pdev,
		scan_params->channel.chan_freq);
	if (!bss_data.chan) {
		osif_err("Channel not found for bss %pM seq %d chan_freq %d",
			 bss_data.mgmt->bssid, scan_params->seq_num,
			 scan_params->channel.chan_freq);
		qdf_mem_free(bss_data.mgmt);
		return;
	}

	/*
	 * Supplicant takes the signal strength in terms of
	 * mBm (1 dBm = 100 mBm).
	 */
	bss_data.rssi = QDF_MIN(bss_data.rssi, 0) * 100;

	bss_data.boottime_ns = scan_params->boottime_ns;

	qdf_mem_copy(bss_data.per_chain_rssi, scan_params->per_chain_rssi,
		     WLAN_MGMT_TXRX_HOST_MAX_ANTENNA);

	bss = wlan_cfg80211_inform_bss_frame_data(wiphy, &bss_data);
	if (!bss)
		osif_err("failed to inform bss %pM seq %d",
			 bss_data.mgmt->bssid, scan_params->seq_num);
	else
		wlan_cfg80211_put_bss(wiphy, bss);

	qdf_mem_free(bss_data.mgmt);
}

#if (LINUX_VERSION_CODE < KERNEL_VERSION(4, 1, 0)) && \
	!defined(WITH_BACKPORTS) && !defined(IEEE80211_PRIVACY)
struct cfg80211_bss *wlan_cfg80211_get_bss(struct wiphy *wiphy,
					   struct ieee80211_channel *channel,
					   const u8 *bssid, const u8 *ssid,
					   size_t ssid_len)
{
	return cfg80211_get_bss(wiphy, channel, bssid,
				ssid, ssid_len,
				WLAN_CAPABILITY_ESS,
				WLAN_CAPABILITY_ESS);
}
#else
struct cfg80211_bss *wlan_cfg80211_get_bss(struct wiphy *wiphy,
					   struct ieee80211_channel *channel,
					   const u8 *bssid, const u8 *ssid,
					   size_t ssid_len)
{
	return cfg80211_get_bss(wiphy, channel, bssid,
				ssid, ssid_len,
				IEEE80211_BSS_TYPE_ESS,
				IEEE80211_PRIVACY_ANY);
}
#endif

void __wlan_cfg80211_unlink_bss_list(struct wiphy *wiphy, uint8_t *bssid,
				     uint8_t *ssid, uint8_t ssid_len)
{
	struct cfg80211_bss *bss = NULL;

	bss = wlan_cfg80211_get_bss(wiphy, NULL, bssid,
				    ssid, ssid_len);
	if (!bss) {
<<<<<<< HEAD
		cfg80211_info("BSS %pM not found", bssid);
	} else {
		cfg80211_debug("unlink entry for ssid:%.*s and BSSID %pM",
=======
		osif_info("BSS %pM not found", bssid);
	} else {
		osif_debug("unlink entry for ssid:%.*s and BSSID %pM",
>>>>>>> 4d3aee41
			   ssid_len, ssid, bssid);
		cfg80211_unlink_bss(wiphy, bss);
		wlan_cfg80211_put_bss(wiphy, bss);
	}

	/*
	 * Kernel creates separate entries into it's bss list for probe resp
	 * and beacon for hidden AP. Both have separate ref count and thus
	 * deleting one will not delete other entry.
	 * If beacon entry of the hidden AP is not deleted and AP switch to
	 * broadcasting SSID from Hiding SSID, kernel will reject the beacon
	 * entry. So unlink the hidden beacon entry (if present) as well from
	 * kernel, to avoid such issue.
	 */
	bss = wlan_cfg80211_get_bss(wiphy, NULL, bssid, NULL, 0);
	if (!bss) {
<<<<<<< HEAD
		cfg80211_debug("Hidden bss not found for Ssid:%.*s BSSID: %pM sid_len %d",
			   ssid_len, ssid, bssid, ssid_len);
	} else {
		cfg80211_debug("unlink entry for Hidden ssid:%.*s and BSSID %pM",
=======
		osif_debug("Hidden bss not found for Ssid:%.*s BSSID: %pM sid_len %d",
			   ssid_len, ssid, bssid, ssid_len);
	} else {
		osif_debug("unlink entry for Hidden ssid:%.*s and BSSID %pM",
>>>>>>> 4d3aee41
			   ssid_len, ssid, bssid);

		cfg80211_unlink_bss(wiphy, bss);
		/* cfg80211_get_bss get bss with ref count so release it */
		wlan_cfg80211_put_bss(wiphy, bss);
	}
}
void wlan_cfg80211_unlink_bss_list(struct wlan_objmgr_pdev *pdev,
				   struct scan_cache_entry *scan_entry)
{
	struct pdev_osif_priv *pdev_ospriv = wlan_pdev_get_ospriv(pdev);
	struct wiphy *wiphy;

	if (!pdev_ospriv) {
		osif_err("os_priv is NULL");
		return;
	}

	wiphy = pdev_ospriv->wiphy;

	__wlan_cfg80211_unlink_bss_list(wiphy, scan_entry->bssid.bytes,
					scan_entry->ssid.ssid,
					scan_entry->ssid.length);
}

#if (LINUX_VERSION_CODE < KERNEL_VERSION(4, 12, 0))
/*
 * wlan_scan_wiphy_set_max_sched_scans() - set maximum number of scheduled scans
 * to wiphy.
 * @wiphy: pointer to wiphy
 * @max_scans: max num scans to be configured
 *
 */
static inline void
wlan_scan_wiphy_set_max_sched_scans(struct wiphy *wiphy, uint8_t max_scans)
{
	if (max_scans == 0)
		wiphy->flags &= ~WIPHY_FLAG_SUPPORTS_SCHED_SCAN;
	else
		wiphy->flags |= WIPHY_FLAG_SUPPORTS_SCHED_SCAN;
}
#else
static inline void
wlan_scan_wiphy_set_max_sched_scans(struct wiphy *wiphy, uint8_t max_scans)
{
	wiphy->max_sched_scan_reqs = max_scans;
}
#endif /* KERNEL_VERSION(4, 12, 0) */

#if defined(CFG80211_REPORT_BETTER_BSS_IN_SCHED_SCAN) || \
	(LINUX_VERSION_CODE >= KERNEL_VERSION(4, 11, 0))
void wlan_scan_cfg80211_add_connected_pno_support(struct wiphy *wiphy)
{
	wiphy_ext_feature_set(wiphy,
			      NL80211_EXT_FEATURE_SCHED_SCAN_RELATIVE_RSSI);
}
#endif

#if ((LINUX_VERSION_CODE > KERNEL_VERSION(4, 4, 0)) || \
		defined(CFG80211_MULTI_SCAN_PLAN_BACKPORT)) && \
		defined(FEATURE_WLAN_SCAN_PNO)
void wlan_config_sched_scan_plans_to_wiphy(struct wiphy *wiphy,
					   struct wlan_objmgr_psoc *psoc)
{
	if (ucfg_scan_get_pno_scan_support(psoc)) {
		wlan_scan_wiphy_set_max_sched_scans(wiphy, 1);
		wiphy->max_sched_scan_ssids = SCAN_PNO_MAX_SUPP_NETWORKS;
		wiphy->max_match_sets = SCAN_PNO_MAX_SUPP_NETWORKS;
		wiphy->max_sched_scan_ie_len = SCAN_MAX_IE_LENGTH;
		wiphy->max_sched_scan_plans = SCAN_PNO_MAX_PLAN_REQUEST;

		wiphy->max_sched_scan_plan_interval =
			ucfg_scan_get_max_sched_scan_plan_interval(psoc);

		wiphy->max_sched_scan_plan_iterations =
			ucfg_scan_get_max_sched_scan_plan_iterations(psoc);
	}
}
#endif<|MERGE_RESOLUTION|>--- conflicted
+++ resolved
@@ -483,17 +483,10 @@
 				if (!ok)
 					continue;
 			}
-<<<<<<< HEAD
-			len += qdf_scnprintf(chl + len, buff_len - len, " %d", channel);
-			valid_ch[num_chan++] = wlan_chan_to_freq(channel);
-		}
-		cfg80211_debug("Channel-List[%d]:%s", num_chan, chl);
-=======
 			len += qdf_scnprintf(chl + len, buff_len - len, " %d", chan_freq);
 			valid_ch[num_chan++] = chan_freq;
 		}
 		osif_debug("Channel-List[%d]:%s", num_chan, chl);
->>>>>>> 4d3aee41
 		qdf_mem_free(chl);
 		chl = NULL;
 		/* If all channels are DFS and dropped,
@@ -576,10 +569,7 @@
 	wlan_config_sched_scan_plan(req, request);
 	req->delay_start_time = wlan_config_sched_scan_start_delay(request);
 	req->scan_backoff_multiplier = scan_backoff_multiplier;
-<<<<<<< HEAD
-=======
-
->>>>>>> 4d3aee41
+
 	wlan_hdd_sched_scan_update_relative_rssi(req, request);
 
 	psoc = wlan_pdev_get_psoc(pdev);
@@ -593,20 +583,6 @@
 	if (ucfg_ie_whitelist_enabled(psoc, vdev))
 		ucfg_copy_ie_whitelist_attrs(psoc, &req->ie_whitelist);
 
-<<<<<<< HEAD
-	cfg80211_debug("Network count %d n_ssids %d fast_scan_period: %d msec slow_scan_period: %d msec, fast_scan_max_cycles: %d, relative_rssi %d band_pref %d, rssi_pref %d",
-			req->networks_cnt, request->n_ssids,
-			req->fast_scan_period, req->slow_scan_period,
-			req->fast_scan_max_cycles, req->relative_rssi,
-			req->band_rssi_pref.band, req->band_rssi_pref.rssi);
-
-	for (i = 0; i < req->networks_cnt; i++)
-		cfg80211_debug("[%d] ssid: %.*s, RSSI th %d bc NW type %u",
-				i, req->networks_list[i].ssid.length,
-				req->networks_list[i].ssid.ssid,
-				req->networks_list[i].rssi_thresh,
-				req->networks_list[i].bc_new_type);
-=======
 	osif_debug("Network count %d n_ssids %d fast_scan_period: %d msec slow_scan_period: %d msec, fast_scan_max_cycles: %d, relative_rssi %d band_pref %d, rssi_pref %d",
 		   req->networks_cnt, request->n_ssids, req->fast_scan_period,
 		   req->slow_scan_period, req->fast_scan_max_cycles,
@@ -619,7 +595,6 @@
 			   req->networks_list[i].ssid.ssid,
 			   req->networks_list[i].rssi_thresh,
 			   req->networks_list[i].bc_new_type);
->>>>>>> 4d3aee41
 
 	status = ucfg_scan_pno_start(vdev, req);
 	if (QDF_IS_STATUS_ERROR(status)) {
@@ -639,11 +614,7 @@
 
 	status = ucfg_scan_pno_stop(vdev);
 	if (QDF_IS_STATUS_ERROR(status))
-<<<<<<< HEAD
-		cfg80211_debug("Failed to disable PNO");
-=======
 		osif_debug("Failed to disable PNO");
->>>>>>> 4d3aee41
 
 	return 0;
 }
@@ -792,26 +763,16 @@
 				return QDF_STATUS_SUCCESS;
 			} else {
 				qdf_mutex_release(&scan_priv->scan_req_q_lock);
-<<<<<<< HEAD
-				cfg80211_err("Failed to remove scan id %d, pending scans %d",
-				      scan_id,
-				      qdf_list_size(&scan_priv->scan_req_q));
-=======
 				osif_err("Failed to remove scan id %d, pending scans %d",
 					 scan_id,
 					 qdf_list_size(&scan_priv->scan_req_q));
->>>>>>> 4d3aee41
 				return status;
 			}
 		}
 	} while (QDF_STATUS_SUCCESS ==
 		qdf_list_peek_next(&scan_priv->scan_req_q, node, &next_node));
 	qdf_mutex_release(&scan_priv->scan_req_q_lock);
-<<<<<<< HEAD
-	cfg80211_debug("Failed to find scan id %d", scan_id);
-=======
 	osif_debug("Failed to find scan id %d", scan_id);
->>>>>>> 4d3aee41
 
 	return status;
 }
@@ -1020,19 +981,11 @@
 	if (!util_is_scan_completed(event, &success))
 		return;
 
-<<<<<<< HEAD
-	cfg80211_debug("vdev %d, scan id %d type %s(%d) reason %s(%d)",
-		       event->vdev_id, scan_id,
-		       util_scan_get_ev_type_name(event->type), event->type,
-		       util_scan_get_ev_reason_name(event->reason),
-		       event->reason);
-=======
 	osif_debug("vdev %d, scan id %d type %s(%d) reason %s(%d)",
 		   event->vdev_id, scan_id,
 		   util_scan_get_ev_type_name(event->type), event->type,
 		   util_scan_get_ev_reason_name(event->reason),
 		   event->reason);
->>>>>>> 4d3aee41
 
 	pdev = wlan_vdev_get_pdev(vdev);
 	status = wlan_scan_request_dequeue(
@@ -1350,13 +1303,8 @@
 	}
 	opmode = wlan_vdev_mlme_get_opmode(vdev);
 
-<<<<<<< HEAD
-	cfg80211_debug("%s(vdev%d): mode %d", request->wdev->netdev->name,
-		       wlan_vdev_get_id(vdev), opmode);
-=======
 	osif_debug("%s(vdev%d): mode %d", request->wdev->netdev->name,
 		   wlan_vdev_get_id(vdev), opmode);
->>>>>>> 4d3aee41
 
 	/* Get NL global context from objmgr*/
 	osif_priv = wlan_pdev_get_ospriv(pdev);
@@ -1373,11 +1321,7 @@
 	if (!wlan_cfg80211_allow_simultaneous_scan(psoc) &&
 	    !qdf_list_empty(&osif_priv->osif_scan->scan_req_q) &&
 	    opmode != QDF_SAP_MODE) {
-<<<<<<< HEAD
-		cfg80211_err("Simultaneous scan disabled, reject scan");
-=======
 		osif_err("Simultaneous scan disabled, reject scan");
->>>>>>> 4d3aee41
 		return -EBUSY;
 	}
 
@@ -1428,15 +1372,9 @@
 		req->scan_req.num_ssids = request->n_ssids;
 
 		if (req->scan_req.num_ssids > WLAN_SCAN_MAX_NUM_SSID) {
-<<<<<<< HEAD
-			cfg80211_info("number of ssid %d greater than MAX %d",
-				      req->scan_req.num_ssids,
-				      WLAN_SCAN_MAX_NUM_SSID);
-=======
 			osif_info("number of ssid %d greater than MAX %d",
 				  req->scan_req.num_ssids,
 				  WLAN_SCAN_MAX_NUM_SSID);
->>>>>>> 4d3aee41
 			req->scan_req.num_ssids = WLAN_SCAN_MAX_NUM_SSID;
 		}
 		/* copy all the ssid's and their length */
@@ -1529,11 +1467,7 @@
 							psoc, c_freq, &ok);
 
 				if (QDF_IS_STATUS_ERROR(qdf_status)) {
-<<<<<<< HEAD
-					cfg80211_err("DNBS check failed");
-=======
 					osif_err("DNBS check failed");
->>>>>>> 4d3aee41
 					ret = -EINVAL;
 					goto err;
 				}
@@ -1629,11 +1563,7 @@
 
 	qdf_status = ucfg_scan_start(req);
 	if (QDF_IS_STATUS_ERROR(qdf_status)) {
-<<<<<<< HEAD
-		cfg80211_err("scan req failed with error %d", qdf_status);
-=======
 		osif_err("scan req failed with error %d", qdf_status);
->>>>>>> 4d3aee41
 		if (qdf_status == QDF_STATUS_E_RESOURCES)
 			osif_err("HO is in progress.So defer the scan by informing busy");
 		wlan_scan_request_dequeue(pdev, scan_id, &request,
@@ -1762,15 +1692,9 @@
 	else
 		req->cancel_req.req_type = WLAN_SCAN_CANCEL_VDEV_ALL;
 
-<<<<<<< HEAD
-	cfg80211_debug("Type %d Vdev %d pdev %d scan id %d sync %d",
-		       req->cancel_req.req_type, req->cancel_req.vdev_id,
-		       req->cancel_req.pdev_id, req->cancel_req.scan_id, sync);
-=======
 	osif_debug("Type %d Vdev %d pdev %d scan id %d sync %d",
 		   req->cancel_req.req_type, req->cancel_req.vdev_id,
 		   req->cancel_req.pdev_id, req->cancel_req.scan_id, sync);
->>>>>>> 4d3aee41
 
 	if (sync)
 		status = ucfg_scan_cancel_sync(req);
@@ -2074,15 +1998,9 @@
 	bss = wlan_cfg80211_get_bss(wiphy, NULL, bssid,
 				    ssid, ssid_len);
 	if (!bss) {
-<<<<<<< HEAD
-		cfg80211_info("BSS %pM not found", bssid);
-	} else {
-		cfg80211_debug("unlink entry for ssid:%.*s and BSSID %pM",
-=======
 		osif_info("BSS %pM not found", bssid);
 	} else {
 		osif_debug("unlink entry for ssid:%.*s and BSSID %pM",
->>>>>>> 4d3aee41
 			   ssid_len, ssid, bssid);
 		cfg80211_unlink_bss(wiphy, bss);
 		wlan_cfg80211_put_bss(wiphy, bss);
@@ -2099,17 +2017,10 @@
 	 */
 	bss = wlan_cfg80211_get_bss(wiphy, NULL, bssid, NULL, 0);
 	if (!bss) {
-<<<<<<< HEAD
-		cfg80211_debug("Hidden bss not found for Ssid:%.*s BSSID: %pM sid_len %d",
-			   ssid_len, ssid, bssid, ssid_len);
-	} else {
-		cfg80211_debug("unlink entry for Hidden ssid:%.*s and BSSID %pM",
-=======
 		osif_debug("Hidden bss not found for Ssid:%.*s BSSID: %pM sid_len %d",
 			   ssid_len, ssid, bssid, ssid_len);
 	} else {
 		osif_debug("unlink entry for Hidden ssid:%.*s and BSSID %pM",
->>>>>>> 4d3aee41
 			   ssid_len, ssid, bssid);
 
 		cfg80211_unlink_bss(wiphy, bss);
