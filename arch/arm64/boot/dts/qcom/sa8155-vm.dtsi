--- conflicted
+++ resolved
@@ -817,20 +817,9 @@
 
 &tlmm {
 	dirconn-list = <37 216 1>;
-<<<<<<< HEAD
-};
-
-&msm_ion {
-	qcom,ion-heap@10 { /* SECURE DISPLAY HEAP */
-		reg = <10>;
-		memory-region = <&secure_display_memory>;
-		qcom,ion-heap-type = "HYP_CMA";
-	};
 };
 
 &qupv3_se2_i2c {
 	qcom,clk-freq-out = <400000>;
 	status = "ok";
-=======
->>>>>>> d5f627e1
 };