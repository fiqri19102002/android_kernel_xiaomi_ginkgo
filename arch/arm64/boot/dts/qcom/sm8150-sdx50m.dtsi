--- conflicted
+++ resolved
@@ -48,10 +48,6 @@
 	qcom,smmu-cfg = <0x1d>;
 	qcom,addr-win = <0x0 0x20000000 0x0 0x3fffffff>;
 	mhi,fw-name = "sdx50m/sbl1.mbn";
-<<<<<<< HEAD
-	status = "okay";
-=======
->>>>>>> d8914c3a
 };
 
 &tlmm {
@@ -87,8 +83,6 @@
 		qcom,mhi-chdb-base = <0x40300300>;
 		qcom,mhi-erdb-base = <0x40300700>;
 	};
-<<<<<<< HEAD
-=======
 };
 
 &reserved_memory {
@@ -109,5 +103,4 @@
 		no-map;
 		reg = <0x0 0xa3c00000 0x0 0x01000000>;
 	};
->>>>>>> d8914c3a
 };