--- conflicted
+++ resolved
@@ -648,11 +648,7 @@
 /*
  * <ini>
  * gBusLowTputCntThreshold - Threshold count to trigger low Tput
-<<<<<<< HEAD
- * 			     GRO flush skip
-=======
  *			     GRO flush skip
->>>>>>> 5d8474a2
  * @Min: 0
  * @Max: 200
  * @Default: 10
@@ -677,8 +673,6 @@
 		CFG_VALUE_OR_DEFAULT, \
 		"Threshold to trigger GRO flush skip for low T-put")
 
-<<<<<<< HEAD
-=======
 /*
  * <ini>
  * gHandleLatencyCriticalClients - Enable the handling of latency critical
@@ -700,7 +694,6 @@
 		false, \
 		"Control to enable latency critical clients")
 
->>>>>>> 5d8474a2
 #endif /*WLAN_FEATURE_DP_BUS_BANDWIDTH*/
 
 #ifdef QCA_SUPPORT_TXRX_DRIVER_TCP_DEL_ACK
@@ -1406,13 +1399,9 @@
 	CFG(CFG_DP_TCP_DELACK_THRESHOLD_LOW) \
 	CFG(CFG_DP_TCP_DELACK_TIMER_COUNT) \
 	CFG(CFG_DP_TCP_TX_HIGH_TPUT_THRESHOLD) \
-<<<<<<< HEAD
-	CFG(CFG_DP_BUS_LOW_BW_CNT_THRESHOLD)
-=======
 	CFG(CFG_DP_BUS_LOW_BW_CNT_THRESHOLD) \
 	CFG(CFG_DP_BUS_HANDLE_LATENCY_CRITICAL_CLIENTS)
 
->>>>>>> 5d8474a2
 #else
 #define CFG_HDD_DP_BUS_BANDWIDTH
 #endif
