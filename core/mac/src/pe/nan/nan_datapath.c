--- conflicted
+++ resolved
@@ -390,17 +390,6 @@
 		goto end;
 	}
 
-<<<<<<< HEAD
-	if (lim_set_link_state(mac_ctx, eSIR_LINK_IDLE_STATE,
-			session_entry->self_mac_addr,
-			session_entry->self_mac_addr, NULL, NULL)
-			!= QDF_STATUS_SUCCESS) {
-		pe_err("NDI: DEL_BSS_RSP setLinkState failed");
-		goto end;
-	}
-
-=======
->>>>>>> 5d8474a2
 	session_entry->limMlmState = eLIM_MLM_IDLE_STATE;
 
 end:
