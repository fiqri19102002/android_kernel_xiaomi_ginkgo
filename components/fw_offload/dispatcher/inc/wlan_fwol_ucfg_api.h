--- conflicted
+++ resolved
@@ -171,8 +171,6 @@
 				      uint8_t *enable_sifs_burst);
 
 /**
-<<<<<<< HEAD
-=======
  * ucfg_get_max_mpdus_inampdu() - Assigns the max_mpdus_inampdu value
  * @psoc: pointer to the psoc object
  *
@@ -182,7 +180,6 @@
 				      uint8_t *max_mpdus_inampdu);
 
 /**
->>>>>>> 5d8474a2
  * ucfg_get_enable_phy_reg_retention() - Assigns enable_phy_reg_retention value
  * @psoc: pointer to the psoc object
  *
