/*
 * Copyright (c) 2013-2020 The Linux Foundation. All rights reserved.
 *
 * Permission to use, copy, modify, and/or distribute this software for
 * any purpose with or without fee is hereby granted, provided that the
 * above copyright notice and this permission notice appear in all
 * copies.
 *
 * THE SOFTWARE IS PROVIDED "AS IS" AND THE AUTHOR DISCLAIMS ALL
 * WARRANTIES WITH REGARD TO THIS SOFTWARE INCLUDING ALL IMPLIED
 * WARRANTIES OF MERCHANTABILITY AND FITNESS. IN NO EVENT SHALL THE
 * AUTHOR BE LIABLE FOR ANY SPECIAL, DIRECT, INDIRECT, OR CONSEQUENTIAL
 * DAMAGES OR ANY DAMAGES WHATSOEVER RESULTING FROM LOSS OF USE, DATA OR
 * PROFITS, WHETHER IN AN ACTION OF CONTRACT, NEGLIGENCE OR OTHER
 * TORTIOUS ACTION, ARISING OUT OF OR IN CONNECTION WITH THE USE OR
 * PERFORMANCE OF THIS SOFTWARE.
 */

/**
 * DOC: Declare various struct, macros which are used privately in IPA
 * component.
 */

#ifndef _WLAN_IPA_PRIV_STRUCT_H_
#define _WLAN_IPA_PRIV_STRUCT_H_

#ifdef IPA_OFFLOAD

#ifdef CONFIG_IPA_WDI_UNIFIED_API
#include <qdf_ipa_wdi3.h>
#else
#include <qdf_ipa.h>
#endif

#include <qdf_net_types.h>
#include <qdf_mc_timer.h>
#include <qdf_list.h>
#include <qdf_defer.h>
#include "qdf_delayed_work.h"
#include <qdf_event.h>
#include "wlan_ipa_public_struct.h"

#define WLAN_IPA_RX_INACTIVITY_MSEC_DELAY   1000
#define WLAN_IPA_UC_WLAN_8023_HDR_SIZE      14

#define WLAN_IPA_UC_NUM_WDI_PIPE            2
#define WLAN_IPA_UC_MAX_PENDING_EVENT       33

#define WLAN_IPA_UC_DEBUG_DUMMY_MEM_SIZE    32000
#define WLAN_IPA_UC_RT_DEBUG_PERIOD         300
#define WLAN_IPA_UC_RT_DEBUG_BUF_COUNT      30
#define WLAN_IPA_UC_RT_DEBUG_FILL_INTERVAL  10000

#define WLAN_IPA_WLAN_HDR_DES_MAC_OFFSET    0
#define WLAN_IPA_MAX_IFACE                  MAX_IPA_IFACE
#define WLAN_IPA_CLIENT_MAX_IFACE           3
#define WLAN_IPA_MAX_SYSBAM_PIPE            4
#define WLAN_IPA_MAX_SESSION                5
#define WLAN_IPA_MAX_STA_COUNT              41

#define WLAN_IPA_RX_PIPE                    WLAN_IPA_MAX_IFACE
#define WLAN_IPA_ENABLE_MASK                BIT(0)
#define WLAN_IPA_PRE_FILTER_ENABLE_MASK     BIT(1)
#define WLAN_IPA_IPV6_ENABLE_MASK           BIT(2)
#define WLAN_IPA_RM_ENABLE_MASK             BIT(3)
#define WLAN_IPA_CLK_SCALING_ENABLE_MASK    BIT(4)
#define WLAN_IPA_UC_ENABLE_MASK             BIT(5)
#define WLAN_IPA_UC_STA_ENABLE_MASK         BIT(6)
#define WLAN_IPA_REAL_TIME_DEBUGGING        BIT(8)

#define WLAN_IPA_MAX_BANDWIDTH              800

#define WLAN_IPA_MAX_PENDING_EVENT_COUNT    20

#define IPA_WLAN_RX_SOFTIRQ_THRESH 32

#define WLAN_IPA_UC_BW_MONITOR_LEVEL        3

/**
 * enum - IPA UC operation message
 *
 * @WLAN_IPA_UC_OPCODE_TX_SUSPEND: IPA WDI TX pipe suspend
 * @WLAN_IPA_UC_OPCODE_TX_RESUME: IPA WDI TX pipe resume
 * @WLAN_IPA_UC_OPCODE_RX_SUSPEND: IPA WDI RX pipe suspend
 * @WLAN_IPA_UC_OPCODE_RX_RESUME: IPA WDI RX pipe resume
 * @WLAN_IPA_UC_OPCODE_STATS: IPA UC stats
 * @WLAN_IPA_UC_OPCODE_SHARING_STATS: IPA UC sharing stats
 * @WLAN_IPA_UC_OPCODE_QUOTA_RSP: IPA UC quota response
 * @WLAN_IPA_UC_OPCODE_QUOTA_IND: IPA UC quota indication
 * @WLAN_IPA_UC_OPCODE_UC_READY: IPA UC ready indication
 * @WLAN_IPA_UC_OPCODE_MAX: IPA UC max operation code
 */
enum wlan_ipa_uc_op_code {
	WLAN_IPA_UC_OPCODE_TX_SUSPEND = 0,
	WLAN_IPA_UC_OPCODE_TX_RESUME = 1,
	WLAN_IPA_UC_OPCODE_RX_SUSPEND = 2,
	WLAN_IPA_UC_OPCODE_RX_RESUME = 3,
	WLAN_IPA_UC_OPCODE_STATS = 4,
#ifdef FEATURE_METERING
	WLAN_IPA_UC_OPCODE_SHARING_STATS = 5,
	WLAN_IPA_UC_OPCODE_QUOTA_RSP = 6,
	WLAN_IPA_UC_OPCODE_QUOTA_IND = 7,
#endif
	WLAN_IPA_UC_OPCODE_UC_READY = 8,
	/* keep this last */
	WLAN_IPA_UC_OPCODE_MAX
};

/**
 * enum - Reason codes for stat query
 *
 * @WLAN_IPA_UC_STAT_REASON_NONE: Initial value
 * @WLAN_IPA_UC_STAT_REASON_DEBUG: For debug/info
 * @WLAN_IPA_UC_STAT_REASON_BW_CAL: For bandwidth calibration
 * @WLAN_IPA_UC_STAT_REASON_DUMP_INFO: For debug info dump
 */
enum {
	WLAN_IPA_UC_STAT_REASON_NONE,
	WLAN_IPA_UC_STAT_REASON_DEBUG,
	WLAN_IPA_UC_STAT_REASON_BW_CAL
};

/**
 * enum wlan_ipa_rm_state - IPA resource manager state
 * @WLAN_IPA_RM_RELEASED:      PROD pipe resource released
 * @WLAN_IPA_RM_GRANT_PENDING: PROD pipe resource requested but not granted yet
 * @WLAN_IPA_RM_GRANTED:       PROD pipe resource granted
 */
enum wlan_ipa_rm_state {
	WLAN_IPA_RM_RELEASED,
	WLAN_IPA_RM_GRANT_PENDING,
	WLAN_IPA_RM_GRANTED,
};

/**
 * enum wlan_ipa_forward_type: Type of forward packet received from IPA
 * @WLAN_IPA_FORWARD_PKT_NONE: No forward packet
 * @WLAN_IPA_FORWARD_PKT_LOCAL_STACK: Packet forwarded to kernel network stack
 * @WLAN_IPA_FORWARD_PKT_DISCARD: Discarded packet before sending to kernel
 */
enum wlan_ipa_forward_type {
	WLAN_IPA_FORWARD_PKT_NONE = 0,
	WLAN_IPA_FORWARD_PKT_LOCAL_STACK = 1,
	WLAN_IPA_FORWARD_PKT_DISCARD = 2
};

/**
 * enum wlan_ipa_bw_level -ipa bandwidth level
 * @WLAN_IPA_BW_LEVEL_LOW: vote for low bandwidth
 * @WLAN_IPA_BW_LEVEL_MEDIUM: vote for medium bandwidth
 * @WLAN_IPA_BW_LEVEL_HIGH: vote for high bandwidth
 */
enum wlan_ipa_bw_level {
	WLAN_IPA_BW_LEVEL_LOW,
	WLAN_IPA_BW_LEVEL_MEDIUM,
	WLAN_IPA_BW_LEVEL_HIGH,
};

/**
 * struct llc_snap_hdr - LLC snap header
 * @dsap: Destination service access point
 * @ssap: Source service access point
 * @resv: Reserved for future use
 * @eth_type: Ether type
 */
struct llc_snap_hdr {
	uint8_t dsap;
	uint8_t ssap;
	uint8_t resv[4];
	qdf_be16_t eth_type;
} qdf_packed;

/**
 * struct wlan_ipa_tx_hdr - header type which IPA should handle to TX packet
 * @eth:      ether II header
 * @llc_snap: LLC snap header
 */
struct wlan_ipa_tx_hdr {
	qdf_ether_header_t eth;
	struct llc_snap_hdr llc_snap;
} qdf_packed;

/**
 * struct frag_header - fragment header type registered to IPA hardware
 * @length:    fragment length
 * @reserved1: Reserved not used
 * @reserved2: Reserved not used
 */
#if defined(QCA_WIFI_QCA6290) || defined(QCA_WIFI_QCA6390) || \
    defined(QCA_WIFI_QCA6490) || defined(QCA_WIFI_QCA6750)
struct frag_header {
	uint8_t reserved[0];
};
#elif defined(QCA_WIFI_3_0)
struct frag_header {
	uint16_t length;
	uint32_t reserved1;
	uint32_t reserved2;
} qdf_packed;
#else
struct frag_header {
	uint32_t
		length:16,
		reserved16:16;
	uint32_t reserved2;
} qdf_packed;
#endif

/**
 * struct ipa_header - ipa header type registered to IPA hardware
 * @vdev_id:  vdev id
 * @reserved: Reserved not used
 */

#if defined(QCA_WIFI_QCA6290) || defined(QCA_WIFI_QCA6390) || \
    defined(QCA_WIFI_QCA6490) || defined(QCA_WIFI_QCA6750)
struct ipa_header {
	uint8_t reserved[0];
};
#else
struct ipa_header {
	uint32_t
		vdev_id:8,	/* vdev_id field is LSB of IPA DESC */
		reserved:24;
} qdf_packed;
#endif

/**
 * struct wlan_ipa_uc_tx_hdr - full tx header registered to IPA hardware
 * @frag_hd: fragment header
 * @ipa_hd:  ipa header
 * @eth:     ether II header
 */
struct wlan_ipa_uc_tx_hdr {
	struct frag_header frag_hd;
	struct ipa_header ipa_hd;
	qdf_ether_header_t eth;
} qdf_packed;

/**
 * struct wlan_ipa_cld_hdr - IPA CLD Header
 * @reserved: reserved fields
 * @iface_id: interface ID
 * @sta_id: Station ID
 *
 * Packed 32-bit structure
 * +----------+----------+--------------+--------+
 * | Reserved | QCMAP ID | interface id | STA ID |
 * +----------+----------+--------------+--------+
 */
struct wlan_ipa_cld_hdr {
	uint8_t reserved[2];
	uint8_t iface_id;
	uint8_t sta_id;
} qdf_packed;

/**
 * struct wlan_ipa_rx_hdr - IPA RX header
 * @cld_hdr: IPA CLD header
 * @eth:     ether II header
 */
struct wlan_ipa_rx_hdr {
	struct wlan_ipa_cld_hdr cld_hdr;
	qdf_ether_header_t eth;
} qdf_packed;

/**
 * struct wlan_ipa_pm_tx_cb - PM resume TX callback
 * @exception: Exception packet
 * @iface_context: Interface context
 * @ipa_tx_desc: IPA TX descriptor
 */
struct wlan_ipa_pm_tx_cb {
	bool exception;
	struct wlan_ipa_iface_context *iface_context;
	qdf_ipa_rx_data_t *ipa_tx_desc;
};

/**
 * struct wlan_ipa_sys_pipe - IPA system pipe
 * @conn_hdl: IPA system pipe connection handle
 * @conn_hdl_valid: IPA system pipe valid flag
 * @ipa_sys_params: IPA system pipe params
 */
struct wlan_ipa_sys_pipe {
	uint32_t conn_hdl;
	uint8_t conn_hdl_valid;
	qdf_ipa_sys_connect_params_t ipa_sys_params;
};

/**
 * struct wlan_ipa_iface_stats - IPA system pipe
 * @num_tx: Number of TX packets
 * @num_tx_drop: Number of TX packet drops
 * @num_tx_err: Number of TX packet errors
 * @num_tx_cac_drop: Number of TX packet drop due to CAC
 * @num_rx_ipa_excep: Number of RX IPA exception packets
 */
struct wlan_ipa_iface_stats {
	uint64_t num_tx;
	uint64_t num_tx_drop;
	uint64_t num_tx_err;
	uint64_t num_tx_cac_drop;
	uint64_t num_rx_ipa_excep;
};

/* IPA private context structure */
struct wlan_ipa_priv;

/**
 * struct wlan_ipa_iface_context - IPA interface context
 * @ipa_ctx: IPA private context
 * @cons_client: IPA consumer pipe
 * @prod_client: IPA producer pipe
 * @prod_client: IPA producer pipe
 * @iface_id: IPA interface ID
 * @dev: Net device structure
 * @device_mode: Interface device mode
 * @session_id: Session ID
 * @interface_lock: Interface lock
 * @ifa_address: Interface address
 * @stats: Interface stats
 */
struct wlan_ipa_iface_context {
	struct wlan_ipa_priv *ipa_ctx;

	qdf_ipa_client_type_t cons_client;
	qdf_ipa_client_type_t prod_client;

	uint8_t iface_id;       /* This iface ID */
	qdf_netdev_t dev;
	enum QDF_OPMODE device_mode;
	uint8_t session_id;
	qdf_spinlock_t interface_lock;
	uint32_t ifa_address;
	struct wlan_ipa_iface_stats stats;
};

/**
 * struct wlan_ipa_stats - IPA system stats
 * @event: WLAN IPA event record
 * @num_send_msg: Number of sent IPA messages
 * @num_rm_grant: Number of times IPA RM resource granted
 * @num_rm_release: Number of times IPA RM resource released
 * @num_rm_grant_imm: Number of immediate IPA RM granted
 e @num_cons_perf_req: Number of CONS pipe perf request
 * @num_prod_perf_req: Number of PROD pipe perf request
 * @num_rx_drop: Number of RX packet drops
 * @num_tx_desc_q_cnt: Number of TX descriptor queue count
 * @num_tx_desc_err: Number of TX descriptor error
 * @num_tx_comp_cnt: Number of TX qdf_event_t count
 * @num_tx_queued: Number of TX queued
 * @num_tx_dequeued: Number of TX dequeued
 * @num_max_pm_queue: Number of packets in PM queue
 * @num_rx_excep: Number of RX IPA exception packets
 * @num_tx_fwd_ok: Number of TX forward packet success
 * @num_tx_fwd_err: Number of TX forward packet failures
 */
struct wlan_ipa_stats {
	uint32_t event[QDF_IPA_WLAN_EVENT_MAX];
	uint64_t num_send_msg;
	uint64_t num_free_msg;
	uint64_t num_rm_grant;
	uint64_t num_rm_release;
	uint64_t num_rm_grant_imm;
	uint64_t num_cons_perf_req;
	uint64_t num_prod_perf_req;
	uint64_t num_rx_drop;
	uint64_t num_tx_desc_q_cnt;
	uint64_t num_tx_desc_error;
	uint64_t num_tx_comp_cnt;
	uint64_t num_tx_queued;
	uint64_t num_tx_dequeued;
	uint64_t num_max_pm_queue;
	uint64_t num_rx_excep;
	uint64_t num_tx_fwd_ok;
	uint64_t num_tx_fwd_err;
};

/**
 * struct ipa_uc_stas_map - IPA UC assoc station map
 * @is_reserved: STA reserved flag
 * @mac_addr: Station mac address
 */
struct ipa_uc_stas_map {
	bool is_reserved;
	struct qdf_mac_addr mac_addr;
};

/**
 * struct op_msg_type - IPA operation message type
 * @msg_t: Message type
 * @rsvd: Reserved
 * @op_code: IPA Operation type
 * @len: IPA message length
 * @rsvd_snd: Reserved
 */
struct op_msg_type {
	uint8_t msg_t;
	uint8_t rsvd;
	uint16_t op_code;
	uint16_t len;
	uint16_t rsvd_snd;
};

/**
 * struct ipa_uc_fw_stats - IPA FW stats
 * @tx_comp_ring_size: TX completion ring size
 * @txcomp_ring_dbell_addr: TX comp ring door bell address
 * @txcomp_ring_dbell_ind_val: TX cop ring door bell indication
 * @txcomp_ring_dbell_cached_val: TX cop ring cached value
 * @txpkts_enqueued: TX packets enqueued
 * @txpkts_completed: TX packets completed
 * @tx_is_suspend: TX suspend flag
 * @tx_reserved: Reserved for TX stat
 * @rx_ind_ring_base: RX indication ring base addess
 * @rx_ind_ring_size: RX indication ring size
 * @rx_ind_ring_dbell_addr: RX indication ring doorbell address
 * @rx_ind_ring_dbell_ind_val: RX indication ring doorbell indication
 * @rx_ind_ring_dbell_ind_cached_val: RX indication ring doorbell cached value
 * @rx_ind_ring_rdidx_addr: RX indication ring read index address
 * @rx_ind_ring_rd_idx_cached_val: RX indication ring read index cached value
 * @rx_refill_idx: RX ring refill index
 * @rx_num_pkts_indicated: Number of RX packets indicated
 * @rx_buf_refilled: Number of RX buffer refilled
 * @rx_num_ind_drop_no_space: Number of RX indication drops due to no space
 * @rx_num_ind_drop_no_buf: Number of RX indication drops due to no buffer
 * @rx_is_suspend: RX suspend flag
 * @rx_reserved: Reserved for RX stat
 */
struct ipa_uc_fw_stats {
	uint32_t tx_comp_ring_base;
	uint32_t tx_comp_ring_size;
	uint32_t tx_comp_ring_dbell_addr;
	uint32_t tx_comp_ring_dbell_ind_val;
	uint32_t tx_comp_ring_dbell_cached_val;
	uint32_t tx_pkts_enqueued;
	uint32_t tx_pkts_completed;
	uint32_t tx_is_suspend;
	uint32_t tx_reserved;
	uint32_t rx_ind_ring_base;
	uint32_t rx_ind_ring_size;
	uint32_t rx_ind_ring_dbell_addr;
	uint32_t rx_ind_ring_dbell_ind_val;
	uint32_t rx_ind_ring_dbell_ind_cached_val;
	uint32_t rx_ind_ring_rdidx_addr;
	uint32_t rx_ind_ring_rd_idx_cached_val;
	uint32_t rx_refill_idx;
	uint32_t rx_num_pkts_indicated;
	uint32_t rx_buf_refilled;
	uint32_t rx_num_ind_drop_no_space;
	uint32_t rx_num_ind_drop_no_buf;
	uint32_t rx_is_suspend;
	uint32_t rx_reserved;
};

/**
 * struct wlan_ipa_uc_pending_event - WLAN IPA UC pending event
 * @node: Pending event list node
 * @type: WLAN IPA event type
 * @device_mode: Device mode
 * @session_id: Session ID
 * @mac_addr: Mac address
 * @is_loading: Driver loading flag
 */
struct wlan_ipa_uc_pending_event {
	qdf_list_node_t node;
	qdf_ipa_wlan_event type;
	qdf_netdev_t net_dev;
	uint8_t device_mode;
	uint8_t session_id;
	uint8_t mac_addr[QDF_MAC_ADDR_SIZE];
	bool is_loading;
};

/**
 * struct uc_rm_work_struct
 * @work: uC RM work
 * @event: IPA RM event
 */
struct uc_rm_work_struct {
	qdf_work_t work;
	qdf_ipa_rm_event_t event;
};

/**
 * struct uc_op_work_struct
 * @work: uC OP work
 * @msg: OP message
 * @osdev: poiner to qdf net device, used by osif_psoc_sync_trans_start_wait
 */
struct uc_op_work_struct {
	qdf_work_t work;
	struct op_msg_type *msg;
	qdf_device_t osdev;
};

/**
 * struct uc_rt_debug_info
 * @time: system time
 * @ipa_excep_count: IPA exception packet count
 * @rx_drop_count: IPA Rx drop packet count
 * @net_sent_count: IPA Rx packet sent to network stack count
 * @rx_discard_count: IPA Rx discard packet count
 * @tx_fwd_ok_count: IPA Tx forward success packet count
 * @tx_fwd_count: IPA Tx forward packet count
 * @rx_destructor_call: IPA Rx packet destructor count
 */
struct uc_rt_debug_info {
	uint64_t time;
	uint64_t ipa_excep_count;
	uint64_t rx_drop_count;
	uint64_t net_sent_count;
	uint64_t rx_discard_count;
	uint64_t tx_fwd_ok_count;
	uint64_t tx_fwd_count;
	uint64_t rx_destructor_call;
};

#ifdef FEATURE_METERING
/**
 * struct ipa_uc_sharing_stats - IPA UC sharing stats
 * @ipv4_rx_packets: IPv4 RX packets
 * @ipv4_rx_bytes: IPv4 RX bytes
 * @ipv6_rx_packets: IPv6 RX packets
 * @ipv6_rx_bytes: IPv6 RX bytes
 * @ipv4_tx_packets: IPv4 TX packets
 * @ipv4_tx_bytes: IPv4 TX bytes
 * @ipv6_tx_packets: IPv4 TX packets
 * @ipv6_tx_bytes: IPv6 TX bytes
 */
struct ipa_uc_sharing_stats {
	uint64_t ipv4_rx_packets;
	uint64_t ipv4_rx_bytes;
	uint64_t ipv6_rx_packets;
	uint64_t ipv6_rx_bytes;
	uint64_t ipv4_tx_packets;
	uint64_t ipv4_tx_bytes;
	uint64_t ipv6_tx_packets;
	uint64_t ipv6_tx_bytes;
};

/**
 * struct ipa_uc_quota_rsp - IPA UC quota response
 * @success: Success or fail flag
 * @reserved[3]: Reserved
 * @quota_lo: Quota limit low bytes
 * @quota_hi: Quota limit high bytes
 */
struct ipa_uc_quota_rsp {
	uint8_t success;
	uint8_t reserved[3];
	uint32_t quota_lo;
	uint32_t quota_hi;
};

/**
 * struct ipa_uc_quota_ind
 * @quota_bytes: Quota bytes to set
 */
struct ipa_uc_quota_ind {
	uint64_t quota_bytes;
};
#endif

/**
 * struct wlan_ipa_tx_desc
 * @node: TX descriptor node
 * @priv: pointer to priv list entry
 * @id: Tx desc idex
 * @ipa_tx_desc_ptr: pointer to IPA Tx descriptor
 */
struct wlan_ipa_tx_desc {
	qdf_list_node_t node;
	void *priv;
	uint32_t id;
	qdf_ipa_rx_data_t *ipa_tx_desc_ptr;
};

typedef QDF_STATUS (*wlan_ipa_softap_xmit)(qdf_nbuf_t nbuf, qdf_netdev_t dev);
typedef void (*wlan_ipa_send_to_nw)(qdf_nbuf_t nbuf, qdf_netdev_t dev);

/* IPA private context structure definition */
struct wlan_ipa_priv {
	struct wlan_objmgr_pdev *pdev;
	struct wlan_ipa_sys_pipe sys_pipe[WLAN_IPA_MAX_SYSBAM_PIPE];
	struct wlan_ipa_iface_context iface_context[WLAN_IPA_MAX_IFACE];
	uint8_t num_iface;
	void *dp_soc;
	uint8_t dp_pdev_id;
	struct wlan_ipa_config *config;
	enum wlan_ipa_rm_state rm_state;
	/*
	 * IPA driver can send RM notifications with IRQ disabled so using qdf
	 * APIs as it is taken care gracefully. Without this, kernel would throw
	 * an warning if spin_lock_bh is used while IRQ is disabled
	 */
	qdf_spinlock_t rm_lock;
	struct uc_rm_work_struct uc_rm_work;
	struct uc_op_work_struct uc_op_work[WLAN_IPA_UC_OPCODE_MAX];
	qdf_wake_lock_t wake_lock;
	struct qdf_delayed_work wake_lock_work;
	bool wake_lock_released;

	qdf_atomic_t tx_ref_cnt;
	qdf_nbuf_queue_t pm_queue_head;
	qdf_work_t pm_work;
	qdf_spinlock_t pm_lock;
	bool suspended;
	qdf_spinlock_t q_lock;
	qdf_spinlock_t enable_disable_lock;
	/* Flag to indicate wait on pending TX completions */
	qdf_atomic_t waiting_on_pending_tx;
	/* Timer ticks to keep track of time after which pipes are disabled */
	uint64_t pending_tx_start_ticks;
	/* Indicates if cdp_ipa_disable_autonomy is called for IPA pipes */
	qdf_atomic_t autonomy_disabled;
	/* Indicates if cdp_disable_ipa_pipes has been called for IPA pipes */
	qdf_atomic_t pipes_disabled;
	/*
	 * IPA pipes are considered "down" when both autonomy_disabled and
	 * ipa_pipes_disabled are set
	 */
	bool ipa_pipes_down;
	/* Flag for mutual exclusion during IPA disable pipes */
	bool pipes_down_in_progress;
	/* Flag for mutual exclusion during IPA enable pipes */
	bool pipes_enable_in_progress;
	qdf_list_node_t pend_desc_head;
	struct wlan_ipa_tx_desc *tx_desc_pool;
	qdf_list_t tx_desc_free_list;

	struct wlan_ipa_stats stats;

	uint32_t curr_prod_bw;
	uint32_t curr_cons_bw;

	uint8_t activated_fw_pipe;
	uint8_t sap_num_connected_sta;
	uint8_t sta_connected;
	uint32_t tx_pipe_handle;
	uint32_t rx_pipe_handle;
	bool resource_loading;
	bool resource_unloading;
	bool pending_cons_req;
	struct ipa_uc_stas_map assoc_stas_map[WLAN_IPA_MAX_STA_COUNT];
	qdf_list_t pending_event;
	qdf_mutex_t event_lock;
	uint32_t ipa_tx_packets_diff;
	uint32_t ipa_rx_packets_diff;
	uint32_t ipa_p_tx_packets;
	uint32_t ipa_p_rx_packets;
	uint32_t stat_req_reason;
	uint64_t ipa_tx_forward;
	uint64_t ipa_rx_discard;
	uint64_t ipa_rx_net_send_count;
	uint64_t ipa_rx_internal_drop_count;
	uint64_t ipa_rx_destructor_count;
	qdf_mc_timer_t rt_debug_timer;
	struct uc_rt_debug_info rt_bug_buffer[WLAN_IPA_UC_RT_DEBUG_BUF_COUNT];
	unsigned int rt_buf_fill_index;
	qdf_ipa_wdi_in_params_t cons_pipe_in;
	qdf_ipa_wdi_in_params_t prod_pipe_in;
	bool uc_loaded;
	bool wdi_enabled;
	bool over_gsi;
	qdf_mc_timer_t rt_debug_fill_timer;
	qdf_mutex_t rt_debug_lock;
	qdf_mutex_t ipa_lock;

	uint8_t vdev_to_iface[WLAN_IPA_MAX_SESSION];
	bool vdev_offload_enabled[WLAN_IPA_MAX_SESSION];
	bool mcc_mode;
	qdf_work_t mcc_work;
	bool ap_intrabss_fwd;
	bool dfs_cac_block_tx;
#ifdef FEATURE_METERING
	struct ipa_uc_sharing_stats ipa_sharing_stats;
	struct ipa_uc_quota_rsp ipa_quota_rsp;
	struct ipa_uc_quota_ind ipa_quota_ind;
	qdf_event_t ipa_uc_sharing_stats_comp;
	qdf_event_t ipa_uc_set_quota_comp;
#endif

	wlan_ipa_softap_xmit softap_xmit;
	wlan_ipa_send_to_nw send_to_nw;
	ipa_uc_offload_control_req ipa_tx_op;

	qdf_event_t ipa_resource_comp;

	uint32_t wdi_version;
	bool is_smmu_enabled;	/* IPA caps returned from ipa_wdi_init */
	qdf_atomic_t stats_quota;
	uint8_t curr_bw_level;
};

#define WLAN_IPA_WLAN_FRAG_HEADER        sizeof(struct frag_header)
#define WLAN_IPA_WLAN_IPA_HEADER         sizeof(struct ipa_header)
#define WLAN_IPA_WLAN_CLD_HDR_LEN        sizeof(struct wlan_ipa_cld_hdr)
#define WLAN_IPA_UC_WLAN_CLD_HDR_LEN     0
#define WLAN_IPA_WLAN_TX_HDR_LEN         sizeof(struct wlan_ipa_tx_hdr)
#define WLAN_IPA_UC_WLAN_TX_HDR_LEN      sizeof(struct wlan_ipa_uc_tx_hdr)
#define WLAN_IPA_WLAN_RX_HDR_LEN         sizeof(struct wlan_ipa_rx_hdr)
#define WLAN_IPA_UC_WLAN_HDR_DES_MAC_OFFSET \
	(WLAN_IPA_WLAN_FRAG_HEADER + WLAN_IPA_WLAN_IPA_HEADER)

#define WLAN_IPA_GET_IFACE_ID(_data) \
	(((struct wlan_ipa_cld_hdr *) (_data))->iface_id)

#define WLAN_IPA_LOG(LVL, fmt, args ...) \
	QDF_TRACE(QDF_MODULE_ID_IPA, LVL, \
		  "%s:%d: "fmt, __func__, __LINE__, ## args)

#define WLAN_IPA_IS_CONFIG_ENABLED(_ipa_cfg, _mask) \
	(((_ipa_cfg)->ipa_config & (_mask)) == (_mask))

#define BW_GET_DIFF(_x, _y) (unsigned long)((ULONG_MAX - (_y)) + (_x) + 1)

<<<<<<< HEAD
#define WLAN_IPA_DBG_DUMP_RX_LEN 84
#define WLAN_IPA_DBG_DUMP_TX_LEN 48

=======
>>>>>>> 5d8474a2
#define IPA_RESOURCE_COMP_WAIT_TIME	500

#ifdef FEATURE_METERING
#define IPA_UC_SHARING_STATES_WAIT_TIME	500
#define IPA_UC_SET_QUOTA_WAIT_TIME	500
#endif

/**
 * wlan_ipa_wlan_event_to_str() - convert IPA WLAN event to string
 * @event: IPA WLAN event to be converted to a string
 *
 * Return: ASCII string representing the IPA WLAN event
 */
static inline char *wlan_ipa_wlan_event_to_str(qdf_ipa_wlan_event event)
{
	switch (event) {
	CASE_RETURN_STRING(QDF_IPA_CLIENT_CONNECT);
	CASE_RETURN_STRING(QDF_IPA_CLIENT_DISCONNECT);
	CASE_RETURN_STRING(QDF_IPA_AP_CONNECT);
	CASE_RETURN_STRING(QDF_IPA_AP_DISCONNECT);
	CASE_RETURN_STRING(QDF_IPA_STA_CONNECT);
	CASE_RETURN_STRING(QDF_IPA_STA_DISCONNECT);
	CASE_RETURN_STRING(QDF_IPA_CLIENT_CONNECT_EX);
	CASE_RETURN_STRING(QDF_SWITCH_TO_SCC);
	CASE_RETURN_STRING(QDF_SWITCH_TO_MCC);
	CASE_RETURN_STRING(QDF_WDI_ENABLE);
	CASE_RETURN_STRING(QDF_WDI_DISABLE);
	default:
		return "UNKNOWN";
	}
}

/**
 * wlan_ipa_get_iface() - Get IPA interface
 * @ipa_ctx: IPA context
 * @mode: Interface device mode
 *
 * Return: IPA interface address
 */
struct wlan_ipa_iface_context
*wlan_ipa_get_iface(struct wlan_ipa_priv *ipa_ctx, uint8_t mode);

#endif /* IPA_OFFLOAD */
#endif /* _WLAN_IPA_PRIV_STRUCT_H_ */<|MERGE_RESOLUTION|>--- conflicted
+++ resolved
@@ -716,12 +716,6 @@
 
 #define BW_GET_DIFF(_x, _y) (unsigned long)((ULONG_MAX - (_y)) + (_x) + 1)
 
-<<<<<<< HEAD
-#define WLAN_IPA_DBG_DUMP_RX_LEN 84
-#define WLAN_IPA_DBG_DUMP_TX_LEN 48
-
-=======
->>>>>>> 5d8474a2
 #define IPA_RESOURCE_COMP_WAIT_TIME	500
 
 #ifdef FEATURE_METERING
