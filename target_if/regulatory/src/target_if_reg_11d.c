--- conflicted
+++ resolved
@@ -36,11 +36,7 @@
 		return false;
 
 	if (reg_rx_ops->reg_ignore_fw_reg_offload_ind &&
-<<<<<<< HEAD
-	    reg_rx_ops->reg_ignore_fw_reg_offload_ind(psoc)) {
-=======
 		reg_rx_ops->reg_ignore_fw_reg_offload_ind(psoc)) {
->>>>>>> 4d3aee41
 		target_if_debug("Ignore fw reg 11d offload indication");
 		return 0;
 	}
