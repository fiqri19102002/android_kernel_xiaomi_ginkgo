--- conflicted
+++ resolved
@@ -753,11 +753,7 @@
 
 void policy_mgr_store_and_del_conn_info_by_chan_and_mode(
 			struct wlan_objmgr_psoc *psoc,
-<<<<<<< HEAD
-			uint32_t chan,
-=======
 			uint32_t ch_freq,
->>>>>>> 5d8474a2
 			enum policy_mgr_con_mode mode,
 			struct policy_mgr_conc_connection_info *info,
 			uint8_t *num_cxn_del)
@@ -779,11 +775,7 @@
 	}
 	qdf_mutex_acquire(&pm_ctx->qdf_conc_list_lock);
 	while (PM_CONC_CONNECTION_LIST_VALID_INDEX(conn_index)) {
-<<<<<<< HEAD
-		if (chan != pm_conc_connection_list[conn_index].chan ||
-=======
 		if (ch_freq != pm_conc_connection_list[conn_index].freq ||
->>>>>>> 5d8474a2
 		    mode != pm_conc_connection_list[conn_index].mode) {
 			conn_index++;
 			continue;
@@ -793,11 +785,7 @@
 				 info[found_index].vdev_id,
 				 info[found_index].mode,
 				 info[found_index].vdev_id, conn_index,
-<<<<<<< HEAD
-				 chan);
-=======
 				 ch_freq);
->>>>>>> 5d8474a2
 		found_index++;
 		conn_index++;
 	}
@@ -2131,12 +2119,9 @@
 	bool is_etsi13_srd_chan_allowed_in_mas_mode = true;
 	uint32_t i = 0, j = 0;
 	struct policy_mgr_psoc_priv_obj *pm_ctx;
-<<<<<<< HEAD
-=======
 	bool sta_sap_scc_on_dfs_chan;
 	uint32_t *channel_list, *channel_list_24, *channel_list_5,
 		 *sbs_channel_list, *channel_list_6;
->>>>>>> 5d8474a2
 
 	pm_ctx = policy_mgr_get_context(psoc);
 	if (!pm_ctx) {
@@ -2181,18 +2166,20 @@
 		goto end;
 	}
 
-<<<<<<< HEAD
-=======
 	/*
 	 * if you have atleast one STA connection then don't fill DFS channels
 	 * in the preferred channel list
 	 */
 	sta_sap_scc_on_dfs_chan =
 		policy_mgr_is_sta_sap_scc_allowed_on_dfs_chan(psoc);
->>>>>>> 5d8474a2
 	if ((mode == PM_SAP_MODE) || (mode == PM_P2P_GO_MODE)) {
-		policy_mgr_skip_dfs_ch(psoc,
-				       &skip_dfs_channel);
+		if ((policy_mgr_mode_specific_connection_count(psoc,
+							       PM_STA_MODE,
+							       NULL) > 0) &&
+		    (!sta_sap_scc_on_dfs_chan)) {
+			policy_mgr_debug("skip DFS ch from pcl for SAP/Go");
+			skip_dfs_channel = true;
+		}
 		is_etsi13_srd_chan_allowed_in_mas_mode =
 			wlan_reg_is_etsi13_srd_chan_allowed_master_mode(pm_ctx->
 									pdev);
@@ -2707,22 +2694,12 @@
 	if (num_connections == 2) {
 	/* No SCC or MCC combination is allowed with / on DFS channel */
 		if ((mcc_to_scc_switch ==
-<<<<<<< HEAD
-		QDF_MCC_TO_SCC_SWITCH_FORCE_PREFERRED_WITHOUT_DISCONNECTION)
-		&& wlan_reg_is_dfs_ch(pm_ctx->pdev, channel) &&
-		(wlan_reg_is_dfs_ch(pm_ctx->pdev,
-			pm_conc_connection_list[0].chan) ||
-		wlan_reg_is_dfs_ch(pm_ctx->pdev,
-			pm_conc_connection_list[1].chan))) {
-
-=======
 		QDF_MCC_TO_SCC_SWITCH_FORCE_PREFERRED_WITHOUT_DISCONNECTION) &&
 		is_dfs_ch &&
 		((pm_conc_connection_list[0].ch_flagext &
 		  (IEEE80211_CHAN_DFS | IEEE80211_CHAN_DFS_CFREQ2)) ||
 		 (pm_conc_connection_list[1].ch_flagext &
 		  (IEEE80211_CHAN_DFS | IEEE80211_CHAN_DFS_CFREQ2)))) {
->>>>>>> 5d8474a2
 			policy_mgr_rl_debug("Existing DFS connection, new 3-port DFS connection is not allowed");
 			status = false;
 
@@ -2733,17 +2710,10 @@
 		) && (pm_conc_connection_list[0].mac ==
 			pm_conc_connection_list[1].mac)) {
 			if (policy_mgr_is_hw_dbs_capable(psoc) == false) {
-<<<<<<< HEAD
-				if ((channel !=
-				     pm_conc_connection_list[0].chan) &&
-				    (channel !=
-				     pm_conc_connection_list[1].chan)) {
-=======
 				if (ch_freq !=
 				    pm_conc_connection_list[0].freq &&
 				    ch_freq !=
 				    pm_conc_connection_list[1].freq) {
->>>>>>> 5d8474a2
 					policy_mgr_rl_debug("don't allow 3rd home channel on same MAC");
 					status = false;
 				}
@@ -2762,28 +2732,6 @@
 				 * same MAC is possible.
 				 */
 				status = true;
-<<<<<<< HEAD
-			} else if (((WLAN_REG_IS_24GHZ_CH(channel)) &&
-				(WLAN_REG_IS_24GHZ_CH
-				(pm_conc_connection_list[0].chan)) &&
-				(WLAN_REG_IS_24GHZ_CH
-				(pm_conc_connection_list[1].chan))) ||
-				   ((WLAN_REG_IS_5GHZ_CH(channel)) &&
-				(WLAN_REG_IS_5GHZ_CH
-				(pm_conc_connection_list[0].chan)) &&
-				(WLAN_REG_IS_5GHZ_CH
-				(pm_conc_connection_list[1].chan)))) {
-					policy_mgr_rl_debug("don't allow 3rd home channel on same MAC");
-					status = false;
-			}
-		}
-	} else if ((num_connections == 1)
-		&& (mcc_to_scc_switch ==
-		QDF_MCC_TO_SCC_SWITCH_FORCE_PREFERRED_WITHOUT_DISCONNECTION)
-		&& wlan_reg_is_dfs_ch(pm_ctx->pdev, channel)
-		&& wlan_reg_is_dfs_ch(pm_ctx->pdev,
-			pm_conc_connection_list[0].chan)) {
-=======
 			} else if (((WLAN_REG_IS_24GHZ_CH_FREQ(ch_freq)) &&
 				   (WLAN_REG_IS_24GHZ_CH_FREQ
 				   (pm_conc_connection_list[0].freq)) &&
@@ -2834,7 +2782,6 @@
 		is_dfs_ch &&
 		(pm_conc_connection_list[0].ch_flagext &
 		 (IEEE80211_CHAN_DFS | IEEE80211_CHAN_DFS_CFREQ2))) {
->>>>>>> 5d8474a2
 
 		policy_mgr_rl_debug("Existing DFS connection, new 2-port DFS connection is not allowed");
 		status = false;
@@ -2917,12 +2864,6 @@
 
 	policy_mgr_debug("nss update successful for vdev:%d ori %d reason %d",
 			 vdev_id, original_vdev_id, reason);
-<<<<<<< HEAD
-	if (PM_NOP != next_action)
-		policy_mgr_next_actions(psoc, original_vdev_id, next_action,
-					reason);
-	else {
-=======
 	if (PM_NOP != next_action) {
 		if (reason == POLICY_MGR_UPDATE_REASON_AFTER_CHANNEL_SWITCH)
 			policy_mgr_next_actions(psoc, vdev_id, next_action,
@@ -2932,7 +2873,6 @@
 						next_action, reason);
 	} else {
 		policy_mgr_debug("No action needed right now");
->>>>>>> 5d8474a2
 		ret = policy_mgr_set_opportunistic_update(psoc);
 		if (!QDF_IS_STATUS_SUCCESS(ret))
 			policy_mgr_err("ERROR: set opportunistic_update event failed");
