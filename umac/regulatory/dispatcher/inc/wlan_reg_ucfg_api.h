/*
 * Copyright (c) 2017-2019 The Linux Foundation. All rights reserved.
 *
 *
 * Permission to use, copy, modify, and/or distribute this software for
 * any purpose with or without fee is hereby granted, provided that the
 * above copyright notice and this permission notice appear in all
 * copies.
 *
 * THE SOFTWARE IS PROVIDED "AS IS" AND THE AUTHOR DISCLAIMS ALL
 * WARRANTIES WITH REGARD TO THIS SOFTWARE INCLUDING ALL IMPLIED
 * WARRANTIES OF MERCHANTABILITY AND FITNESS. IN NO EVENT SHALL THE
 * AUTHOR BE LIABLE FOR ANY SPECIAL, DIRECT, INDIRECT, OR CONSEQUENTIAL
 * DAMAGES OR ANY DAMAGES WHATSOEVER RESULTING FROM LOSS OF USE, DATA OR
 * PROFITS, WHETHER IN AN ACTION OF CONTRACT, NEGLIGENCE OR OTHER
 * TORTIOUS ACTION, ARISING OUT OF OR IN CONNECTION WITH THE USE OR
 * PERFORMANCE OF THIS SOFTWARE.
 */

/**
 * DOC: wlan_reg_ucfg_api.h
 * This file provides prototypes of the regulatory component user
 * config interface routines
 */

#ifndef __WLAN_REG_UCFG_API_H
#define __WLAN_REG_UCFG_API_H

typedef QDF_STATUS (*reg_event_cb)(void *status_struct);

/**
 * ucfg_reg_set_band() - Sets the band information for the PDEV
 * @pdev: The physical pdev to set the band for
 * @band: The set band parameter to configure for the physical device
 *
 * Return: QDF_STATUS
 */
QDF_STATUS ucfg_reg_set_band(struct wlan_objmgr_pdev *pdev,
			     enum band_info band);

/**
 * ucfg_reg_get_band() - Gets the band information for the PDEV
 * @pdev: The physical pdev to get the band for
 * @band: The band parameter of the physical device
 *
 * Return: QDF_STATUS
 */
QDF_STATUS ucfg_reg_get_band(struct wlan_objmgr_pdev *pdev,
			     enum band_info *band);

/**
 * ucfg_reg_notify_sap_event() - Notify regulatory domain for sap event
 * @pdev: The physical dev to set the band for
 * @sap_state: true for sap start else false
 *
 * Return: QDF_STATUS
 */
QDF_STATUS ucfg_reg_notify_sap_event(struct wlan_objmgr_pdev *pdev,
			bool sap_state);

/**
 * ucfg_reg_cache_channel_state() - Cache the current state of the channles
 * @pdev: The physical dev to cache the channels for
 * @channel_list: List of the channels for which states needs to be cached
 * @num_channels: Number of channels in the list
 *
 * Return: QDF_STATUS
 */
#if defined(DISABLE_CHANNEL_LIST) && defined(CONFIG_CHAN_NUM_API)
void ucfg_reg_cache_channel_state(struct wlan_objmgr_pdev *pdev,
				  uint32_t *channel_list,
				  uint32_t num_channels);
#else
static inline
void ucfg_reg_cache_channel_state(struct wlan_objmgr_pdev *pdev,
				  uint32_t *channel_list,
				  uint32_t num_channels)
{
}
#endif /* CONFIG_CHAN_NUM_API */

/**
 * ucfg_reg_cache_channel_freq_state() - Cache the current state of the
 * channels based on the channel center frequency.
 * @pdev: Pointer to pdev.
 * @channel_list: List of the channels for which states need to be cached.
 * @num_channels: Number of channels in the list.
 *
 * Return: QDF_STATUS
 */
#if defined(DISABLE_CHANNEL_LIST) && defined(CONFIG_CHAN_FREQ_API)
void ucfg_reg_cache_channel_freq_state(struct wlan_objmgr_pdev *pdev,
				       uint32_t *channel_list,
				       uint32_t num_channels);
#else
static inline
void ucfg_reg_cache_channel_freq_state(struct wlan_objmgr_pdev *pdev,
				       uint32_t *channel_list,
				       uint32_t num_channels)
{
}
#endif /* CONFIG_CHAN_FREQ_API */

/**
 * ucfg_reg_restore_cached_channels() - Cache the current state of the channles
 * @pdev: The physical dev to cache the channels for
 *
 * Return: QDF_STATUS
 */
#ifdef DISABLE_CHANNEL_LIST
void ucfg_reg_restore_cached_channels(struct wlan_objmgr_pdev *pdev);
#else
static inline
void ucfg_reg_restore_cached_channels(struct wlan_objmgr_pdev *pdev)
{
}
#endif

/**
 * ucfg_reg_set_fcc_constraint() - apply fcc constraints on channels 12/13
 * @pdev: The physical pdev to reduce tx power for
 *
 * This function adjusts the transmit power on channels 12 and 13, to comply
 * with FCC regulations in the USA.
 *
 * Return: QDF_STATUS
 */
QDF_STATUS ucfg_reg_set_fcc_constraint(struct wlan_objmgr_pdev *pdev,
		bool fcc_constraint);

/**
 * ucfg_reg_get_default_country() - Get the default regulatory country
 * @psoc: The physical SoC to get default country from
 * @country_code: the buffer to populate the country code into
 *
 * Return: QDF_STATUS
 */
QDF_STATUS ucfg_reg_get_default_country(struct wlan_objmgr_psoc *psoc,
					       uint8_t *country_code);

/**
 * ucfg_reg_get_current_country() - Get the current regulatory country
 * @psoc: The physical SoC to get current country from
 * @country_code: the buffer to populate the country code into
 *
 * Return: QDF_STATUS
 */
QDF_STATUS ucfg_reg_get_current_country(struct wlan_objmgr_psoc *psoc,
					       uint8_t *country_code);
/**
 * ucfg_reg_set_default_country() - Set the default regulatory country
 * @psoc: The physical SoC to set default country for
 * @country_code: The country information to configure
 *
 * Return: QDF_STATUS
 */
QDF_STATUS ucfg_reg_set_default_country(struct wlan_objmgr_psoc *psoc,
					       uint8_t *country_code);

/**
 * ucfg_reg_set_country() - Set the current regulatory country
 * @pdev: The physical dev to set current country for
 * @country_code: The country information to configure
 *
 * Return: QDF_STATUS
 */
QDF_STATUS ucfg_reg_set_country(struct wlan_objmgr_pdev *dev,
				uint8_t *country_code);

/**
 * ucfg_reg_reset_country() - Reset the regulatory country to default
 * @psoc: The physical SoC to reset country for
 *
 * Return: QDF_STATUS
 */
QDF_STATUS ucfg_reg_reset_country(struct wlan_objmgr_psoc *psoc);

/**
 * ucfg_reg_get_curr_band() - Get the current band capability
 * @pdev: The physical dev to get default country from
 * @band: buffer to populate the band into
 *
 * Return: QDF_STATUS
 */
QDF_STATUS ucfg_reg_get_curr_band(struct wlan_objmgr_pdev *pdev,
		enum band_info *band);
/**
 * ucfg_reg_enable_dfs_channels() - Enable the use of DFS channels
 * @pdev: The physical dev to enable DFS channels for
 *
 * Return: QDF_STATUS
 */
QDF_STATUS ucfg_reg_enable_dfs_channels(struct wlan_objmgr_pdev *pdev,
		bool dfs_enable);

QDF_STATUS ucfg_reg_register_event_handler(uint8_t vdev_id, reg_event_cb cb,
		void *arg);
QDF_STATUS ucfg_reg_unregister_event_handler(uint8_t vdev_id, reg_event_cb cb,
		void *arg);
QDF_STATUS ucfg_reg_init_handler(uint8_t pdev_id);

QDF_STATUS ucfg_reg_program_default_cc(struct wlan_objmgr_pdev *pdev,
				       uint16_t regdmn);

/**
 * ucfg_reg_program_cc() - Program user country code or regdomain
 * @pdev: The physical dev to program country code or regdomain
 * @rd: User country code or regdomain
 *
 * Return: QDF_STATUS
 */
QDF_STATUS ucfg_reg_program_cc(struct wlan_objmgr_pdev *pdev,
			       struct cc_regdmn_s *rd);

/**
 * ucfg_reg_get_current_cc() - get current country code or regdomain
 * @pdev: The physical dev to program country code or regdomain
 * @rd: Pointer to country code or regdomain
 *
 * Return: QDF_STATUS
 */
QDF_STATUS ucfg_reg_get_current_cc(struct wlan_objmgr_pdev *pdev,
				   struct cc_regdmn_s *rd);

/**
 * ucfg_reg_set_config_vars () - Set the config vars in reg component
 * @psoc: psoc ptr
 * @config_vars: config variables structure
 *
 * Return: QDF_STATUS
 */
QDF_STATUS ucfg_reg_set_config_vars(struct wlan_objmgr_psoc *psoc,
				    struct reg_config_vars config_vars);

/**
 * ucfg_reg_get_current_chan_list () - get current channel list
 * @pdev: pdev ptr
 * @chan_list: channel list
 *
 * Return: QDF_STATUS
 */
QDF_STATUS ucfg_reg_get_current_chan_list(struct wlan_objmgr_pdev *pdev,
				    struct regulatory_channel *chan_list);

/**
 * ucfg_reg_modify_chan_144() - Enable/Disable channel 144
 * @pdev: pdev pointer
 * @enable_chan_144: flag to disable/enable channel 144
 *
 * Return: Success or Failure
 */
QDF_STATUS ucfg_reg_modify_chan_144(struct wlan_objmgr_pdev *pdev,
				    bool enable_ch_144);

/**
 * ucfg_reg_get_en_chan_144() - get en_chan_144 flag value
 * @pdev: pdev pointer
 *
 * Return: en_chan_144 flag value
 */
bool ucfg_reg_get_en_chan_144(struct wlan_objmgr_pdev *pdev);

/**
 * ucfg_reg_is_regdb_offloaded () - is regulatory database offloaded
 * @psoc: psoc ptr
 *
 * Return: bool
 */
bool ucfg_reg_is_regdb_offloaded(struct wlan_objmgr_psoc *psoc);

/**
 * ucfg_reg_program_mas_chan_list () - program master channel list
 * @psoc: psoc ptr
 * @reg_channels: regulatory channels
 * @alpha2: country code
 * @dfs_region: dfs region
 *
 * Return: void
 */
void ucfg_reg_program_mas_chan_list(struct wlan_objmgr_psoc *psoc,
				    struct regulatory_channel *reg_channels,
				    uint8_t *alpha2,
				    enum dfs_reg dfs_region);

/**
 * ucfg_reg_get_regd_rules() - provides the reg domain rules info pointer
 * @pdev: pdev ptr
 * @reg_rules: regulatory rules
 *
 * Return: QDF_STATUS
 */
QDF_STATUS ucfg_reg_get_regd_rules(struct wlan_objmgr_pdev *pdev,
				   struct reg_rule_info *reg_rules);

/**
 * ucfg_reg_register_chan_change_callback () - add chan change cbk
 * @psoc: psoc ptr
 * @cbk: callback
 * @arg: argument
 *
 * Return: void
 */
void ucfg_reg_register_chan_change_callback(struct wlan_objmgr_psoc *psoc,
					    void *cbk, void *arg);

/**
 * ucfg_reg_unregister_chan_change_callback () - remove chan change cbk
 * @psoc: psoc ptr
 * @cbk: callback
 *
 * Return: void
 */
void ucfg_reg_unregister_chan_change_callback(struct wlan_objmgr_psoc *psoc,
					      void *cbk);

/**
 * ucfg_reg_get_cc_and_src () - get country code and src
 * @psoc: psoc ptr
 * @alpha2: country code alpha2
 *
 * Return: void
 */
enum country_src ucfg_reg_get_cc_and_src(struct wlan_objmgr_psoc *psoc,
					 uint8_t *alpha2);

/**
 * ucfg_reg_unit_simulate_ch_avoid () - fake a ch avoid event
 * @psoc: psoc ptr
 * @ch_avoid: ch_avoid_ind_type ranges
 *
 * This function inject a ch_avoid event for unit test sap chan switch.
 *
 * Return: void
 */
void ucfg_reg_unit_simulate_ch_avoid(struct wlan_objmgr_psoc *psoc,
	struct ch_avoid_ind_type *ch_avoid);

/**
 * ucfg_reg_11d_vdev_delete_update() - update vdev delete to regulatory
 * @vdev: vdev ptr
 *
 * Return: QDF_STATUS
 */
QDF_STATUS ucfg_reg_11d_vdev_delete_update(struct wlan_objmgr_vdev *vdev);

/**
 * ucfg_reg_11d_vdev_created_update() - update vdev create to regulatory
 * @vdev: vdev ptr
 *
 * Return: QDF_STATUS
 */
QDF_STATUS ucfg_reg_11d_vdev_created_update(struct wlan_objmgr_vdev *vdev);

/**
 * ucfg_reg_get_hal_reg_cap() - return hal reg cap
 * @psoc: psoc ptr
 *
 * Return: ptr to  wlan_psoc_host_hal_reg_capabilities_ext
 */
struct wlan_psoc_host_hal_reg_capabilities_ext *ucfg_reg_get_hal_reg_cap(
				struct wlan_objmgr_psoc *psoc);

/**
 * ucfg_reg_set_hal_reg_cap() - update hal reg cap
 * @psoc: psoc ptr
 * @reg_cap: Regulatory cap array
 * @phy_cnt: Number of phy
 *
 * Return: QDF_STATUS
 */
QDF_STATUS ucfg_reg_set_hal_reg_cap(struct wlan_objmgr_psoc *psoc,
			struct wlan_psoc_host_hal_reg_capabilities_ext *reg_cap,
			uint16_t phy_cnt);

/**
 * ucfg_set_ignore_fw_reg_offload_ind() - API to set ignore regdb offload ind
 * @psoc: psoc ptr
 *
 * Return: QDF_STATUS
 */
QDF_STATUS ucfg_set_ignore_fw_reg_offload_ind(struct wlan_objmgr_psoc *psoc);

<<<<<<< HEAD
=======
/**
 * ucfg_reg_get_unii_5g_bitmap() - get unii_5g_bitmap value
 * @pdev: pdev pointer
 * @bitmap: Pointer to retrieve unii_5g_bitmap of enum reg_unii_band.
 *
 * Return: QDF_STATUS
 */
#ifdef DISABLE_UNII_SHARED_BANDS
QDF_STATUS
ucfg_reg_get_unii_5g_bitmap(struct wlan_objmgr_pdev *pdev, uint8_t *bitmap);
#else
static inline QDF_STATUS
ucfg_reg_get_unii_5g_bitmap(struct wlan_objmgr_pdev *pdev, uint8_t *bitmap)
{
	*bitmap = 0;
	return QDF_STATUS_SUCCESS;
}
#endif

>>>>>>> 4d3aee41
#endif<|MERGE_RESOLUTION|>--- conflicted
+++ resolved
@@ -380,8 +380,6 @@
  */
 QDF_STATUS ucfg_set_ignore_fw_reg_offload_ind(struct wlan_objmgr_psoc *psoc);
 
-<<<<<<< HEAD
-=======
 /**
  * ucfg_reg_get_unii_5g_bitmap() - get unii_5g_bitmap value
  * @pdev: pdev pointer
@@ -401,5 +399,4 @@
 }
 #endif
 
->>>>>>> 4d3aee41
 #endif