--- conflicted
+++ resolved
@@ -2774,12 +2774,7 @@
 	if (is_sbi_flag_set(sbi, SBI_NEED_FSCK)) {
 		f2fs_msg(sbi->sb, KERN_WARNING,
 			"Found FS corruption, run fsck to fix.");
-<<<<<<< HEAD
-		return -EIO;
-=======
-		err = -EFSCORRUPTED;
-		goto out;
->>>>>>> db189223
+		return -EFSCORRUPTED;
 	}
 
 	/* start/end segment number in main_area */
