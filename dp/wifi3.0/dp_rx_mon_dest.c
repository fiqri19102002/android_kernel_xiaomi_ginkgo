/*
 * Copyright (c) 2017-2020 The Linux Foundation. All rights reserved.
 *
 * Permission to use, copy, modify, and/or distribute this software for
 * any purpose with or without fee is hereby granted, provided that the
 * above copyright notice and this permission notice appear in all
 * copies.
 *
 * THE SOFTWARE IS PROVIDED "AS IS" AND THE AUTHOR DISCLAIMS ALL
 * WARRANTIES WITH REGARD TO THIS SOFTWARE INCLUDING ALL IMPLIED
 * WARRANTIES OF MERCHANTABILITY AND FITNESS. IN NO EVENT SHALL THE
 * AUTHOR BE LIABLE FOR ANY SPECIAL, DIRECT, INDIRECT, OR CONSEQUENTIAL
 * DAMAGES OR ANY DAMAGES WHATSOEVER RESULTING FROM LOSS OF USE, DATA OR
 * PROFITS, WHETHER IN AN ACTION OF CONTRACT, NEGLIGENCE OR OTHER
 * TORTIOUS ACTION, ARISING OUT OF OR IN CONNECTION WITH THE USE OR
 * PERFORMANCE OF THIS SOFTWARE.
 */

#include "hal_hw_headers.h"
#include "dp_types.h"
#include "dp_rx.h"
#include "dp_peer.h"
#include "hal_rx.h"
#include "hal_api.h"
#include "qdf_trace.h"
#include "qdf_nbuf.h"
#include "hal_api_mon.h"
#include "dp_rx_mon.h"
#include "wlan_cfg.h"
#include "dp_internal.h"

/* The maxinum buffer length allocated for radio tap */
#define MAX_MONITOR_HEADER (512)
/*
 * PPDU id is from 0 to 64k-1. PPDU id read from status ring and PPDU id
 * read from destination ring shall track each other. If the distance of
 * two ppdu id is less than 20000. It is assume no wrap around. Otherwise,
 * It is assume wrap around.
 */
#define NOT_PPDU_ID_WRAP_AROUND 20000
/*
 * The destination ring processing is stuck if the destrination is not
 * moving while status ring moves 16 ppdu. the destination ring processing
 * skips this destination ring ppdu as walkaround
 */
#define MON_DEST_RING_STUCK_MAX_CNT 16

/**
 * dp_rx_mon_link_desc_return() - Return a MPDU link descriptor to HW
 *			      (WBM), following error handling
 *
 * @dp_pdev: core txrx pdev context
 * @buf_addr_info: void pointer to monitor link descriptor buf addr info
 * Return: QDF_STATUS
 */
static QDF_STATUS
dp_rx_mon_link_desc_return(struct dp_pdev *dp_pdev,
	hal_buff_addrinfo_t buf_addr_info, int mac_id)
{
	struct dp_srng *dp_srng;
	hal_ring_handle_t hal_ring_hdl;
	hal_soc_handle_t hal_soc;
	QDF_STATUS status = QDF_STATUS_E_FAILURE;
	void *src_srng_desc;

	hal_soc = dp_pdev->soc->hal_soc;

	dp_srng = &dp_pdev->soc->rxdma_mon_desc_ring[mac_id];
	hal_ring_hdl = dp_srng->hal_srng;

	qdf_assert(hal_ring_hdl);

	if (qdf_unlikely(hal_srng_access_start(hal_soc, hal_ring_hdl))) {

		/* TODO */
		/*
		 * Need API to convert from hal_ring pointer to
		 * Ring Type / Ring Id combo
		 */
		QDF_TRACE(QDF_MODULE_ID_TXRX, QDF_TRACE_LEVEL_ERROR,
			"%s %d : \
			HAL RING Access For WBM Release SRNG Failed -- %pK",
			__func__, __LINE__, hal_ring_hdl);
		goto done;
	}

	src_srng_desc = hal_srng_src_get_next(hal_soc, hal_ring_hdl);

	if (qdf_likely(src_srng_desc)) {
		/* Return link descriptor through WBM ring (SW2WBM)*/
		hal_rx_mon_msdu_link_desc_set(hal_soc,
				src_srng_desc, buf_addr_info);
		status = QDF_STATUS_SUCCESS;
	} else {
		QDF_TRACE(QDF_MODULE_ID_TXRX, QDF_TRACE_LEVEL_ERROR,
			"%s %d -- Monitor Link Desc WBM Release Ring Full",
			__func__, __LINE__);
	}
done:
	hal_srng_access_end(hal_soc, hal_ring_hdl);
	return status;
}

/**
 * dp_mon_adjust_frag_len() - MPDU and MSDU may spread across
 *				multiple nbufs. This function
 *                              is to return data length in
 *				fragmented buffer
 *
 * @total_len: pointer to remaining data length.
 * @frag_len: pointer to data length in this fragment.
*/
static inline void dp_mon_adjust_frag_len(uint32_t *total_len,
uint32_t *frag_len)
{
	if (*total_len >= (RX_MONITOR_BUFFER_SIZE - RX_PKT_TLVS_LEN)) {
		*frag_len = RX_MONITOR_BUFFER_SIZE - RX_PKT_TLVS_LEN;
		*total_len -= *frag_len;
	} else {
		*frag_len = *total_len;
		*total_len = 0;
	}
}

/**
 * dp_rx_cookie_2_mon_link_desc() - Retrieve Link descriptor based on target
 * @pdev: core physical device context
 * @hal_buf_info: structure holding the buffer info
 * mac_id: mac number
 *
 * Return: link descriptor address
 */
static inline
void *dp_rx_cookie_2_mon_link_desc(struct dp_pdev *pdev,
				   struct hal_buf_info buf_info,
				   uint8_t mac_id)
{
	if (pdev->soc->wlan_cfg_ctx->rxdma1_enable)
		return dp_rx_cookie_2_mon_link_desc_va(pdev, &buf_info,
						       mac_id);

	return dp_rx_cookie_2_link_desc_va(pdev->soc, &buf_info);
}

/**
 * dp_rx_monitor_link_desc_return() - Return Link descriptor based on target
 * @pdev: core physical device context
 * @p_last_buf_addr_info: MPDU Link descriptor
 * mac_id: mac number
 *
 * Return: QDF_STATUS
 */
static inline
QDF_STATUS dp_rx_monitor_link_desc_return(struct dp_pdev *pdev,
					  hal_buff_addrinfo_t
					  p_last_buf_addr_info,
					  uint8_t mac_id, uint8_t bm_action)
{
	if (pdev->soc->wlan_cfg_ctx->rxdma1_enable)
		return dp_rx_mon_link_desc_return(pdev, p_last_buf_addr_info,
						  mac_id);

	return dp_rx_link_desc_return_by_addr(pdev->soc, p_last_buf_addr_info,
				      bm_action);
}

/**
 * dp_rxdma_get_mon_dst_ring() - Return the pointer to rxdma_err_dst_ring
 *					or mon_dst_ring based on the target
 * @pdev: core physical device context
 * @mac_for_pdev: mac_id number
 *
 * Return: ring address
 */
static inline
void *dp_rxdma_get_mon_dst_ring(struct dp_pdev *pdev,
				uint8_t mac_for_pdev)
{
	if (pdev->soc->wlan_cfg_ctx->rxdma1_enable)
		return pdev->soc->rxdma_mon_dst_ring[mac_for_pdev].hal_srng;

	return pdev->soc->rxdma_err_dst_ring[mac_for_pdev].hal_srng;
}

/**
 * dp_rxdma_get_mon_buf_ring() - Return monitor buf ring address
 *				    based on target
 * @pdev: core physical device context
 * @mac_for_pdev: mac id number
 *
 * Return: ring address
 */
static inline
struct dp_srng *dp_rxdma_get_mon_buf_ring(struct dp_pdev *pdev,
					  uint8_t mac_for_pdev)
{
	if (pdev->soc->wlan_cfg_ctx->rxdma1_enable)
		return &pdev->soc->rxdma_mon_buf_ring[mac_for_pdev];

	/* For MCL there is only 1 rx refill ring */
	return &pdev->soc->rx_refill_buf_ring[0];
}

/**
 * dp_rx_get_mon_desc_pool() - Return monitor descriptor pool
 *			       based on target
 * @soc: soc handle
 * @mac_id: mac id number
 * @pdev_id: pdev id number
 *
 * Return: descriptor pool address
 */
static inline
struct rx_desc_pool *dp_rx_get_mon_desc_pool(struct dp_soc *soc,
					     uint8_t mac_id,
					     uint8_t pdev_id)
{
	if (soc->wlan_cfg_ctx->rxdma1_enable)
		return &soc->rx_desc_mon[mac_id];

	return &soc->rx_desc_buf[pdev_id];
}

/**
 * dp_rx_get_mon_desc() - Return Rx descriptor based on target
 * @soc: soc handle
 * @cookie: cookie value
 *
 * Return: Rx descriptor
 */
static inline
struct dp_rx_desc *dp_rx_get_mon_desc(struct dp_soc *soc,
				      uint32_t cookie)
{
	if (soc->wlan_cfg_ctx->rxdma1_enable)
		return dp_rx_cookie_2_va_mon_buf(soc, cookie);

	return dp_rx_cookie_2_va_rxdma_buf(soc, cookie);
}

/**
 * dp_rx_mon_mpdu_pop() - Return a MPDU link descriptor to HW
 *			      (WBM), following error handling
 *
 * @soc: core DP main context
 * @mac_id: mac id which is one of 3 mac_ids
 * @rxdma_dst_ring_desc: void pointer to monitor link descriptor buf addr info
 * @head_msdu: head of msdu to be popped
 * @tail_msdu: tail of msdu to be popped
 * @npackets: number of packet to be popped
 * @ppdu_id: ppdu id of processing ppdu
 * @head: head of descs list to be freed
 * @tail: tail of decs list to be freed
 *
 * Return: number of msdu in MPDU to be popped
 */
static inline uint32_t
dp_rx_mon_mpdu_pop(struct dp_soc *soc, uint32_t mac_id,
	hal_rxdma_desc_t rxdma_dst_ring_desc, qdf_nbuf_t *head_msdu,
	qdf_nbuf_t *tail_msdu, uint32_t *npackets, uint32_t *ppdu_id,
	union dp_rx_desc_list_elem_t **head,
	union dp_rx_desc_list_elem_t **tail)
{
	struct dp_pdev *dp_pdev = dp_get_pdev_for_lmac_id(soc, mac_id);
	void *rx_desc_tlv;
	void *rx_msdu_link_desc;
	qdf_nbuf_t msdu;
	qdf_nbuf_t last;
	struct hal_rx_msdu_list msdu_list;
	uint16_t num_msdus;
	uint32_t rx_buf_size, rx_pkt_offset;
	struct hal_buf_info buf_info;
	uint32_t rx_bufs_used = 0;
	uint32_t msdu_ppdu_id, msdu_cnt;
	uint8_t *data;
	uint32_t i;
	uint32_t total_frag_len = 0, frag_len = 0;
	bool is_frag, is_first_msdu;
	bool drop_mpdu = false;
	uint8_t bm_action = HAL_BM_ACTION_PUT_IN_IDLE_LIST;
	uint64_t nbuf_paddr = 0;
	uint32_t rx_link_buf_info[HAL_RX_BUFFINFO_NUM_DWORDS];

	msdu = 0;

	last = NULL;

	hal_rx_reo_ent_buf_paddr_get(rxdma_dst_ring_desc, &buf_info, &msdu_cnt);

	if ((hal_rx_reo_ent_rxdma_push_reason_get(rxdma_dst_ring_desc) ==
		HAL_RX_WBM_RXDMA_PSH_RSN_ERROR)) {
		uint8_t rxdma_err =
			hal_rx_reo_ent_rxdma_error_code_get(
				rxdma_dst_ring_desc);
		if (qdf_unlikely((rxdma_err == HAL_RXDMA_ERR_FLUSH_REQUEST) ||
		   (rxdma_err == HAL_RXDMA_ERR_MPDU_LENGTH) ||
		   (rxdma_err == HAL_RXDMA_ERR_OVERFLOW))) {
			drop_mpdu = true;
			dp_pdev->rx_mon_stats.dest_mpdu_drop++;
		}
	}

	is_frag = false;
	is_first_msdu = true;

	do {
		/* WAR for duplicate link descriptors received from HW */
		if (qdf_unlikely(dp_pdev->mon_last_linkdesc_paddr ==
		    buf_info.paddr)) {
			dp_pdev->rx_mon_stats.dup_mon_linkdesc_cnt++;
			return rx_bufs_used;
		}

		rx_msdu_link_desc =
			dp_rx_cookie_2_mon_link_desc(dp_pdev,
						     buf_info, mac_id);

		qdf_assert(rx_msdu_link_desc);

		hal_rx_msdu_list_get(soc->hal_soc, rx_msdu_link_desc,
				     &msdu_list, &num_msdus);

		for (i = 0; i < num_msdus; i++) {
			uint32_t l2_hdr_offset;
			struct dp_rx_desc *rx_desc = NULL;

			rx_desc = dp_rx_get_mon_desc(soc,
						     msdu_list.sw_cookie[i]);

			qdf_assert_always(rx_desc);
			msdu = rx_desc->nbuf;

			if (msdu)
				nbuf_paddr = qdf_nbuf_get_frag_paddr(msdu, 0);
			/* WAR for duplicate buffers received from HW */
			if (qdf_unlikely(dp_pdev->mon_last_buf_cookie ==
				msdu_list.sw_cookie[i] ||
				!msdu ||
				msdu_list.paddr[i] != nbuf_paddr ||
				!rx_desc->in_use)) {
				/* Skip duplicate buffer and drop subsequent
				 * buffers in this MPDU
				 */
				drop_mpdu = true;
				dp_pdev->rx_mon_stats.dup_mon_buf_cnt++;
				dp_pdev->mon_last_linkdesc_paddr =
					buf_info.paddr;
				continue;
			}

			if (rx_desc->unmapped == 0) {
				qdf_nbuf_unmap_single(soc->osdev, msdu,
						      QDF_DMA_FROM_DEVICE);
				rx_desc->unmapped = 1;
			}

			if (drop_mpdu) {
				dp_pdev->mon_last_linkdesc_paddr =
					buf_info.paddr;
				qdf_nbuf_free(msdu);
				msdu = NULL;
				goto next_msdu;
			}

			data = qdf_nbuf_data(msdu);

			rx_desc_tlv = HAL_RX_MON_DEST_GET_DESC(data);

			QDF_TRACE(QDF_MODULE_ID_DP,
				QDF_TRACE_LEVEL_DEBUG,
				"[%s] i=%d, ppdu_id=%x, num_msdus = %u",
				__func__, i, *ppdu_id, num_msdus);

			if (is_first_msdu) {
				if (!HAL_RX_HW_DESC_MPDU_VALID(
					rx_desc_tlv)) {
					drop_mpdu = true;
					qdf_nbuf_free(msdu);
					msdu = NULL;
					dp_pdev->mon_last_linkdesc_paddr =
						buf_info.paddr;
					goto next_msdu;
				}

				msdu_ppdu_id = hal_rx_hw_desc_get_ppduid_get(
						soc->hal_soc,
						rx_desc_tlv);
				is_first_msdu = false;

				QDF_TRACE(QDF_MODULE_ID_DP,
					QDF_TRACE_LEVEL_DEBUG,
					"[%s] msdu_ppdu_id=%x",
					__func__, msdu_ppdu_id);

				if (*ppdu_id > msdu_ppdu_id)
					QDF_TRACE(QDF_MODULE_ID_DP,
						QDF_TRACE_LEVEL_DEBUG,
						"[%s][%d] ppdu_id=%d "
						"msdu_ppdu_id=%d",
						__func__, __LINE__, *ppdu_id,
						msdu_ppdu_id);

				if ((*ppdu_id < msdu_ppdu_id) && (
					(msdu_ppdu_id - *ppdu_id) <
						NOT_PPDU_ID_WRAP_AROUND)) {
					*ppdu_id = msdu_ppdu_id;
					return rx_bufs_used;
				} else if ((*ppdu_id > msdu_ppdu_id) && (
					(*ppdu_id - msdu_ppdu_id) >
						NOT_PPDU_ID_WRAP_AROUND)) {
					*ppdu_id = msdu_ppdu_id;
					return rx_bufs_used;
				}
				dp_pdev->mon_last_linkdesc_paddr =
					buf_info.paddr;
			}

			if (hal_rx_desc_is_first_msdu(soc->hal_soc,
						      rx_desc_tlv))
				hal_rx_mon_hw_desc_get_mpdu_status(soc->hal_soc,
					rx_desc_tlv,
					&(dp_pdev->ppdu_info.rx_status));


			if (msdu_list.msdu_info[i].msdu_flags &
				HAL_MSDU_F_MSDU_CONTINUATION) {
				if (!is_frag) {
					total_frag_len =
					msdu_list.msdu_info[i].msdu_len;
					is_frag = true;
				}
				dp_mon_adjust_frag_len(
					&total_frag_len, &frag_len);
			} else {
				if (is_frag) {
					dp_mon_adjust_frag_len(
						&total_frag_len, &frag_len);
				} else {
					frag_len =
					msdu_list.msdu_info[i].msdu_len;
				}
				is_frag = false;
				msdu_cnt--;
			}
			QDF_TRACE(QDF_MODULE_ID_DP, QDF_TRACE_LEVEL_DEBUG,
				  "%s total_len %u frag_len %u flags %u",
				  __func__, total_frag_len, frag_len,
				  msdu_list.msdu_info[i].msdu_flags);

			rx_pkt_offset = SIZE_OF_MONITOR_TLV;
			/*
			 * HW structures call this L3 header padding
			 * -- even though this is actually the offset
			 * from the buffer beginning where the L2
			 * header begins.
			 */
			l2_hdr_offset =
			hal_rx_msdu_end_l3_hdr_padding_get(soc->hal_soc, data);

			rx_buf_size = rx_pkt_offset + l2_hdr_offset
					+ frag_len;

			qdf_nbuf_set_pktlen(msdu, rx_buf_size);
#if 0
			/* Disble it.see packet on msdu done set to 0 */
			/*
			 * Check if DMA completed -- msdu_done is the
			 * last bit to be written
			 */
			if (!hal_rx_attn_msdu_done_get(rx_desc_tlv)) {

				QDF_TRACE(QDF_MODULE_ID_DP,
					  QDF_TRACE_LEVEL_ERROR,
					  "%s:%d: Pkt Desc",
					  __func__, __LINE__);

				QDF_TRACE_HEX_DUMP(QDF_MODULE_ID_DP,
					QDF_TRACE_LEVEL_ERROR,
					rx_desc_tlv, 128);

				qdf_assert_always(0);
			}
#endif
			QDF_TRACE(QDF_MODULE_ID_DP,
					  QDF_TRACE_LEVEL_DEBUG,
					  "%s: rx_pkt_offset=%d, l2_hdr_offset=%d, msdu_len=%d, addr=%pK skb->len %u",
					  __func__, rx_pkt_offset, l2_hdr_offset,
					  msdu_list.msdu_info[i].msdu_len,
					  qdf_nbuf_data(msdu),
					  (uint32_t)qdf_nbuf_len(msdu));

			if (head_msdu && !*head_msdu) {
				*head_msdu = msdu;
			} else {
				if (last)
					qdf_nbuf_set_next(last, msdu);
			}

			last = msdu;
next_msdu:
			dp_pdev->mon_last_buf_cookie = msdu_list.sw_cookie[i];
			rx_bufs_used++;
			dp_rx_add_to_free_desc_list(head,
				tail, rx_desc);
		}

		/*
		 * Store the current link buffer into to the local
		 * structure to be  used for release purpose.
		 */
		hal_rxdma_buff_addr_info_set(rx_link_buf_info, buf_info.paddr,
					     buf_info.sw_cookie, buf_info.rbm);

		hal_rx_mon_next_link_desc_get(rx_msdu_link_desc, &buf_info);
		if (dp_rx_monitor_link_desc_return(dp_pdev,
						   (hal_buff_addrinfo_t)
						   rx_link_buf_info,
						   mac_id,
						   bm_action)
						   != QDF_STATUS_SUCCESS)
			dp_err_rl("monitor link desc return failed");
<<<<<<< HEAD

		p_last_buf_addr_info = p_buf_addr_info;

=======
>>>>>>> 4d3aee41
	} while (buf_info.paddr && msdu_cnt);

	if (last)
		qdf_nbuf_set_next(last, NULL);

	*tail_msdu = msdu;

	return rx_bufs_used;

}

static inline
void dp_rx_msdus_set_payload(struct dp_soc *soc, qdf_nbuf_t msdu)
{
	uint8_t *data;
	uint32_t rx_pkt_offset, l2_hdr_offset;

	data = qdf_nbuf_data(msdu);
	rx_pkt_offset = SIZE_OF_MONITOR_TLV;
	l2_hdr_offset = hal_rx_msdu_end_l3_hdr_padding_get(soc->hal_soc, data);
	qdf_nbuf_pull_head(msdu, rx_pkt_offset + l2_hdr_offset);
}

static inline
qdf_nbuf_t dp_rx_mon_restitch_mpdu_from_msdus(struct dp_soc *soc,
	uint32_t mac_id, qdf_nbuf_t head_msdu, qdf_nbuf_t last_msdu,
	struct cdp_mon_status *rx_status)
{
	qdf_nbuf_t msdu, mpdu_buf, prev_buf, msdu_orig, head_frag_list;
	uint32_t decap_format, wifi_hdr_len, sec_hdr_len, msdu_llc_len,
		mpdu_buf_len, decap_hdr_pull_bytes, frag_list_sum_len, dir,
		is_amsdu, is_first_frag, amsdu_pad;
	void *rx_desc;
	char *hdr_desc;
	unsigned char *dest;
	struct ieee80211_frame *wh;
	struct ieee80211_qoscntl *qos;
	struct dp_pdev *dp_pdev = dp_get_pdev_for_lmac_id(soc, mac_id);
	head_frag_list = NULL;
	mpdu_buf = NULL;

	/* The nbuf has been pulled just beyond the status and points to the
	   * payload
	*/
	if (!head_msdu)
		goto mpdu_stitch_fail;

	msdu_orig = head_msdu;

	rx_desc = qdf_nbuf_data(msdu_orig);

	if (HAL_RX_DESC_GET_MPDU_LENGTH_ERR(rx_desc)) {
		/* It looks like there is some issue on MPDU len err */
		/* Need further investigate if drop the packet */
		DP_STATS_INC(dp_pdev, dropped.mon_rx_drop, 1);
		return NULL;
	}

	rx_desc = qdf_nbuf_data(last_msdu);

	rx_status->cdp_rs_fcs_err = HAL_RX_DESC_GET_MPDU_FCS_ERR(rx_desc);
	dp_pdev->ppdu_info.rx_status.rs_fcs_err =
		HAL_RX_DESC_GET_MPDU_FCS_ERR(rx_desc);

	/* Fill out the rx_status from the PPDU start and end fields */
	/*   HAL_RX_GET_PPDU_STATUS(soc, mac_id, rx_status); */

	rx_desc = qdf_nbuf_data(head_msdu);

	decap_format = HAL_RX_DESC_GET_DECAP_FORMAT(rx_desc);

	/* Easy case - The MSDU status indicates that this is a non-decapped
	 * packet in RAW mode.
	*/
	if (decap_format == HAL_HW_RX_DECAP_FORMAT_RAW) {
		/* Note that this path might suffer from headroom unavailabilty
		 * - but the RX status is usually enough
		 */

		dp_rx_msdus_set_payload(soc, head_msdu);

		QDF_TRACE(QDF_MODULE_ID_DP, QDF_TRACE_LEVEL_DEBUG,
				  "[%s][%d] decap format raw head %pK head->next %pK last_msdu %pK last_msdu->next %pK",
				  __func__, __LINE__, head_msdu, head_msdu->next,
				  last_msdu, last_msdu->next);

		mpdu_buf = head_msdu;

		prev_buf = mpdu_buf;

		frag_list_sum_len = 0;
		msdu = qdf_nbuf_next(head_msdu);
		is_first_frag = 1;

		while (msdu) {

			dp_rx_msdus_set_payload(soc, msdu);

			if (is_first_frag) {
				is_first_frag = 0;
				head_frag_list  = msdu;
			}

			frag_list_sum_len += qdf_nbuf_len(msdu);

			/* Maintain the linking of the cloned MSDUS */
			qdf_nbuf_set_next_ext(prev_buf, msdu);

			/* Move to the next */
			prev_buf = msdu;
			msdu = qdf_nbuf_next(msdu);
		}

		qdf_nbuf_trim_tail(prev_buf, HAL_RX_FCS_LEN);

		/* If there were more fragments to this RAW frame */
		if (head_frag_list) {
			if (frag_list_sum_len <
				sizeof(struct ieee80211_frame_min_one)) {
				DP_STATS_INC(dp_pdev, dropped.mon_rx_drop, 1);
				return NULL;
			}
			frag_list_sum_len -= HAL_RX_FCS_LEN;
			qdf_nbuf_append_ext_list(mpdu_buf, head_frag_list,
				frag_list_sum_len);
			qdf_nbuf_set_next(mpdu_buf, NULL);
		}

		goto mpdu_stitch_done;
	}

	/* Decap mode:
	 * Calculate the amount of header in decapped packet to knock off based
	 * on the decap type and the corresponding number of raw bytes to copy
	 * status header
	 */
	rx_desc = qdf_nbuf_data(head_msdu);

	hdr_desc = HAL_RX_DESC_GET_80211_HDR(rx_desc);

	QDF_TRACE(QDF_MODULE_ID_DP, QDF_TRACE_LEVEL_DEBUG,
		  "[%s][%d] decap format not raw",
		  __func__, __LINE__);


	/* Base size */
	wifi_hdr_len = sizeof(struct ieee80211_frame);
	wh = (struct ieee80211_frame *)hdr_desc;

	dir = wh->i_fc[1] & IEEE80211_FC1_DIR_MASK;

	if (dir == IEEE80211_FC1_DIR_DSTODS)
		wifi_hdr_len += 6;

	is_amsdu = 0;
	if (wh->i_fc[0] & QDF_IEEE80211_FC0_SUBTYPE_QOS) {
		qos = (struct ieee80211_qoscntl *)
			(hdr_desc + wifi_hdr_len);
		wifi_hdr_len += 2;

		is_amsdu = (qos->i_qos[0] & IEEE80211_QOS_AMSDU);
	}

	/*Calculate security header length based on 'Protected'
	 * and 'EXT_IV' flag
	 * */
	if (wh->i_fc[1] & IEEE80211_FC1_WEP) {
		char *iv = (char *)wh + wifi_hdr_len;

		if (iv[3] & KEY_EXTIV)
			sec_hdr_len = 8;
		else
			sec_hdr_len = 4;
	} else {
		sec_hdr_len = 0;
	}
	wifi_hdr_len += sec_hdr_len;

	/* MSDU related stuff LLC - AMSDU subframe header etc */
	msdu_llc_len = is_amsdu ? (14 + 8) : 8;

	mpdu_buf_len = wifi_hdr_len + msdu_llc_len;

	/* "Decap" header to remove from MSDU buffer */
	decap_hdr_pull_bytes = 14;

	/* Allocate a new nbuf for holding the 802.11 header retrieved from the
	 * status of the now decapped first msdu. Leave enough headroom for
	 * accomodating any radio-tap /prism like PHY header
	 */
	mpdu_buf = qdf_nbuf_alloc(soc->osdev,
			MAX_MONITOR_HEADER + mpdu_buf_len,
			MAX_MONITOR_HEADER, 4, FALSE);

	if (!mpdu_buf)
		goto mpdu_stitch_done;

	/* Copy the MPDU related header and enc headers into the first buffer
	 * - Note that there can be a 2 byte pad between heaader and enc header
	 */

	prev_buf = mpdu_buf;
	dest = qdf_nbuf_put_tail(prev_buf, wifi_hdr_len);
	if (!dest)
		goto mpdu_stitch_fail;

	qdf_mem_copy(dest, hdr_desc, wifi_hdr_len);
	hdr_desc += wifi_hdr_len;

#if 0
	dest = qdf_nbuf_put_tail(prev_buf, sec_hdr_len);
	adf_os_mem_copy(dest, hdr_desc, sec_hdr_len);
	hdr_desc += sec_hdr_len;
#endif

	/* The first LLC len is copied into the MPDU buffer */
	frag_list_sum_len = 0;

	msdu_orig = head_msdu;
	is_first_frag = 1;
	amsdu_pad = 0;

	while (msdu_orig) {

		/* TODO: intra AMSDU padding - do we need it ??? */

		msdu = msdu_orig;

		if (is_first_frag) {
			head_frag_list  = msdu;
		} else {
			/* Reload the hdr ptr only on non-first MSDUs */
			rx_desc = qdf_nbuf_data(msdu_orig);
			hdr_desc = HAL_RX_DESC_GET_80211_HDR(rx_desc);
		}

		/* Copy this buffers MSDU related status into the prev buffer */

		if (is_first_frag) {
			is_first_frag = 0;
		}

		/* Update protocol and flow tag for MSDU */
		dp_rx_mon_update_protocol_flow_tag(soc, dp_pdev,
						   msdu_orig, rx_desc);

		dest = qdf_nbuf_put_tail(prev_buf,
				msdu_llc_len + amsdu_pad);

		if (!dest)
			goto mpdu_stitch_fail;

		dest += amsdu_pad;
		qdf_mem_copy(dest, hdr_desc, msdu_llc_len);

		dp_rx_msdus_set_payload(soc, msdu);

		/* Push the MSDU buffer beyond the decap header */
		qdf_nbuf_pull_head(msdu, decap_hdr_pull_bytes);
		frag_list_sum_len += msdu_llc_len + qdf_nbuf_len(msdu)
			+ amsdu_pad;

		/* Set up intra-AMSDU pad to be added to start of next buffer -
		 * AMSDU pad is 4 byte pad on AMSDU subframe */
		amsdu_pad = (msdu_llc_len + qdf_nbuf_len(msdu)) & 0x3;
		amsdu_pad = amsdu_pad ? (4 - amsdu_pad) : 0;

		/* TODO FIXME How do we handle MSDUs that have fraglist - Should
		 * probably iterate all the frags cloning them along the way and
		 * and also updating the prev_buf pointer
		 */

		/* Move to the next */
		prev_buf = msdu;
		msdu_orig = qdf_nbuf_next(msdu_orig);

	}

#if 0
	/* Add in the trailer section - encryption trailer + FCS */
	qdf_nbuf_put_tail(prev_buf, HAL_RX_FCS_LEN);
	frag_list_sum_len += HAL_RX_FCS_LEN;
#endif

	frag_list_sum_len -= msdu_llc_len;

	/* TODO: Convert this to suitable adf routines */
	qdf_nbuf_append_ext_list(mpdu_buf, head_frag_list,
			frag_list_sum_len);

	QDF_TRACE(QDF_MODULE_ID_DP, QDF_TRACE_LEVEL_DEBUG,
		  "%s %d mpdu_buf %pK mpdu_buf->len %u",
		  __func__, __LINE__,
		  mpdu_buf, mpdu_buf->len);

mpdu_stitch_done:
	/* Check if this buffer contains the PPDU end status for TSF */
	/* Need revist this code to see where we can get tsf timestamp */
#if 0
	/* PPDU end TLV will be retrieved from monitor status ring */
	last_mpdu =
		(*(((u_int32_t *)&rx_desc->attention)) &
		RX_ATTENTION_0_LAST_MPDU_MASK) >>
		RX_ATTENTION_0_LAST_MPDU_LSB;

	if (last_mpdu)
		rx_status->rs_tstamp.tsf = rx_desc->ppdu_end.tsf_timestamp;

#endif
	return mpdu_buf;

mpdu_stitch_fail:
	if ((mpdu_buf) && (decap_format != HAL_HW_RX_DECAP_FORMAT_RAW)) {
		QDF_TRACE(QDF_MODULE_ID_DP, QDF_TRACE_LEVEL_ERROR,
			  "%s mpdu_stitch_fail mpdu_buf %pK",
			  __func__, mpdu_buf);
		/* Free the head buffer */
		qdf_nbuf_free(mpdu_buf);
	}
	return NULL;
}

/**
 * dp_send_mgmt_packet_to_stack(): send indicataion to upper layers
 *
 * @soc: soc handle
 * @nbuf: Mgmt packet
 * @pdev: pdev handle
 *
 * Return: QDF_STATUS_SUCCESS on success
 *         QDF_STATUS_E_INVAL in error
 */
#ifdef FEATURE_PERPKT_INFO
static inline QDF_STATUS dp_send_mgmt_packet_to_stack(struct dp_soc *soc,
						      qdf_nbuf_t nbuf,
						      struct dp_pdev *pdev)
{
	uint32_t *nbuf_data;
	struct ieee80211_frame *wh;

	if (!nbuf)
		return QDF_STATUS_E_INVAL;

	/*check if this is not a mgmt packet*/
	wh = (struct ieee80211_frame *)qdf_nbuf_data(nbuf);
	if (((wh->i_fc[0] & IEEE80211_FC0_TYPE_MASK) !=
	     IEEE80211_FC0_TYPE_MGT) &&
	     ((wh->i_fc[0] & IEEE80211_FC0_TYPE_MASK) !=
	     IEEE80211_FC0_TYPE_CTL)) {
		qdf_nbuf_free(nbuf);
		return QDF_STATUS_E_INVAL;
	}
	nbuf_data = (uint32_t *)qdf_nbuf_push_head(nbuf, 4);
	if (!nbuf_data) {
		QDF_TRACE(QDF_MODULE_ID_DP,
			  QDF_TRACE_LEVEL_ERROR,
			  FL("No headroom"));
		qdf_nbuf_free(nbuf);
		return QDF_STATUS_E_INVAL;
	}
	*nbuf_data = pdev->ppdu_info.com_info.ppdu_id;

	dp_wdi_event_handler(WDI_EVENT_RX_MGMT_CTRL, soc, nbuf,
			     HTT_INVALID_PEER,
			     WDI_NO_VAL, pdev->pdev_id);
	return QDF_STATUS_SUCCESS;
}
#else
static inline QDF_STATUS dp_send_mgmt_packet_to_stack(struct dp_soc *soc,
						      qdf_nbuf_t nbuf,
						      struct dp_pdev *pdev)
{
	return QDF_STATUS_SUCCESS;
}
#endif

/**
 * dp_rx_extract_radiotap_info(): Extract and populate information in
 *				struct mon_rx_status type
 * @rx_status: Receive status
 * @mon_rx_status: Monitor mode status
 *
 * Returns: None
 */
static inline
void dp_rx_extract_radiotap_info(struct cdp_mon_status *rx_status,
				struct mon_rx_status *rx_mon_status)
{
	rx_mon_status->tsft = rx_status->cdp_rs_tstamp.cdp_tsf;
	rx_mon_status->chan_freq = rx_status->rs_freq;
	rx_mon_status->chan_num = rx_status->rs_channel;
	rx_mon_status->chan_flags = rx_status->rs_flags;
	rx_mon_status->rate = rx_status->rs_datarate;
	/* TODO: rx_mon_status->ant_signal_db */
	/* TODO: rx_mon_status->nr_ant */
	rx_mon_status->mcs = rx_status->cdf_rs_rate_mcs;
	rx_mon_status->is_stbc = rx_status->cdp_rs_stbc;
	rx_mon_status->sgi = rx_status->cdp_rs_sgi;
	/* TODO: rx_mon_status->ldpc */
	/* TODO: rx_mon_status->beamformed */
	/* TODO: rx_mon_status->vht_flags */
	/* TODO: rx_mon_status->vht_flag_values1 */
}

/*
 * dp_rx_mon_deliver(): function to deliver packets to stack
 * @soc: DP soc
 * @mac_id: MAC ID
 * @head_msdu: head of msdu list
 * @tail_msdu: tail of msdu list
 *
 * Return: status: 0 - Success, non-zero: Failure
 */
QDF_STATUS dp_rx_mon_deliver(struct dp_soc *soc, uint32_t mac_id,
	qdf_nbuf_t head_msdu, qdf_nbuf_t tail_msdu)
{
	struct dp_pdev *pdev = dp_get_pdev_for_lmac_id(soc, mac_id);
	struct cdp_mon_status *rs = &pdev->rx_mon_recv_status;
	qdf_nbuf_t mon_skb, skb_next;
	qdf_nbuf_t mon_mpdu = NULL;

	if (!pdev->monitor_vdev && !pdev->mcopy_mode)
		goto mon_deliver_fail;

	/* restitch mon MPDU for delivery via monitor interface */
	mon_mpdu = dp_rx_mon_restitch_mpdu_from_msdus(soc, mac_id, head_msdu,
				tail_msdu, rs);

	/* monitor vap cannot be present when mcopy is enabled
	 * hence same skb can be consumed
	 */
	if (pdev->mcopy_mode)
		return dp_send_mgmt_packet_to_stack(soc, mon_mpdu, pdev);

	if (mon_mpdu && pdev->monitor_vdev && pdev->monitor_vdev->osif_vdev &&
	    pdev->monitor_vdev->osif_rx_mon) {
		pdev->ppdu_info.rx_status.ppdu_id =
			pdev->ppdu_info.com_info.ppdu_id;
		pdev->ppdu_info.rx_status.device_id = soc->device_id;
		pdev->ppdu_info.rx_status.chan_noise_floor =
			pdev->chan_noise_floor;
		/*
		 * if chan_num is not fetched correctly from ppdu RX TLV,
		 * get it from pdev saved.
		 */
		if (pdev->ppdu_info.rx_status.chan_num == 0)
			pdev->ppdu_info.rx_status.chan_num = pdev->mon_chan_num;

		if (!qdf_nbuf_update_radiotap(&pdev->ppdu_info.rx_status,
					      mon_mpdu,
					      qdf_nbuf_headroom(mon_mpdu))) {
			DP_STATS_INC(pdev, dropped.mon_radiotap_update_err, 1);
			goto mon_deliver_fail;
		}

		pdev->monitor_vdev->osif_rx_mon(pdev->monitor_vdev->osif_vdev,
						mon_mpdu,
						&pdev->ppdu_info.rx_status);
	} else {
		QDF_TRACE(QDF_MODULE_ID_DP, QDF_TRACE_LEVEL_DEBUG,
			  "[%s][%d] mon_mpdu=%pK monitor_vdev %pK osif_vdev %pK"
			  , __func__, __LINE__, mon_mpdu, pdev->monitor_vdev,
			  (pdev->monitor_vdev ? pdev->monitor_vdev->osif_vdev
			   : NULL));
		goto mon_deliver_fail;
	}

	return QDF_STATUS_SUCCESS;

mon_deliver_fail:
	mon_skb = head_msdu;
	while (mon_skb) {
		skb_next = qdf_nbuf_next(mon_skb);

		QDF_TRACE(QDF_MODULE_ID_DP, QDF_TRACE_LEVEL_DEBUG,
				  "[%s][%d] mon_skb=%pK len %u", __func__,
				  __LINE__, mon_skb, mon_skb->len);

		qdf_nbuf_free(mon_skb);
		mon_skb = skb_next;
	}
	return QDF_STATUS_E_INVAL;
}

/**
* dp_rx_mon_deliver_non_std()
* @soc: core txrx main contex
* @mac_id: MAC ID
*
* This function delivers the radio tap and dummy MSDU
* into user layer application for preamble only PPDU.
*
* Return: QDF_STATUS
*/
QDF_STATUS dp_rx_mon_deliver_non_std(struct dp_soc *soc,
				     uint32_t mac_id)
{
	struct dp_pdev *pdev = dp_get_pdev_for_lmac_id(soc, mac_id);
	ol_txrx_rx_mon_fp osif_rx_mon;
	qdf_nbuf_t dummy_msdu;

	/* Sanity checking */
	if ((!pdev->monitor_vdev) || (!pdev->monitor_vdev->osif_rx_mon))
		goto mon_deliver_non_std_fail;

	/* Generate a dummy skb_buff */
	osif_rx_mon = pdev->monitor_vdev->osif_rx_mon;
	dummy_msdu = qdf_nbuf_alloc(soc->osdev, MAX_MONITOR_HEADER,
				    MAX_MONITOR_HEADER, 4, FALSE);
	if (!dummy_msdu)
		goto allocate_dummy_msdu_fail;

	qdf_nbuf_set_pktlen(dummy_msdu, 0);
	qdf_nbuf_set_next(dummy_msdu, NULL);

	pdev->ppdu_info.rx_status.ppdu_id =
		pdev->ppdu_info.com_info.ppdu_id;

	/* Apply the radio header to this dummy skb */
	if (!qdf_nbuf_update_radiotap(&pdev->ppdu_info.rx_status, dummy_msdu,
				      qdf_nbuf_headroom(dummy_msdu))) {
		DP_STATS_INC(pdev, dropped.mon_radiotap_update_err, 1);
		qdf_nbuf_free(dummy_msdu);
		goto mon_deliver_non_std_fail;
	}

	/* deliver to the user layer application */
	osif_rx_mon(pdev->monitor_vdev->osif_vdev,
		    dummy_msdu, NULL);

	/* Clear rx_status*/
	qdf_mem_zero(&pdev->ppdu_info.rx_status,
		     sizeof(pdev->ppdu_info.rx_status));
	pdev->mon_ppdu_status = DP_PPDU_STATUS_START;

	return QDF_STATUS_SUCCESS;

allocate_dummy_msdu_fail:
	QDF_TRACE_DEBUG_RL(QDF_MODULE_ID_DP, "[%s][%d] mon_skb=%pK ",
			   __func__, __LINE__, dummy_msdu);

mon_deliver_non_std_fail:
	return QDF_STATUS_E_INVAL;
}

/**
* dp_rx_mon_dest_process() - Brain of the Rx processing functionality
*	Called from the bottom half (tasklet/NET_RX_SOFTIRQ)
* @soc: core txrx main contex
* @hal_ring: opaque pointer to the HAL Rx Ring, which will be serviced
* @quota: No. of units (packets) that can be serviced in one shot.
*
* This function implements the core of Rx functionality. This is
* expected to handle only non-error frames.
*
* Return: none
*/
void dp_rx_mon_dest_process(struct dp_soc *soc, uint32_t mac_id, uint32_t quota)
{
	struct dp_pdev *pdev = dp_get_pdev_for_lmac_id(soc, mac_id);
	uint8_t pdev_id;
	hal_rxdma_desc_t rxdma_dst_ring_desc;
	hal_soc_handle_t hal_soc;
	void *mon_dst_srng;
	union dp_rx_desc_list_elem_t *head = NULL;
	union dp_rx_desc_list_elem_t *tail = NULL;
	uint32_t ppdu_id;
	uint32_t rx_bufs_used;
	uint32_t mpdu_rx_bufs_used;
<<<<<<< HEAD
	int mac_for_pdev = dp_get_mac_id_for_mac(soc, mac_id);
=======
	int mac_for_pdev = mac_id;
>>>>>>> 4d3aee41
	struct cdp_pdev_mon_stats *rx_mon_stats;

	mon_dst_srng = dp_rxdma_get_mon_dst_ring(pdev, mac_for_pdev);

	if (!mon_dst_srng || !hal_srng_initialized(mon_dst_srng)) {
		QDF_TRACE(QDF_MODULE_ID_TXRX, QDF_TRACE_LEVEL_ERROR,
			"%s %d : HAL Monitor Destination Ring Init Failed -- %pK",
			__func__, __LINE__, mon_dst_srng);
		return;
	}

	hal_soc = soc->hal_soc;

	qdf_assert((hal_soc && pdev));

	qdf_spin_lock_bh(&pdev->mon_lock);

	if (qdf_unlikely(hal_srng_access_start(hal_soc, mon_dst_srng))) {
		QDF_TRACE(QDF_MODULE_ID_TXRX, QDF_TRACE_LEVEL_ERROR,
			"%s %d : HAL Monitor Destination Ring access Failed -- %pK",
			__func__, __LINE__, mon_dst_srng);
		return;
	}

	pdev_id = pdev->pdev_id;
	ppdu_id = pdev->ppdu_info.com_info.ppdu_id;
	rx_bufs_used = 0;
	rx_mon_stats = &pdev->rx_mon_stats;

	while (qdf_likely(rxdma_dst_ring_desc =
		hal_srng_dst_peek(hal_soc, mon_dst_srng))) {
		qdf_nbuf_t head_msdu, tail_msdu;
		uint32_t npackets;
		head_msdu = (qdf_nbuf_t) NULL;
		tail_msdu = (qdf_nbuf_t) NULL;

		mpdu_rx_bufs_used =
			dp_rx_mon_mpdu_pop(soc, mac_id,
					   rxdma_dst_ring_desc,
					   &head_msdu, &tail_msdu,
					   &npackets, &ppdu_id,
					   &head, &tail);

		rx_bufs_used += mpdu_rx_bufs_used;

		if (mpdu_rx_bufs_used)
			pdev->mon_dest_ring_stuck_cnt = 0;
		else
			pdev->mon_dest_ring_stuck_cnt++;

		if (pdev->mon_dest_ring_stuck_cnt >
		    MON_DEST_RING_STUCK_MAX_CNT) {
			dp_info("destination ring stuck");
			dp_info("ppdu_id status=%d dest=%d",
				pdev->ppdu_info.com_info.ppdu_id, ppdu_id);
			rx_mon_stats->mon_rx_dest_stuck++;
			pdev->ppdu_info.com_info.ppdu_id = ppdu_id;
			continue;
		}

		if (ppdu_id != pdev->ppdu_info.com_info.ppdu_id) {
			rx_mon_stats->stat_ring_ppdu_id_hist[
				rx_mon_stats->ppdu_id_hist_idx] =
				pdev->ppdu_info.com_info.ppdu_id;
			rx_mon_stats->dest_ring_ppdu_id_hist[
				rx_mon_stats->ppdu_id_hist_idx] = ppdu_id;
			rx_mon_stats->ppdu_id_hist_idx =
				(rx_mon_stats->ppdu_id_hist_idx + 1) &
					(MAX_PPDU_ID_HIST - 1);
			pdev->mon_ppdu_status = DP_PPDU_STATUS_START;
			qdf_mem_zero(&(pdev->ppdu_info.rx_status),
				sizeof(pdev->ppdu_info.rx_status));
			QDF_TRACE(QDF_MODULE_ID_DP, QDF_TRACE_LEVEL_DEBUG,
					  "%s %d ppdu_id %x != ppdu_info.com_info .ppdu_id %x",
					  __func__, __LINE__,
					  ppdu_id, pdev->ppdu_info.com_info.ppdu_id);
			break;
		}

		if (qdf_likely((head_msdu) && (tail_msdu))) {
			rx_mon_stats->dest_mpdu_done++;
			dp_rx_mon_deliver(soc, mac_id, head_msdu, tail_msdu);
		}

		rxdma_dst_ring_desc = hal_srng_dst_get_next(hal_soc,
			mon_dst_srng);
	}
	hal_srng_access_end(hal_soc, mon_dst_srng);

	qdf_spin_unlock_bh(&pdev->mon_lock);

	if (rx_bufs_used) {
		rx_mon_stats->dest_ppdu_done++;
		dp_rx_buffers_replenish(soc, mac_id,
					dp_rxdma_get_mon_buf_ring(pdev,
								  mac_for_pdev),
					dp_rx_get_mon_desc_pool(soc, mac_id,
								pdev_id),
					rx_bufs_used, &head, &tail);
	}
}

#ifndef DISABLE_MON_CONFIG
#if !defined(QCA_WIFI_QCA6390) && !defined(QCA_WIFI_QCA6490) && \
    !defined(QCA_WIFI_QCA6750)
/**
 * dp_rx_pdev_mon_buf_attach() - Allocate the monitor descriptor pool
 *
 * @pdev: physical device handle
 * @mac_id: mac id
 *
 * Return: QDF_STATUS
 */
#define MON_BUF_MIN_ALLOC_ENTRIES 128
static QDF_STATUS
dp_rx_pdev_mon_buf_attach(struct dp_pdev *pdev, int mac_id) {
	uint8_t pdev_id = pdev->pdev_id;
	struct dp_soc *soc = pdev->soc;
	struct dp_srng *mon_buf_ring;
	uint32_t num_entries;
	struct rx_desc_pool *rx_desc_pool;
	QDF_STATUS status = QDF_STATUS_SUCCESS;
	uint32_t rx_desc_pool_size, replenish_size;

	mon_buf_ring = &soc->rxdma_mon_buf_ring[mac_id];

	num_entries = mon_buf_ring->num_entries;

	rx_desc_pool = &soc->rx_desc_mon[mac_id];

	dp_debug("Mon RX Desc Pool[%d] entries=%u",
		 pdev_id, num_entries);

	rx_desc_pool_size = wlan_cfg_get_dp_soc_rx_sw_desc_weight(soc->wlan_cfg_ctx) * num_entries;
	status = dp_rx_desc_pool_alloc(soc, mac_id, rx_desc_pool_size,
				       rx_desc_pool);
	if (!QDF_IS_STATUS_SUCCESS(status))
		return status;

	rx_desc_pool->owner = HAL_RX_BUF_RBM_SW3_BM;
	rx_desc_pool->buf_size = RX_MONITOR_BUFFER_SIZE;
	rx_desc_pool->buf_alignment = RX_MONITOR_BUFFER_ALIGNMENT;

	replenish_size = ((num_entries - 1) < MON_BUF_MIN_ALLOC_ENTRIES) ?
			  (num_entries - 1) : MON_BUF_MIN_ALLOC_ENTRIES;
	status = dp_pdev_rx_buffers_attach(soc, mac_id, mon_buf_ring,
					   rx_desc_pool, replenish_size);

	return status;
}

static QDF_STATUS
dp_rx_pdev_mon_buf_detach(struct dp_pdev *pdev, int mac_id)
{
	struct dp_soc *soc = pdev->soc;
	struct rx_desc_pool *rx_desc_pool;

	rx_desc_pool = &soc->rx_desc_mon[mac_id];
	if (rx_desc_pool->pool_size != 0) {
		if (!dp_is_soc_reinit(soc))
			dp_rx_desc_nbuf_and_pool_free(soc, mac_id,
						      rx_desc_pool);
		else
			dp_rx_desc_nbuf_free(soc, rx_desc_pool);
	}

	return QDF_STATUS_SUCCESS;
}

/**
 * dp_mon_link_desc_pool_setup(): Allocate and setup link descriptor pool
 *				  that will be used by HW for various link
 *				  and queue descriptorsand managed by WBM
 *
 * @soc: soc handle
 * @mac_id: mac id
 *
 * Return: QDF_STATUS
 */
static
QDF_STATUS dp_mon_link_desc_pool_setup(struct dp_soc *soc, uint32_t mac_id)
{
	int link_desc_size = hal_get_link_desc_size(soc->hal_soc);
	int link_desc_align = hal_get_link_desc_align(soc->hal_soc);
	uint32_t max_alloc_size = wlan_cfg_max_alloc_size(soc->wlan_cfg_ctx);
	uint32_t total_link_descs, total_mem_size;
	uint32_t num_link_desc_banks;
	uint32_t last_bank_size = 0;
	uint32_t entry_size, num_entries;
	void *mon_desc_srng;
	uint32_t num_replenish_buf;
	struct dp_srng *dp_srng;
	int i;
	qdf_dma_addr_t *baseaddr = NULL;

	dp_srng = &soc->rxdma_mon_desc_ring[mac_id];

	num_entries = dp_srng->alloc_size/hal_srng_get_entrysize(
					soc->hal_soc, RXDMA_MONITOR_DESC);

	/* Round up to power of 2 */
	total_link_descs = 1;
	while (total_link_descs < num_entries)
		total_link_descs <<= 1;

	QDF_TRACE(QDF_MODULE_ID_TXRX, QDF_TRACE_LEVEL_INFO_HIGH,
		  "%s: total_link_descs: %u, link_desc_size: %d",
		  __func__, total_link_descs, link_desc_size);

	total_mem_size =  total_link_descs * link_desc_size;

	total_mem_size += link_desc_align;

	if (total_mem_size <= max_alloc_size) {
		num_link_desc_banks = 0;
		last_bank_size = total_mem_size;
	} else {
		num_link_desc_banks = (total_mem_size) /
			(max_alloc_size - link_desc_align);
		last_bank_size = total_mem_size %
			(max_alloc_size - link_desc_align);
	}

	QDF_TRACE(QDF_MODULE_ID_TXRX, QDF_TRACE_LEVEL_WARN,
		  "%s: total_mem_size: %d, num_link_desc_banks: %u",
		  __func__, total_mem_size, num_link_desc_banks);
	QDF_TRACE(QDF_MODULE_ID_TXRX, QDF_TRACE_LEVEL_WARN,
		  "%s: max_alloc_size: %d last_bank_size: %d",
		  __func__, max_alloc_size, last_bank_size);

	for (i = 0; i < num_link_desc_banks; i++) {
		baseaddr = &soc->mon_link_desc_banks[mac_id][i].
			base_paddr_unaligned;
		if (!dp_is_soc_reinit(soc)) {
			soc->mon_link_desc_banks[mac_id][i].
				base_vaddr_unaligned =
				qdf_mem_alloc_consistent(soc->osdev,
							 soc->osdev->dev,
							 max_alloc_size,
							 baseaddr);

			if (!soc->mon_link_desc_banks[mac_id][i].
					base_vaddr_unaligned) {
				QDF_TRACE(QDF_MODULE_ID_TXRX,
					  QDF_TRACE_LEVEL_ERROR,
					  "%s: Link desc mem alloc failed",
					  __func__);
				goto fail;
			}
		}
		soc->mon_link_desc_banks[mac_id][i].size = max_alloc_size;

		soc->mon_link_desc_banks[mac_id][i].base_vaddr =
		 (void *)((unsigned long)
		 (soc->mon_link_desc_banks[mac_id][i].
							base_vaddr_unaligned) +
		 ((unsigned long)
		 (soc->mon_link_desc_banks[mac_id][i].
							base_vaddr_unaligned) %
		 link_desc_align));

		soc->mon_link_desc_banks[mac_id][i].base_paddr =
			(unsigned long)
			(soc->mon_link_desc_banks[mac_id][i].
							base_paddr_unaligned) +
			((unsigned long)
			(soc->mon_link_desc_banks[mac_id][i].base_vaddr) -
			 (unsigned long)
			 (soc->mon_link_desc_banks[mac_id][i].
							base_vaddr_unaligned));
	}

	if (last_bank_size) {
		/* Allocate last bank in case total memory required is not exact
		 * multiple of max_alloc_size
		 */
		baseaddr = &soc->mon_link_desc_banks[mac_id][i].
			base_paddr_unaligned;
		if (!dp_is_soc_reinit(soc)) {
			soc->mon_link_desc_banks[mac_id][i].
				base_vaddr_unaligned =
				qdf_mem_alloc_consistent(soc->osdev,
							 soc->osdev->dev,
							 last_bank_size,
							 baseaddr);

			if (!soc->mon_link_desc_banks[mac_id][i].
					base_vaddr_unaligned) {
				QDF_TRACE(QDF_MODULE_ID_TXRX,
					  QDF_TRACE_LEVEL_ERROR,
					  "%s: alloc fail:mon link desc pool",
					  __func__);
				goto fail;
			}
		}
		soc->mon_link_desc_banks[mac_id][i].size =
			last_bank_size;

		soc->mon_link_desc_banks[mac_id][i].base_vaddr =
		(void *)((unsigned long)
		(soc->mon_link_desc_banks[mac_id][i].
			base_vaddr_unaligned) +
		((unsigned long)
		(soc->mon_link_desc_banks[mac_id][i].
			base_vaddr_unaligned) %
		link_desc_align));

		soc->mon_link_desc_banks[mac_id][i].base_paddr =
		(unsigned long)
		(soc->mon_link_desc_banks[mac_id][i].
			base_paddr_unaligned) +
		((unsigned long)
		(soc->mon_link_desc_banks[mac_id][i].base_vaddr) -
		(unsigned long)
		(soc->mon_link_desc_banks[mac_id][i].
			base_vaddr_unaligned));
	}

	/* Allocate and setup link descriptor idle list for HW internal use */
	entry_size = hal_srng_get_entrysize(soc->hal_soc, RXDMA_MONITOR_DESC);
	total_mem_size = entry_size * total_link_descs;

	mon_desc_srng = soc->rxdma_mon_desc_ring[mac_id].hal_srng;

	num_replenish_buf = 0;

	if (total_mem_size <= max_alloc_size) {
		void *desc;


		for (i = 0;
			 i < MAX_MON_LINK_DESC_BANKS &&
			 soc->mon_link_desc_banks[mac_id][i].base_paddr;
			 i++) {
			uint32_t num_entries =
			(soc->mon_link_desc_banks[mac_id][i].size -
			(unsigned long)
			(soc->mon_link_desc_banks[mac_id][i].base_vaddr) -
			(unsigned long)
			(soc->mon_link_desc_banks[mac_id][i].
					base_vaddr_unaligned)) / link_desc_size;
			unsigned long paddr =
			 (unsigned long)
			 (soc->mon_link_desc_banks[mac_id][i].base_paddr);
			unsigned long vaddr =
			 (unsigned long)
			 (soc->mon_link_desc_banks[mac_id][i].base_vaddr);

			hal_srng_access_start_unlocked(soc->hal_soc,
								mon_desc_srng);

			while (num_entries && (desc =
				hal_srng_src_get_next(soc->hal_soc,
					mon_desc_srng))) {

				hal_set_link_desc_addr(desc, i, paddr);
				num_entries--;
				num_replenish_buf++;
				paddr += link_desc_size;
				vaddr += link_desc_size;
			}
			hal_srng_access_end_unlocked(soc->hal_soc,
								mon_desc_srng);
		}
	} else {
		qdf_assert(0);
	}

	QDF_TRACE(QDF_MODULE_ID_TXRX, QDF_TRACE_LEVEL_WARN,
		"%s: successfully replenished %d buffer",
		__func__, num_replenish_buf);

	return QDF_STATUS_SUCCESS;

fail:
	for (i = 0; i < MAX_MON_LINK_DESC_BANKS; i++) {
		if (soc->mon_link_desc_banks[mac_id][i].
						base_vaddr_unaligned) {
		qdf_mem_free_consistent(soc->osdev, soc->osdev->dev,
					soc->mon_link_desc_banks[mac_id][i].
					size,
					soc->mon_link_desc_banks[mac_id][i].
					base_vaddr_unaligned,
					soc->mon_link_desc_banks[mac_id][i].
					base_paddr_unaligned, 0);
					soc->mon_link_desc_banks[mac_id][i].
					base_vaddr_unaligned = NULL;
		}
	}
	return QDF_STATUS_E_FAILURE;
}

/*
 * Free link descriptor pool that was setup HW
 */
static
void dp_mon_link_desc_pool_cleanup(struct dp_soc *soc, uint32_t mac_id)
{
	int i;

	for (i = 0; i < MAX_MON_LINK_DESC_BANKS; i++) {
		if (soc->mon_link_desc_banks[mac_id][i].
						base_vaddr_unaligned) {
		qdf_mem_free_consistent(soc->osdev, soc->osdev->dev,
					soc->mon_link_desc_banks[mac_id][i].
					size,
					soc->mon_link_desc_banks[mac_id][i].
					base_vaddr_unaligned,
					soc->mon_link_desc_banks[mac_id][i].
					base_paddr_unaligned, 0);
		soc->mon_link_desc_banks[mac_id][i].
					base_vaddr_unaligned = NULL;
		}
	}
}

/**
 * dp_mon_buf_delayed_replenish() - Helper routine to replenish monitor dest buf
 * @pdev: DP pdev object
 *
 * Return: None
 */
void dp_mon_buf_delayed_replenish(struct dp_pdev *pdev)
{
	struct dp_soc *soc;
	uint32_t mac_for_pdev;
	union dp_rx_desc_list_elem_t *tail = NULL;
	union dp_rx_desc_list_elem_t *desc_list = NULL;
	uint32_t num_entries;
	uint32_t id;

	soc = pdev->soc;
	num_entries = wlan_cfg_get_dma_mon_buf_ring_size(pdev->wlan_cfg_ctx);

	for (id = 0; id < NUM_RXDMA_RINGS_PER_PDEV; id++) {
		/*
		 * Get mac_for_pdev appropriately for both MCL & WIN,
		 * since MCL have multiple mon buf rings and WIN just
		 * has one mon buffer ring mapped per pdev, below API
		 * helps identify accurate buffer_ring for both cases
		 *
		 */
		mac_for_pdev =
			dp_get_lmac_id_for_pdev_id(soc, id, pdev->pdev_id);

		dp_rx_buffers_replenish(soc, mac_for_pdev,
					dp_rxdma_get_mon_buf_ring(pdev,
								  mac_for_pdev),
					dp_rx_get_mon_desc_pool(soc,
								mac_for_pdev,
								pdev->pdev_id),
					num_entries, &desc_list, &tail);
	}
}
#else
static
QDF_STATUS dp_mon_link_desc_pool_setup(struct dp_soc *soc, uint32_t mac_id)
{
	return QDF_STATUS_SUCCESS;
}

static QDF_STATUS
dp_rx_pdev_mon_buf_attach(struct dp_pdev *pdev, int mac_id)
{
	return QDF_STATUS_SUCCESS;
}

static
void dp_mon_link_desc_pool_cleanup(struct dp_soc *soc, uint32_t mac_id)
{
}

static QDF_STATUS
dp_rx_pdev_mon_buf_detach(struct dp_pdev *pdev, int mac_id)
{
	return QDF_STATUS_SUCCESS;
}

void dp_mon_buf_delayed_replenish(struct dp_pdev *pdev)
{}
#endif

/**
 * dp_rx_pdev_mon_cmn_detach() - detach dp rx for monitor mode
 * @pdev: core txrx pdev context
 * @mac_id: mac_id for which deinit is to be done
 *
 * This function will free DP Rx resources for
 * monitor mode
 *
 * Return: QDF_STATUS_SUCCESS: success
 *         QDF_STATUS_E_RESOURCES: Error return
 */
static QDF_STATUS
dp_rx_pdev_mon_cmn_detach(struct dp_pdev *pdev, int mac_id) {
	struct dp_soc *soc = pdev->soc;
	uint8_t pdev_id = pdev->pdev_id;
	int mac_for_pdev = dp_get_lmac_id_for_pdev_id(soc, mac_id, pdev_id);

	dp_mon_link_desc_pool_cleanup(soc, mac_for_pdev);
	dp_rx_pdev_mon_status_detach(pdev, mac_for_pdev);
	dp_rx_pdev_mon_buf_detach(pdev, mac_for_pdev);

	return QDF_STATUS_SUCCESS;
}

/**
 * dp_rx_pdev_mon_cmn_attach() - attach DP RX for monitor mode
 * @pdev: core txrx pdev context
 * @mac_id: mac_id for which init is to be done
 *
 * This function Will allocate dp rx resource and
 * initialize resources for monitor mode.
 *
 * Return: QDF_STATUS_SUCCESS: success
 *         QDF_STATUS_E_RESOURCES: Error return
 */
static QDF_STATUS
dp_rx_pdev_mon_cmn_attach(struct dp_pdev *pdev, int mac_id) {
	struct dp_soc *soc = pdev->soc;
	uint8_t pdev_id = pdev->pdev_id;
	int mac_for_pdev = dp_get_lmac_id_for_pdev_id(soc, mac_id, pdev_id);
	QDF_STATUS status;

	status = dp_rx_pdev_mon_buf_attach(pdev, mac_for_pdev);
	if (!QDF_IS_STATUS_SUCCESS(status)) {
		dp_err("%s: dp_rx_pdev_mon_buf_attach() failed\n", __func__);
		goto fail;
	}

	status = dp_rx_pdev_mon_status_attach(pdev, mac_for_pdev);
	if (!QDF_IS_STATUS_SUCCESS(status)) {
		dp_err("%s: dp_rx_pdev_mon_status_attach() failed", __func__);
		goto mon_buf_detach;
	}

	status = dp_mon_link_desc_pool_setup(soc, mac_for_pdev);
	if (!QDF_IS_STATUS_SUCCESS(status)) {
		dp_err("%s: dp_mon_link_desc_pool_setup() failed", __func__);
		goto mon_status_detach;
	}

	return status;

mon_status_detach:
	dp_rx_pdev_mon_status_detach(pdev, mac_for_pdev);

mon_buf_detach:
	dp_rx_pdev_mon_buf_detach(pdev, mac_for_pdev);

fail:
	return status;
}

/**
 * dp_rx_pdev_mon_attach() - attach DP RX for monitor mode
 * @pdev: core txrx pdev context
 *
 * This function will attach a DP RX for monitor mode instance into
 * the main device (SOC) context. Will allocate dp rx resource and
 * initialize resources.
 *
 * Return: QDF_STATUS_SUCCESS: success
 *         QDF_STATUS_E_RESOURCES: Error return
 */
QDF_STATUS
dp_rx_pdev_mon_attach(struct dp_pdev *pdev) {
	QDF_STATUS status;
	uint8_t pdev_id = pdev->pdev_id;
	int mac_id;

	QDF_TRACE(QDF_MODULE_ID_DP, QDF_TRACE_LEVEL_WARN,
			"%s: pdev attach id=%d", __func__, pdev_id);

	for (mac_id = 0; mac_id < NUM_RXDMA_RINGS_PER_PDEV; mac_id++) {
		status = dp_rx_pdev_mon_cmn_attach(pdev, mac_id);
		if (!QDF_IS_STATUS_SUCCESS(status)) {
			QDF_TRACE(QDF_MODULE_ID_DP,
				  QDF_TRACE_LEVEL_ERROR,
				  "%s: dp_rx_pdev_mon_cmn_attach(%d) failed\n",
				  __func__, mac_id);
			goto fail;
		}
	}
	pdev->mon_last_linkdesc_paddr = 0;
	pdev->mon_last_buf_cookie = DP_RX_DESC_COOKIE_MAX + 1;
	qdf_spinlock_create(&pdev->mon_lock);
	return QDF_STATUS_SUCCESS;

fail:
	for (mac_id = mac_id - 1; mac_id >= 0; mac_id--)
		dp_rx_pdev_mon_cmn_detach(pdev, mac_id);

	return status;
}

QDF_STATUS
dp_mon_link_free(struct dp_pdev *pdev) {
	uint8_t pdev_id = pdev->pdev_id;
	struct dp_soc *soc = pdev->soc;
	int mac_id;

	for (mac_id = 0; mac_id < NUM_RXDMA_RINGS_PER_PDEV; mac_id++) {
		int mac_for_pdev = dp_get_lmac_id_for_pdev_id(soc,
							   mac_id, pdev_id);

		dp_mon_link_desc_pool_cleanup(soc, mac_for_pdev);
	}

	return QDF_STATUS_SUCCESS;
}
/**
 * dp_rx_pdev_mon_detach() - detach dp rx for monitor mode
 * @pdev: core txrx pdev context
 *
 * This function will detach DP RX for monitor mode from
 * main device context. will free DP Rx resources for
 * monitor mode
 *
 * Return: QDF_STATUS_SUCCESS: success
 *         QDF_STATUS_E_RESOURCES: Error return
 */
QDF_STATUS
dp_rx_pdev_mon_detach(struct dp_pdev *pdev) {
	uint8_t pdev_id = pdev->pdev_id;
	int mac_id;

	qdf_spinlock_destroy(&pdev->mon_lock);
	for (mac_id = 0; mac_id < NUM_RXDMA_RINGS_PER_PDEV; mac_id++) {
		int mac_for_pdev = dp_get_lmac_id_for_pdev_id(pdev->soc,
							   mac_id, pdev_id);

		dp_rx_pdev_mon_status_detach(pdev, mac_for_pdev);
		dp_rx_pdev_mon_buf_detach(pdev, mac_for_pdev);
	}

	return QDF_STATUS_SUCCESS;
}
#else
QDF_STATUS
dp_rx_pdev_mon_attach(struct dp_pdev *pdev) {
	return QDF_STATUS_SUCCESS;
}

QDF_STATUS
dp_rx_pdev_mon_detach(struct dp_pdev *pdev) {
	return QDF_STATUS_SUCCESS;
}

QDF_STATUS
dp_mon_link_free(struct dp_pdev *pdev) {
	return QDF_STATUS_SUCCESS;
}

void dp_mon_buf_delayed_replenish(struct dp_pdev *pdev)
{}
#endif /* DISABLE_MON_CONFIG */<|MERGE_RESOLUTION|>--- conflicted
+++ resolved
@@ -519,12 +519,6 @@
 						   bm_action)
 						   != QDF_STATUS_SUCCESS)
 			dp_err_rl("monitor link desc return failed");
-<<<<<<< HEAD
-
-		p_last_buf_addr_info = p_buf_addr_info;
-
-=======
->>>>>>> 4d3aee41
 	} while (buf_info.paddr && msdu_cnt);
 
 	if (last)
@@ -966,12 +960,6 @@
 		pdev->ppdu_info.rx_status.device_id = soc->device_id;
 		pdev->ppdu_info.rx_status.chan_noise_floor =
 			pdev->chan_noise_floor;
-		/*
-		 * if chan_num is not fetched correctly from ppdu RX TLV,
-		 * get it from pdev saved.
-		 */
-		if (pdev->ppdu_info.rx_status.chan_num == 0)
-			pdev->ppdu_info.rx_status.chan_num = pdev->mon_chan_num;
 
 		if (!qdf_nbuf_update_radiotap(&pdev->ppdu_info.rx_status,
 					      mon_mpdu,
@@ -1094,11 +1082,7 @@
 	uint32_t ppdu_id;
 	uint32_t rx_bufs_used;
 	uint32_t mpdu_rx_bufs_used;
-<<<<<<< HEAD
-	int mac_for_pdev = dp_get_mac_id_for_mac(soc, mac_id);
-=======
 	int mac_for_pdev = mac_id;
->>>>>>> 4d3aee41
 	struct cdp_pdev_mon_stats *rx_mon_stats;
 
 	mon_dst_srng = dp_rxdma_get_mon_dst_ring(pdev, mac_for_pdev);
