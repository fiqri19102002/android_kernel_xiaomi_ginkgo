--- conflicted
+++ resolved
@@ -2206,10 +2206,7 @@
 	struct wlan_objmgr_psoc *psoc;
 	struct wlan_lmac_if_target_tx_ops *tx_ops;
 	enum spectral_scan_mode smode = SPECTRAL_SCAN_MODE_NORMAL;
-<<<<<<< HEAD
-=======
 	QDF_STATUS status;
->>>>>>> 4d3aee41
 
 	if (!pdev) {
 		spectral_err("SPECTRAL: pdev is NULL!");
@@ -2264,20 +2261,6 @@
 	qdf_spinlock_create(&spectral->noise_pwr_reports_lock);
 	target_if_spectral_clear_stats(spectral);
 
-<<<<<<< HEAD
-	if (target_type == TARGET_TYPE_QCA8074V2 ||
-	    target_type == TARGET_TYPE_QCA6018)
-		spectral->fftbin_size_war =
-			SPECTRAL_FFTBIN_SIZE_WAR_2BYTE_TO_1BYTE;
-	else if (target_type == TARGET_TYPE_QCA8074 ||
-		 target_type == TARGET_TYPE_QCA6390)
-		spectral->fftbin_size_war =
-			SPECTRAL_FFTBIN_SIZE_WAR_4BYTE_TO_1BYTE;
-	else
-		spectral->fftbin_size_war = SPECTRAL_FFTBIN_SIZE_NO_WAR;
-
-=======
->>>>>>> 4d3aee41
 	if (target_type == TARGET_TYPE_QCA8074 ||
 	    target_type == TARGET_TYPE_QCA8074V2 ||
 	    target_type == TARGET_TYPE_QCA6018 ||
@@ -2292,10 +2275,7 @@
 	if ((target_type == TARGET_TYPE_QCA8074) ||
 	    (target_type == TARGET_TYPE_QCA8074V2) ||
 	    (target_type == TARGET_TYPE_QCA6018) ||
-<<<<<<< HEAD
-=======
 	    (target_type == TARGET_TYPE_QCN9000) ||
->>>>>>> 4d3aee41
 	    (target_type == TARGET_TYPE_QCA6290) ||
 	    (target_type == TARGET_TYPE_QCA6390)) {
 		spectral->spectral_gen = SPECTRAL_GEN3;
@@ -2313,8 +2293,6 @@
 		spectral->tlvhdr_size = sizeof(struct spectral_phyerr_tlv_gen2);
 	}
 
-<<<<<<< HEAD
-=======
 	status = target_if_init_spectral_param_min_max(
 					&spectral->param_min_max,
 					spectral->spectral_gen, target_type);
@@ -2324,7 +2302,6 @@
 	}
 
 	target_if_init_spectral_param_properties(spectral);
->>>>>>> 4d3aee41
 	/* Init spectral capability */
 	if (target_if_init_spectral_capability(spectral) !=
 					QDF_STATUS_SUCCESS) {
@@ -2435,135 +2412,14 @@
 }
 
 /**
-<<<<<<< HEAD
- * target_if_set_spectral_config() - Set spectral config
- * @pdev:       Pointer to pdev object
- * @threshtype: config type
- * @value:      config value
- * @smode: Spectral scan mode
- * @err: Spectral error code
-=======
  * target_if_calculate_center_freq() - Helper routine to
  * check whether given frequency is center frequency of a
  * WLAN channel
->>>>>>> 4d3aee41
  *
  * @spectral: Pointer to Spectral object
  * @chan_freq: Center frequency of a WLAN channel
  * @is_valid: Indicates whether given frequency is valid
  *
-<<<<<<< HEAD
- * Return: QDF_STATUS_SUCCESS on success, QDF_STATUS_E_FAILURE on failure
- */
-QDF_STATUS
-target_if_set_spectral_config(struct wlan_objmgr_pdev *pdev,
-			      const uint32_t threshtype, const uint32_t value,
-			      const enum spectral_scan_mode smode,
-			      enum spectral_cp_error_code *err)
-{
-	struct spectral_config params;
-	struct target_if_spectral_ops *p_sops = NULL;
-	struct target_if_spectral *spectral = NULL;
-	struct spectral_config *sparams;
-
-	spectral = get_target_if_spectral_handle_from_pdev(pdev);
-	p_sops = GET_TARGET_IF_SPECTRAL_OPS(spectral);
-	if (!spectral) {
-		spectral_err("spectral object is NULL");
-		return QDF_STATUS_E_FAILURE;
-	}
-
-	if (smode >= SPECTRAL_SCAN_MODE_MAX) {
-		spectral_err("Invalid Spectral mode %u", smode);
-		return QDF_STATUS_E_FAILURE;
-	}
-	sparams = &spectral->params[smode];
-
-	if (!spectral->params_valid[smode]) {
-		target_if_spectral_info_read(spectral,
-					     smode,
-					     TARGET_IF_SPECTRAL_INFO_PARAMS,
-					     &spectral->params[smode],
-					     sizeof(spectral->params[smode]));
-		spectral->params_valid[smode] = true;
-	}
-
-	switch (threshtype) {
-	case SPECTRAL_PARAM_FFT_PERIOD:
-		sparams->ss_fft_period = value;
-		break;
-	case SPECTRAL_PARAM_SCAN_PERIOD:
-		sparams->ss_period = value;
-		break;
-	case SPECTRAL_PARAM_SCAN_COUNT:
-		sparams->ss_count = value;
-		break;
-	case SPECTRAL_PARAM_SHORT_REPORT:
-		sparams->ss_short_report = (!!value) ? true : false;
-		break;
-	case SPECTRAL_PARAM_SPECT_PRI:
-		sparams->ss_spectral_pri = (!!value) ? true : false;
-		break;
-	case SPECTRAL_PARAM_FFT_SIZE:
-		if ((value < spectral->fft_size_min) ||
-		    (value > spectral->fft_size_max))
-			return QDF_STATUS_E_FAILURE;
-		sparams->ss_fft_size = value;
-		break;
-	case SPECTRAL_PARAM_GC_ENA:
-		sparams->ss_gc_ena = !!value;
-		break;
-	case SPECTRAL_PARAM_RESTART_ENA:
-		sparams->ss_restart_ena = !!value;
-		break;
-	case SPECTRAL_PARAM_NOISE_FLOOR_REF:
-		sparams->ss_noise_floor_ref = value;
-		break;
-	case SPECTRAL_PARAM_INIT_DELAY:
-		sparams->ss_init_delay = value;
-		break;
-	case SPECTRAL_PARAM_NB_TONE_THR:
-		sparams->ss_nb_tone_thr = value;
-		break;
-	case SPECTRAL_PARAM_STR_BIN_THR:
-		sparams->ss_str_bin_thr = value;
-		break;
-	case SPECTRAL_PARAM_WB_RPT_MODE:
-		sparams->ss_wb_rpt_mode = !!value;
-		break;
-	case SPECTRAL_PARAM_RSSI_RPT_MODE:
-		sparams->ss_rssi_rpt_mode = !!value;
-		break;
-	case SPECTRAL_PARAM_RSSI_THR:
-		sparams->ss_rssi_thr = value;
-		break;
-	case SPECTRAL_PARAM_PWR_FORMAT:
-		sparams->ss_pwr_format = !!value;
-		break;
-	case SPECTRAL_PARAM_RPT_MODE:
-		if ((value < SPECTRAL_PARAM_RPT_MODE_MIN) ||
-		    (value > SPECTRAL_PARAM_RPT_MODE_MAX))
-			return QDF_STATUS_E_FAILURE;
-		sparams->ss_rpt_mode = value;
-		break;
-	case SPECTRAL_PARAM_BIN_SCALE:
-		sparams->ss_bin_scale = value;
-		break;
-	case SPECTRAL_PARAM_DBM_ADJ:
-		sparams->ss_dbm_adj = !!value;
-		break;
-	case SPECTRAL_PARAM_CHN_MASK:
-		sparams->ss_chn_mask = value;
-		break;
-	case SPECTRAL_PARAM_FREQUENCY:
-		sparams->ss_frequency = value;
-		break;
-	}
-
-	p_sops->configure_spectral(spectral, sparams, smode);
-	/* only to validate the writes */
-	p_sops->get_spectral_config(spectral, &params, smode);
-=======
  * Return: QDF_STATUS
  */
 static QDF_STATUS
@@ -2612,7 +2468,6 @@
 
 	qdf_mem_free(cur_chan_list);
 
->>>>>>> 4d3aee41
 	return QDF_STATUS_SUCCESS;
 }
 
@@ -3244,14 +3099,11 @@
 
 	p_sops = GET_TARGET_IF_SPECTRAL_OPS(spectral);
 
-<<<<<<< HEAD
-=======
 	if (!p_sops) {
 		spectral_err("p_sops is null");
 		return QDF_STATUS_E_FAILURE;
 	}
 
->>>>>>> 4d3aee41
 	if (smode >= SPECTRAL_SCAN_MODE_MAX) {
 		spectral_err("Invalid Spectral mode %u", smode);
 		return QDF_STATUS_E_FAILURE;
@@ -3555,14 +3407,8 @@
 	if (!p_sops->is_spectral_active(spectral, smode)) {
 		p_sops->configure_spectral(spectral, spectral_params, smode);
 		p_sops->start_spectral_scan(spectral, smode, err);
-<<<<<<< HEAD
-		spectral->timestamp_war_offset = 0;
-		spectral->last_fft_timestamp = 0;
-	} else {
-=======
 		spectral->timestamp_war.timestamp_war_offset[smode] = 0;
 		spectral->timestamp_war.last_fft_timestamp[smode] = 0;
->>>>>>> 4d3aee41
 	}
 
 	/* get current spectral configuration */
@@ -3573,12 +3419,6 @@
 	return 0;
 }
 
-<<<<<<< HEAD
-QDF_STATUS
-target_if_start_spectral_scan(struct wlan_objmgr_pdev *pdev,
-			      const enum spectral_scan_mode smode,
-			      enum spectral_cp_error_code *err)
-=======
 /**
  * target_if_is_aspectral_prohibited_by_adfs() - Is Agile Spectral prohibited by
  * Agile DFS
@@ -3594,7 +3434,6 @@
 static void
 target_if_is_aspectral_prohibited_by_adfs(struct wlan_objmgr_psoc *psoc,
 					  void *object, void *arg)
->>>>>>> 4d3aee41
 {
 	bool *is_aspectral_prohibited = arg;
 	struct wlan_objmgr_pdev *cur_pdev = object;
@@ -3862,27 +3701,6 @@
 	if (!spectral) {
 		spectral_err("Spectral LMAC object is NUll");
 		return QDF_STATUS_E_FAILURE;
-<<<<<<< HEAD
-	}
-
-	if (smode >= SPECTRAL_SCAN_MODE_MAX) {
-		spectral_err("Invalid Spectral mode %u", smode);
-		return QDF_STATUS_E_FAILURE;
-	}
-
-	p_sops = GET_TARGET_IF_SPECTRAL_OPS(spectral);
-
-	if (!spectral->params_valid[smode]) {
-		target_if_spectral_info_read(spectral,
-					     smode,
-					     TARGET_IF_SPECTRAL_INFO_PARAMS,
-					     &spectral->params[smode],
-					     sizeof(spectral->params[smode]));
-		spectral->params_valid[smode] = true;
-	}
-
-	qdf_spin_lock(&spectral->spectral_lock);
-=======
 	}
 
 	p_sops = GET_TARGET_IF_SPECTRAL_OPS(spectral);
@@ -4014,7 +3832,6 @@
 		}
 	}
 
->>>>>>> 4d3aee41
 	target_if_spectral_scan_enable_params(spectral,
 					      &spectral->params[smode], smode,
 					      err);
@@ -4025,12 +3842,8 @@
 
 QDF_STATUS
 target_if_stop_spectral_scan(struct wlan_objmgr_pdev *pdev,
-<<<<<<< HEAD
-			     const enum spectral_scan_mode smode)
-=======
 			     const enum spectral_scan_mode smode,
 			     enum spectral_cp_error_code *err)
->>>>>>> 4d3aee41
 {
 	struct target_if_spectral_ops *p_sops;
 	struct target_if_spectral *spectral;
@@ -4057,11 +3870,6 @@
 		return QDF_STATUS_E_FAILURE;
 	}
 	p_sops = GET_TARGET_IF_SPECTRAL_OPS(spectral);
-
-	if (smode >= SPECTRAL_SCAN_MODE_MAX) {
-		spectral_err("Invalid Spectral mode %u", smode);
-		return QDF_STATUS_E_FAILURE;
-	}
 
 	qdf_spin_lock(&spectral->spectral_lock);
 	p_sops->stop_spectral_scan(spectral, smode);
@@ -4107,14 +3915,11 @@
 
 	p_sops = GET_TARGET_IF_SPECTRAL_OPS(spectral);
 
-<<<<<<< HEAD
-=======
 	if (!p_sops) {
 		spectral_err("p_sops is null");
 		return QDF_STATUS_E_FAILURE;
 	}
 
->>>>>>> 4d3aee41
 	if (smode >= SPECTRAL_SCAN_MODE_MAX) {
 		spectral_err("Invalid Spectral mode %u", smode);
 		return QDF_STATUS_E_FAILURE;
@@ -4148,22 +3953,17 @@
 
 	p_sops = GET_TARGET_IF_SPECTRAL_OPS(spectral);
 
-<<<<<<< HEAD
-=======
 	if (!p_sops) {
 		spectral_err("p_sops is null");
 		return QDF_STATUS_E_FAILURE;
 	}
 
->>>>>>> 4d3aee41
 	if (smode >= SPECTRAL_SCAN_MODE_MAX) {
 		spectral_err("Invalid Spectral mode %u", smode);
 		return QDF_STATUS_E_FAILURE;
 	}
 
 	return p_sops->is_spectral_enabled(spectral, smode);
-<<<<<<< HEAD
-=======
 }
 
 #ifdef DIRECT_BUF_RX_DEBUG
@@ -4409,7 +4209,6 @@
 		return false;
 	}
 	return spectral->direct_dma_support;
->>>>>>> 4d3aee41
 }
 
 /**
@@ -4459,14 +4258,11 @@
 	struct target_if_spectral *spectral = NULL;
 
 	spectral = get_target_if_spectral_handle_from_pdev(pdev);
-<<<<<<< HEAD
-=======
 	if (!spectral) {
 		spectral_err("SPECTRAL : Module doesn't exist");
 		return QDF_STATUS_E_FAILURE;
 	}
 
->>>>>>> 4d3aee41
 	qdf_mem_copy(scaps, &spectral->capability,
 		     sizeof(struct spectral_caps));
 
@@ -4489,14 +4285,11 @@
 	struct target_if_spectral *spectral = NULL;
 
 	spectral = get_target_if_spectral_handle_from_pdev(pdev);
-<<<<<<< HEAD
-=======
 	if (!spectral) {
 		spectral_err("SPECTRAL : Module doesn't exist");
 		return QDF_STATUS_E_FAILURE;
 	}
 
->>>>>>> 4d3aee41
 	qdf_mem_copy(stats, &spectral->diag_stats,
 		     sizeof(struct spectral_diag_stats));
 
@@ -4693,8 +4486,6 @@
 	struct target_if_spectral *spectral = NULL;
 
 	spectral = get_target_if_spectral_handle_from_pdev(pdev);
-<<<<<<< HEAD
-=======
 
 	if (!spectral) {
 		spectral_err("SPECTRAL : Module doesn't exist");
@@ -4707,7 +4498,6 @@
 		return;
 	}
 
->>>>>>> 4d3aee41
 	msg  = (struct spectral_samp_msg *)spectral->nl_cb.get_sbuff(
 			spectral->pdev_obj,
 			SPECTRAL_MSG_INTERFERENCE_NOTIFICATION,
