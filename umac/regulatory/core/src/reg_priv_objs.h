/*
 * Copyright (c) 2017-2019 The Linux Foundation. All rights reserved.
 *
 *
 * Permission to use, copy, modify, and/or distribute this software for
 * any purpose with or without fee is hereby granted, provided that the
 * above copyright notice and this permission notice appear in all
 * copies.
 *
 * THE SOFTWARE IS PROVIDED "AS IS" AND THE AUTHOR DISCLAIMS ALL
 * WARRANTIES WITH REGARD TO THIS SOFTWARE INCLUDING ALL IMPLIED
 * WARRANTIES OF MERCHANTABILITY AND FITNESS. IN NO EVENT SHALL THE
 * AUTHOR BE LIABLE FOR ANY SPECIAL, DIRECT, INDIRECT, OR CONSEQUENTIAL
 * DAMAGES OR ANY DAMAGES WHATSOEVER RESULTING FROM LOSS OF USE, DATA OR
 * PROFITS, WHETHER IN AN ACTION OF CONTRACT, NEGLIGENCE OR OTHER
 * TORTIOUS ACTION, ARISING OUT OF OR IN CONNECTION WITH THE USE OR
 * PERFORMANCE OF THIS SOFTWARE.
 */

/**
 * DOC: reg_priv_objs.h
 * This file contains regulatory component private data structures.
 */

#ifndef __REG_PRIV_OBJS_H
#define __REG_PRIV_OBJS_H

#define reg_alert(params...) \
	QDF_TRACE_FATAL(QDF_MODULE_ID_REGULATORY, params)
#define reg_err(params...) \
	QDF_TRACE_ERROR(QDF_MODULE_ID_REGULATORY, params)
#define reg_err_rl(params...) \
	QDF_TRACE_ERROR_RL(QDF_MODULE_ID_REGULATORY, params)
#define reg_warn(params...) \
	QDF_TRACE_WARN(QDF_MODULE_ID_REGULATORY, params)
#define reg_notice(params...) \
	QDF_TRACE_INFO(QDF_MODULE_ID_REGULATORY, params)
#define reg_info(params...) \
	QDF_TRACE_INFO(QDF_MODULE_ID_REGULATORY, params)
#define reg_debug(params...) \
	QDF_TRACE_DEBUG(QDF_MODULE_ID_REGULATORY, params)
#define reg_debug_rl(params...) \
	QDF_TRACE_DEBUG_RL(QDF_MODULE_ID_REGULATORY, params)

#define reg_nofl_alert(params...) \
	QDF_TRACE_FATAL_NO_FL(QDF_MODULE_ID_REGULATORY, params)
#define reg_nofl_err(params...) \
	QDF_TRACE_ERROR_NO_FL(QDF_MODULE_ID_REGULATORY, params)
#define reg_nofl_warn(params...) \
	QDF_TRACE_WARN_NO_FL(QDF_MODULE_ID_REGULATORY, params)
#define reg_nofl_info(params...) \
	QDF_TRACE_INFO_NO_FL(QDF_MODULE_ID_REGULATORY, params)
#define reg_nofl_debug(params...) \
	QDF_TRACE_DEBUG_NO_FL(QDF_MODULE_ID_REGULATORY, params)

/**
 * typedef reg_chan_change_callback() - Regulatory channel change callback
 * @psoc: Pointer to psoc
 * @pdev: Pointer to pdev
 * @chan_list: Pointer to regulatory channel list
 * @avoid_freq_ind: Pointer to avoid frequencies
 * @arg: list of arguments
 */
typedef void (*reg_chan_change_callback)(
		struct wlan_objmgr_psoc *psoc,
		struct wlan_objmgr_pdev *pdev,
		struct regulatory_channel *chan_list,
		struct avoid_freq_ind_data *avoid_freq_ind,
		void *arg);

/**
 * struct chan_change_cbk_entry - Channel change callback entry
 * @cbk: Callback
 * @arg: Arguments
 */
struct chan_change_cbk_entry {
	reg_chan_change_callback cbk;
	void *arg;
};

/**
 * struct wlan_regulatory_psoc_priv_obj - wlan regulatory psoc private object
 * @chan_list_recvd: whether channel list has been received
 * @new_user_ctry_pending: In this array, element[phy_id] is true if any user
 *	country update is pending for pdev (phy_id), used in case of MCL.
 * @new_init_ctry_pending: In this array, element[phy_id] is true if any user
 *	country update is pending for pdev (phy_id), used in case of WIN.
 * @new_11d_ctry_pending: In this array, element[phy_id] is true if any 11d
 *	country update is pending for pdev (phy_id).
 * @world_country_pending: In this array, element[phy_id] is true if any world
 *	country update is pending for pdev (phy_id).
<<<<<<< HEAD
 * @def_pdev_id: Default pdev id, used in case of MCL
=======
>>>>>>> 4d3aee41
 * @ignore_fw_reg_offload_ind: Ignore FW reg offload indication
 * @six_ghz_supported: whether 6ghz is supported
 */
struct wlan_regulatory_psoc_priv_obj {
	struct mas_chan_params mas_chan_params[PSOC_MAX_PHY_REG_CAP];
	bool chan_list_recvd[PSOC_MAX_PHY_REG_CAP];
	bool offload_enabled;
	bool six_ghz_supported;
	uint8_t num_phy;
	char cur_country[REG_ALPHA2_LEN + 1];
	char def_country[REG_ALPHA2_LEN + 1];
	uint16_t def_country_code;
	uint16_t def_region_domain;
	enum country_src cc_src;
	struct wlan_objmgr_psoc *psoc_ptr;
	bool new_user_ctry_pending[PSOC_MAX_PHY_REG_CAP];
	bool new_init_ctry_pending[PSOC_MAX_PHY_REG_CAP];
	bool new_11d_ctry_pending[PSOC_MAX_PHY_REG_CAP];
	bool world_country_pending[PSOC_MAX_PHY_REG_CAP];
	bool dfs_enabled;
	enum band_info band_capability;
	bool indoor_chan_enabled;
	bool ignore_fw_reg_offload_ind;
	bool enable_11d_supp_original;
	bool enable_11d_supp;
	bool is_11d_offloaded;
	uint8_t vdev_id_for_11d_scan;
	uint8_t master_vdev_cnt;
	uint8_t vdev_cnt_11d;
	uint32_t scan_11d_interval;
#ifdef HOST_11D_SCAN
	bool is_host_11d_inited;
	wlan_scan_requester scan_req_id;
	uint32_t scan_id;
	qdf_mc_timer_t timer;
#endif
	uint8_t vdev_ids_11d[MAX_STA_VDEV_CNT];
	bool user_ctry_priority;
	bool user_ctry_set;
	struct chan_change_cbk_entry cbk_list[REG_MAX_CHAN_CHANGE_CBKS];
	uint8_t num_chan_change_cbks;
	uint8_t ch_avoid_ind;
	struct unsafe_ch_list unsafe_chan_list;
	struct ch_avoid_ind_type avoid_freq_list;
	enum restart_beaconing_on_ch_avoid_rule restart_beaconing;
	struct wlan_psoc_host_hal_reg_capabilities_ext
			reg_cap[PSOC_MAX_PHY_REG_CAP];
	bool force_ssc_disable_indoor_channel;
	bool enable_srd_chan_in_master_mode;
	bool enable_11d_in_world_mode;
	qdf_spinlock_t cbk_list_lock;
};

struct wlan_regulatory_pdev_priv_obj {
	struct regulatory_channel cur_chan_list[NUM_CHANNELS];
	struct regulatory_channel mas_chan_list[NUM_CHANNELS];
#ifdef DISABLE_CHANNEL_LIST
	struct regulatory_channel cache_disable_chan_list[NUM_CHANNELS];
	uint32_t num_cache_channels;
	bool disable_cached_channels;
#endif
	char default_country[REG_ALPHA2_LEN + 1];
	uint16_t def_region_domain;
	uint16_t def_country_code;
	char current_country[REG_ALPHA2_LEN + 1];
	uint16_t reg_dmn_pair;
	uint16_t ctry_code;
#ifdef DISABLE_UNII_SHARED_BANDS
	uint8_t unii_5g_bitmap;
#endif
	enum dfs_reg dfs_region;
	uint32_t phybitmap;
	struct wlan_objmgr_pdev *pdev_ptr;
	qdf_freq_t range_2g_low;
	qdf_freq_t range_2g_high;
	qdf_freq_t range_5g_low;
	qdf_freq_t range_5g_high;
	bool dfs_enabled;
	bool set_fcc_channel;
	enum band_info band_capability;
	bool indoor_chan_enabled;
	bool en_chan_144;
	uint32_t wireless_modes;
	struct ch_avoid_ind_type freq_avoid_list;
	bool force_ssc_disable_indoor_channel;
	bool sap_state;
	struct reg_rule_info reg_rules;
	qdf_spinlock_t reg_rules_lock;
	bool chan_list_recvd;
};

/**
 * reg_get_psoc_obj() - Provides the reg component object pointer
 * @psoc: pointer to psoc object.
 *
 * Return: reg component object pointer
 */
struct wlan_regulatory_psoc_priv_obj *reg_get_psoc_obj(
		struct wlan_objmgr_psoc *psoc);

/**
 * reg_get_pdev_obj() - Provides the reg component object pointer
 * @psoc: pointer to psoc object.
 *
 * Return: reg component object pointer
 */
struct wlan_regulatory_pdev_priv_obj *reg_get_pdev_obj(
		struct wlan_objmgr_pdev *pdev);

/**
 * wlan_regulatory_psoc_obj_created_notification() - PSOC obj create callback
 * @psoc: PSOC object
 * @arg_list: Variable argument list
 *
 * This callback is registered with object manager during initialization to
 * get notified when the object is created.
 *
 * Return: Success or Failure
 */
QDF_STATUS wlan_regulatory_psoc_obj_created_notification(
		struct wlan_objmgr_psoc *psoc, void *arg_list);

/**
 * wlan_regulatory_psoc_obj_destroyed_notification() - PSOC obj delete callback
 * @psoc: PSOC object
 * @arg_list: Variable argument list
 *
 * This callback is registered with object manager during initialization to
 * get notified when the object is deleted.
 *
 * Return: Success or Failure
 */
QDF_STATUS wlan_regulatory_psoc_obj_destroyed_notification(
	struct wlan_objmgr_psoc *psoc, void *arg_list);

/**
 * wlan_regulatory_pdev_obj_created_notification() - PDEV obj create callback
 * @pdev: pdev object
 * @arg_list: Variable argument list
 *
 * This callback is registered with object manager during initialization to
 * get notified when the pdev object is created.
 *
 * Return: Success or Failure
 */
QDF_STATUS wlan_regulatory_pdev_obj_created_notification(
	struct wlan_objmgr_pdev *pdev, void *arg_list);

/**
 * wlan_regulatory_pdev_obj_destroyed_notification() - PDEV obj destroy callback
 * @pdev: pdev object
 * @arg_list: Variable argument list
 *
 * This callback is registered with object manager during initialization to
 * get notified when the pdev object is destroyed.
 *
 * Return: Success or Failure
 */
QDF_STATUS wlan_regulatory_pdev_obj_destroyed_notification(
		struct wlan_objmgr_pdev *pdev, void *arg_list);
#endif<|MERGE_RESOLUTION|>--- conflicted
+++ resolved
@@ -89,10 +89,6 @@
  *	country update is pending for pdev (phy_id).
  * @world_country_pending: In this array, element[phy_id] is true if any world
  *	country update is pending for pdev (phy_id).
-<<<<<<< HEAD
- * @def_pdev_id: Default pdev id, used in case of MCL
-=======
->>>>>>> 4d3aee41
  * @ignore_fw_reg_offload_ind: Ignore FW reg offload indication
  * @six_ghz_supported: whether 6ghz is supported
  */
