/*
 * Copyright (c) 2016-2020 The Linux Foundation. All rights reserved.
 *
 * Permission to use, copy, modify, and/or distribute this software for any
 * purpose with or without fee is hereby granted, provided that the above
 * copyright notice and this permission notice appear in all copies.
 *
 * THE SOFTWARE IS PROVIDED "AS IS" AND THE AUTHOR DISCLAIMS ALL WARRANTIES
 * WITH REGARD TO THIS SOFTWARE INCLUDING ALL IMPLIED WARRANTIES OF
 * MERCHANTABILITY AND FITNESS. IN NO EVENT SHALL THE AUTHOR BE LIABLE FOR
 * ANY SPECIAL, DIRECT, INDIRECT, OR CONSEQUENTIAL DAMAGES OR ANY DAMAGES
 * WHATSOEVER RESULTING FROM LOSS OF USE, DATA OR PROFITS, WHETHER IN AN
 * ACTION OF CONTRACT, NEGLIGENCE OR OTHER TORTIOUS ACTION, ARISING OUT OF
 * OR IN CONNECTION WITH THE USE OR PERFORMANCE OF THIS SOFTWARE.
 */

#include "cfg_dispatcher.h"
#include <qdf_types.h>
#include <qdf_trace.h>
#include <qdf_threads.h>
#include <qdf_module.h>
#include <dispatcher_init_deinit.h>
#include <scheduler_api.h>
#include <wlan_scan_ucfg_api.h>
#include <wlan_ftm_init_deinit_api.h>
#include <wlan_mgmt_txrx_utils_api.h>
#include <wlan_serialization_api.h>
#include <include/wlan_mlme_cmn.h>
#ifdef WLAN_ATF_ENABLE
#include <wlan_atf_utils_api.h>
#endif
#ifdef QCA_SUPPORT_SON
#include <wlan_son_pub.h>
#endif
#ifdef WLAN_SA_API_ENABLE
#include <wlan_sa_api_utils_api.h>
#endif
#ifdef WIFI_POS_CONVERGED
#include "wifi_pos_api.h"
#endif /* WIFI_POS_CONVERGED */
#include <wlan_reg_services_api.h>
#ifdef WLAN_CONV_CRYPTO_SUPPORTED
#include "wlan_crypto_main.h"
#endif
#ifdef DFS_COMPONENT_ENABLE
#include <wlan_dfs_init_deinit_api.h>
#endif

#ifdef WLAN_OFFCHAN_TXRX_ENABLE
#include <wlan_offchan_txrx_api.h>
#endif

#ifdef WLAN_SUPPORT_SPLITMAC
#include <wlan_splitmac.h>
#endif
#ifdef WLAN_CONV_SPECTRAL_ENABLE
#include <wlan_spectral_utils_api.h>
#endif
#ifdef WLAN_SUPPORT_FILS
#include <wlan_fd_utils_api.h>
#endif

#ifdef WLAN_SUPPORT_GREEN_AP
#include <wlan_green_ap_api.h>
#endif

#ifdef QCA_SUPPORT_CP_STATS
#include <wlan_cp_stats_utils_api.h>
#endif

#ifdef WLAN_CFR_ENABLE
#include <wlan_cfr_utils_api.h>
#endif

#ifdef FEATURE_COEX
#include <wlan_coex_utils_api.h>
#endif

/**
 * DOC: This file provides various init/deinit trigger point for new
 * components.
 */

/* All new components needs to replace their dummy init/deinit
 * psoc_open, psco_close, psoc_enable and psoc_disable APIs once
 * their actual handlers are ready
 */

spectral_pdev_open_handler dispatcher_spectral_pdev_open_handler_cb;

#ifdef WLAN_CFR_ENABLE
static QDF_STATUS dispatcher_init_cfr(void)
{
	return wlan_cfr_init();
}

static QDF_STATUS dispatcher_deinit_cfr(void)
{
	return wlan_cfr_deinit();
}

static QDF_STATUS dispatcher_cfr_pdev_open(struct wlan_objmgr_pdev *pdev)
{
	return wlan_cfr_pdev_open(pdev);
}

static QDF_STATUS dispatcher_cfr_pdev_close(struct wlan_objmgr_pdev *pdev)
{
	return wlan_cfr_pdev_close(pdev);
}
#else
static QDF_STATUS dispatcher_init_cfr(void)
{
	return QDF_STATUS_SUCCESS;
}

static QDF_STATUS dispatcher_deinit_cfr(void)
{
	return QDF_STATUS_SUCCESS;
}

static QDF_STATUS dispatcher_cfr_pdev_open(struct wlan_objmgr_pdev *pdev)
{
	return QDF_STATUS_SUCCESS;
}

static QDF_STATUS dispatcher_cfr_pdev_close(struct wlan_objmgr_pdev *pdev)
{
	return QDF_STATUS_SUCCESS;
}

#endif

#ifdef QCA_SUPPORT_CP_STATS
static QDF_STATUS dispatcher_init_cp_stats(void)
{
	return wlan_cp_stats_init();
}

static QDF_STATUS dispatcher_deinit_cp_stats(void)
{
	return wlan_cp_stats_deinit();
}

static QDF_STATUS cp_stats_psoc_open(struct wlan_objmgr_psoc *psoc)
{
	return wlan_cp_stats_open(psoc);
}

static QDF_STATUS cp_stats_psoc_close(struct wlan_objmgr_psoc *psoc)
{
	return wlan_cp_stats_close(psoc);
}

static QDF_STATUS cp_stats_psoc_enable(struct wlan_objmgr_psoc *psoc)
{
	return wlan_cp_stats_enable(psoc);
}

static QDF_STATUS cp_stats_psoc_disable(struct wlan_objmgr_psoc *psoc)
{
	return wlan_cp_stats_disable(psoc);
}
#else
static QDF_STATUS dispatcher_init_cp_stats(void)
{
	return QDF_STATUS_SUCCESS;
}

static QDF_STATUS dispatcher_deinit_cp_stats(void)
{
	return QDF_STATUS_SUCCESS;
}

static QDF_STATUS cp_stats_psoc_open(struct wlan_objmgr_psoc *psoc)
{
	return QDF_STATUS_SUCCESS;
}

static QDF_STATUS cp_stats_psoc_close(struct wlan_objmgr_psoc *psoc)
{
	return QDF_STATUS_SUCCESS;
}

static QDF_STATUS cp_stats_psoc_enable(struct wlan_objmgr_psoc *psoc)
{
	return QDF_STATUS_SUCCESS;
}

static QDF_STATUS cp_stats_psoc_disable(struct wlan_objmgr_psoc *psoc)
{
	return QDF_STATUS_SUCCESS;
}
#endif

#if defined QCA_SUPPORT_SON && QCA_SUPPORT_SON >= 1
static QDF_STATUS dispatcher_init_son(void)
{
	return wlan_son_init();
}
static QDF_STATUS son_psoc_open(struct wlan_objmgr_psoc *psoc)
{
	return wlan_son_psoc_open(psoc);
}
static QDF_STATUS dispatcher_deinit_son(void)
{
	return wlan_son_deinit();
}

static QDF_STATUS son_psoc_close(struct wlan_objmgr_psoc *psoc)
{
	return wlan_son_psoc_close(psoc);
}
#else
static QDF_STATUS dispatcher_init_son(void)
{
	return QDF_STATUS_SUCCESS;
}

static QDF_STATUS dispatcher_deinit_son(void)
{
	return QDF_STATUS_SUCCESS;
}

static QDF_STATUS son_psoc_open(struct wlan_objmgr_psoc *psoc)
{
	return QDF_STATUS_SUCCESS;
}

static QDF_STATUS son_psoc_close(struct wlan_objmgr_psoc *psoc)
{
	return QDF_STATUS_SUCCESS;
}

#endif /* END of QCA_SUPPORT_SON */

static QDF_STATUS dispatcher_regulatory_init(void)
{
	return wlan_regulatory_init();
}

static QDF_STATUS dispatcher_regulatory_deinit(void)
{
	return wlan_regulatory_deinit();
}

static QDF_STATUS dispatcher_regulatory_psoc_open(struct wlan_objmgr_psoc
						  *psoc)
{
	return regulatory_psoc_open(psoc);
}

static QDF_STATUS dispatcher_regulatory_psoc_close(struct wlan_objmgr_psoc
						   *psoc)
{
	return regulatory_psoc_close(psoc);
}

<<<<<<< HEAD
static QDF_STATUS dispatcher_regulatory_pdev_open(struct wlan_objmgr_pdev
						  *pdev)
{
	return regulatory_pdev_open(pdev);
}

=======
>>>>>>> 4d3aee41
#if defined(WLAN_CONV_SPECTRAL_ENABLE) && defined(SPECTRAL_MODULIZED_ENABLE)
QDF_STATUS dispatcher_register_spectral_pdev_open_handler(
			spectral_pdev_open_handler handler)
{
	dispatcher_spectral_pdev_open_handler_cb = handler;

	return QDF_STATUS_SUCCESS;
}
qdf_export_symbol(dispatcher_register_spectral_pdev_open_handler);

static QDF_STATUS dispatcher_spectral_pdev_open(struct wlan_objmgr_pdev
						  *pdev)
{
	return dispatcher_spectral_pdev_open_handler_cb(pdev);
}

static QDF_STATUS dispatcher_spectral_pdev_close(struct wlan_objmgr_pdev *pdev)
{
	return QDF_STATUS_SUCCESS;
}
#else
static QDF_STATUS dispatcher_spectral_pdev_open(struct wlan_objmgr_pdev
						  *pdev)
{
	return QDF_STATUS_SUCCESS;
}
<<<<<<< HEAD
=======

static QDF_STATUS dispatcher_spectral_pdev_close(struct wlan_objmgr_pdev *pdev)
{
	return QDF_STATUS_SUCCESS;
}
#endif
>>>>>>> 4d3aee41

static QDF_STATUS dispatcher_regulatory_pdev_open(struct wlan_objmgr_pdev
						  *pdev)
{
	return regulatory_pdev_open(pdev);
}

static QDF_STATUS dispatcher_regulatory_pdev_close(struct wlan_objmgr_pdev
						  *pdev)
{
	return regulatory_pdev_close(pdev);
}

#ifdef WLAN_SA_API_ENABLE
static QDF_STATUS dispatcher_init_sa_api(void)
{
	return wlan_sa_api_init();
}

static QDF_STATUS dispatcher_deinit_sa_api(void)
{
	return wlan_sa_api_deinit();
}

static QDF_STATUS sa_api_psoc_enable(struct wlan_objmgr_psoc *psoc)
{
	return wlan_sa_api_enable(psoc);
}

static QDF_STATUS sa_api_psoc_disable(struct wlan_objmgr_psoc *psoc)
{
	return wlan_sa_api_disable(psoc);
}
#else
static QDF_STATUS dispatcher_init_sa_api(void)
{
	return QDF_STATUS_SUCCESS;
}

static QDF_STATUS dispatcher_deinit_sa_api(void)
{
	return QDF_STATUS_SUCCESS;
}

static QDF_STATUS sa_api_psoc_enable(struct wlan_objmgr_psoc *psoc)
{
	return QDF_STATUS_SUCCESS;
}

static QDF_STATUS sa_api_psoc_disable(struct wlan_objmgr_psoc *psoc)
{
	return QDF_STATUS_SUCCESS;
}
#endif /* END of WLAN_SA_API_ENABLE */


#ifdef WLAN_ATF_ENABLE
static QDF_STATUS dispatcher_init_atf(void)
{
	return wlan_atf_init();
}

static QDF_STATUS dispatcher_deinit_atf(void)
{
	return wlan_atf_deinit();
}

static QDF_STATUS atf_psoc_open(struct wlan_objmgr_psoc *psoc)
{
	return wlan_atf_open(psoc);
}

static QDF_STATUS atf_psoc_close(struct wlan_objmgr_psoc *psoc)
{
	return wlan_atf_close(psoc);
}

static QDF_STATUS atf_psoc_enable(struct wlan_objmgr_psoc *psoc)
{
	return wlan_atf_enable(psoc);
}

static QDF_STATUS atf_psoc_disable(struct wlan_objmgr_psoc *psoc)
{
	return wlan_atf_disable(psoc);
}
#else
static QDF_STATUS dispatcher_init_atf(void)
{
	return QDF_STATUS_SUCCESS;
}

static QDF_STATUS dispatcher_deinit_atf(void)
{
	return QDF_STATUS_SUCCESS;
}

static QDF_STATUS atf_psoc_open(struct wlan_objmgr_psoc *psoc)
{
	return QDF_STATUS_SUCCESS;
}

static QDF_STATUS atf_psoc_close(struct wlan_objmgr_psoc *psoc)
{
	return QDF_STATUS_SUCCESS;
}

static QDF_STATUS atf_psoc_enable(struct wlan_objmgr_psoc *psoc)
{
	return QDF_STATUS_SUCCESS;
}

static QDF_STATUS atf_psoc_disable(struct wlan_objmgr_psoc *psoc)
{
	return QDF_STATUS_SUCCESS;
}
#endif /* END of WLAN_ATF_ENABLE */

#ifdef WLAN_CONV_CRYPTO_SUPPORTED
static QDF_STATUS dispatcher_init_crypto(void)
{
	return wlan_crypto_init();
}

static QDF_STATUS dispatcher_deinit_crypto(void)
{
	return wlan_crypto_deinit();
}
#else
static QDF_STATUS dispatcher_init_crypto(void)
{
	return QDF_STATUS_SUCCESS;
}

static QDF_STATUS dispatcher_deinit_crypto(void)
{
	return QDF_STATUS_SUCCESS;
}
#endif /* END of WLAN_CONV_CRYPTO_SUPPORTED */

#ifdef WIFI_POS_CONVERGED
static QDF_STATUS dispatcher_init_wifi_pos(void)
{
	return wifi_pos_init();
}

static QDF_STATUS dispatcher_deinit_wifi_pos(void)
{
	return wifi_pos_deinit();
}

static QDF_STATUS dispatcher_wifi_pos_enable(struct wlan_objmgr_psoc *psoc)
{
	return wifi_pos_psoc_enable(psoc);
}

static QDF_STATUS dispatcher_wifi_pos_disable(struct wlan_objmgr_psoc *psoc)
{
	return wifi_pos_psoc_disable(psoc);
}
#else
static QDF_STATUS dispatcher_init_wifi_pos(void)
{
	return QDF_STATUS_SUCCESS;
}

static QDF_STATUS dispatcher_deinit_wifi_pos(void)
{
	return QDF_STATUS_SUCCESS;
}

static QDF_STATUS dispatcher_wifi_pos_enable(struct wlan_objmgr_psoc *psoc)
{
	return QDF_STATUS_SUCCESS;
}

static QDF_STATUS dispatcher_wifi_pos_disable(struct wlan_objmgr_psoc *psoc)
{
	return QDF_STATUS_SUCCESS;
}
#endif

#ifdef DFS_COMPONENT_ENABLE
static QDF_STATUS dispatcher_init_dfs(void)
{
	return dfs_init();
}

static QDF_STATUS dispatcher_deinit_dfs(void)
{
	return dfs_deinit();
}

static QDF_STATUS dispatcher_dfs_psoc_enable(struct wlan_objmgr_psoc *psoc)
{
	return wifi_dfs_psoc_enable(psoc);
}

static QDF_STATUS dispatcher_dfs_psoc_disable(struct wlan_objmgr_psoc *psoc)
{
	return wifi_dfs_psoc_disable(psoc);
}
#else
static QDF_STATUS dispatcher_init_dfs(void)
{
	return QDF_STATUS_SUCCESS;
}

static QDF_STATUS dispatcher_deinit_dfs(void)
{
	return QDF_STATUS_SUCCESS;
}

static QDF_STATUS dispatcher_dfs_psoc_enable(struct wlan_objmgr_psoc *psoc)
{
	return QDF_STATUS_SUCCESS;
}

static QDF_STATUS dispatcher_dfs_psoc_disable(struct wlan_objmgr_psoc *psoc)
{
	return QDF_STATUS_SUCCESS;
}
#endif

#ifdef WLAN_OFFCHAN_TXRX_ENABLE
static QDF_STATUS dispatcher_offchan_txrx_init(void)
{
	return wlan_offchan_txrx_init();
}

static QDF_STATUS dispatcher_offchan_txrx_deinit(void)
{
	return wlan_offchan_txrx_deinit();
}
#else
static QDF_STATUS dispatcher_offchan_txrx_init(void)
{
	return QDF_STATUS_SUCCESS;
}

static QDF_STATUS dispatcher_offchan_txrx_deinit(void)
{
	return QDF_STATUS_SUCCESS;
}
#endif /*WLAN_OFFCHAN_TXRX_ENABLE*/

#ifdef WLAN_SUPPORT_SPLITMAC
static QDF_STATUS dispatcher_splitmac_init(void)
{
	return wlan_splitmac_init();
}

static QDF_STATUS dispatcher_splitmac_deinit(void)
{
	return wlan_splitmac_deinit();
}
#else
static QDF_STATUS dispatcher_splitmac_init(void)
{
	return QDF_STATUS_SUCCESS;
}

static QDF_STATUS dispatcher_splitmac_deinit(void)
{
	return QDF_STATUS_SUCCESS;
}
#endif  /* WLAN_SUPPORT_SPLITMAC */

#ifdef WLAN_CONV_SPECTRAL_ENABLE
#ifndef SPECTRAL_MODULIZED_ENABLE
static QDF_STATUS dispatcher_spectral_init(void)
{
	return wlan_spectral_init();
}

static QDF_STATUS dispatcher_spectral_deinit(void)
{
	return wlan_spectral_deinit();
}
#else
static QDF_STATUS dispatcher_spectral_init(void)
{
	return QDF_STATUS_SUCCESS;
}

static QDF_STATUS dispatcher_spectral_deinit(void)
{
	return QDF_STATUS_SUCCESS;
}
#endif
#else
static QDF_STATUS dispatcher_spectral_init(void)
{
	return QDF_STATUS_SUCCESS;
}

static QDF_STATUS dispatcher_spectral_deinit(void)
{
	return QDF_STATUS_SUCCESS;
}
#endif

#ifdef DIRECT_BUF_RX_ENABLE
static QDF_STATUS dispatcher_dbr_psoc_enable(struct wlan_objmgr_psoc *psoc)
{
	struct wlan_lmac_if_tx_ops *tx_ops;

	tx_ops = wlan_psoc_get_lmac_if_txops(psoc);
	if (tx_ops->dbr_tx_ops.direct_buf_rx_register_events)
		return tx_ops->dbr_tx_ops.direct_buf_rx_register_events(psoc);

	return QDF_STATUS_SUCCESS;
}

static QDF_STATUS dispatcher_dbr_psoc_disable(struct wlan_objmgr_psoc *psoc)
{
	struct wlan_lmac_if_tx_ops *tx_ops;

	tx_ops = wlan_psoc_get_lmac_if_txops(psoc);
	if (tx_ops->dbr_tx_ops.direct_buf_rx_unregister_events)
		return tx_ops->dbr_tx_ops.direct_buf_rx_unregister_events(psoc);

	return QDF_STATUS_SUCCESS;
}
#else
static QDF_STATUS dispatcher_dbr_psoc_enable(struct wlan_objmgr_psoc *psoc)
{
	return QDF_STATUS_SUCCESS;
}

static QDF_STATUS dispatcher_dbr_psoc_disable(struct wlan_objmgr_psoc *psoc)
{
	return QDF_STATUS_SUCCESS;
}
#endif /* DIRECT_BUF_RX_ENABLE */

#ifdef WLAN_SUPPORT_GREEN_AP
static QDF_STATUS dispatcher_green_ap_init(void)
{
	return wlan_green_ap_init();
}

static QDF_STATUS dispatcher_green_ap_pdev_open(
				struct wlan_objmgr_pdev *pdev)
{
	return wlan_green_ap_pdev_open(pdev);
}

/* Only added this for symmetry */
static QDF_STATUS dispatcher_green_ap_pdev_close(struct wlan_objmgr_pdev *pdev)
{
	return QDF_STATUS_SUCCESS;
}

static QDF_STATUS dispatcher_green_ap_deinit(void)
{
	return wlan_green_ap_deinit();
}
#else
static QDF_STATUS dispatcher_green_ap_init(void)
{
	return QDF_STATUS_SUCCESS;
}
static QDF_STATUS dispatcher_green_ap_pdev_open(
				struct wlan_objmgr_pdev *pdev)
{
	return QDF_STATUS_SUCCESS;
}

/* Only added this for symmetry */
static QDF_STATUS dispatcher_green_ap_pdev_close(struct wlan_objmgr_pdev *pdev)
{
	return QDF_STATUS_SUCCESS;
}

static QDF_STATUS dispatcher_green_ap_deinit(void)
{
	return QDF_STATUS_SUCCESS;
}
#endif

#ifdef WLAN_SUPPORT_FILS
static QDF_STATUS dispatcher_fd_init(void)
{
	return wlan_fd_init();
}

static QDF_STATUS dispatcher_fd_deinit(void)
{
	return wlan_fd_deinit();
}

static QDF_STATUS fd_psoc_enable(struct wlan_objmgr_psoc *psoc)
{
	return wlan_fd_enable(psoc);
}

static QDF_STATUS fd_psoc_disable(struct wlan_objmgr_psoc *psoc)
{
	return wlan_fd_disable(psoc);
}
#else
static QDF_STATUS dispatcher_fd_init(void)
{
	return QDF_STATUS_SUCCESS;
}

static QDF_STATUS dispatcher_fd_deinit(void)
{
	return QDF_STATUS_SUCCESS;
}

static QDF_STATUS fd_psoc_enable(struct wlan_objmgr_psoc *psoc)
{
	return QDF_STATUS_SUCCESS;
}

static QDF_STATUS fd_psoc_disable(struct wlan_objmgr_psoc *psoc)
{
	return QDF_STATUS_SUCCESS;
}
#endif /* WLAN_SUPPORT_FILS */

#ifdef FEATURE_COEX
static QDF_STATUS dispatcher_coex_init(void)
{
	return wlan_coex_init();
}

static QDF_STATUS dispatcher_coex_deinit(void)
{
	return wlan_coex_deinit();
}

static QDF_STATUS dispatcher_coex_psoc_open(struct wlan_objmgr_psoc *psoc)
{
	return wlan_coex_psoc_open(psoc);
}

static QDF_STATUS dispatcher_coex_psoc_close(struct wlan_objmgr_psoc *psoc)
{
	return wlan_coex_psoc_close(psoc);
}
#else
static inline QDF_STATUS dispatcher_coex_init(void)
{
	return QDF_STATUS_SUCCESS;
}

static inline QDF_STATUS dispatcher_coex_deinit(void)
{
	return QDF_STATUS_SUCCESS;
}

static inline QDF_STATUS
dispatcher_coex_psoc_open(struct wlan_objmgr_psoc *psoc)
{
	return QDF_STATUS_SUCCESS;
}

static inline QDF_STATUS
dispatcher_coex_psoc_close(struct wlan_objmgr_psoc *psoc)
{
	return QDF_STATUS_SUCCESS;
}
#endif /* FEATURE_COEX */

QDF_STATUS dispatcher_init(void)
{
	if (QDF_STATUS_SUCCESS != wlan_objmgr_global_obj_init())
		goto out;

	if (QDF_STATUS_SUCCESS != wlan_mgmt_txrx_init())
		goto mgmt_txrx_init_fail;

	if (QDF_STATUS_SUCCESS != ucfg_scan_init())
		goto ucfg_scan_init_fail;

	if (QDF_STATUS_SUCCESS != wlan_serialization_init())
		goto serialization_init_fail;

	if (QDF_STATUS_SUCCESS != dispatcher_init_crypto())
		goto crypto_init_fail;

	if (QDF_STATUS_SUCCESS != dispatcher_init_cp_stats())
		goto cp_stats_init_fail;

	if (QDF_STATUS_SUCCESS != dispatcher_init_atf())
		goto atf_init_fail;

	if (QDF_STATUS_SUCCESS != dispatcher_init_sa_api())
		goto sa_api_init_fail;

	if (QDF_STATUS_SUCCESS != dispatcher_init_wifi_pos())
		goto wifi_pos_init_fail;

	if (QDF_STATUS_SUCCESS != dispatcher_init_dfs())
		goto dfs_init_fail;

	if (QDF_STATUS_SUCCESS != dispatcher_regulatory_init())
		goto regulatory_init_fail;

	if (QDF_STATUS_SUCCESS != dispatcher_offchan_txrx_init())
		goto offchan_init_fail;

	if (QDF_STATUS_SUCCESS != dispatcher_init_son())
		goto son_init_fail;

	if (QDF_STATUS_SUCCESS != dispatcher_splitmac_init())
		goto splitmac_init_fail;

	if (QDF_STATUS_SUCCESS != dispatcher_fd_init())
		goto fd_init_fail;

	if (QDF_STATUS_SUCCESS != dispatcher_green_ap_init())
		goto green_ap_init_fail;

	if (QDF_STATUS_SUCCESS != dispatcher_ftm_init())
		goto ftm_init_fail;

	if (QDF_IS_STATUS_ERROR(cfg_dispatcher_init()))
		goto cfg_init_fail;

	if (QDF_STATUS_SUCCESS != dispatcher_spectral_init())
		goto spectral_init_fail;

	if (QDF_STATUS_SUCCESS != wlan_cmn_mlme_init())
		goto cmn_mlme_init_fail;

	if (QDF_STATUS_SUCCESS != dispatcher_init_cfr())
		goto cfr_init_fail;

	if (QDF_STATUS_SUCCESS != dispatcher_coex_init())
		goto coex_init_fail;

	/*
	 * scheduler INIT has to be the last as each component's
	 * initialization has to happen first and then at the end
	 * scheduler needs to start accepting the service.
	 */
	if (QDF_STATUS_SUCCESS != scheduler_init())
		goto scheduler_init_fail;

	return QDF_STATUS_SUCCESS;

scheduler_init_fail:
	dispatcher_coex_deinit();
coex_init_fail:
	dispatcher_deinit_cfr();
cfr_init_fail:
	wlan_cmn_mlme_deinit();
cmn_mlme_init_fail:
	dispatcher_spectral_deinit();
spectral_init_fail:
	cfg_dispatcher_deinit();
cfg_init_fail:
	dispatcher_ftm_deinit();
ftm_init_fail:
	dispatcher_green_ap_deinit();
green_ap_init_fail:
	dispatcher_fd_deinit();
fd_init_fail:
	dispatcher_splitmac_deinit();
splitmac_init_fail:
	dispatcher_deinit_son();
son_init_fail:
	dispatcher_offchan_txrx_deinit();
offchan_init_fail:
	dispatcher_regulatory_deinit();
regulatory_init_fail:
	dispatcher_deinit_dfs();
dfs_init_fail:
	dispatcher_deinit_wifi_pos();
wifi_pos_init_fail:
	dispatcher_deinit_sa_api();
sa_api_init_fail:
	dispatcher_deinit_atf();
atf_init_fail:
	dispatcher_deinit_cp_stats();
cp_stats_init_fail:
	dispatcher_deinit_crypto();
crypto_init_fail:
	wlan_serialization_deinit();
serialization_init_fail:
	ucfg_scan_deinit();
ucfg_scan_init_fail:
	wlan_mgmt_txrx_deinit();
mgmt_txrx_init_fail:
	wlan_objmgr_global_obj_deinit();

out:
	return QDF_STATUS_E_FAILURE;
}
qdf_export_symbol(dispatcher_init);

QDF_STATUS dispatcher_deinit(void)
{
	QDF_STATUS status;

	QDF_BUG(QDF_STATUS_SUCCESS == scheduler_deinit());

	QDF_BUG(QDF_STATUS_SUCCESS == dispatcher_coex_deinit());

	QDF_BUG(QDF_STATUS_SUCCESS == dispatcher_deinit_cfr());

	QDF_BUG(QDF_STATUS_SUCCESS == wlan_cmn_mlme_deinit());

	status = cfg_dispatcher_deinit();
	QDF_BUG(QDF_IS_STATUS_SUCCESS(status));

	QDF_BUG(QDF_STATUS_SUCCESS == dispatcher_ftm_deinit());

	QDF_BUG(QDF_STATUS_SUCCESS == dispatcher_green_ap_deinit());

	QDF_BUG(QDF_STATUS_SUCCESS == dispatcher_fd_deinit());

	QDF_BUG(QDF_STATUS_SUCCESS == dispatcher_spectral_deinit());

	QDF_BUG(QDF_STATUS_SUCCESS == dispatcher_splitmac_deinit());

	QDF_BUG(QDF_STATUS_SUCCESS == dispatcher_deinit_son());

	QDF_BUG(QDF_STATUS_SUCCESS == dispatcher_offchan_txrx_deinit());

	QDF_BUG(QDF_STATUS_SUCCESS == dispatcher_regulatory_deinit());

	QDF_BUG(QDF_STATUS_SUCCESS == dispatcher_deinit_dfs());

	QDF_BUG(QDF_STATUS_SUCCESS == dispatcher_deinit_wifi_pos());

	QDF_BUG(QDF_STATUS_SUCCESS == dispatcher_deinit_sa_api());

	QDF_BUG(QDF_STATUS_SUCCESS == dispatcher_deinit_atf());

	QDF_BUG(QDF_STATUS_SUCCESS == dispatcher_deinit_cp_stats());

	QDF_BUG(QDF_STATUS_SUCCESS == dispatcher_deinit_crypto());

	QDF_BUG(QDF_STATUS_SUCCESS == wlan_serialization_deinit());

	QDF_BUG(QDF_STATUS_SUCCESS == ucfg_scan_deinit());

	QDF_BUG(QDF_STATUS_SUCCESS == wlan_mgmt_txrx_deinit());

	QDF_BUG(QDF_STATUS_SUCCESS == wlan_objmgr_global_obj_deinit());

	return QDF_STATUS_SUCCESS;
}
qdf_export_symbol(dispatcher_deinit);

QDF_STATUS dispatcher_enable(void)
{
	QDF_STATUS status;

	status = scheduler_enable();

	return status;
}
qdf_export_symbol(dispatcher_enable);

QDF_STATUS dispatcher_disable(void)
{
	QDF_BUG(QDF_IS_STATUS_SUCCESS(scheduler_disable()));

	return QDF_STATUS_SUCCESS;
}
qdf_export_symbol(dispatcher_disable);

QDF_STATUS dispatcher_psoc_open(struct wlan_objmgr_psoc *psoc)
{
	if (QDF_STATUS_SUCCESS != wlan_mgmt_txrx_psoc_open(psoc))
		goto out;

	if (QDF_STATUS_SUCCESS != ucfg_scan_psoc_open(psoc))
		goto scan_psoc_open_fail;

	if (QDF_STATUS_SUCCESS != cp_stats_psoc_open(psoc))
		goto cp_stats_psoc_open_fail;

	if (QDF_STATUS_SUCCESS != atf_psoc_open(psoc))
		goto atf_psoc_open_fail;

	if (QDF_STATUS_SUCCESS != dispatcher_regulatory_psoc_open(psoc))
		goto regulatory_psoc_open_fail;

	if (QDF_STATUS_SUCCESS != son_psoc_open(psoc))
		goto psoc_son_fail;

	if (QDF_STATUS_SUCCESS != dispatcher_ftm_psoc_open(psoc))
		goto ftm_psoc_open_fail;

	if (QDF_STATUS_SUCCESS != dispatcher_coex_psoc_open(psoc))
		goto coex_psoc_open_fail;

	return QDF_STATUS_SUCCESS;

coex_psoc_open_fail:
	dispatcher_ftm_psoc_close(psoc);
ftm_psoc_open_fail:
	son_psoc_close(psoc);
psoc_son_fail:
	regulatory_psoc_close(psoc);
regulatory_psoc_open_fail:
	atf_psoc_close(psoc);
atf_psoc_open_fail:
	cp_stats_psoc_close(psoc);
cp_stats_psoc_open_fail:
	ucfg_scan_psoc_close(psoc);
scan_psoc_open_fail:
	wlan_mgmt_txrx_psoc_close(psoc);

out:
	return QDF_STATUS_E_FAILURE;
}
qdf_export_symbol(dispatcher_psoc_open);

QDF_STATUS dispatcher_psoc_close(struct wlan_objmgr_psoc *psoc)
{
	QDF_BUG(QDF_STATUS_SUCCESS == dispatcher_coex_psoc_close(psoc));

	QDF_BUG(QDF_STATUS_SUCCESS == dispatcher_ftm_psoc_close(psoc));

	QDF_BUG(QDF_STATUS_SUCCESS == son_psoc_close(psoc));

	QDF_BUG(QDF_STATUS_SUCCESS == dispatcher_regulatory_psoc_close(psoc));

	QDF_BUG(QDF_STATUS_SUCCESS == atf_psoc_close(psoc));

	QDF_BUG(QDF_STATUS_SUCCESS == cp_stats_psoc_close(psoc));

	QDF_BUG(QDF_STATUS_SUCCESS == ucfg_scan_psoc_close(psoc));

	QDF_BUG(QDF_STATUS_SUCCESS == wlan_mgmt_txrx_psoc_close(psoc));

	return QDF_STATUS_SUCCESS;
}
qdf_export_symbol(dispatcher_psoc_close);

QDF_STATUS dispatcher_psoc_enable(struct wlan_objmgr_psoc *psoc)
{
	if (QDF_STATUS_SUCCESS != wlan_serialization_psoc_enable(psoc))
		goto out;

	if (QDF_STATUS_SUCCESS != ucfg_scan_psoc_enable(psoc))
		goto serialization_psoc_enable_fail;

	if (QDF_STATUS_SUCCESS != sa_api_psoc_enable(psoc))
		goto sa_api_psoc_enable_fail;

	if (QDF_STATUS_SUCCESS != cp_stats_psoc_enable(psoc))
		goto cp_stats_psoc_enable_fail;

	if (QDF_STATUS_SUCCESS != atf_psoc_enable(psoc))
		goto atf_psoc_enable_fail;

	if (QDF_STATUS_SUCCESS != dispatcher_wifi_pos_enable(psoc))
		goto wifi_pos_psoc_enable_fail;

	if (QDF_STATUS_SUCCESS != dispatcher_dfs_psoc_enable(psoc))
		goto wifi_dfs_psoc_enable_fail;

	if (QDF_STATUS_SUCCESS != fd_psoc_enable(psoc))
		goto fd_psoc_enable_fail;

	if (QDF_STATUS_SUCCESS != dispatcher_dbr_psoc_enable(psoc))
		goto dbr_psoc_enable_fail;

	if (QDF_STATUS_SUCCESS != wlan_mlme_psoc_enable(psoc))
		goto mlme_psoc_enable_fail;

	return QDF_STATUS_SUCCESS;

mlme_psoc_enable_fail:
	dispatcher_dbr_psoc_disable(psoc);
dbr_psoc_enable_fail:
	fd_psoc_disable(psoc);
fd_psoc_enable_fail:
	dispatcher_dfs_psoc_disable(psoc);
wifi_dfs_psoc_enable_fail:
	dispatcher_wifi_pos_disable(psoc);
wifi_pos_psoc_enable_fail:
	atf_psoc_disable(psoc);
atf_psoc_enable_fail:
	cp_stats_psoc_disable(psoc);
cp_stats_psoc_enable_fail:
	sa_api_psoc_disable(psoc);
sa_api_psoc_enable_fail:
	ucfg_scan_psoc_disable(psoc);
serialization_psoc_enable_fail:
	wlan_serialization_psoc_disable(psoc);
out:
	return QDF_STATUS_E_FAILURE;
}
qdf_export_symbol(dispatcher_psoc_enable);

QDF_STATUS dispatcher_psoc_disable(struct wlan_objmgr_psoc *psoc)
{
	QDF_BUG(QDF_STATUS_SUCCESS == wlan_mlme_psoc_disable(psoc));

	QDF_BUG(QDF_STATUS_SUCCESS == dispatcher_dbr_psoc_disable(psoc));

	QDF_BUG(QDF_STATUS_SUCCESS == fd_psoc_disable(psoc));

	QDF_BUG(QDF_STATUS_SUCCESS == dispatcher_dfs_psoc_disable(psoc));

	QDF_BUG(QDF_STATUS_SUCCESS == dispatcher_wifi_pos_disable(psoc));

	QDF_BUG(QDF_STATUS_SUCCESS == atf_psoc_disable(psoc));

	QDF_BUG(QDF_STATUS_SUCCESS == cp_stats_psoc_disable(psoc));

	QDF_BUG(QDF_STATUS_SUCCESS == sa_api_psoc_disable(psoc));

	QDF_BUG(QDF_STATUS_SUCCESS == ucfg_scan_psoc_disable(psoc));

	QDF_BUG(QDF_STATUS_SUCCESS == wlan_serialization_psoc_disable(psoc));

	return QDF_STATUS_SUCCESS;
}
qdf_export_symbol(dispatcher_psoc_disable);

QDF_STATUS dispatcher_pdev_open(struct wlan_objmgr_pdev *pdev)
{
	QDF_STATUS status;

	if (QDF_STATUS_SUCCESS != dispatcher_regulatory_pdev_open(pdev))
		goto regulatory_pdev_open_fail;

	status = dispatcher_spectral_pdev_open(pdev);
	if (status != QDF_STATUS_SUCCESS && status != QDF_STATUS_COMP_DISABLED)
		goto spectral_pdev_open_fail;

	status = dispatcher_cfr_pdev_open(pdev);
	if (status != QDF_STATUS_SUCCESS && status != QDF_STATUS_COMP_DISABLED)
		goto cfr_pdev_open_fail;

	if (QDF_STATUS_SUCCESS != wlan_mgmt_txrx_pdev_open(pdev))
		goto mgmt_txrx_pdev_open_fail;
	if (QDF_IS_STATUS_ERROR(dispatcher_green_ap_pdev_open(pdev)))
		goto green_ap_pdev_open_fail;

	return QDF_STATUS_SUCCESS;

green_ap_pdev_open_fail:
	wlan_mgmt_txrx_pdev_close(pdev);
mgmt_txrx_pdev_open_fail:
	dispatcher_cfr_pdev_close(pdev);
cfr_pdev_open_fail:
	dispatcher_spectral_pdev_close(pdev);
spectral_pdev_open_fail:
	dispatcher_regulatory_pdev_close(pdev);
regulatory_pdev_open_fail:

	return QDF_STATUS_E_FAILURE;
}
qdf_export_symbol(dispatcher_pdev_open);

QDF_STATUS dispatcher_pdev_close(struct wlan_objmgr_pdev *pdev)
{
	QDF_STATUS status;

	QDF_BUG(QDF_STATUS_SUCCESS == dispatcher_green_ap_pdev_close(pdev));

	QDF_BUG(QDF_STATUS_SUCCESS == wlan_mgmt_txrx_pdev_close(pdev));

	status = dispatcher_cfr_pdev_close(pdev);
	QDF_BUG((QDF_STATUS_SUCCESS == status) ||
		(QDF_STATUS_COMP_DISABLED == status));

	QDF_BUG(QDF_STATUS_SUCCESS == dispatcher_spectral_pdev_close(pdev));

	QDF_BUG(QDF_STATUS_SUCCESS == dispatcher_regulatory_pdev_close(pdev));

	return QDF_STATUS_SUCCESS;
}
qdf_export_symbol(dispatcher_pdev_close);<|MERGE_RESOLUTION|>--- conflicted
+++ resolved
@@ -256,15 +256,6 @@
 	return regulatory_psoc_close(psoc);
 }
 
-<<<<<<< HEAD
-static QDF_STATUS dispatcher_regulatory_pdev_open(struct wlan_objmgr_pdev
-						  *pdev)
-{
-	return regulatory_pdev_open(pdev);
-}
-
-=======
->>>>>>> 4d3aee41
 #if defined(WLAN_CONV_SPECTRAL_ENABLE) && defined(SPECTRAL_MODULIZED_ENABLE)
 QDF_STATUS dispatcher_register_spectral_pdev_open_handler(
 			spectral_pdev_open_handler handler)
@@ -291,15 +282,12 @@
 {
 	return QDF_STATUS_SUCCESS;
 }
-<<<<<<< HEAD
-=======
 
 static QDF_STATUS dispatcher_spectral_pdev_close(struct wlan_objmgr_pdev *pdev)
 {
 	return QDF_STATUS_SUCCESS;
 }
 #endif
->>>>>>> 4d3aee41
 
 static QDF_STATUS dispatcher_regulatory_pdev_open(struct wlan_objmgr_pdev
 						  *pdev)
