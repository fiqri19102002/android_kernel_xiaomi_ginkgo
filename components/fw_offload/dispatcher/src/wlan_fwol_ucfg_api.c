/*
 * Copyright (c) 2018-2020 The Linux Foundation. All rights reserved.
 *
 * Permission to use, copy, modify, and/or distribute this software for
 * any purpose with or without fee is hereby granted, provided that the
 * above copyright notice and this permission notice appear in all
 * copies.
 *
 * THE SOFTWARE IS PROVIDED "AS IS" AND THE AUTHOR DISCLAIMS ALL
 * WARRANTIES WITH REGARD TO THIS SOFTWARE INCLUDING ALL IMPLIED
 * WARRANTIES OF MERCHANTABILITY AND FITNESS. IN NO EVENT SHALL THE
 * AUTHOR BE LIABLE FOR ANY SPECIAL, DIRECT, INDIRECT, OR CONSEQUENTIAL
 * DAMAGES OR ANY DAMAGES WHATSOEVER RESULTING FROM LOSS OF USE, DATA OR
 * PROFITS, WHETHER IN AN ACTION OF CONTRACT, NEGLIGENCE OR OTHER
 * TORTIOUS ACTION, ARISING OUT OF OR IN CONNECTION WITH THE USE OR
 * PERFORMANCE OF THIS SOFTWARE.
 */
/**
 * DOC: define internal APIs related to the fwol component
 */

#include "wlan_fw_offload_main.h"
#include "wlan_fwol_public_structs.h"
#include "wlan_fwol_ucfg_api.h"
#include "wlan_fwol_tgt_api.h"
#include "target_if_fwol.h"
#include "wlan_objmgr_vdev_obj.h"

QDF_STATUS ucfg_fwol_psoc_open(struct wlan_objmgr_psoc *psoc)
{
	QDF_STATUS status;

	status = fwol_cfg_on_psoc_enable(psoc);
	if (QDF_IS_STATUS_ERROR(status))
		fwol_err("Failed to initialize FWOL CFG");

	tgt_fwol_register_ev_handler(psoc);

	return status;
}

void ucfg_fwol_psoc_close(struct wlan_objmgr_psoc *psoc)
{
	/* Clear the FWOL CFG Structure */

	tgt_fwol_unregister_ev_handler(psoc);
}

/**
 * fwol_psoc_object_created_notification(): fwol psoc create handler
 * @psoc: psoc which is going to created by objmgr
 * @arg: argument for vdev create handler
 *
 * Register this api with objmgr to detect psoc is created
 *
 * Return QDF_STATUS status in case of success else return error
 */
static QDF_STATUS
fwol_psoc_object_created_notification(struct wlan_objmgr_psoc *psoc, void *arg)
{
	QDF_STATUS status;
	struct wlan_fwol_psoc_obj *fwol_obj;

	fwol_obj = qdf_mem_malloc(sizeof(*fwol_obj));
	if (!fwol_obj)
		return QDF_STATUS_E_NOMEM;

	status = wlan_objmgr_psoc_component_obj_attach(psoc,
						       WLAN_UMAC_COMP_FWOL,
						       fwol_obj,
						       QDF_STATUS_SUCCESS);
	if (QDF_IS_STATUS_ERROR(status)) {
		fwol_err("Failed to attach psoc_ctx with psoc");
		qdf_mem_free(fwol_obj);
	}

	tgt_fwol_register_rx_ops(&fwol_obj->rx_ops);
	target_if_fwol_register_tx_ops(&fwol_obj->tx_ops);

	return status;
}

/**
 * fwol_psoc_object_destroyed_notification(): fwol psoc delete handler
 * @psoc: psoc which is going to delete by objmgr
 * @arg: argument for vdev delete handler
 *
 * Register this api with objmgr to detect psoc is deleted
 *
 * Return QDF_STATUS status in case of success else return error
 */
static QDF_STATUS fwol_psoc_object_destroyed_notification(
		struct wlan_objmgr_psoc *psoc, void *arg)
{
	struct wlan_fwol_psoc_obj *fwol_obj;
	QDF_STATUS status;

	fwol_obj = fwol_get_psoc_obj(psoc);
	if (!fwol_obj)
		return QDF_STATUS_E_NOMEM;

	status = wlan_objmgr_psoc_component_obj_detach(psoc,
						       WLAN_UMAC_COMP_FWOL,
						       fwol_obj);
	if (QDF_IS_STATUS_ERROR(status)) {
		fwol_err("Failed to detach psoc_ctx from psoc");
		return status;
	}

	qdf_mem_free(fwol_obj);

	return status;
}

QDF_STATUS ucfg_fwol_init(void)
{
	QDF_STATUS status;

	status = wlan_objmgr_register_psoc_create_handler(
			WLAN_UMAC_COMP_FWOL,
			fwol_psoc_object_created_notification,
			NULL);
	if (QDF_IS_STATUS_ERROR(status)) {
		fwol_err("unable to register psoc create handle");
		return status;
	}

	status = wlan_objmgr_register_psoc_destroy_handler(
			WLAN_UMAC_COMP_FWOL,
			fwol_psoc_object_destroyed_notification,
			NULL);
	if (QDF_IS_STATUS_ERROR(status)) {
		fwol_err("unable to register psoc create handle");
		wlan_objmgr_unregister_psoc_create_handler(
			WLAN_UMAC_COMP_FWOL,
			fwol_psoc_object_created_notification,
			NULL);
	}

	return status;
}

void ucfg_fwol_deinit(void)
{
	QDF_STATUS status;

	status = wlan_objmgr_unregister_psoc_destroy_handler(
			WLAN_UMAC_COMP_FWOL,
			fwol_psoc_object_destroyed_notification,
			NULL);
	if (QDF_IS_STATUS_ERROR(status))
		fwol_err("unable to unregister psoc destroy handle");

	status = wlan_objmgr_unregister_psoc_create_handler(
			WLAN_UMAC_COMP_FWOL,
			fwol_psoc_object_created_notification,
			NULL);
	if (QDF_IS_STATUS_ERROR(status))
		fwol_err("unable to unregister psoc create handle");
}

QDF_STATUS
ucfg_fwol_get_coex_config_params(struct wlan_objmgr_psoc *psoc,
				 struct wlan_fwol_coex_config *coex_config)
{
	struct wlan_fwol_psoc_obj *fwol_obj;

	fwol_obj = fwol_get_psoc_obj(psoc);
	if (!fwol_obj) {
		fwol_err("Failed to get fwol obj");
		return QDF_STATUS_E_FAILURE;
	}

	*coex_config = fwol_obj->cfg.coex_config;

	return QDF_STATUS_SUCCESS;
}

QDF_STATUS
ucfg_fwol_get_thermal_temp(struct wlan_objmgr_psoc *psoc,
			   struct wlan_fwol_thermal_temp *thermal_info)
{
	struct wlan_fwol_psoc_obj *fwol_obj;

	fwol_obj = fwol_get_psoc_obj(psoc);
	if (!fwol_obj) {
		fwol_err("Failed to get fwol obj");
		return QDF_STATUS_E_FAILURE;
	}

	*thermal_info = fwol_obj->cfg.thermal_temp_cfg;

	return QDF_STATUS_SUCCESS;
}

QDF_STATUS
ucfg_fwol_get_neighbor_report_cfg(struct wlan_objmgr_psoc *psoc,
				  struct wlan_fwol_neighbor_report_cfg
				  *fwol_neighbor_report_cfg)
{
	struct wlan_fwol_psoc_obj *fwol_obj;
	QDF_STATUS status = QDF_STATUS_SUCCESS;

	if (!fwol_neighbor_report_cfg)
		return QDF_STATUS_E_FAILURE;

	fwol_obj = fwol_get_psoc_obj(psoc);
	if (!fwol_obj) {
		fwol_err("Failed to get fwol obj");
		fwol_init_neighbor_report_cfg(psoc, fwol_neighbor_report_cfg);
		status =  QDF_STATUS_E_FAILURE;
	} else {
		*fwol_neighbor_report_cfg = fwol_obj->cfg.neighbor_report_cfg;
	}

	return status;
}

QDF_STATUS
ucfg_fwol_is_neighbor_report_req_supported(struct wlan_objmgr_psoc *psoc,
					   bool *neighbor_report_req)
{
	struct wlan_fwol_psoc_obj *fwol_obj;

	fwol_obj = fwol_get_psoc_obj(psoc);
	if (!fwol_obj) {
		fwol_err("Failed to get fwol obj");
		*neighbor_report_req =
			 !!(cfg_get(psoc,
			    CFG_OFFLOAD_11K_ENABLE_BITMASK) &
			    OFFLOAD_11K_BITMASK_NEIGHBOR_REPORT_REQUEST);
		return QDF_STATUS_E_FAILURE;
	}

	*neighbor_report_req =
		!!(fwol_obj->cfg.neighbor_report_cfg.enable_bitmask &
		   OFFLOAD_11K_BITMASK_NEIGHBOR_REPORT_REQUEST);

	return QDF_STATUS_SUCCESS;
}

QDF_STATUS
ucfg_fwol_get_ie_whitelist(struct wlan_objmgr_psoc *psoc, bool *ie_whitelist)
{
	struct wlan_fwol_psoc_obj *fwol_obj;

	fwol_obj = fwol_get_psoc_obj(psoc);
	if (!fwol_obj) {
		fwol_err("Failed to get fwol obj");
		return QDF_STATUS_E_FAILURE;
	}

	*ie_whitelist = fwol_obj->cfg.ie_whitelist_cfg.ie_whitelist;

	return QDF_STATUS_SUCCESS;
}

QDF_STATUS
ucfg_fwol_set_ie_whitelist(struct wlan_objmgr_psoc *psoc, bool ie_whitelist)
{
	struct wlan_fwol_psoc_obj *fwol_obj;

	fwol_obj = fwol_get_psoc_obj(psoc);
	if (!fwol_obj) {
		fwol_err("Failed to get fwol obj");
		return QDF_STATUS_E_FAILURE;
	}

	fwol_obj->cfg.ie_whitelist_cfg.ie_whitelist = ie_whitelist;

	return QDF_STATUS_SUCCESS;
}

QDF_STATUS ucfg_fwol_get_ani_enabled(struct wlan_objmgr_psoc *psoc,
				     bool *ani_enabled)
{
	struct wlan_fwol_psoc_obj *fwol_obj;

	fwol_obj = fwol_get_psoc_obj(psoc);
	if (!fwol_obj) {
		fwol_err("Failed to get FWOL obj");
		return QDF_STATUS_E_FAILURE;
	}

	*ani_enabled = fwol_obj->cfg.ani_enabled;
	return QDF_STATUS_SUCCESS;
}

QDF_STATUS ucfg_get_enable_rts_sifsbursting(struct wlan_objmgr_psoc *psoc,
					    bool *enable_rts_sifsbursting)
{
	struct wlan_fwol_psoc_obj *fwol_obj;

	fwol_obj = fwol_get_psoc_obj(psoc);
	if (!fwol_obj) {
		fwol_err("Failed to get FWOL obj");
		return QDF_STATUS_E_FAILURE;
	}

	*enable_rts_sifsbursting = fwol_obj->cfg.enable_rts_sifsbursting;
	return QDF_STATUS_SUCCESS;
}

QDF_STATUS ucfg_get_enable_sifs_burst(struct wlan_objmgr_psoc *psoc,
				      uint8_t *enable_sifs_burst)
{
	struct wlan_fwol_psoc_obj *fwol_obj;

	fwol_obj = fwol_get_psoc_obj(psoc);
	if (!fwol_obj) {
		fwol_err("Failed to get FWOL obj");
		return QDF_STATUS_E_FAILURE;
	}

	*enable_sifs_burst = fwol_obj->cfg.enable_sifs_burst;
	return QDF_STATUS_SUCCESS;
}

<<<<<<< HEAD
=======
QDF_STATUS ucfg_get_max_mpdus_inampdu(struct wlan_objmgr_psoc *psoc,
				      uint8_t *max_mpdus_inampdu)
{
	struct wlan_fwol_psoc_obj *fwol_obj;

	fwol_obj = fwol_get_psoc_obj(psoc);
	if (!fwol_obj) {
		fwol_err("Failed to get FWOL obj");
		return QDF_STATUS_E_FAILURE;
	}

	*max_mpdus_inampdu = fwol_obj->cfg.max_mpdus_inampdu;
	return QDF_STATUS_SUCCESS;
}

>>>>>>> 5d8474a2
QDF_STATUS ucfg_get_enable_phy_reg_retention(struct wlan_objmgr_psoc *psoc,
					     uint8_t *enable_phy_reg_retention)
{
	struct wlan_fwol_psoc_obj *fwol_obj;

	fwol_obj = fwol_get_psoc_obj(psoc);
	if (!fwol_obj) {
		fwol_err("Failed to get FWOL obj");
		return QDF_STATUS_E_FAILURE;
	}

	*enable_phy_reg_retention = fwol_obj->cfg.enable_phy_reg_retention;
	return QDF_STATUS_SUCCESS;
}

QDF_STATUS
ucfg_fwol_get_all_whitelist_params(struct wlan_objmgr_psoc *psoc,
				   struct wlan_fwol_ie_whitelist *whitelist)
{
	struct wlan_fwol_psoc_obj *fwol_obj;

	fwol_obj = fwol_get_psoc_obj(psoc);
	if (!fwol_obj) {
		fwol_err("Failed to get fwol obj");
		return QDF_STATUS_E_FAILURE;
	}

	*whitelist = fwol_obj->cfg.ie_whitelist_cfg;
	return QDF_STATUS_SUCCESS;
}

QDF_STATUS ucfg_get_upper_brssi_thresh(struct wlan_objmgr_psoc *psoc,
				       uint16_t *upper_brssi_thresh)
{
	struct wlan_fwol_psoc_obj *fwol_obj;

	fwol_obj = fwol_get_psoc_obj(psoc);
	if (!fwol_obj) {
		fwol_err("Failed to get FWOL obj");
		return QDF_STATUS_E_FAILURE;
	}

	*upper_brssi_thresh = fwol_obj->cfg.upper_brssi_thresh;
	return QDF_STATUS_SUCCESS;
}

QDF_STATUS ucfg_get_lower_brssi_thresh(struct wlan_objmgr_psoc *psoc,
				       uint16_t *lower_brssi_thresh)
{
	struct wlan_fwol_psoc_obj *fwol_obj;

	fwol_obj = fwol_get_psoc_obj(psoc);
	if (!fwol_obj) {
		fwol_err("Failed to get FWOL obj");
		return QDF_STATUS_E_FAILURE;
	}

	*lower_brssi_thresh = fwol_obj->cfg.lower_brssi_thresh;
	return QDF_STATUS_SUCCESS;
}

QDF_STATUS ucfg_get_enable_dtim_1chrx(struct wlan_objmgr_psoc *psoc,
				      bool *enable_dtim_1chrx)
{
	struct wlan_fwol_psoc_obj *fwol_obj;

	fwol_obj = fwol_get_psoc_obj(psoc);
	if (!fwol_obj) {
		fwol_err("Failed to get FWOL obj");
		return QDF_STATUS_E_FAILURE;
	}

	*enable_dtim_1chrx = fwol_obj->cfg.enable_dtim_1chrx;
	return QDF_STATUS_SUCCESS;
}

QDF_STATUS
ucfg_get_alternative_chainmask_enabled(struct wlan_objmgr_psoc *psoc,
				       bool *alternative_chainmask_enabled)
{
	struct wlan_fwol_psoc_obj *fwol_obj;

	fwol_obj = fwol_get_psoc_obj(psoc);
	if (!fwol_obj) {
		fwol_err("Failed to get fwol obj");
		return QDF_STATUS_E_FAILURE;
	}

	*alternative_chainmask_enabled =
				fwol_obj->cfg.alternative_chainmask_enabled;
	return QDF_STATUS_SUCCESS;
}

QDF_STATUS ucfg_get_smart_chainmask_enabled(struct wlan_objmgr_psoc *psoc,
					    bool *smart_chainmask_enabled)
{
	struct wlan_fwol_psoc_obj *fwol_obj;

	fwol_obj = fwol_get_psoc_obj(psoc);
	if (!fwol_obj) {
		fwol_err("Failed to get FWOL obj");
		return QDF_STATUS_E_FAILURE;
	}

	*smart_chainmask_enabled =
				fwol_obj->cfg.smart_chainmask_enabled;
	return QDF_STATUS_SUCCESS;
}

QDF_STATUS ucfg_fwol_get_rts_profile(struct wlan_objmgr_psoc *psoc,
				     uint16_t *get_rts_profile)
{
	struct wlan_fwol_psoc_obj *fwol_obj;

	fwol_obj = fwol_get_psoc_obj(psoc);
	if (!fwol_obj) {
		fwol_err("Failed to get FWOL obj");
		return QDF_STATUS_E_FAILURE;
	}

	*get_rts_profile = fwol_obj->cfg.get_rts_profile;
	return QDF_STATUS_SUCCESS;
}

QDF_STATUS ucfg_fwol_get_enable_fw_log_level(struct wlan_objmgr_psoc *psoc,
					     uint16_t *enable_fw_log_level)
{
	struct wlan_fwol_psoc_obj *fwol_obj;

	fwol_obj = fwol_get_psoc_obj(psoc);
	if (!fwol_obj) {
		fwol_err("Failed to get FWOL obj");
		return QDF_STATUS_E_FAILURE;
	}

	*enable_fw_log_level = fwol_obj->cfg.enable_fw_log_level;
	return QDF_STATUS_SUCCESS;
}

QDF_STATUS ucfg_fwol_get_enable_fw_log_type(struct wlan_objmgr_psoc *psoc,
					    uint16_t *enable_fw_log_type)
{
	struct wlan_fwol_psoc_obj *fwol_obj;

	fwol_obj = fwol_get_psoc_obj(psoc);
	if (!fwol_obj) {
		fwol_err("Failed to get FWOL obj");
		return QDF_STATUS_E_FAILURE;
	}

	*enable_fw_log_type = fwol_obj->cfg.enable_fw_log_type;
	return QDF_STATUS_SUCCESS;
}

QDF_STATUS ucfg_fwol_get_enable_fw_module_log_level(
				struct wlan_objmgr_psoc *psoc,
				uint8_t **enable_fw_module_log_level,
				uint8_t *enable_fw_module_log_level_num)
{
	struct wlan_fwol_psoc_obj *fwol_obj;

	fwol_obj = fwol_get_psoc_obj(psoc);
	if (!fwol_obj) {
		fwol_err("Failed to get FWOL obj");
		return QDF_STATUS_E_FAILURE;
	}

	*enable_fw_module_log_level = fwol_obj->cfg.enable_fw_module_log_level;
	*enable_fw_module_log_level_num =
				fwol_obj->cfg.enable_fw_module_log_level_num;
	return QDF_STATUS_SUCCESS;
}

QDF_STATUS ucfg_fwol_get_sap_xlna_bypass(struct wlan_objmgr_psoc *psoc,
					 bool *sap_xlna_bypass)
{
	struct wlan_fwol_psoc_obj *fwol_obj;

	fwol_obj = fwol_get_psoc_obj(psoc);
	if (!fwol_obj) {
		fwol_err("Failed to get FWOL obj");
		return QDF_STATUS_E_FAILURE;
	}

	*sap_xlna_bypass = fwol_obj->cfg.sap_xlna_bypass;
	return QDF_STATUS_SUCCESS;
}

#ifdef FEATURE_WLAN_RA_FILTERING
QDF_STATUS ucfg_fwol_set_is_rate_limit_enabled(struct wlan_objmgr_psoc *psoc,
					       bool is_rate_limit_enabled)
{
	struct wlan_fwol_psoc_obj *fwol_obj;

	fwol_obj = fwol_get_psoc_obj(psoc);
	if (!fwol_obj) {
		fwol_err("Failed to get FWOL obj");
		return QDF_STATUS_E_FAILURE;
	}

	fwol_obj->cfg.is_rate_limit_enabled = is_rate_limit_enabled;
	return QDF_STATUS_SUCCESS;
}

QDF_STATUS ucfg_fwol_get_is_rate_limit_enabled(struct wlan_objmgr_psoc *psoc,
					       bool *is_rate_limit_enabled)
{
	struct wlan_fwol_psoc_obj *fwol_obj;

	fwol_obj = fwol_get_psoc_obj(psoc);
	if (!fwol_obj) {
		fwol_err("Failed to get FWOL obj");
		return QDF_STATUS_E_FAILURE;
	}

	*is_rate_limit_enabled = fwol_obj->cfg.is_rate_limit_enabled;
	return QDF_STATUS_SUCCESS;
}
#endif

#ifdef WLAN_FEATURE_TSF
QDF_STATUS ucfg_fwol_get_tsf_gpio_pin(struct wlan_objmgr_psoc *psoc,
				      uint32_t *tsf_gpio_pin)
{
	struct wlan_fwol_psoc_obj *fwol_obj;

	fwol_obj = fwol_get_psoc_obj(psoc);
	if (!fwol_obj) {
		fwol_err("Failed to get FWOL obj");
		*tsf_gpio_pin = cfg_default(CFG_SET_TSF_GPIO_PIN);
		return QDF_STATUS_E_FAILURE;
	}

	*tsf_gpio_pin = fwol_obj->cfg.tsf_gpio_pin;
	return QDF_STATUS_SUCCESS;
}

#ifdef WLAN_FEATURE_TSF_PLUS
QDF_STATUS ucfg_fwol_get_tsf_ptp_options(struct wlan_objmgr_psoc *psoc,
					 uint32_t *tsf_ptp_options)
{
	struct wlan_fwol_psoc_obj *fwol_obj;

	fwol_obj = fwol_get_psoc_obj(psoc);
	if (!fwol_obj) {
		fwol_err("Failed to get FWOL obj");
		*tsf_ptp_options = cfg_default(CFG_SET_TSF_PTP_OPT);
		return QDF_STATUS_E_FAILURE;
	}

	*tsf_ptp_options = fwol_obj->cfg.tsf_ptp_options;
	return QDF_STATUS_SUCCESS;
}

#ifdef WLAN_FEATURE_TSF_PLUS_EXT_GPIO_IRQ
QDF_STATUS
ucfg_fwol_get_tsf_irq_host_gpio_pin(struct wlan_objmgr_psoc *psoc,
				    uint32_t *tsf_irq_host_gpio_pin)
{
	struct wlan_fwol_psoc_obj *fwol_obj;

	fwol_obj = fwol_get_psoc_obj(psoc);
	if (!fwol_obj) {
		fwol_err("Failed to get FWOL obj");
		*tsf_irq_host_gpio_pin =
			cfg_default(CFG_SET_TSF_IRQ_HOST_GPIO_PIN);
		return QDF_STATUS_E_FAILURE;
	}

	*tsf_irq_host_gpio_pin = fwol_obj->cfg.tsf_irq_host_gpio_pin;
	return QDF_STATUS_SUCCESS;
}

#endif

#ifdef WLAN_FEATURE_TSF_PLUS_EXT_GPIO_SYNC
QDF_STATUS
ucfg_fwol_get_tsf_sync_host_gpio_pin(struct wlan_objmgr_psoc *psoc,
				     uint32_t *tsf_sync_host_gpio_pin)
{
	struct wlan_fwol_psoc_obj *fwol_obj;

	fwol_obj = fwol_get_psoc_obj(psoc);
	if (!fwol_obj) {
		fwol_err("Failed to get FWOL obj");
		*tsf_sync_host_gpio_pin =
			cfg_default(CFG_SET_TSF_SYNC_HOST_GPIO_PIN);
		return QDF_STATUS_E_FAILURE;
	}

	*tsf_sync_host_gpio_pin = fwol_obj->cfg.tsf_sync_host_gpio_pin;
	return QDF_STATUS_SUCCESS;
}

#endif
#endif
#else
QDF_STATUS ucfg_fwol_get_tsf_gpio_pin(struct wlan_objmgr_psoc *psoc,
				      uint32_t *tsf_gpio_pin)
{
	return QDF_STATUS_SUCCESS;
}

QDF_STATUS ucfg_fwol_get_tsf_ptp_options(struct wlan_objmgr_psoc *psoc,
					 uint32_t *tsf_ptp_options)
{
	return QDF_STATUS_E_NOSUPPORT;
}

#endif

QDF_STATUS ucfg_fwol_get_lprx_enable(struct wlan_objmgr_psoc *psoc,
				     bool *lprx_enable)
{
	struct wlan_fwol_psoc_obj *fwol_obj;

	fwol_obj = fwol_get_psoc_obj(psoc);
	if (!fwol_obj) {
		fwol_err("Failed to get FWOL obj");
		*lprx_enable = cfg_default(CFG_LPRX);
		return QDF_STATUS_E_FAILURE;
	}

	*lprx_enable = fwol_obj->cfg.lprx_enable;
	return QDF_STATUS_SUCCESS;
}

#ifdef WLAN_FEATURE_SAE
bool ucfg_fwol_get_sae_enable(struct wlan_objmgr_psoc *psoc)
{
	return cfg_get(psoc, CFG_IS_SAE_ENABLED);
}

#else
bool ucfg_fwol_get_sae_enable(struct wlan_objmgr_psoc *psoc)
{
	return false;
}
#endif

bool ucfg_fwol_get_gcmp_enable(struct wlan_objmgr_psoc *psoc)
{
	return cfg_get(psoc, CFG_ENABLE_GCMP);
}

QDF_STATUS ucfg_fwol_get_enable_tx_sch_delay(struct wlan_objmgr_psoc *psoc,
					     uint8_t *enable_tx_sch_delay)
{
	struct wlan_fwol_psoc_obj *fwol_obj;

	fwol_obj = fwol_get_psoc_obj(psoc);
	if (!fwol_obj) {
		fwol_err("Failed to get FWOL obj");
		*enable_tx_sch_delay = cfg_default(CFG_TX_SCH_DELAY);
		return QDF_STATUS_E_FAILURE;
	}

	*enable_tx_sch_delay = fwol_obj->cfg.enable_tx_sch_delay;
	return QDF_STATUS_SUCCESS;
}

QDF_STATUS ucfg_fwol_get_enable_secondary_rate(struct wlan_objmgr_psoc *psoc,
					       uint32_t *enable_secondary_rate)
{
	struct wlan_fwol_psoc_obj *fwol_obj;

	fwol_obj = fwol_get_psoc_obj(psoc);
	if (!fwol_obj) {
		fwol_err("Failed to get FWOL obj");
		*enable_secondary_rate = cfg_default(CFG_ENABLE_SECONDARY_RATE);
		return QDF_STATUS_E_FAILURE;
	}

	*enable_secondary_rate = fwol_obj->cfg.enable_secondary_rate;
	return QDF_STATUS_SUCCESS;
}

#ifdef DHCP_SERVER_OFFLOAD
QDF_STATUS
ucfg_fwol_get_enable_dhcp_server_offload(struct wlan_objmgr_psoc *psoc,
					 bool *enable_dhcp_server_offload)
{
	struct wlan_fwol_psoc_obj *fwol_obj;

	fwol_obj = fwol_get_psoc_obj(psoc);
	if (!fwol_obj) {
		fwol_err("Failed to get FWOL obj");
		return QDF_STATUS_E_FAILURE;
	}

	*enable_dhcp_server_offload = fwol_obj->cfg.enable_dhcp_server_offload;
	return QDF_STATUS_SUCCESS;
}

QDF_STATUS ucfg_fwol_get_dhcp_max_num_clients(struct wlan_objmgr_psoc *psoc,
					      uint32_t *dhcp_max_num_clients)
{
	struct wlan_fwol_psoc_obj *fwol_obj;

	fwol_obj = fwol_get_psoc_obj(psoc);
	if (!fwol_obj) {
		fwol_err("Failed to get FWOL obj");
		return QDF_STATUS_E_FAILURE;
	}

	*dhcp_max_num_clients = fwol_obj->cfg.dhcp_max_num_clients;
	return QDF_STATUS_SUCCESS;
}

#endif

QDF_STATUS
ucfg_fwol_get_all_adaptive_dwelltime_params(
			struct wlan_objmgr_psoc *psoc,
			struct adaptive_dwelltime_params *dwelltime_params)
{
	struct wlan_fwol_psoc_obj *fwol_obj;

	fwol_obj = fwol_get_psoc_obj(psoc);
	if (!fwol_obj) {
		fwol_err("Failed to get fwol obj");
		return QDF_STATUS_E_FAILURE;
	}

	*dwelltime_params = fwol_obj->cfg.dwelltime_params;
	return QDF_STATUS_SUCCESS;
}

QDF_STATUS
ucfg_fwol_get_adaptive_dwell_mode_enabled(
				struct wlan_objmgr_psoc *psoc,
				bool *adaptive_dwell_mode_enabled)
{
	struct wlan_fwol_psoc_obj *fwol_obj;

	fwol_obj = fwol_get_psoc_obj(psoc);
	if (!fwol_obj) {
		fwol_err("Failed to get FWOL obj");
		return QDF_STATUS_E_FAILURE;
	}

	*adaptive_dwell_mode_enabled =
			fwol_obj->cfg.dwelltime_params.is_enabled;
	return QDF_STATUS_SUCCESS;
}

QDF_STATUS
ucfg_fwol_get_global_adapt_dwelltime_mode(struct wlan_objmgr_psoc *psoc,
					  uint8_t *global_adapt_dwelltime_mode)
{
	struct wlan_fwol_psoc_obj *fwol_obj;

	fwol_obj = fwol_get_psoc_obj(psoc);
	if (!fwol_obj) {
		fwol_err("Failed to get FWOL obj");
		return QDF_STATUS_E_FAILURE;
	}

	*global_adapt_dwelltime_mode =
			fwol_obj->cfg.dwelltime_params.dwelltime_mode;
	return QDF_STATUS_SUCCESS;
}

QDF_STATUS
ucfg_fwol_get_adapt_dwell_lpf_weight(struct wlan_objmgr_psoc *psoc,
				     uint8_t *adapt_dwell_lpf_weight)
{
	struct wlan_fwol_psoc_obj *fwol_obj;

	fwol_obj = fwol_get_psoc_obj(psoc);
	if (!fwol_obj) {
		fwol_err("Failed to get FWOL obj");
		return QDF_STATUS_E_FAILURE;
	}

	*adapt_dwell_lpf_weight = fwol_obj->cfg.dwelltime_params.lpf_weight;
	return QDF_STATUS_SUCCESS;
}

QDF_STATUS ucfg_fwol_get_adapt_dwell_passive_mon_intval(
				struct wlan_objmgr_psoc *psoc,
				uint8_t *adapt_dwell_passive_mon_intval)
{
	struct wlan_fwol_psoc_obj *fwol_obj;

	fwol_obj = fwol_get_psoc_obj(psoc);
	if (!fwol_obj) {
		fwol_err("Failed to get FWOL obj");
		return QDF_STATUS_E_FAILURE;
	}

	*adapt_dwell_passive_mon_intval =
			fwol_obj->cfg.dwelltime_params.passive_mon_intval;
	return QDF_STATUS_SUCCESS;
}

QDF_STATUS ucfg_fwol_get_adapt_dwell_wifi_act_threshold(
				struct wlan_objmgr_psoc *psoc,
				uint8_t *adapt_dwell_wifi_act_threshold)
{
	struct wlan_fwol_psoc_obj *fwol_obj;

	fwol_obj = fwol_get_psoc_obj(psoc);
	if (!fwol_obj) {
		fwol_err("Failed to get FWOL obj");
		return QDF_STATUS_E_FAILURE;
	}

	*adapt_dwell_wifi_act_threshold =
			fwol_obj->cfg.dwelltime_params.wifi_act_threshold;
	return QDF_STATUS_SUCCESS;
}

#ifdef WLAN_FEATURE_ELNA
QDF_STATUS ucfg_fwol_set_elna_bypass(struct wlan_objmgr_vdev *vdev,
				     struct set_elna_bypass_request *req)
{
	QDF_STATUS status;
	struct wlan_objmgr_psoc *psoc;
	struct wlan_fwol_psoc_obj *fwol_obj;
	struct wlan_fwol_tx_ops *tx_ops;

	psoc = wlan_vdev_get_psoc(vdev);
	if (!psoc) {
		fwol_err("NULL pointer for psoc");
		return QDF_STATUS_E_INVAL;
	}

	fwol_obj = fwol_get_psoc_obj(psoc);
	if (!fwol_obj) {
		fwol_err("Failed to get FWOL Obj");
		return QDF_STATUS_E_INVAL;
	}

	tx_ops = &fwol_obj->tx_ops;
	if (tx_ops->set_elna_bypass)
		status = tx_ops->set_elna_bypass(psoc, req);
	else
		status = QDF_STATUS_E_IO;

	return status;
}

QDF_STATUS ucfg_fwol_get_elna_bypass(struct wlan_objmgr_vdev *vdev,
				     struct get_elna_bypass_request *req,
				     void (*callback)(void *context,
				     struct get_elna_bypass_response *response),
				     void *context)
{
	QDF_STATUS status;
	struct wlan_objmgr_psoc *psoc;
	struct wlan_fwol_psoc_obj *fwol_obj;
	struct wlan_fwol_tx_ops *tx_ops;
	struct wlan_fwol_callbacks *cbs;

	psoc = wlan_vdev_get_psoc(vdev);
	if (!psoc) {
		fwol_err("NULL pointer for psoc");
		return QDF_STATUS_E_INVAL;
	}

	fwol_obj = fwol_get_psoc_obj(psoc);
	if (!fwol_obj) {
		fwol_err("Failed to get FWOL Obj");
		return QDF_STATUS_E_INVAL;
	}

	cbs = &fwol_obj->cbs;
	cbs->get_elna_bypass_callback = callback;
	cbs->get_elna_bypass_context = context;

	tx_ops = &fwol_obj->tx_ops;
	if (tx_ops->get_elna_bypass)
		status = tx_ops->get_elna_bypass(psoc, req);
	else
		status = QDF_STATUS_E_IO;

	return status;
}
#endif /* WLAN_FEATURE_ELNA */

#ifdef WLAN_SEND_DSCP_UP_MAP_TO_FW
QDF_STATUS ucfg_fwol_send_dscp_up_map_to_fw(struct wlan_objmgr_vdev *vdev,
					   uint32_t *dscp_to_up_map)
{
	QDF_STATUS status;
	struct wlan_objmgr_psoc *psoc;
	struct wlan_fwol_psoc_obj *fwol_obj;
	struct wlan_fwol_tx_ops *tx_ops;

	psoc = wlan_vdev_get_psoc(vdev);
	if (!psoc) {
		fwol_err("NULL pointer for psoc");
		return QDF_STATUS_E_INVAL;
	}

	fwol_obj = fwol_get_psoc_obj(psoc);
	if (!fwol_obj) {
		fwol_err("Failed to get FWOL Obj");
		return QDF_STATUS_E_INVAL;
	}

	tx_ops = &fwol_obj->tx_ops;
	if (tx_ops && tx_ops->send_dscp_up_map_to_fw)
		status = tx_ops->send_dscp_up_map_to_fw(psoc, dscp_to_up_map);
	else
		status = QDF_STATUS_E_IO;

	return status;
}
#endif /* WLAN_SEND_DSCP_UP_MAP_TO_FW */<|MERGE_RESOLUTION|>--- conflicted
+++ resolved
@@ -316,8 +316,6 @@
 	return QDF_STATUS_SUCCESS;
 }
 
-<<<<<<< HEAD
-=======
 QDF_STATUS ucfg_get_max_mpdus_inampdu(struct wlan_objmgr_psoc *psoc,
 				      uint8_t *max_mpdus_inampdu)
 {
@@ -333,7 +331,6 @@
 	return QDF_STATUS_SUCCESS;
 }
 
->>>>>>> 5d8474a2
 QDF_STATUS ucfg_get_enable_phy_reg_retention(struct wlan_objmgr_psoc *psoc,
 					     uint8_t *enable_phy_reg_retention)
 {
