/* SPDX-License-Identifier: GPL-2.0 */

#include <linux/sched.h>
#include <linux/sched/autogroup.h>
#include <linux/sched/sysctl.h>
#include <linux/sched/topology.h>
#include <linux/sched/rt.h>
#include <linux/sched/deadline.h>
#include <linux/sched/clock.h>
#include <linux/sched/wake_q.h>
#include <linux/sched/signal.h>
#include <linux/sched/numa_balancing.h>
#include <linux/sched/mm.h>
#include <linux/sched/cpufreq.h>
#include <linux/sched/stat.h>
#include <linux/sched/nohz.h>
#include <linux/sched/debug.h>
#include <linux/sched/hotplug.h>
#include <linux/sched/task.h>
#include <linux/sched/task_stack.h>
#include <linux/sched/cputime.h>
#include <linux/sched/init.h>

#include <linux/u64_stats_sync.h>
#include <linux/kernel_stat.h>
#include <linux/binfmts.h>
#include <linux/mutex.h>
#include <linux/spinlock.h>
#include <linux/stop_machine.h>
#include <linux/irq_work.h>
#include <linux/tick.h>
#include <linux/slab.h>

#ifdef CONFIG_PARAVIRT
#include <asm/paravirt.h>
#endif

#include "cpupri.h"
#include "cpudeadline.h"
#include "cpuacct.h"

#ifdef CONFIG_SCHED_DEBUG
# define SCHED_WARN_ON(x)	WARN_ONCE(x, #x)
#else
# define SCHED_WARN_ON(x)	({ (void)(x), 0; })
#endif

struct rq;
struct cpuidle_state;

extern __read_mostly bool sched_predl;
extern unsigned int sched_capacity_margin_up[NR_CPUS];
extern unsigned int sched_capacity_margin_down[NR_CPUS];

#ifdef CONFIG_SCHED_WALT
extern unsigned int sched_ravg_window;
extern unsigned int walt_cpu_util_freq_divisor;

struct walt_sched_stats {
	int nr_big_tasks;
	u64 cumulative_runnable_avg;
	u64 pred_demands_sum;
};

struct cpu_cycle {
	u64 cycles;
	u64 time;
};

struct group_cpu_time {
	u64 curr_runnable_sum;
	u64 prev_runnable_sum;
	u64 nt_curr_runnable_sum;
	u64 nt_prev_runnable_sum;
};

struct load_subtractions {
	u64 window_start;
	u64 subs;
	u64 new_subs;
};

#define NUM_TRACKED_WINDOWS 2
#define NUM_LOAD_INDICES 1000

struct sched_cluster {
	raw_spinlock_t load_lock;
	struct list_head list;
	struct cpumask cpus;
	int id;
	int max_power_cost;
	int min_power_cost;
	int max_possible_capacity;
	int capacity;
	int efficiency; /* Differentiate cpus with different IPC capability */
	int load_scale_factor;
	unsigned int exec_scale_factor;
	/*
	 * max_freq = user maximum
	 * max_mitigated_freq = thermal defined maximum
	 * max_possible_freq = maximum supported by hardware
	 */
	unsigned int cur_freq, max_freq, max_mitigated_freq, min_freq;
	unsigned int max_possible_freq;
	bool freq_init_done;
	int dstate, dstate_wakeup_latency, dstate_wakeup_energy;
	unsigned int static_cluster_pwr_cost;
	int notifier_sent;
	bool wake_up_idle;
	u64 aggr_grp_load;
	u64 coloc_boost_load;
};

extern unsigned int sched_disable_window_stats;

extern struct timer_list sched_grp_timer;
#endif /* CONFIG_SCHED_WALT */

/* task_struct::on_rq states: */
#define TASK_ON_RQ_QUEUED	1
#define TASK_ON_RQ_MIGRATING	2

extern __read_mostly int scheduler_running;

extern unsigned long calc_load_update;
extern atomic_long_t calc_load_tasks;

extern void calc_global_load_tick(struct rq *this_rq);
extern long calc_load_fold_active(struct rq *this_rq, long adjust);

#ifdef CONFIG_SMP
extern void cpu_load_update_active(struct rq *this_rq);
extern void init_sched_groups_capacity(int cpu, struct sched_domain *sd);
#else
static inline void cpu_load_update_active(struct rq *this_rq) { }
#endif

/*
 * Helpers for converting nanosecond timing to jiffy resolution
 */
#define NS_TO_JIFFIES(TIME)	((unsigned long)(TIME) / (NSEC_PER_SEC / HZ))

/*
 * Increase resolution of nice-level calculations for 64-bit architectures.
 * The extra resolution improves shares distribution and load balancing of
 * low-weight task groups (eg. nice +19 on an autogroup), deeper taskgroup
 * hierarchies, especially on larger systems. This is not a user-visible change
 * and does not change the user-interface for setting shares/weights.
 *
 * We increase resolution only if we have enough bits to allow this increased
 * resolution (i.e. 64bit). The costs for increasing resolution when 32bit are
 * pretty high and the returns do not justify the increased costs.
 *
 * Really only required when CONFIG_FAIR_GROUP_SCHED is also set, but to
 * increase coverage and consistency always enable it on 64bit platforms.
 */
#ifdef CONFIG_64BIT
# define NICE_0_LOAD_SHIFT	(SCHED_FIXEDPOINT_SHIFT + SCHED_FIXEDPOINT_SHIFT)
# define scale_load(w)		((w) << SCHED_FIXEDPOINT_SHIFT)
# define scale_load_down(w)	((w) >> SCHED_FIXEDPOINT_SHIFT)
#else
# define NICE_0_LOAD_SHIFT	(SCHED_FIXEDPOINT_SHIFT)
# define scale_load(w)		(w)
# define scale_load_down(w)	(w)
#endif

/*
 * Task weight (visible to users) and its load (invisible to users) have
 * independent resolution, but they should be well calibrated. We use
 * scale_load() and scale_load_down(w) to convert between them. The
 * following must be true:
 *
 *  scale_load(sched_prio_to_weight[USER_PRIO(NICE_TO_PRIO(0))]) == NICE_0_LOAD
 *
 */
#define NICE_0_LOAD		(1L << NICE_0_LOAD_SHIFT)

/*
 * Single value that decides SCHED_DEADLINE internal math precision.
 * 10 -> just above 1us
 * 9  -> just above 0.5us
 */
#define DL_SCALE (10)

/*
 * These are the 'tuning knobs' of the scheduler:
 */

/*
 * single value that denotes runtime == period, ie unlimited time.
 */
#define RUNTIME_INF	((u64)~0ULL)

static inline int idle_policy(int policy)
{
	return policy == SCHED_IDLE;
}
static inline int fair_policy(int policy)
{
	return policy == SCHED_NORMAL || policy == SCHED_BATCH;
}

static inline int rt_policy(int policy)
{
	return policy == SCHED_FIFO || policy == SCHED_RR;
}

static inline int dl_policy(int policy)
{
	return policy == SCHED_DEADLINE;
}
static inline bool valid_policy(int policy)
{
	return idle_policy(policy) || fair_policy(policy) ||
		rt_policy(policy) || dl_policy(policy);
}

static inline int task_has_rt_policy(struct task_struct *p)
{
	return rt_policy(p->policy);
}

static inline int task_has_dl_policy(struct task_struct *p)
{
	return dl_policy(p->policy);
}

/*
 * Tells if entity @a should preempt entity @b.
 */
static inline bool
dl_entity_preempt(struct sched_dl_entity *a, struct sched_dl_entity *b)
{
	return dl_time_before(a->deadline, b->deadline);
}

/*
 * This is the priority-queue data structure of the RT scheduling class:
 */
struct rt_prio_array {
	DECLARE_BITMAP(bitmap, MAX_RT_PRIO+1); /* include 1 bit for delimiter */
	struct list_head queue[MAX_RT_PRIO];
};

struct rt_bandwidth {
	/* nests inside the rq lock: */
	raw_spinlock_t		rt_runtime_lock;
	ktime_t			rt_period;
	u64			rt_runtime;
	struct hrtimer		rt_period_timer;
	unsigned int		rt_period_active;
};

void __dl_clear_params(struct task_struct *p);

/*
 * To keep the bandwidth of -deadline tasks and groups under control
 * we need some place where:
 *  - store the maximum -deadline bandwidth of the system (the group);
 *  - cache the fraction of that bandwidth that is currently allocated.
 *
 * This is all done in the data structure below. It is similar to the
 * one used for RT-throttling (rt_bandwidth), with the main difference
 * that, since here we are only interested in admission control, we
 * do not decrease any runtime while the group "executes", neither we
 * need a timer to replenish it.
 *
 * With respect to SMP, the bandwidth is given on a per-CPU basis,
 * meaning that:
 *  - dl_bw (< 100%) is the bandwidth of the system (group) on each CPU;
 *  - dl_total_bw array contains, in the i-eth element, the currently
 *    allocated bandwidth on the i-eth CPU.
 * Moreover, groups consume bandwidth on each CPU, while tasks only
 * consume bandwidth on the CPU they're running on.
 * Finally, dl_total_bw_cpu is used to cache the index of dl_total_bw
 * that will be shown the next time the proc or cgroup controls will
 * be red. It on its turn can be changed by writing on its own
 * control.
 */
struct dl_bandwidth {
	raw_spinlock_t dl_runtime_lock;
	u64 dl_runtime;
	u64 dl_period;
};

static inline int dl_bandwidth_enabled(void)
{
	return sysctl_sched_rt_runtime >= 0;
}

struct dl_bw {
	raw_spinlock_t lock;
	u64 bw, total_bw;
};

static inline void __dl_update(struct dl_bw *dl_b, s64 bw);

static inline
void __dl_clear(struct dl_bw *dl_b, u64 tsk_bw, int cpus)
{
	dl_b->total_bw -= tsk_bw;
	__dl_update(dl_b, (s32)tsk_bw / cpus);
}

static inline
void __dl_add(struct dl_bw *dl_b, u64 tsk_bw, int cpus)
{
	dl_b->total_bw += tsk_bw;
	__dl_update(dl_b, -((s32)tsk_bw / cpus));
}

static inline
bool __dl_overflow(struct dl_bw *dl_b, int cpus, u64 old_bw, u64 new_bw)
{
	return dl_b->bw != -1 &&
	       dl_b->bw * cpus < dl_b->total_bw - old_bw + new_bw;
}

void dl_change_utilization(struct task_struct *p, u64 new_bw);
extern void init_dl_bw(struct dl_bw *dl_b);
extern int sched_dl_global_validate(void);
extern void sched_dl_do_global(void);
extern int sched_dl_overflow(struct task_struct *p, int policy,
			     const struct sched_attr *attr);
extern void __setparam_dl(struct task_struct *p, const struct sched_attr *attr);
extern void __getparam_dl(struct task_struct *p, struct sched_attr *attr);
extern bool __checkparam_dl(const struct sched_attr *attr);
extern void __dl_clear_params(struct task_struct *p);
extern bool dl_param_changed(struct task_struct *p, const struct sched_attr *attr);
extern int dl_task_can_attach(struct task_struct *p,
			      const struct cpumask *cs_cpus_allowed);
extern int dl_cpuset_cpumask_can_shrink(const struct cpumask *cur,
					const struct cpumask *trial);
extern bool dl_cpu_busy(unsigned int cpu);

#ifdef CONFIG_CGROUP_SCHED

#include <linux/cgroup.h>

struct cfs_rq;
struct rt_rq;

extern struct list_head task_groups;

struct cfs_bandwidth {
#ifdef CONFIG_CFS_BANDWIDTH
	raw_spinlock_t lock;
	ktime_t period;
	u64 quota, runtime;
	s64 hierarchical_quota;
	u64 runtime_expires;

	int idle, period_active;
	struct hrtimer period_timer, slack_timer;
	struct list_head throttled_cfs_rq;

	/* statistics */
	int nr_periods, nr_throttled;
	u64 throttled_time;
#endif
};

/* task group related information */
struct task_group {
	struct cgroup_subsys_state css;

#ifdef CONFIG_FAIR_GROUP_SCHED
	/* schedulable entities of this group on each cpu */
	struct sched_entity **se;
	/* runqueue "owned" by this group on each cpu */
	struct cfs_rq **cfs_rq;
	unsigned long shares;

#ifdef	CONFIG_SMP
	/*
	 * load_avg can be heavily contended at clock tick time, so put
	 * it in its own cacheline separated from the fields above which
	 * will also be accessed at each tick.
	 */
	atomic_long_t load_avg ____cacheline_aligned;
#endif
#endif

#ifdef CONFIG_RT_GROUP_SCHED
	struct sched_rt_entity **rt_se;
	struct rt_rq **rt_rq;

	struct rt_bandwidth rt_bandwidth;
#endif

	struct rcu_head rcu;
	struct list_head list;

	struct task_group *parent;
	struct list_head siblings;
	struct list_head children;

#ifdef CONFIG_SCHED_AUTOGROUP
	struct autogroup *autogroup;
#endif

	struct cfs_bandwidth cfs_bandwidth;
};

#ifdef CONFIG_FAIR_GROUP_SCHED
#define ROOT_TASK_GROUP_LOAD	NICE_0_LOAD

/*
 * A weight of 0 or 1 can cause arithmetics problems.
 * A weight of a cfs_rq is the sum of weights of which entities
 * are queued on this cfs_rq, so a weight of a entity should not be
 * too large, so as the shares value of a task group.
 * (The default weight is 1024 - so there's no practical
 *  limitation from this.)
 */
#define MIN_SHARES	(1UL <<  1)
#define MAX_SHARES	(1UL << 18)
#endif

typedef int (*tg_visitor)(struct task_group *, void *);

extern int walk_tg_tree_from(struct task_group *from,
			     tg_visitor down, tg_visitor up, void *data);

/*
 * Iterate the full tree, calling @down when first entering a node and @up when
 * leaving it for the final time.
 *
 * Caller must hold rcu_lock or sufficient equivalent.
 */
static inline int walk_tg_tree(tg_visitor down, tg_visitor up, void *data)
{
	return walk_tg_tree_from(&root_task_group, down, up, data);
}

extern int tg_nop(struct task_group *tg, void *data);

extern void free_fair_sched_group(struct task_group *tg);
extern int alloc_fair_sched_group(struct task_group *tg, struct task_group *parent);
extern void online_fair_sched_group(struct task_group *tg);
extern void unregister_fair_sched_group(struct task_group *tg);
extern void init_tg_cfs_entry(struct task_group *tg, struct cfs_rq *cfs_rq,
			struct sched_entity *se, int cpu,
			struct sched_entity *parent);
extern void init_cfs_bandwidth(struct cfs_bandwidth *cfs_b);

extern void __refill_cfs_bandwidth_runtime(struct cfs_bandwidth *cfs_b);
extern void start_cfs_bandwidth(struct cfs_bandwidth *cfs_b);
extern void unthrottle_cfs_rq(struct cfs_rq *cfs_rq);

extern void free_rt_sched_group(struct task_group *tg);
extern int alloc_rt_sched_group(struct task_group *tg, struct task_group *parent);
extern void init_tg_rt_entry(struct task_group *tg, struct rt_rq *rt_rq,
		struct sched_rt_entity *rt_se, int cpu,
		struct sched_rt_entity *parent);
extern int sched_group_set_rt_runtime(struct task_group *tg, long rt_runtime_us);
extern int sched_group_set_rt_period(struct task_group *tg, u64 rt_period_us);
extern long sched_group_rt_runtime(struct task_group *tg);
extern long sched_group_rt_period(struct task_group *tg);
extern int sched_rt_can_attach(struct task_group *tg, struct task_struct *tsk);

extern struct task_group *sched_create_group(struct task_group *parent);
extern void sched_online_group(struct task_group *tg,
			       struct task_group *parent);
extern void sched_destroy_group(struct task_group *tg);
extern void sched_offline_group(struct task_group *tg);

extern void sched_move_task(struct task_struct *tsk);

#ifdef CONFIG_FAIR_GROUP_SCHED
extern int sched_group_set_shares(struct task_group *tg, unsigned long shares);

#ifdef CONFIG_SMP
extern void set_task_rq_fair(struct sched_entity *se,
			     struct cfs_rq *prev, struct cfs_rq *next);
#else /* !CONFIG_SMP */
static inline void set_task_rq_fair(struct sched_entity *se,
			     struct cfs_rq *prev, struct cfs_rq *next) { }
#endif /* CONFIG_SMP */
#endif /* CONFIG_FAIR_GROUP_SCHED */

#else /* CONFIG_CGROUP_SCHED */

struct cfs_bandwidth { };

#endif	/* CONFIG_CGROUP_SCHED */

/* CFS-related fields in a runqueue */
struct cfs_rq {
	struct load_weight load;
	unsigned int nr_running, h_nr_running;

	u64 exec_clock;
	u64 min_vruntime;
#ifndef CONFIG_64BIT
	u64 min_vruntime_copy;
#endif

	struct rb_root_cached tasks_timeline;

	/*
	 * 'curr' points to currently running entity on this cfs_rq.
	 * It is set to NULL otherwise (i.e when none are currently running).
	 */
	struct sched_entity *curr, *next, *last, *skip;

#ifdef	CONFIG_SCHED_DEBUG
	unsigned int nr_spread_over;
#endif

#ifdef CONFIG_SMP
	/*
	 * CFS load tracking
	 */
	struct sched_avg avg;
	u64 runnable_load_sum;
	unsigned long runnable_load_avg;
#ifdef CONFIG_FAIR_GROUP_SCHED
	unsigned long tg_load_avg_contrib;
	unsigned long propagate_avg;
#endif
	atomic_long_t removed_load_avg, removed_util_avg;
#ifndef CONFIG_64BIT
	u64 load_last_update_time_copy;
#endif

#ifdef CONFIG_FAIR_GROUP_SCHED
	/*
	 *   h_load = weight * f(tg)
	 *
	 * Where f(tg) is the recursive weight fraction assigned to
	 * this group.
	 */
	unsigned long h_load;
	u64 last_h_load_update;
	struct sched_entity *h_load_next;
#endif /* CONFIG_FAIR_GROUP_SCHED */
#endif /* CONFIG_SMP */

#ifdef CONFIG_FAIR_GROUP_SCHED
	struct rq *rq;	/* cpu runqueue to which this cfs_rq is attached */

	/*
	 * leaf cfs_rqs are those that hold tasks (lowest schedulable entity in
	 * a hierarchy). Non-leaf lrqs hold other higher schedulable entities
	 * (like users, containers etc.)
	 *
	 * leaf_cfs_rq_list ties together list of leaf cfs_rq's in a cpu. This
	 * list is used during load balance.
	 */
	int on_list;
	struct list_head leaf_cfs_rq_list;
	struct task_group *tg;	/* group that "owns" this runqueue */

<<<<<<< HEAD
#ifdef CONFIG_SCHED_WALT
	struct walt_sched_stats walt_stats;
#endif

=======
>>>>>>> b7e55e84
#ifdef CONFIG_CFS_BANDWIDTH
	int runtime_enabled;
	u64 runtime_expires;
	s64 runtime_remaining;

	u64 throttled_clock, throttled_clock_task;
	u64 throttled_clock_task_time;
	int throttled, throttle_count;
	struct list_head throttled_list;
#ifdef CONFIG_SCHED_WALT
	u64 cumulative_runnable_avg;
#endif /* CONFIG_SCHED_WALT */
#endif /* CONFIG_CFS_BANDWIDTH */
#endif /* CONFIG_FAIR_GROUP_SCHED */
};

static inline int rt_bandwidth_enabled(void)
{
	return sysctl_sched_rt_runtime >= 0;
}

/* RT IPI pull logic requires IRQ_WORK */
#if defined(CONFIG_IRQ_WORK) && defined(CONFIG_SMP)
# define HAVE_RT_PUSH_IPI
#endif

/* Real-Time classes' related field in a runqueue: */
struct rt_rq {
	struct rt_prio_array active;
	unsigned int rt_nr_running;
	unsigned int rr_nr_running;
#if defined CONFIG_SMP || defined CONFIG_RT_GROUP_SCHED
	struct {
		int curr; /* highest queued rt task prio */
#ifdef CONFIG_SMP
		int next; /* next highest */
#endif
	} highest_prio;
#endif
#ifdef CONFIG_SMP
	unsigned long rt_nr_migratory;
	unsigned long rt_nr_total;
	int overloaded;
	struct plist_head pushable_tasks;

	struct sched_avg avg;

#endif /* CONFIG_SMP */
	int rt_queued;

	int rt_throttled;
	u64 rt_time;
	u64 rt_runtime;
	/* Nests inside the rq lock: */
	raw_spinlock_t rt_runtime_lock;

#ifdef CONFIG_RT_GROUP_SCHED
	unsigned long rt_nr_boosted;

	struct rq *rq;
	struct task_group *tg;
#endif
};

/* Deadline class' related fields in a runqueue */
struct dl_rq {
	/* runqueue is an rbtree, ordered by deadline */
	struct rb_root_cached root;

	unsigned long dl_nr_running;

#ifdef CONFIG_SMP
	/*
	 * Deadline values of the currently executing and the
	 * earliest ready task on this rq. Caching these facilitates
	 * the decision wether or not a ready but not running task
	 * should migrate somewhere else.
	 */
	struct {
		u64 curr;
		u64 next;
	} earliest_dl;

	unsigned long dl_nr_migratory;
	int overloaded;

	/*
	 * Tasks on this rq that can be pushed away. They are kept in
	 * an rb-tree, ordered by tasks' deadlines, with caching
	 * of the leftmost (earliest deadline) element.
	 */
	struct rb_root_cached pushable_dl_tasks_root;
#else
	struct dl_bw dl_bw;
#endif
	/*
	 * "Active utilization" for this runqueue: increased when a
	 * task wakes up (becomes TASK_RUNNING) and decreased when a
	 * task blocks
	 */
	u64 running_bw;

	/*
	 * Utilization of the tasks "assigned" to this runqueue (including
	 * the tasks that are in runqueue and the tasks that executed on this
	 * CPU and blocked). Increased when a task moves to this runqueue, and
	 * decreased when the task moves away (migrates, changes scheduling
	 * policy, or terminates).
	 * This is needed to compute the "inactive utilization" for the
	 * runqueue (inactive utilization = this_bw - running_bw).
	 */
	u64 this_bw;
	u64 extra_bw;

	/*
	 * Inverse of the fraction of CPU utilization that can be reclaimed
	 * by the GRUB algorithm.
	 */
	u64 bw_ratio;
};

#ifdef CONFIG_SMP

static inline bool sched_asym_prefer(int a, int b)
{
	return arch_asym_cpu_priority(a) > arch_asym_cpu_priority(b);
}

struct max_cpu_capacity {
	raw_spinlock_t lock;
	unsigned long val;
	int cpu;
};

/*
 * We add the notion of a root-domain which will be used to define per-domain
 * variables. Each exclusive cpuset essentially defines an island domain by
 * fully partitioning the member cpus from any other cpuset. Whenever a new
 * exclusive cpuset is created, we also create and attach a new root-domain
 * object.
 *
 */
struct root_domain {
	atomic_t refcount;
	atomic_t rto_count;
	struct rcu_head rcu;
	cpumask_var_t span;
	cpumask_var_t online;

	/*
	 * Indicate pullable load on at least one CPU, e.g:
	 * - More than one runnable task
	 * - Running task is misfit
	 */
	int overload;

	/*
	 * The bit corresponding to a CPU gets set here if such CPU has more
	 * than one runnable -deadline task (as it is below for RT tasks).
	 */
	cpumask_var_t dlo_mask;
	atomic_t dlo_count;
	struct dl_bw dl_bw;
	struct cpudl cpudl;

#ifdef HAVE_RT_PUSH_IPI
	/*
	 * For IPI pull requests, loop across the rto_mask.
	 */
	struct irq_work rto_push_work;
	raw_spinlock_t rto_lock;
	/* These are only updated and read within rto_lock */
	int rto_loop;
	int rto_cpu;
	/* These atomics are updated outside of a lock */
	atomic_t rto_loop_next;
	atomic_t rto_loop_start;
#endif
	/*
	 * The "RT overload" flag: it gets set if a CPU has more than
	 * one runnable RT task.
	 */
	cpumask_var_t rto_mask;
	struct cpupri cpupri;

	/* Maximum cpu capacity in the system. */
	struct max_cpu_capacity max_cpu_capacity;

	/* First cpu with maximum and minimum original capacity */
	int max_cap_orig_cpu, min_cap_orig_cpu;
	/* First cpu with mid capacity */
	int mid_cap_orig_cpu;
};

extern struct root_domain def_root_domain;
extern struct mutex sched_domains_mutex;

extern void init_defrootdomain(void);
extern void init_max_cpu_capacity(struct max_cpu_capacity *mcc);
extern int sched_init_domains(const struct cpumask *cpu_map);
extern void rq_attach_root(struct rq *rq, struct root_domain *rd);
extern void sched_get_rd(struct root_domain *rd);
extern void sched_put_rd(struct root_domain *rd);

#ifdef HAVE_RT_PUSH_IPI
extern void rto_push_irq_work_func(struct irq_work *work);
#endif
#endif /* CONFIG_SMP */

/*
 * This is the main, per-CPU runqueue data structure.
 *
 * Locking rule: those places that want to lock multiple runqueues
 * (such as the load balancing or the thread migration code), lock
 * acquire operations must be ordered by ascending &runqueue.
 */
struct rq {
	/* runqueue lock: */
	raw_spinlock_t lock;

	/*
	 * nr_running and cpu_load should be in the same cacheline because
	 * remote CPUs use both these fields when doing load calculation.
	 */
	unsigned int nr_running;
#ifdef CONFIG_NUMA_BALANCING
	unsigned int nr_numa_running;
	unsigned int nr_preferred_running;
#endif
	#define CPU_LOAD_IDX_MAX 5
	unsigned long cpu_load[CPU_LOAD_IDX_MAX];
#ifdef CONFIG_NO_HZ_COMMON
#ifdef CONFIG_SMP
	unsigned long last_load_update_tick;
	unsigned long last_blocked_load_update_tick;
#endif /* CONFIG_SMP */
	unsigned long nohz_flags;
#endif /* CONFIG_NO_HZ_COMMON */
#ifdef CONFIG_NO_HZ_FULL
	unsigned long last_sched_tick;
#endif
	/* capture load from *all* tasks on this cpu: */
	struct load_weight load;
	unsigned long nr_load_updates;
	u64 nr_switches;

	struct cfs_rq cfs;
	struct rt_rq rt;
	struct dl_rq dl;

#ifdef CONFIG_FAIR_GROUP_SCHED
	/* list of leaf cfs_rq on this cpu: */
	struct list_head leaf_cfs_rq_list;
	struct list_head *tmp_alone_branch;
#endif /* CONFIG_FAIR_GROUP_SCHED */

	/*
	 * This is part of a global counter where only the total sum
	 * over all CPUs matters. A task can increase this counter on
	 * one CPU and if it got migrated afterwards it may decrease
	 * it on another CPU. Always updated under the runqueue lock:
	 */
	unsigned long nr_uninterruptible;

	struct task_struct *curr, *idle, *stop;
	unsigned long next_balance;
	struct mm_struct *prev_mm;

	unsigned int clock_update_flags;
	u64 clock;
	u64 clock_task;

	atomic_t nr_iowait;

#ifdef CONFIG_SMP
	struct root_domain *rd;
	struct sched_domain *sd;

	unsigned long cpu_capacity;
	unsigned long cpu_capacity_orig;

	struct callback_head *balance_callback;

	unsigned char idle_balance;

	unsigned long misfit_task_load;

	/* For active balancing */
	int active_balance;
	int push_cpu;
	struct task_struct *push_task;
	struct cpu_stop_work active_balance_work;
	/* cpu of this runqueue: */
	int cpu;
	int online;

	struct list_head cfs_tasks;

	u64 rt_avg;
	u64 age_stamp;
	u64 idle_stamp;
	u64 avg_idle;

	/* This is used to determine avg_idle's max value */
	u64 max_idle_balance_cost;
#endif

#ifdef CONFIG_SCHED_WALT
	struct sched_cluster *cluster;
	struct cpumask freq_domain_cpumask;
	struct walt_sched_stats walt_stats;

	int cstate, wakeup_latency, wakeup_energy;
	u64 window_start;
	s64 cum_window_start;
	unsigned long walt_flags;

	u64 cur_irqload;
	u64 avg_irqload;
	u64 irqload_ts;
	unsigned int static_cpu_pwr_cost;
	struct task_struct *ed_task;
	struct cpu_cycle cc;
	u64 old_busy_time, old_busy_time_group;
	u64 old_estimated_time;
	u64 curr_runnable_sum;
	u64 prev_runnable_sum;
	u64 nt_curr_runnable_sum;
	u64 nt_prev_runnable_sum;
	u64 cum_window_demand;
	struct group_cpu_time grp_time;
	struct load_subtractions load_subs[NUM_TRACKED_WINDOWS];
	DECLARE_BITMAP_ARRAY(top_tasks_bitmap,
			NUM_TRACKED_WINDOWS, NUM_LOAD_INDICES);
	u8 *top_tasks[NUM_TRACKED_WINDOWS];
	u8 curr_table;
	int prev_top;
	int curr_top;
	bool notif_pending;
	u64 last_cc_update;
	u64 cycles;
#endif /* CONFIG_SCHED_WALT */

#ifdef CONFIG_IRQ_TIME_ACCOUNTING
	u64 prev_irq_time;
#endif
#ifdef CONFIG_PARAVIRT
	u64 prev_steal_time;
#endif
#ifdef CONFIG_PARAVIRT_TIME_ACCOUNTING
	u64 prev_steal_time_rq;
#endif

	/* calc_load related fields */
	unsigned long calc_load_update;
	long calc_load_active;

#ifdef CONFIG_SCHED_HRTICK
#ifdef CONFIG_SMP
	int hrtick_csd_pending;
	call_single_data_t hrtick_csd;
#endif
	struct hrtimer hrtick_timer;
#endif

#ifdef CONFIG_SCHEDSTATS
	/* latency stats */
	struct sched_info rq_sched_info;
	unsigned long long rq_cpu_time;
	/* could above be rq->cfs_rq.exec_clock + rq->rt_rq.rt_runtime ? */

	/* sys_sched_yield() stats */
	unsigned int yld_count;

	/* schedule() stats */
	unsigned int sched_count;
	unsigned int sched_goidle;

	/* try_to_wake_up() stats */
	unsigned int ttwu_count;
	unsigned int ttwu_local;
#endif

#ifdef CONFIG_SMP
	struct llist_head wake_list;
#endif

#ifdef CONFIG_CPU_IDLE
	/* Must be inspected within a rcu lock section */
	struct cpuidle_state *idle_state;
	int idle_state_idx;
#endif
};

static inline int cpu_of(struct rq *rq)
{
#ifdef CONFIG_SMP
	return rq->cpu;
#else
	return 0;
#endif
}


#ifdef CONFIG_SCHED_SMT

extern struct static_key_false sched_smt_present;

extern void __update_idle_core(struct rq *rq);

static inline void update_idle_core(struct rq *rq)
{
	if (static_branch_unlikely(&sched_smt_present))
		__update_idle_core(rq);
}

#else
static inline void update_idle_core(struct rq *rq) { }
#endif

DECLARE_PER_CPU_SHARED_ALIGNED(struct rq, runqueues);

#define cpu_rq(cpu)		(&per_cpu(runqueues, (cpu)))
#define this_rq()		this_cpu_ptr(&runqueues)
#define task_rq(p)		cpu_rq(task_cpu(p))
#define cpu_curr(cpu)		(cpu_rq(cpu)->curr)
#define raw_rq()		raw_cpu_ptr(&runqueues)

static inline u64 __rq_clock_broken(struct rq *rq)
{
	return READ_ONCE(rq->clock);
}

/*
 * rq::clock_update_flags bits
 *
 * %RQCF_REQ_SKIP - will request skipping of clock update on the next
 *  call to __schedule(). This is an optimisation to avoid
 *  neighbouring rq clock updates.
 *
 * %RQCF_ACT_SKIP - is set from inside of __schedule() when skipping is
 *  in effect and calls to update_rq_clock() are being ignored.
 *
 * %RQCF_UPDATED - is a debug flag that indicates whether a call has been
 *  made to update_rq_clock() since the last time rq::lock was pinned.
 *
 * If inside of __schedule(), clock_update_flags will have been
 * shifted left (a left shift is a cheap operation for the fast path
 * to promote %RQCF_REQ_SKIP to %RQCF_ACT_SKIP), so you must use,
 *
 *	if (rq-clock_update_flags >= RQCF_UPDATED)
 *
 * to check if %RQCF_UPADTED is set. It'll never be shifted more than
 * one position though, because the next rq_unpin_lock() will shift it
 * back.
 */
#define RQCF_REQ_SKIP	0x01
#define RQCF_ACT_SKIP	0x02
#define RQCF_UPDATED	0x04

static inline void assert_clock_updated(struct rq *rq)
{
	/*
	 * The only reason for not seeing a clock update since the
	 * last rq_pin_lock() is if we're currently skipping updates.
	 */
	SCHED_WARN_ON(rq->clock_update_flags < RQCF_ACT_SKIP);
}

static inline u64 rq_clock(struct rq *rq)
{
	lockdep_assert_held(&rq->lock);
	assert_clock_updated(rq);

	return rq->clock;
}

static inline u64 rq_clock_task(struct rq *rq)
{
	lockdep_assert_held(&rq->lock);
	assert_clock_updated(rq);

	return rq->clock_task;
}

static inline void rq_clock_skip_update(struct rq *rq, bool skip)
{
	lockdep_assert_held(&rq->lock);
	if (skip)
		rq->clock_update_flags |= RQCF_REQ_SKIP;
	else
		rq->clock_update_flags &= ~RQCF_REQ_SKIP;
}

struct rq_flags {
	unsigned long flags;
	struct pin_cookie cookie;
#ifdef CONFIG_SCHED_DEBUG
	/*
	 * A copy of (rq::clock_update_flags & RQCF_UPDATED) for the
	 * current pin context is stashed here in case it needs to be
	 * restored in rq_repin_lock().
	 */
	unsigned int clock_update_flags;
#endif
};

static inline void rq_pin_lock(struct rq *rq, struct rq_flags *rf)
{
	rf->cookie = lockdep_pin_lock(&rq->lock);

#ifdef CONFIG_SCHED_DEBUG
	rq->clock_update_flags &= (RQCF_REQ_SKIP|RQCF_ACT_SKIP);
	rf->clock_update_flags = 0;
#endif
}

static inline void rq_unpin_lock(struct rq *rq, struct rq_flags *rf)
{
#ifdef CONFIG_SCHED_DEBUG
	if (rq->clock_update_flags > RQCF_ACT_SKIP)
		rf->clock_update_flags = RQCF_UPDATED;
#endif

	lockdep_unpin_lock(&rq->lock, rf->cookie);
}

static inline void rq_repin_lock(struct rq *rq, struct rq_flags *rf)
{
	lockdep_repin_lock(&rq->lock, rf->cookie);

#ifdef CONFIG_SCHED_DEBUG
	/*
	 * Restore the value we stashed in @rf for this pin context.
	 */
	rq->clock_update_flags |= rf->clock_update_flags;
#endif
}

#ifdef CONFIG_NUMA
enum numa_topology_type {
	NUMA_DIRECT,
	NUMA_GLUELESS_MESH,
	NUMA_BACKPLANE,
};
extern enum numa_topology_type sched_numa_topology_type;
extern int sched_max_numa_distance;
extern bool find_numa_distance(int distance);
#endif

#ifdef CONFIG_NUMA
extern void sched_init_numa(void);
extern void sched_domains_numa_masks_set(unsigned int cpu);
extern void sched_domains_numa_masks_clear(unsigned int cpu);
#else
static inline void sched_init_numa(void) { }
static inline void sched_domains_numa_masks_set(unsigned int cpu) { }
static inline void sched_domains_numa_masks_clear(unsigned int cpu) { }
#endif

#ifdef CONFIG_NUMA_BALANCING
/* The regions in numa_faults array from task_struct */
enum numa_faults_stats {
	NUMA_MEM = 0,
	NUMA_CPU,
	NUMA_MEMBUF,
	NUMA_CPUBUF
};
extern void sched_setnuma(struct task_struct *p, int node);
extern int migrate_task_to(struct task_struct *p, int cpu);
#endif /* CONFIG_NUMA_BALANCING */
extern int migrate_swap(struct task_struct *cur, struct task_struct *p);

#ifdef CONFIG_SMP

static inline void
queue_balance_callback(struct rq *rq,
		       struct callback_head *head,
		       void (*func)(struct rq *rq))
{
	lockdep_assert_held(&rq->lock);

	if (unlikely(head->next))
		return;

	head->func = (void (*)(struct callback_head *))func;
	head->next = rq->balance_callback;
	rq->balance_callback = head;
}

extern void sched_ttwu_pending(void);

#define rcu_dereference_check_sched_domain(p) \
	rcu_dereference_check((p), \
			      lockdep_is_held(&sched_domains_mutex))

/*
 * The domain tree (rq->sd) is protected by RCU's quiescent state transition.
 * See detach_destroy_domains: synchronize_sched for details.
 *
 * The domain tree of any CPU may only be accessed from within
 * preempt-disabled sections.
 */
#define for_each_domain(cpu, __sd) \
	for (__sd = rcu_dereference_check_sched_domain(cpu_rq(cpu)->sd); \
			__sd; __sd = __sd->parent)

#define for_each_lower_domain(sd) for (; sd; sd = sd->child)

/**
 * highest_flag_domain - Return highest sched_domain containing flag.
 * @cpu:	The cpu whose highest level of sched domain is to
 *		be returned.
 * @flag:	The flag to check for the highest sched_domain
 *		for the given cpu.
 *
 * Returns the highest sched_domain of a cpu which contains the given flag.
 */
static inline struct sched_domain *highest_flag_domain(int cpu, int flag)
{
	struct sched_domain *sd, *hsd = NULL;

	for_each_domain(cpu, sd) {
		if (!(sd->flags & flag))
			break;
		hsd = sd;
	}

	return hsd;
}

static inline struct sched_domain *lowest_flag_domain(int cpu, int flag)
{
	struct sched_domain *sd;

	for_each_domain(cpu, sd) {
		if (sd->flags & flag)
			break;
	}

	return sd;
}

DECLARE_PER_CPU(struct sched_domain *, sd_llc);
DECLARE_PER_CPU(int, sd_llc_size);
DECLARE_PER_CPU(int, sd_llc_id);
DECLARE_PER_CPU(struct sched_domain_shared *, sd_llc_shared);
DECLARE_PER_CPU(struct sched_domain *, sd_numa);
DECLARE_PER_CPU(struct sched_domain *, sd_asym);
DECLARE_PER_CPU(struct sched_domain *, sd_ea);
DECLARE_PER_CPU(struct sched_domain *, sd_scs);
extern struct static_key_false sched_asym_cpucapacity;

struct sched_group_capacity {
	atomic_t ref;
	/*
	 * CPU capacity of this group, SCHED_CAPACITY_SCALE being max capacity
	 * for a single CPU.
	 */
	unsigned long capacity;
	unsigned long min_capacity; /* Min per-CPU capacity in group */
	unsigned long max_capacity; /* Max per-CPU capacity in group */
	unsigned long next_update;
	int imbalance; /* XXX unrelated to capacity but shared group state */

#ifdef CONFIG_SCHED_DEBUG
	int id;
#endif

	unsigned long cpumask[0]; /* balance mask */
};

struct sched_group {
	struct sched_group *next;	/* Must be a circular list */
	atomic_t ref;

	unsigned int group_weight;
	struct sched_group_capacity *sgc;
	int asym_prefer_cpu;		/* cpu of highest priority in group */
	const struct sched_group_energy *sge;

	/*
	 * The CPUs this group covers.
	 *
	 * NOTE: this field is variable length. (Allocated dynamically
	 * by attaching extra space to the end of the structure,
	 * depending on how many CPUs the kernel has booted up with)
	 */
	unsigned long cpumask[0];
};

static inline struct cpumask *sched_group_span(struct sched_group *sg)
{
	return to_cpumask(sg->cpumask);
}

/*
 * See build_balance_mask().
 */
static inline struct cpumask *group_balance_mask(struct sched_group *sg)
{
	return to_cpumask(sg->sgc->cpumask);
}

/**
 * group_first_cpu - Returns the first cpu in the cpumask of a sched_group.
 * @group: The group whose first cpu is to be returned.
 */
static inline unsigned int group_first_cpu(struct sched_group *group)
{
	return cpumask_first(sched_group_span(group));
}

extern int group_balance_cpu(struct sched_group *sg);

#if defined(CONFIG_SCHED_DEBUG) && defined(CONFIG_SYSCTL)
void register_sched_domain_sysctl(void);
void dirty_sched_domain_sysctl(int cpu);
void unregister_sched_domain_sysctl(void);
#else
static inline void register_sched_domain_sysctl(void)
{
}
static inline void dirty_sched_domain_sysctl(int cpu)
{
}
static inline void unregister_sched_domain_sysctl(void)
{
}
#endif

#else

static inline void sched_ttwu_pending(void) { }

#endif /* CONFIG_SMP */

#include "stats.h"
#include "autogroup.h"

#ifdef CONFIG_CGROUP_SCHED

/*
 * Return the group to which this tasks belongs.
 *
 * We cannot use task_css() and friends because the cgroup subsystem
 * changes that value before the cgroup_subsys::attach() method is called,
 * therefore we cannot pin it and might observe the wrong value.
 *
 * The same is true for autogroup's p->signal->autogroup->tg, the autogroup
 * core changes this before calling sched_move_task().
 *
 * Instead we use a 'copy' which is updated from sched_move_task() while
 * holding both task_struct::pi_lock and rq::lock.
 */
static inline struct task_group *task_group(struct task_struct *p)
{
	return p->sched_task_group;
}

/* Change a task's cfs_rq and parent entity if it moves across CPUs/groups */
static inline void set_task_rq(struct task_struct *p, unsigned int cpu)
{
#if defined(CONFIG_FAIR_GROUP_SCHED) || defined(CONFIG_RT_GROUP_SCHED)
	struct task_group *tg = task_group(p);
#endif

#ifdef CONFIG_FAIR_GROUP_SCHED
	set_task_rq_fair(&p->se, p->se.cfs_rq, tg->cfs_rq[cpu]);
	p->se.cfs_rq = tg->cfs_rq[cpu];
	p->se.parent = tg->se[cpu];
#endif

#ifdef CONFIG_RT_GROUP_SCHED
	p->rt.rt_rq  = tg->rt_rq[cpu];
	p->rt.parent = tg->rt_se[cpu];
#endif
}

#else /* CONFIG_CGROUP_SCHED */

static inline void set_task_rq(struct task_struct *p, unsigned int cpu) { }
static inline struct task_group *task_group(struct task_struct *p)
{
	return NULL;
}

#endif /* CONFIG_CGROUP_SCHED */

static inline void __set_task_cpu(struct task_struct *p, unsigned int cpu)
{
	set_task_rq(p, cpu);
#ifdef CONFIG_SMP
	/*
	 * After ->cpu is set up to a new value, task_rq_lock(p, ...) can be
	 * successfuly executed on another CPU. We must ensure that updates of
	 * per-task data have been completed by this moment.
	 */
	smp_wmb();
#ifdef CONFIG_THREAD_INFO_IN_TASK
	p->cpu = cpu;
#else
	task_thread_info(p)->cpu = cpu;
#endif
	p->wake_cpu = cpu;
#endif
}

/*
 * Tunables that become constants when CONFIG_SCHED_DEBUG is off:
 */
#ifdef CONFIG_SCHED_DEBUG
# include <linux/static_key.h>
# define const_debug __read_mostly
#else
# define const_debug const
#endif

extern const_debug unsigned int sysctl_sched_features;

#define SCHED_FEAT(name, enabled)	\
	__SCHED_FEAT_##name ,

enum {
#include "features.h"
	__SCHED_FEAT_NR,
};

#undef SCHED_FEAT

#if defined(CONFIG_SCHED_DEBUG) && defined(HAVE_JUMP_LABEL)
#define SCHED_FEAT(name, enabled)					\
static __always_inline bool static_branch_##name(struct static_key *key) \
{									\
	return static_key_##enabled(key);				\
}

#include "features.h"

#undef SCHED_FEAT

extern struct static_key sched_feat_keys[__SCHED_FEAT_NR];
#define sched_feat(x) (static_branch_##x(&sched_feat_keys[__SCHED_FEAT_##x]))
#else /* !(SCHED_DEBUG && HAVE_JUMP_LABEL) */
#define sched_feat(x) (sysctl_sched_features & (1UL << __SCHED_FEAT_##x))
#endif /* SCHED_DEBUG && HAVE_JUMP_LABEL */

extern struct static_key_false sched_numa_balancing;
extern struct static_key_false sched_schedstats;

static inline u64 global_rt_period(void)
{
	return (u64)sysctl_sched_rt_period * NSEC_PER_USEC;
}

static inline u64 global_rt_runtime(void)
{
	if (sysctl_sched_rt_runtime < 0)
		return RUNTIME_INF;

	return (u64)sysctl_sched_rt_runtime * NSEC_PER_USEC;
}

static inline int task_current(struct rq *rq, struct task_struct *p)
{
	return rq->curr == p;
}

static inline int task_running(struct rq *rq, struct task_struct *p)
{
#ifdef CONFIG_SMP
	return p->on_cpu;
#else
	return task_current(rq, p);
#endif
}

static inline int task_on_rq_queued(struct task_struct *p)
{
	return p->on_rq == TASK_ON_RQ_QUEUED;
}

static inline int task_on_rq_migrating(struct task_struct *p)
{
	return p->on_rq == TASK_ON_RQ_MIGRATING;
}

#ifndef prepare_arch_switch
# define prepare_arch_switch(next)	do { } while (0)
#endif
#ifndef finish_arch_post_lock_switch
# define finish_arch_post_lock_switch()	do { } while (0)
#endif

static inline void prepare_lock_switch(struct rq *rq, struct task_struct *next)
{
#ifdef CONFIG_SMP
	/*
	 * We can optimise this out completely for !SMP, because the
	 * SMP rebalancing from interrupt is the only thing that cares
	 * here.
	 */
	next->on_cpu = 1;
#endif
}

static inline void finish_lock_switch(struct rq *rq, struct task_struct *prev)
{
#ifdef CONFIG_SMP
	/*
	 * After ->on_cpu is cleared, the task can be moved to a different CPU.
	 * We must ensure this doesn't happen until the switch is completely
	 * finished.
	 *
	 * In particular, the load of prev->state in finish_task_switch() must
	 * happen before this.
	 *
	 * Pairs with the smp_cond_load_acquire() in try_to_wake_up().
	 */
	smp_store_release(&prev->on_cpu, 0);
#endif
#ifdef CONFIG_DEBUG_SPINLOCK
	/* this is a valid case when another task releases the spinlock */
	rq->lock.owner = current;
#endif
	/*
	 * If we are tracking spinlock dependencies then we have to
	 * fix up the runqueue lock - which gets 'carried over' from
	 * prev into current:
	 */
	spin_acquire(&rq->lock.dep_map, 0, 0, _THIS_IP_);

	raw_spin_unlock_irq(&rq->lock);
}

/*
 * wake flags
 */
#define WF_SYNC		0x01		/* waker goes to sleep after wakeup */
#define WF_FORK		0x02		/* child wakeup after fork */
#define WF_MIGRATED	0x4		/* internal use, task got migrated */

/*
 * To aid in avoiding the subversion of "niceness" due to uneven distribution
 * of tasks with abnormal "nice" values across CPUs the contribution that
 * each task makes to its run queue's load is weighted according to its
 * scheduling class and "nice" value. For SCHED_NORMAL tasks this is just a
 * scaled version of the new time slice allocation that they receive on time
 * slice expiry etc.
 */

#define WEIGHT_IDLEPRIO                3
#define WMULT_IDLEPRIO         1431655765

extern const int sched_prio_to_weight[40];
extern const u32 sched_prio_to_wmult[40];

/*
 * {de,en}queue flags:
 *
 * DEQUEUE_SLEEP  - task is no longer runnable
 * ENQUEUE_WAKEUP - task just became runnable
 *
 * SAVE/RESTORE - an otherwise spurious dequeue/enqueue, done to ensure tasks
 *                are in a known state which allows modification. Such pairs
 *                should preserve as much state as possible.
 *
 * MOVE - paired with SAVE/RESTORE, explicitly does not preserve the location
 *        in the runqueue.
 *
 * ENQUEUE_HEAD      - place at front of runqueue (tail if not specified)
 * ENQUEUE_REPLENISH - CBS (replenish runtime and postpone deadline)
 * ENQUEUE_MIGRATED  - the task was migrated during wakeup
 *
 */

#define DEQUEUE_SLEEP		0x01
#define DEQUEUE_SAVE		0x02 /* matches ENQUEUE_RESTORE */
#define DEQUEUE_MOVE		0x04 /* matches ENQUEUE_MOVE */
#define DEQUEUE_NOCLOCK		0x08 /* matches ENQUEUE_NOCLOCK */

#define ENQUEUE_WAKEUP		0x01
#define ENQUEUE_RESTORE		0x02
#define ENQUEUE_MOVE		0x04
#define ENQUEUE_NOCLOCK		0x08

#define ENQUEUE_HEAD		0x10
#define ENQUEUE_REPLENISH	0x20
#ifdef CONFIG_SMP
#define ENQUEUE_MIGRATED	0x40
#else
#define ENQUEUE_MIGRATED	0x00
#endif

#define RETRY_TASK		((void *)-1UL)

struct sched_class {
	const struct sched_class *next;

	void (*enqueue_task) (struct rq *rq, struct task_struct *p, int flags);
	void (*dequeue_task) (struct rq *rq, struct task_struct *p, int flags);
	void (*yield_task) (struct rq *rq);
	bool (*yield_to_task) (struct rq *rq, struct task_struct *p, bool preempt);

	void (*check_preempt_curr) (struct rq *rq, struct task_struct *p, int flags);

	/*
	 * It is the responsibility of the pick_next_task() method that will
	 * return the next task to call put_prev_task() on the @prev task or
	 * something equivalent.
	 *
	 * May return RETRY_TASK when it finds a higher prio class has runnable
	 * tasks.
	 */
	struct task_struct * (*pick_next_task) (struct rq *rq,
						struct task_struct *prev,
						struct rq_flags *rf);
	void (*put_prev_task) (struct rq *rq, struct task_struct *p);

#ifdef CONFIG_SMP
	int  (*select_task_rq)(struct task_struct *p, int task_cpu, int sd_flag, int flags,
			       int subling_count_hint);
	void (*migrate_task_rq)(struct task_struct *p);

	void (*task_woken) (struct rq *this_rq, struct task_struct *task);

	void (*set_cpus_allowed)(struct task_struct *p,
				 const struct cpumask *newmask);

	void (*rq_online)(struct rq *rq);
	void (*rq_offline)(struct rq *rq);
#endif

	void (*set_curr_task) (struct rq *rq);
	void (*task_tick) (struct rq *rq, struct task_struct *p, int queued);
	void (*task_fork) (struct task_struct *p);
	void (*task_dead) (struct task_struct *p);

	/*
	 * The switched_from() call is allowed to drop rq->lock, therefore we
	 * cannot assume the switched_from/switched_to pair is serliazed by
	 * rq->lock. They are however serialized by p->pi_lock.
	 */
	void (*switched_from) (struct rq *this_rq, struct task_struct *task);
	void (*switched_to) (struct rq *this_rq, struct task_struct *task);
	void (*prio_changed) (struct rq *this_rq, struct task_struct *task,
			     int oldprio);

	unsigned int (*get_rr_interval) (struct rq *rq,
					 struct task_struct *task);

	void (*update_curr) (struct rq *rq);

#define TASK_SET_GROUP  0
#define TASK_MOVE_GROUP	1

#ifdef CONFIG_FAIR_GROUP_SCHED
	void (*task_change_group) (struct task_struct *p, int type);
#endif

#ifdef CONFIG_SCHED_WALT
	void (*fixup_walt_sched_stats)(struct rq *rq, struct task_struct *p,
				      u32 new_task_load, u32 new_pred_demand);
#endif
};


static inline void put_prev_task(struct rq *rq, struct task_struct *prev)
{
	prev->sched_class->put_prev_task(rq, prev);
}

static inline void set_curr_task(struct rq *rq, struct task_struct *curr)
{
	curr->sched_class->set_curr_task(rq);
}

#ifdef CONFIG_SMP
#define sched_class_highest (&stop_sched_class)
#else
#define sched_class_highest (&dl_sched_class)
#endif
#define for_each_class(class) \
   for (class = sched_class_highest; class; class = class->next)

extern const struct sched_class stop_sched_class;
extern const struct sched_class dl_sched_class;
extern const struct sched_class rt_sched_class;
extern const struct sched_class fair_sched_class;
extern const struct sched_class idle_sched_class;


#ifdef CONFIG_SMP

extern void update_group_capacity(struct sched_domain *sd, int cpu);

extern void trigger_load_balance(struct rq *rq);

extern void set_cpus_allowed_common(struct task_struct *p, const struct cpumask *new_mask);

bool __cpu_overutilized(int cpu, int delta);
bool cpu_overutilized(int cpu);

#endif

#ifdef CONFIG_CPU_IDLE
static inline void idle_set_state(struct rq *rq,
				  struct cpuidle_state *idle_state)
{
	rq->idle_state = idle_state;
}

static inline struct cpuidle_state *idle_get_state(struct rq *rq)
{
	SCHED_WARN_ON(!rcu_read_lock_held());
	return rq->idle_state;
}

static inline void idle_set_state_idx(struct rq *rq, int idle_state_idx)
{
	rq->idle_state_idx = idle_state_idx;
}

static inline int idle_get_state_idx(struct rq *rq)
{
	WARN_ON(!rcu_read_lock_held());

	if (rq->nr_running || cpu_of(rq) == raw_smp_processor_id())
		return -1;

	return rq->idle_state_idx;
}
#else
static inline void idle_set_state(struct rq *rq,
				  struct cpuidle_state *idle_state)
{
}

static inline struct cpuidle_state *idle_get_state(struct rq *rq)
{
	return NULL;
}

static inline void idle_set_state_idx(struct rq *rq, int idle_state_idx)
{
}

static inline int idle_get_state_idx(struct rq *rq)
{
	return -1;
}
#endif

extern void schedule_idle(void);

extern void sysrq_sched_debug_show(void);
extern void sched_init_granularity(void);
extern void update_max_interval(void);

extern void init_sched_dl_class(void);
extern void init_sched_rt_class(void);
extern void init_sched_fair_class(void);

extern void resched_curr(struct rq *rq);
extern void resched_cpu(int cpu);

extern struct rt_bandwidth def_rt_bandwidth;
extern void init_rt_bandwidth(struct rt_bandwidth *rt_b, u64 period, u64 runtime);

extern struct dl_bandwidth def_dl_bandwidth;
extern void init_dl_bandwidth(struct dl_bandwidth *dl_b, u64 period, u64 runtime);
extern void init_dl_task_timer(struct sched_dl_entity *dl_se);
extern void init_dl_inactive_task_timer(struct sched_dl_entity *dl_se);
extern void init_dl_rq_bw_ratio(struct dl_rq *dl_rq);

#define BW_SHIFT	20
#define BW_UNIT		(1 << BW_SHIFT)
#define RATIO_SHIFT	8
unsigned long to_ratio(u64 period, u64 runtime);

extern void init_entity_runnable_average(struct sched_entity *se);
extern void post_init_entity_util_avg(struct sched_entity *se);

#ifdef CONFIG_NO_HZ_FULL
extern bool sched_can_stop_tick(struct rq *rq);

/*
 * Tick may be needed by tasks in the runqueue depending on their policy and
 * requirements. If tick is needed, lets send the target an IPI to kick it out of
 * nohz mode if necessary.
 */
static inline void sched_update_tick_dependency(struct rq *rq)
{
	int cpu;

	if (!tick_nohz_full_enabled())
		return;

	cpu = cpu_of(rq);

	if (!tick_nohz_full_cpu(cpu))
		return;

	if (sched_can_stop_tick(rq))
		tick_nohz_dep_clear_cpu(cpu, TICK_DEP_BIT_SCHED);
	else
		tick_nohz_dep_set_cpu(cpu, TICK_DEP_BIT_SCHED);
}
#else
static inline void sched_update_tick_dependency(struct rq *rq) { }
#endif

static inline void add_nr_running(struct rq *rq, unsigned count)
{
	unsigned prev_nr = rq->nr_running;

	sched_update_nr_prod(cpu_of(rq), count, true);
	rq->nr_running = prev_nr + count;

	if (prev_nr < 2 && rq->nr_running >= 2) {
#ifdef CONFIG_SMP
		if (!READ_ONCE(rq->rd->overload))
			WRITE_ONCE(rq->rd->overload, 1);
#endif
	}

	sched_update_tick_dependency(rq);
}

static inline void sub_nr_running(struct rq *rq, unsigned count)
{
	sched_update_nr_prod(cpu_of(rq), count, false);
	rq->nr_running -= count;
	/* Check if we still need preemption */
	sched_update_tick_dependency(rq);
}

static inline void rq_last_tick_reset(struct rq *rq)
{
#ifdef CONFIG_NO_HZ_FULL
	rq->last_sched_tick = jiffies;
#endif
}

extern void update_rq_clock(struct rq *rq);

extern void activate_task(struct rq *rq, struct task_struct *p, int flags);
extern void deactivate_task(struct rq *rq, struct task_struct *p, int flags);

extern void check_preempt_curr(struct rq *rq, struct task_struct *p, int flags);

extern const_debug unsigned int sysctl_sched_time_avg;
extern const_debug unsigned int sysctl_sched_nr_migrate;
extern const_debug unsigned int sysctl_sched_migration_cost;

static inline u64 sched_avg_period(void)
{
	return (u64)sysctl_sched_time_avg * NSEC_PER_MSEC / 2;
}

#ifdef CONFIG_SCHED_HRTICK

/*
 * Use hrtick when:
 *  - enabled by features
 *  - hrtimer is actually high res
 */
static inline int hrtick_enabled(struct rq *rq)
{
	if (!sched_feat(HRTICK))
		return 0;
	if (!cpu_active(cpu_of(rq)))
		return 0;
	return hrtimer_is_hres_active(&rq->hrtick_timer);
}

void hrtick_start(struct rq *rq, u64 delay);

#else

static inline int hrtick_enabled(struct rq *rq)
{
	return 0;
}

#endif /* CONFIG_SCHED_HRTICK */

#ifdef CONFIG_SMP
extern void sched_avg_update(struct rq *rq);
extern unsigned long sched_get_rt_rq_util(int cpu);

#ifndef arch_scale_freq_capacity
static __always_inline
unsigned long arch_scale_freq_capacity(struct sched_domain *sd, int cpu)
{
	return SCHED_CAPACITY_SCALE;
}
#endif

#ifndef arch_scale_max_freq_capacity
static __always_inline
unsigned long arch_scale_max_freq_capacity(struct sched_domain *sd, int cpu)
{
	return SCHED_CAPACITY_SCALE;
}
#endif

#ifndef arch_scale_cpu_capacity
static __always_inline
unsigned long arch_scale_cpu_capacity(struct sched_domain *sd, int cpu)
{
	if (sd && (sd->flags & SD_SHARE_CPUCAPACITY) && (sd->span_weight > 1))
		return sd->smt_gain / sd->span_weight;

	return SCHED_CAPACITY_SCALE;
}
#endif

#ifdef CONFIG_SMP
static inline unsigned long capacity_of(int cpu)
{
	return cpu_rq(cpu)->cpu_capacity;
}

static inline unsigned long capacity_orig_of(int cpu)
{
	return cpu_rq(cpu)->cpu_capacity_orig;
}

extern unsigned int sysctl_sched_use_walt_cpu_util;
extern unsigned int walt_disabled;

<<<<<<< HEAD
static inline unsigned long task_util(struct task_struct *p)
{
#ifdef CONFIG_SCHED_WALT
	if (likely(!walt_disabled && sysctl_sched_use_walt_task_util))
		return p->ravg.demand /
		       (sched_ravg_window >> SCHED_CAPACITY_SHIFT);
#endif
	return READ_ONCE(p->se.avg.util_avg);
}

/**
 * Amount of capacity of a CPU that is (estimated to be) used by CFS tasks
 * @cpu: the CPU to get the utilization of
 *
 * The unit of the return value must be the one of capacity so we can compare
 * the utilization with the capacity of the CPU that is available for CFS task
 * (ie cpu_capacity).
 *
 * cfs_rq.avg.util_avg is the sum of running time of runnable tasks plus the
 * recent utilization of currently non-runnable tasks on a CPU. It represents
 * the amount of utilization of a CPU in the range [0..capacity_orig] where
 * capacity_orig is the cpu_capacity available at the highest frequency
 * (arch_scale_freq_capacity()).
 * The utilization of a CPU converges towards a sum equal to or less than the
 * current capacity (capacity_curr <= capacity_orig) of the CPU because it is
 * the running time on this CPU scaled by capacity_curr.
 *
 * The estimated utilization of a CPU is defined to be the maximum between its
 * cfs_rq.avg.util_avg and the sum of the estimated utilization of the tasks
 * currently RUNNABLE on that CPU.
 * This allows to properly represent the expected utilization of a CPU which
 * has just got a big task running since a long sleep period. At the same time
 * however it preserves the benefits of the "blocked utilization" in
 * describing the potential for other tasks waking up on the same CPU.
 *
 * Nevertheless, cfs_rq.avg.util_avg can be higher than capacity_curr or even
 * higher than capacity_orig because of unfortunate rounding in
 * cfs.avg.util_avg or just after migrating tasks and new task wakeups until
 * the average stabilizes with the new running time. We need to check that the
 * utilization stays within the range of [0..capacity_orig] and cap it if
 * necessary. Without utilization capping, a group could be seen as overloaded
 * (CPU0 utilization at 121% + CPU1 utilization at 80%) whereas CPU1 has 20% of
 * available capacity. We allow utilization to overshoot capacity_curr (but not
 * capacity_orig) as it useful for predicting the capacity required after task
 * migrations (scheduler-driven DVFS).
 *
 * Return: the (estimated) utilization for the specified CPU
 */
static inline unsigned long cpu_util(int cpu)
{
	struct cfs_rq *cfs_rq;
	unsigned int util;

#ifdef CONFIG_SCHED_WALT
	if (likely(!walt_disabled && sysctl_sched_use_walt_cpu_util)) {
		u64 walt_cpu_util =
				cpu_rq(cpu)->walt_stats.cumulative_runnable_avg;

		walt_cpu_util <<= SCHED_CAPACITY_SHIFT;
		do_div(walt_cpu_util, sched_ravg_window);

		return min_t(unsigned long, walt_cpu_util,
				capacity_orig_of(cpu));
	}
#endif

	cfs_rq = &cpu_rq(cpu)->cfs;
	util = READ_ONCE(cfs_rq->avg.util_avg);

	if (sched_feat(UTIL_EST))
		util = max(util, READ_ONCE(cfs_rq->avg.util_est.enqueued));

	return min_t(unsigned long, util, capacity_orig_of(cpu));
}

struct sched_walt_cpu_load {
	unsigned long prev_window_util;
	unsigned long nl;
	unsigned long pl;
	u64 ws;
};

static inline unsigned long cpu_util_cum(int cpu, int delta)
{
	u64 util = cpu_rq(cpu)->cfs.avg.util_avg;
	unsigned long capacity = capacity_orig_of(cpu);

#ifdef CONFIG_SCHED_WALT
	if (!walt_disabled && sysctl_sched_use_walt_cpu_util) {
		util = cpu_rq(cpu)->cum_window_demand;
		util = div64_u64(util,
				 sched_ravg_window >> SCHED_CAPACITY_SHIFT);
	}
#endif
	delta += util;
	if (delta < 0)
		return 0;

	return (delta >= capacity) ? capacity : delta;
}


#ifdef CONFIG_SCHED_WALT
u64 freq_policy_load(struct rq *rq);

extern u64 walt_load_reported_window;

static inline unsigned long
cpu_util_freq_walt(int cpu, struct sched_walt_cpu_load *walt_load)
{
	u64 util, util_unboosted;
	struct rq *rq = cpu_rq(cpu);
	unsigned long capacity = capacity_orig_of(cpu);
	int boost;

	if (unlikely(walt_disabled || !sysctl_sched_use_walt_cpu_util))
		return cpu_util(cpu);

	boost = per_cpu(sched_load_boost, cpu);
	util_unboosted = util = freq_policy_load(rq);
	util = div64_u64(util * (100 + boost),
			walt_cpu_util_freq_divisor);

	if (walt_load) {
		u64 nl = cpu_rq(cpu)->nt_prev_runnable_sum +
				rq->grp_time.nt_prev_runnable_sum;
		u64 pl = rq->walt_stats.pred_demands_sum;

		/* do_pl_notif() needs unboosted signals */
		rq->old_busy_time = div64_u64(util_unboosted,
						sched_ravg_window >>
						SCHED_CAPACITY_SHIFT);
		rq->old_estimated_time = div64_u64(pl, sched_ravg_window >>
						SCHED_CAPACITY_SHIFT);

		nl = div64_u64(nl * (100 + boost),
		walt_cpu_util_freq_divisor);
		pl = div64_u64(pl * (100 + boost),
		walt_cpu_util_freq_divisor);

		walt_load->prev_window_util = util;
		walt_load->nl = nl;
		walt_load->pl = pl;
		walt_load->ws = walt_load_reported_window;
	}

	return (util >= capacity) ? capacity : util;
}

static inline unsigned long
cpu_util_freq(int cpu, struct sched_walt_cpu_load *walt_load)
{
	return cpu_util_freq_walt(cpu, walt_load);
}

#else

static inline unsigned long
cpu_util_freq(int cpu, struct sched_walt_cpu_load *walt_load)
{
	return cpu_util(cpu);
}

#define sched_ravg_window TICK_NSEC
#define sysctl_sched_use_walt_cpu_util 0

#endif /* CONFIG_SCHED_WALT */

extern unsigned long
boosted_cpu_util(int cpu, struct sched_walt_cpu_load *walt_load);
extern unsigned int capacity_margin_freq;

static inline unsigned long
add_capacity_margin(unsigned long cpu_capacity, int cpu)
{
	cpu_capacity  = cpu_capacity * capacity_margin_freq *
			(100 + per_cpu(sched_load_boost, cpu));
	cpu_capacity /= 100;
	cpu_capacity /= SCHED_CAPACITY_SCALE;
	return cpu_capacity;
}

=======
>>>>>>> b7e55e84
#endif /* CONFIG_SMP */

static inline void sched_rt_avg_update(struct rq *rq, u64 rt_delta)
{
	rq->rt_avg += rt_delta * arch_scale_freq_capacity(NULL, cpu_of(rq));
	sched_avg_update(rq);
}
#else
static inline void sched_rt_avg_update(struct rq *rq, u64 rt_delta) { }
static inline void sched_avg_update(struct rq *rq) { }
#endif

struct rq *__task_rq_lock(struct task_struct *p, struct rq_flags *rf)
	__acquires(rq->lock);

struct rq *task_rq_lock(struct task_struct *p, struct rq_flags *rf)
	__acquires(p->pi_lock)
	__acquires(rq->lock);

static inline void __task_rq_unlock(struct rq *rq, struct rq_flags *rf)
	__releases(rq->lock)
{
	rq_unpin_lock(rq, rf);
	raw_spin_unlock(&rq->lock);
}

static inline void
task_rq_unlock(struct rq *rq, struct task_struct *p, struct rq_flags *rf)
	__releases(rq->lock)
	__releases(p->pi_lock)
{
	rq_unpin_lock(rq, rf);
	raw_spin_unlock(&rq->lock);
	raw_spin_unlock_irqrestore(&p->pi_lock, rf->flags);
}

static inline void
rq_lock_irqsave(struct rq *rq, struct rq_flags *rf)
	__acquires(rq->lock)
{
	raw_spin_lock_irqsave(&rq->lock, rf->flags);
	rq_pin_lock(rq, rf);
}

static inline void
rq_lock_irq(struct rq *rq, struct rq_flags *rf)
	__acquires(rq->lock)
{
	raw_spin_lock_irq(&rq->lock);
	rq_pin_lock(rq, rf);
}

static inline void
rq_lock(struct rq *rq, struct rq_flags *rf)
	__acquires(rq->lock)
{
	raw_spin_lock(&rq->lock);
	rq_pin_lock(rq, rf);
}

static inline void
rq_relock(struct rq *rq, struct rq_flags *rf)
	__acquires(rq->lock)
{
	raw_spin_lock(&rq->lock);
	rq_repin_lock(rq, rf);
}

static inline void
rq_unlock_irqrestore(struct rq *rq, struct rq_flags *rf)
	__releases(rq->lock)
{
	rq_unpin_lock(rq, rf);
	raw_spin_unlock_irqrestore(&rq->lock, rf->flags);
}

static inline void
rq_unlock_irq(struct rq *rq, struct rq_flags *rf)
	__releases(rq->lock)
{
	rq_unpin_lock(rq, rf);
	raw_spin_unlock_irq(&rq->lock);
}

static inline void
rq_unlock(struct rq *rq, struct rq_flags *rf)
	__releases(rq->lock)
{
	rq_unpin_lock(rq, rf);
	raw_spin_unlock(&rq->lock);
}

#ifdef CONFIG_SMP
#ifdef CONFIG_PREEMPT

static inline void double_rq_lock(struct rq *rq1, struct rq *rq2);

/*
 * fair double_lock_balance: Safely acquires both rq->locks in a fair
 * way at the expense of forcing extra atomic operations in all
 * invocations.  This assures that the double_lock is acquired using the
 * same underlying policy as the spinlock_t on this architecture, which
 * reduces latency compared to the unfair variant below.  However, it
 * also adds more overhead and therefore may reduce throughput.
 */
static inline int _double_lock_balance(struct rq *this_rq, struct rq *busiest)
	__releases(this_rq->lock)
	__acquires(busiest->lock)
	__acquires(this_rq->lock)
{
	raw_spin_unlock(&this_rq->lock);
	double_rq_lock(this_rq, busiest);

	return 1;
}

#else
/*
 * Unfair double_lock_balance: Optimizes throughput at the expense of
 * latency by eliminating extra atomic operations when the locks are
 * already in proper order on entry.  This favors lower cpu-ids and will
 * grant the double lock to lower cpus over higher ids under contention,
 * regardless of entry order into the function.
 */
static inline int _double_lock_balance(struct rq *this_rq, struct rq *busiest)
	__releases(this_rq->lock)
	__acquires(busiest->lock)
	__acquires(this_rq->lock)
{
	int ret = 0;

	if (unlikely(!raw_spin_trylock(&busiest->lock))) {
		if (busiest < this_rq) {
			raw_spin_unlock(&this_rq->lock);
			raw_spin_lock(&busiest->lock);
			raw_spin_lock_nested(&this_rq->lock,
					      SINGLE_DEPTH_NESTING);
			ret = 1;
		} else
			raw_spin_lock_nested(&busiest->lock,
					      SINGLE_DEPTH_NESTING);
	}
	return ret;
}

#endif /* CONFIG_PREEMPT */

/*
 * double_lock_balance - lock the busiest runqueue, this_rq is locked already.
 */
static inline int double_lock_balance(struct rq *this_rq, struct rq *busiest)
{
	if (unlikely(!irqs_disabled())) {
		/* printk() doesn't work good under rq->lock */
		raw_spin_unlock(&this_rq->lock);
		BUG_ON(1);
	}

	return _double_lock_balance(this_rq, busiest);
}

static inline void double_unlock_balance(struct rq *this_rq, struct rq *busiest)
	__releases(busiest->lock)
{
	raw_spin_unlock(&busiest->lock);
	lock_set_subclass(&this_rq->lock.dep_map, 0, _RET_IP_);
}

static inline void double_lock(spinlock_t *l1, spinlock_t *l2)
{
	if (l1 > l2)
		swap(l1, l2);

	spin_lock(l1);
	spin_lock_nested(l2, SINGLE_DEPTH_NESTING);
}

static inline void double_lock_irq(spinlock_t *l1, spinlock_t *l2)
{
	if (l1 > l2)
		swap(l1, l2);

	spin_lock_irq(l1);
	spin_lock_nested(l2, SINGLE_DEPTH_NESTING);
}

static inline void double_raw_lock(raw_spinlock_t *l1, raw_spinlock_t *l2)
{
	if (l1 > l2)
		swap(l1, l2);

	raw_spin_lock(l1);
	raw_spin_lock_nested(l2, SINGLE_DEPTH_NESTING);
}

/*
 * double_rq_lock - safely lock two runqueues
 *
 * Note this does not disable interrupts like task_rq_lock,
 * you need to do so manually before calling.
 */
static inline void double_rq_lock(struct rq *rq1, struct rq *rq2)
	__acquires(rq1->lock)
	__acquires(rq2->lock)
{
	BUG_ON(!irqs_disabled());
	if (rq1 == rq2) {
		raw_spin_lock(&rq1->lock);
		__acquire(rq2->lock);	/* Fake it out ;) */
	} else {
		if (rq1 < rq2) {
			raw_spin_lock(&rq1->lock);
			raw_spin_lock_nested(&rq2->lock, SINGLE_DEPTH_NESTING);
		} else {
			raw_spin_lock(&rq2->lock);
			raw_spin_lock_nested(&rq1->lock, SINGLE_DEPTH_NESTING);
		}
	}
}

/*
 * double_rq_unlock - safely unlock two runqueues
 *
 * Note this does not restore interrupts like task_rq_unlock,
 * you need to do so manually after calling.
 */
static inline void double_rq_unlock(struct rq *rq1, struct rq *rq2)
	__releases(rq1->lock)
	__releases(rq2->lock)
{
	raw_spin_unlock(&rq1->lock);
	if (rq1 != rq2)
		raw_spin_unlock(&rq2->lock);
	else
		__release(rq2->lock);
}

extern void set_rq_online (struct rq *rq);
extern void set_rq_offline(struct rq *rq);
extern bool sched_smp_initialized;

/*
 * task_may_not_preempt - check whether a task may not be preemptible soon
 */
extern bool task_may_not_preempt(struct task_struct *task, int cpu);

#else /* CONFIG_SMP */

/*
 * double_rq_lock - safely lock two runqueues
 *
 * Note this does not disable interrupts like task_rq_lock,
 * you need to do so manually before calling.
 */
static inline void double_rq_lock(struct rq *rq1, struct rq *rq2)
	__acquires(rq1->lock)
	__acquires(rq2->lock)
{
	BUG_ON(!irqs_disabled());
	BUG_ON(rq1 != rq2);
	raw_spin_lock(&rq1->lock);
	__acquire(rq2->lock);	/* Fake it out ;) */
}

/*
 * double_rq_unlock - safely unlock two runqueues
 *
 * Note this does not restore interrupts like task_rq_unlock,
 * you need to do so manually after calling.
 */
static inline void double_rq_unlock(struct rq *rq1, struct rq *rq2)
	__releases(rq1->lock)
	__releases(rq2->lock)
{
	BUG_ON(rq1 != rq2);
	raw_spin_unlock(&rq1->lock);
	__release(rq2->lock);
}

#endif

extern struct sched_entity *__pick_first_entity(struct cfs_rq *cfs_rq);
extern struct sched_entity *__pick_last_entity(struct cfs_rq *cfs_rq);

#ifdef	CONFIG_SCHED_DEBUG
extern bool sched_debug_enabled;

extern void print_cfs_stats(struct seq_file *m, int cpu);
extern void print_rt_stats(struct seq_file *m, int cpu);
extern void print_dl_stats(struct seq_file *m, int cpu);
extern void print_cfs_rq(struct seq_file *m, int cpu, struct cfs_rq *cfs_rq);
extern void print_rt_rq(struct seq_file *m, int cpu, struct rt_rq *rt_rq);
extern void print_dl_rq(struct seq_file *m, int cpu, struct dl_rq *dl_rq);
#ifdef CONFIG_NUMA_BALANCING
extern void
show_numa_stats(struct task_struct *p, struct seq_file *m);
extern void
print_numa_stats(struct seq_file *m, int node, unsigned long tsf,
	unsigned long tpf, unsigned long gsf, unsigned long gpf);
#endif /* CONFIG_NUMA_BALANCING */
#endif /* CONFIG_SCHED_DEBUG */

extern void init_cfs_rq(struct cfs_rq *cfs_rq);
extern void init_rt_rq(struct rt_rq *rt_rq);
extern void init_dl_rq(struct dl_rq *dl_rq);

extern void cfs_bandwidth_usage_inc(void);
extern void cfs_bandwidth_usage_dec(void);

#ifdef CONFIG_NO_HZ_COMMON
enum rq_nohz_flag_bits {
	NOHZ_TICK_STOPPED,
	NOHZ_BALANCE_KICK,
	NOHZ_STATS_KICK
};

#define nohz_flags(cpu)	(&cpu_rq(cpu)->nohz_flags)

extern void nohz_balance_exit_idle(unsigned int cpu);
#else
static inline void nohz_balance_exit_idle(unsigned int cpu) { }
#endif


#ifdef CONFIG_SMP

extern void init_energy_aware_data(int cpu);

static inline
void __dl_update(struct dl_bw *dl_b, s64 bw)
{
	struct root_domain *rd = container_of(dl_b, struct root_domain, dl_bw);
	int i;

	RCU_LOCKDEP_WARN(!rcu_read_lock_sched_held(),
			 "sched RCU must be held");
	for_each_cpu_and(i, rd->span, cpu_active_mask) {
		struct rq *rq = cpu_rq(i);

		rq->dl.extra_bw += bw;
	}
}
#else
static inline
void __dl_update(struct dl_bw *dl_b, s64 bw)
{
	struct dl_rq *dl = container_of(dl_b, struct dl_rq, dl_bw);

	dl->extra_bw += bw;
}
#endif


#ifdef CONFIG_IRQ_TIME_ACCOUNTING
struct irqtime {
	u64			total;
	u64			tick_delta;
	u64			irq_start_time;
	struct u64_stats_sync	sync;
};

DECLARE_PER_CPU(struct irqtime, cpu_irqtime);

/*
 * Returns the irqtime minus the softirq time computed by ksoftirqd.
 * Otherwise ksoftirqd's sum_exec_runtime is substracted its own runtime
 * and never move forward.
 */
static inline u64 irq_time_read(int cpu)
{
	struct irqtime *irqtime = &per_cpu(cpu_irqtime, cpu);
	unsigned int seq;
	u64 total;

	do {
		seq = __u64_stats_fetch_begin(&irqtime->sync);
		total = irqtime->total;
	} while (__u64_stats_fetch_retry(&irqtime->sync, seq));

	return total;
}
#endif /* CONFIG_IRQ_TIME_ACCOUNTING */

#ifdef CONFIG_CPU_FREQ
DECLARE_PER_CPU(struct update_util_data *, cpufreq_update_util_data);

/**
 * cpufreq_update_util - Take a note about CPU utilization changes.
 * @rq: Runqueue to carry out the update for.
 * @flags: Update reason flags.
 *
 * This function is called by the scheduler on the CPU whose utilization is
 * being updated.
 *
 * It can only be called from RCU-sched read-side critical sections.
 *
 * The way cpufreq is currently arranged requires it to evaluate the CPU
 * performance state (frequency/voltage) on a regular basis to prevent it from
 * being stuck in a completely inadequate performance level for too long.
 * That is not guaranteed to happen if the updates are only triggered from CFS,
 * though, because they may not be coming in if RT or deadline tasks are active
 * all the time (or there are RT and DL tasks only).
 *
 * As a workaround for that issue, this function is called by the RT and DL
 * sched classes to trigger extra cpufreq updates to prevent it from stalling,
 * but that really is a band-aid.  Going forward it should be replaced with
 * solutions targeted more specifically at RT and DL tasks.
 */
static inline void cpufreq_update_util(struct rq *rq, unsigned int flags)
{
	struct update_util_data *data;

#ifdef CONFIG_SCHED_WALT
	if (!(flags & SCHED_CPUFREQ_WALT))
		return;
#endif

	data = rcu_dereference_sched(*per_cpu_ptr(&cpufreq_update_util_data,
					cpu_of(rq)));
	if (data)
		data->func(data, ktime_get_ns(), flags);
}
#else
static inline void cpufreq_update_util(struct rq *rq, unsigned int flags) {}
#endif /* CONFIG_CPU_FREQ */

#ifdef CONFIG_SCHED_WALT

static inline bool
walt_task_in_cum_window_demand(struct rq *rq, struct task_struct *p)
{
	return cpu_of(rq) == task_cpu(p) &&
	       (p->on_rq || p->last_sleep_ts >= rq->window_start);
}

#endif /* CONFIG_SCHED_WALT */

#ifdef arch_scale_freq_capacity
#ifndef arch_scale_freq_invariant
#define arch_scale_freq_invariant()	(true)
#endif
#else /* arch_scale_freq_capacity */
#define arch_scale_freq_invariant()	(false)
#endif

enum sched_boost_policy {
	SCHED_BOOST_NONE,
	SCHED_BOOST_ON_BIG,
	SCHED_BOOST_ON_ALL,
};

#define NO_BOOST 0
#define FULL_THROTTLE_BOOST 1
#define CONSERVATIVE_BOOST 2
#define RESTRAINED_BOOST 3

/*
 * Returns the rq capacity of any rq in a group. This does not play
 * well with groups where rq capacity can change independently.
 */
#define group_rq_capacity(group) cpu_capacity(group_first_cpu(group))

#ifdef CONFIG_SCHED_WALT

static inline int cluster_first_cpu(struct sched_cluster *cluster)
{
	return cpumask_first(&cluster->cpus);
}

struct related_thread_group {
	int id;
	raw_spinlock_t lock;
	struct list_head tasks;
	struct list_head list;
	struct sched_cluster *preferred_cluster;
	struct rcu_head rcu;
	u64 last_update;
};

extern struct list_head cluster_head;
extern struct sched_cluster *sched_cluster[NR_CPUS];

#define for_each_sched_cluster(cluster) \
	list_for_each_entry_rcu(cluster, &cluster_head, list)

#define WINDOW_STATS_RECENT		0
#define WINDOW_STATS_MAX		1
#define WINDOW_STATS_MAX_RECENT_AVG	2
#define WINDOW_STATS_AVG		3
#define WINDOW_STATS_INVALID_POLICY	4

#define SCHED_UPMIGRATE_MIN_NICE 15
#define EXITING_TASK_MARKER	0xdeaddead

#define UP_MIGRATION		1
#define DOWN_MIGRATION		2
#define IRQLOAD_MIGRATION	3

extern struct mutex policy_mutex;
extern unsigned int sched_disable_window_stats;
extern unsigned int max_possible_freq;
extern unsigned int min_max_freq;
extern unsigned int max_possible_efficiency;
extern unsigned int min_possible_efficiency;
extern unsigned int max_capacity;
extern unsigned int min_capacity;
extern unsigned int max_load_scale_factor;
extern unsigned int max_possible_capacity;
extern unsigned int min_max_possible_capacity;
extern unsigned int max_power_cost;
extern unsigned int __read_mostly sched_init_task_load_windows;
extern unsigned int up_down_migrate_scale_factor;
extern unsigned int sysctl_sched_restrict_cluster_spill;
extern unsigned int sched_pred_alert_load;
extern struct sched_cluster init_cluster;
extern unsigned int  __read_mostly sched_short_sleep_task_threshold;
extern unsigned int  __read_mostly sched_long_cpu_selection_threshold;
extern unsigned int  __read_mostly sched_big_waker_task_load;
extern unsigned int  __read_mostly sched_small_wakee_task_load;
extern unsigned int  __read_mostly sched_spill_load;
extern unsigned int  __read_mostly sched_upmigrate;
extern unsigned int  __read_mostly sched_downmigrate;
extern unsigned int  __read_mostly sysctl_sched_spill_nr_run;
extern unsigned int  __read_mostly sched_load_granule;

extern int register_cpu_cycle_counter_cb(struct cpu_cycle_counter_cb *cb);
extern int update_preferred_cluster(struct related_thread_group *grp,
			struct task_struct *p, u32 old_load);
extern void set_preferred_cluster(struct related_thread_group *grp);
extern void add_new_task_to_grp(struct task_struct *new);
extern unsigned int update_freq_aggregate_threshold(unsigned int threshold);

#define NO_BOOST 0
#define FULL_THROTTLE_BOOST 1
#define CONSERVATIVE_BOOST 2
#define RESTRAINED_BOOST 3
#define FULL_THROTTLE_BOOST_DISABLE -1
#define CONSERVATIVE_BOOST_DISABLE -2
#define RESTRAINED_BOOST_DISABLE -3
#define MAX_NUM_BOOST_TYPE (RESTRAINED_BOOST+1)

static inline int cpu_capacity(int cpu)
{
	return cpu_rq(cpu)->cluster->capacity;
}

static inline int cpu_max_possible_capacity(int cpu)
{
	return cpu_rq(cpu)->cluster->max_possible_capacity;
}

static inline int cpu_load_scale_factor(int cpu)
{
	return cpu_rq(cpu)->cluster->load_scale_factor;
}

static inline int cpu_efficiency(int cpu)
{
	return cpu_rq(cpu)->cluster->efficiency;
}

static inline unsigned int cpu_min_freq(int cpu)
{
	return cpu_rq(cpu)->cluster->min_freq;
}

static inline unsigned int cluster_max_freq(struct sched_cluster *cluster)
{
	/*
	 * Governor and thermal driver don't know the other party's mitigation
	 * voting. So struct cluster saves both and return min() for current
	 * cluster fmax.
	 */
	return min(cluster->max_mitigated_freq, cluster->max_freq);
}

static inline unsigned int cpu_max_freq(int cpu)
{
	return cluster_max_freq(cpu_rq(cpu)->cluster);
}

static inline unsigned int cpu_max_possible_freq(int cpu)
{
	return cpu_rq(cpu)->cluster->max_possible_freq;
}

/* Keep track of max/min capacity possible across CPUs "currently" */
static inline void __update_min_max_capacity(void)
{
	int i;
	int max_cap = 0, min_cap = INT_MAX;

	for_each_online_cpu(i) {
		max_cap = max(max_cap, cpu_capacity(i));
		min_cap = min(min_cap, cpu_capacity(i));
	}

	max_capacity = max_cap;
	min_capacity = min_cap;
}

/*
 * Return load_scale_factor of a cpu in reference to "most" efficient cpu, so
 * that "most" efficient cpu gets a load_scale_factor of 1
 */
static inline unsigned long
load_scale_cpu_efficiency(struct sched_cluster *cluster)
{
	return DIV_ROUND_UP(1024 * max_possible_efficiency,
			    cluster->efficiency);
}

/*
 * Return load_scale_factor of a cpu in reference to cpu with best max_freq
 * (max_possible_freq), so that one with best max_freq gets a load_scale_factor
 * of 1.
 */
static inline unsigned long load_scale_cpu_freq(struct sched_cluster *cluster)
{
	return DIV_ROUND_UP(1024 * max_possible_freq,
			   cluster_max_freq(cluster));
}

static inline int compute_load_scale_factor(struct sched_cluster *cluster)
{
	int load_scale = 1024;

	/*
	 * load_scale_factor accounts for the fact that task load
	 * is in reference to "best" performing cpu. Task's load will need to be
	 * scaled (up) by a factor to determine suitability to be placed on a
	 * (little) cpu.
	 */
	load_scale *= load_scale_cpu_efficiency(cluster);
	load_scale >>= 10;

	load_scale *= load_scale_cpu_freq(cluster);
	load_scale >>= 10;

	return load_scale;
}

static inline int cpu_max_power_cost(int cpu)
{
	return cpu_rq(cpu)->cluster->max_power_cost;
}

static inline int cpu_min_power_cost(int cpu)
{
	return cpu_rq(cpu)->cluster->min_power_cost;
}

static inline bool hmp_capable(void)
{
	return max_possible_capacity != min_max_possible_capacity;
}

static inline bool is_max_capacity_cpu(int cpu)
{
	return cpu_max_possible_capacity(cpu) == max_possible_capacity;
}

static inline bool is_min_capacity_cpu(int cpu)
{
	return cpu_max_possible_capacity(cpu) == min_max_possible_capacity;
}

/*
 * 'load' is in reference to "best cpu" at its best frequency.
 * Scale that in reference to a given cpu, accounting for how bad it is
 * in reference to "best cpu".
 */
static inline u64 scale_load_to_cpu(u64 task_load, int cpu)
{
	u64 lsf = cpu_load_scale_factor(cpu);

	if (lsf != 1024) {
		task_load *= lsf;
		task_load /= 1024;
	}

	return task_load;
}

/*
 * Return 'capacity' of a cpu in reference to "least" efficient cpu, such that
 * least efficient cpu gets capacity of 1024
 */
static unsigned long
capacity_scale_cpu_efficiency(struct sched_cluster *cluster)
{
	return (1024 * cluster->efficiency) / min_possible_efficiency;
}

/*
 * Return 'capacity' of a cpu in reference to cpu with lowest max_freq
 * (min_max_freq), such that one with lowest max_freq gets capacity of 1024.
 */
static unsigned long capacity_scale_cpu_freq(struct sched_cluster *cluster)
{
	return (1024 * cluster_max_freq(cluster)) / min_max_freq;
}

static inline int compute_capacity(struct sched_cluster *cluster)
{
	int capacity = 1024;

	capacity *= capacity_scale_cpu_efficiency(cluster);
	capacity >>= 10;

	capacity *= capacity_scale_cpu_freq(cluster);
	capacity >>= 10;

	return capacity;
}

static inline unsigned int task_load(struct task_struct *p)
{
	return p->ravg.demand;
}

static inline unsigned int task_pl(struct task_struct *p)
{
	return p->ravg.pred_demand;
}

#define pct_to_real(tunable)	\
		(div64_u64((u64)tunable * (u64)max_task_load(), 100))

#define real_to_pct(tunable)	\
		(div64_u64((u64)tunable * (u64)100, (u64)max_task_load()))

static inline bool task_in_related_thread_group(struct task_struct *p)
{
	return !!(rcu_access_pointer(p->grp) != NULL);
}

static inline
struct related_thread_group *task_related_thread_group(struct task_struct *p)
{
	return rcu_dereference(p->grp);
}

#define PRED_DEMAND_DELTA ((s64)new_pred_demand - p->ravg.pred_demand)

/* Is frequency of two cpus synchronized with each other? */
static inline int same_freq_domain(int src_cpu, int dst_cpu)
{
	struct rq *rq = cpu_rq(src_cpu);

	if (src_cpu == dst_cpu)
		return 1;

	return cpumask_test_cpu(dst_cpu, &rq->freq_domain_cpumask);
}

#define	BOOST_KICK	0
#define	CPU_RESERVED	1

extern int sched_boost(void);
extern int preferred_cluster(struct sched_cluster *cluster,
						struct task_struct *p);
extern struct sched_cluster *rq_cluster(struct rq *rq);
extern void reset_task_stats(struct task_struct *p);
extern void clear_top_tasks_bitmap(unsigned long *bitmap);

#if defined(CONFIG_SCHED_TUNE)
extern bool task_sched_boost(struct task_struct *p);
extern int sync_cgroup_colocation(struct task_struct *p, bool insert);
extern bool same_schedtune(struct task_struct *tsk1, struct task_struct *tsk2);
extern void update_cgroup_boost_settings(void);
extern void restore_cgroup_boost_settings(void);

#else
static inline bool
same_schedtune(struct task_struct *tsk1, struct task_struct *tsk2)
{
	return true;
}

static inline bool task_sched_boost(struct task_struct *p)
{
	return true;
}

static inline void update_cgroup_boost_settings(void) { }
static inline void restore_cgroup_boost_settings(void) { }
#endif

extern int alloc_related_thread_groups(void);

extern unsigned long all_cluster_ids[];

extern void check_for_migration(struct rq *rq, struct task_struct *p);

static inline int is_reserved(int cpu)
{
	struct rq *rq = cpu_rq(cpu);

	return test_bit(CPU_RESERVED, &rq->walt_flags);
}

static inline int mark_reserved(int cpu)
{
	struct rq *rq = cpu_rq(cpu);

	return test_and_set_bit(CPU_RESERVED, &rq->walt_flags);
}

static inline void clear_reserved(int cpu)
{
	struct rq *rq = cpu_rq(cpu);

	clear_bit(CPU_RESERVED, &rq->walt_flags);
}

static inline bool
task_in_cum_window_demand(struct rq *rq, struct task_struct *p)
{
	return cpu_of(rq) == task_cpu(p) && (p->on_rq || p->last_sleep_ts >=
							 rq->window_start);
}

static inline void walt_fixup_cum_window_demand(struct rq *rq, s64 delta)
{
	rq->cum_window_demand += delta;
	if (unlikely((s64)rq->cum_window_demand < 0))
		rq->cum_window_demand = 0;
}

extern void update_cpu_cluster_capacity(const cpumask_t *cpus);

extern unsigned long thermal_cap(int cpu);

extern void clear_walt_request(int cpu);

extern int got_boost_kick(void);
extern void clear_boost_kick(int cpu);
extern enum sched_boost_policy sched_boost_policy(void);
extern void sched_boost_parse_dt(void);
extern void clear_ed_task(struct task_struct *p, struct rq *rq);
extern bool early_detection_notify(struct rq *rq, u64 wallclock);

static inline unsigned int power_cost(int cpu, u64 demand)
{
	return cpu_max_possible_capacity(cpu);
}

void note_task_waking(struct task_struct *p, u64 wallclock);

static inline bool task_placement_boost_enabled(struct task_struct *p)
{
	if (task_sched_boost(p))
		return sched_boost_policy() != SCHED_BOOST_NONE;

	return false;
}


static inline enum sched_boost_policy task_boost_policy(struct task_struct *p)
{
	enum sched_boost_policy policy = task_sched_boost(p) ?
							sched_boost_policy() :
							SCHED_BOOST_NONE;
	if (policy == SCHED_BOOST_ON_BIG) {
		/*
		 * Filter out tasks less than min task util threshold
		 * under conservative boost.
		 */
		if (sysctl_sched_boost == CONSERVATIVE_BOOST &&
				task_util(p) <=
				sysctl_sched_min_task_util_for_boost_colocation)
			policy = SCHED_BOOST_NONE;
	}

	return policy;
}

extern void walt_map_freq_to_load(void);

static inline bool is_min_capacity_cluster(struct sched_cluster *cluster)
{
	return is_min_capacity_cpu(cluster_first_cpu(cluster));
}

#else	/* CONFIG_SCHED_WALT */

struct walt_sched_stats;
struct related_thread_group;
struct sched_cluster;

static inline bool task_sched_boost(struct task_struct *p)
{
	return false;
}

static inline bool task_placement_boost_enabled(struct task_struct *p)
{
	return false;
}

static inline void check_for_migration(struct rq *rq, struct task_struct *p) { }

static inline int sched_boost(void)
{
	return 0;
}

static inline enum sched_boost_policy task_boost_policy(struct task_struct *p)
{
	return SCHED_BOOST_NONE;
}

static inline bool
task_in_cum_window_demand(struct rq *rq, struct task_struct *p)
{
	return false;
}

static inline bool hmp_capable(void) { return false; }
static inline bool is_max_capacity_cpu(int cpu) { return true; }
static inline bool is_min_capacity_cpu(int cpu) { return true; }

static inline int
preferred_cluster(struct sched_cluster *cluster, struct task_struct *p)
{
	return 1;
}

static inline struct sched_cluster *rq_cluster(struct rq *rq)
{
	return NULL;
}

static inline u64 scale_load_to_cpu(u64 load, int cpu)
{
	return load;
}

#ifdef CONFIG_SMP
static inline int cpu_capacity(int cpu)
{
	return SCHED_CAPACITY_SCALE;
}
#endif

static inline void set_preferred_cluster(struct related_thread_group *grp) { }

static inline bool task_in_related_thread_group(struct task_struct *p)
{
	return false;
}

static inline
struct related_thread_group *task_related_thread_group(struct task_struct *p)
{
	return NULL;
}

static inline u32 task_load(struct task_struct *p) { return 0; }
static inline u32 task_pl(struct task_struct *p) { return 0; }

static inline int update_preferred_cluster(struct related_thread_group *grp,
			 struct task_struct *p, u32 old_load)
{
	return 0;
}

static inline void add_new_task_to_grp(struct task_struct *new) {}

#define PRED_DEMAND_DELTA (0)

static inline int same_freq_domain(int src_cpu, int dst_cpu)
{
	return 1;
}

static inline void clear_reserved(int cpu) { }
static inline int alloc_related_thread_groups(void) { return 0; }

#define trace_sched_cpu_load(...)
#define trace_sched_cpu_load_lb(...)
#define trace_sched_cpu_load_cgroup(...)
#define trace_sched_cpu_load_wakeup(...)

static inline void walt_fixup_cum_window_demand(struct rq *rq, s64 delta) { }

static inline void update_cpu_cluster_capacity(const cpumask_t *cpus) { }

#ifdef CONFIG_SMP
static inline unsigned long thermal_cap(int cpu)
{
	return cpu_rq(cpu)->cpu_capacity_orig;
}
#endif

static inline void clear_walt_request(int cpu) { }

static inline int is_reserved(int cpu)
{
	return 0;
}

static inline int got_boost_kick(void)
{
	return 0;
}

static inline void clear_boost_kick(int cpu) { }

static inline enum sched_boost_policy sched_boost_policy(void)
{
	return SCHED_BOOST_NONE;
}

static inline void sched_boost_parse_dt(void) { }

static inline void clear_ed_task(struct task_struct *p, struct rq *rq) { }

static inline bool early_detection_notify(struct rq *rq, u64 wallclock)
{
	return 0;
}

#ifdef CONFIG_SMP
static inline unsigned int power_cost(int cpu, u64 demand)
{
	return SCHED_CAPACITY_SCALE;
}
#endif

static inline void note_task_waking(struct task_struct *p, u64 wallclock) { }
static inline void walt_map_freq_to_load(void) { }
#endif	/* CONFIG_SCHED_WALT */

static inline bool energy_aware(void)
{
	return sched_feat(ENERGY_AWARE);
}

struct sched_avg_stats {
	int nr;
	int nr_misfit;
	int nr_max;
};
extern void sched_get_nr_running_avg(struct sched_avg_stats *stats);<|MERGE_RESOLUTION|>--- conflicted
+++ resolved
@@ -552,13 +552,10 @@
 	struct list_head leaf_cfs_rq_list;
 	struct task_group *tg;	/* group that "owns" this runqueue */
 
-<<<<<<< HEAD
 #ifdef CONFIG_SCHED_WALT
 	struct walt_sched_stats walt_stats;
 #endif
 
-=======
->>>>>>> b7e55e84
 #ifdef CONFIG_CFS_BANDWIDTH
 	int runtime_enabled;
 	u64 runtime_expires;
@@ -1891,7 +1888,6 @@
 extern unsigned int sysctl_sched_use_walt_cpu_util;
 extern unsigned int walt_disabled;
 
-<<<<<<< HEAD
 static inline unsigned long task_util(struct task_struct *p)
 {
 #ifdef CONFIG_SCHED_WALT
@@ -2074,8 +2070,6 @@
 	return cpu_capacity;
 }
 
-=======
->>>>>>> b7e55e84
 #endif /* CONFIG_SMP */
 
 static inline void sched_rt_avg_update(struct rq *rq, u64 rt_delta)
