/*
 *
 *  Generic Bluetooth USB driver
 *
 *  Copyright (C) 2005-2008  Marcel Holtmann <marcel@holtmann.org>
 *
 *
 *  This program is free software; you can redistribute it and/or modify
 *  it under the terms of the GNU General Public License as published by
 *  the Free Software Foundation; either version 2 of the License, or
 *  (at your option) any later version.
 *
 *  This program is distributed in the hope that it will be useful,
 *  but WITHOUT ANY WARRANTY; without even the implied warranty of
 *  MERCHANTABILITY or FITNESS FOR A PARTICULAR PURPOSE.  See the
 *  GNU General Public License for more details.
 *
 *  You should have received a copy of the GNU General Public License
 *  along with this program; if not, write to the Free Software
 *  Foundation, Inc., 59 Temple Place, Suite 330, Boston, MA  02111-1307  USA
 *
 */

#include <linux/kernel.h>
#include <linux/module.h>
#include <linux/init.h>
#include <linux/slab.h>
#include <linux/types.h>
#include <linux/sched.h>
#include <linux/errno.h>
#include <linux/skbuff.h>

#include <linux/usb.h>

#include <net/bluetooth/bluetooth.h>
#include <net/bluetooth/hci_core.h>

#define VERSION "0.6"

static bool ignore_dga;
static bool ignore_csr;
static bool ignore_sniffer;
static bool disable_scofix;
static bool force_scofix;

static bool reset = 1;

static struct usb_driver btusb_driver;

#define BTUSB_IGNORE		0x01
#define BTUSB_DIGIANSWER	0x02
#define BTUSB_CSR		0x04
#define BTUSB_SNIFFER		0x08
#define BTUSB_BCM92035		0x10
#define BTUSB_BROKEN_ISOC	0x20
#define BTUSB_WRONG_SCO_MTU	0x40
#define BTUSB_ATH3012		0x80

static struct usb_device_id btusb_table[] = {
	/* Generic Bluetooth USB device */
	{ USB_DEVICE_INFO(0xe0, 0x01, 0x01) },

	/* Broadcom SoftSailing reporting vendor specific */
	{ USB_DEVICE(0x05ac, 0x21e1) },

	/* Apple MacBookPro 7,1 */
	{ USB_DEVICE(0x05ac, 0x8213) },

	/* Apple iMac11,1 */
	{ USB_DEVICE(0x05ac, 0x8215) },

	/* Apple MacBookPro6,2 */
	{ USB_DEVICE(0x05ac, 0x8218) },

	/* Apple MacBookAir3,1, MacBookAir3,2 */
	{ USB_DEVICE(0x05ac, 0x821b) },

	/* Apple MacBookAir4,1 */
	{ USB_DEVICE(0x05ac, 0x821f) },

	/* Apple MacBookPro8,2 */
	{ USB_DEVICE(0x05ac, 0x821a) },

	/* Apple MacMini5,1 */
	{ USB_DEVICE(0x05ac, 0x8281) },

	/* AVM BlueFRITZ! USB v2.0 */
	{ USB_DEVICE(0x057c, 0x3800) },

	/* Bluetooth Ultraport Module from IBM */
	{ USB_DEVICE(0x04bf, 0x030a) },

	/* ALPS Modules with non-standard id */
	{ USB_DEVICE(0x044e, 0x3001) },
	{ USB_DEVICE(0x044e, 0x3002) },

	/* Ericsson with non-standard id */
	{ USB_DEVICE(0x0bdb, 0x1002) },

	/* Canyon CN-BTU1 with HID interfaces */
	{ USB_DEVICE(0x0c10, 0x0000) },

	/* Broadcom BCM20702A0 */
	{ USB_DEVICE(0x0a5c, 0x21e3) },
<<<<<<< HEAD
=======
	{ USB_DEVICE(0x0a5c, 0x21f3) },
>>>>>>> c16fa4f2
	{ USB_DEVICE(0x413c, 0x8197) },

	{ }	/* Terminating entry */
};

MODULE_DEVICE_TABLE(usb, btusb_table);

static struct usb_device_id blacklist_table[] = {
	/* CSR BlueCore devices */
	{ USB_DEVICE(0x0a12, 0x0001), .driver_info = BTUSB_CSR },

	/* Broadcom BCM2033 without firmware */
	{ USB_DEVICE(0x0a5c, 0x2033), .driver_info = BTUSB_IGNORE },

	/* Atheros 3011 with sflash firmware */
	{ USB_DEVICE(0x0cf3, 0x3002), .driver_info = BTUSB_IGNORE },
	{ USB_DEVICE(0x13d3, 0x3304), .driver_info = BTUSB_IGNORE },
	{ USB_DEVICE(0x0930, 0x0215), .driver_info = BTUSB_IGNORE },

	/* Atheros AR9285 Malbec with sflash firmware */
	{ USB_DEVICE(0x03f0, 0x311d), .driver_info = BTUSB_IGNORE },

	/* Atheros 3012 with sflash firmware */
	{ USB_DEVICE(0x0cf3, 0x3004), .driver_info = BTUSB_ATH3012 },

	/* Atheros AR5BBU12 with sflash firmware */
	{ USB_DEVICE(0x0489, 0xe02c), .driver_info = BTUSB_IGNORE },

	/* Broadcom BCM2035 */
	{ USB_DEVICE(0x0a5c, 0x2035), .driver_info = BTUSB_WRONG_SCO_MTU },
	{ USB_DEVICE(0x0a5c, 0x200a), .driver_info = BTUSB_WRONG_SCO_MTU },
	{ USB_DEVICE(0x0a5c, 0x2009), .driver_info = BTUSB_BCM92035 },

	/* Broadcom BCM2045 */
	{ USB_DEVICE(0x0a5c, 0x2039), .driver_info = BTUSB_WRONG_SCO_MTU },
	{ USB_DEVICE(0x0a5c, 0x2101), .driver_info = BTUSB_WRONG_SCO_MTU },

	/* IBM/Lenovo ThinkPad with Broadcom chip */
	{ USB_DEVICE(0x0a5c, 0x201e), .driver_info = BTUSB_WRONG_SCO_MTU },
	{ USB_DEVICE(0x0a5c, 0x2110), .driver_info = BTUSB_WRONG_SCO_MTU },

	/* HP laptop with Broadcom chip */
	{ USB_DEVICE(0x03f0, 0x171d), .driver_info = BTUSB_WRONG_SCO_MTU },

	/* Dell laptop with Broadcom chip */
	{ USB_DEVICE(0x413c, 0x8126), .driver_info = BTUSB_WRONG_SCO_MTU },

	/* Dell Wireless 370 and 410 devices */
	{ USB_DEVICE(0x413c, 0x8152), .driver_info = BTUSB_WRONG_SCO_MTU },
	{ USB_DEVICE(0x413c, 0x8156), .driver_info = BTUSB_WRONG_SCO_MTU },

	/* Belkin F8T012 and F8T013 devices */
	{ USB_DEVICE(0x050d, 0x0012), .driver_info = BTUSB_WRONG_SCO_MTU },
	{ USB_DEVICE(0x050d, 0x0013), .driver_info = BTUSB_WRONG_SCO_MTU },

	/* Asus WL-BTD202 device */
	{ USB_DEVICE(0x0b05, 0x1715), .driver_info = BTUSB_WRONG_SCO_MTU },

	/* Kensington Bluetooth USB adapter */
	{ USB_DEVICE(0x047d, 0x105e), .driver_info = BTUSB_WRONG_SCO_MTU },

	/* RTX Telecom based adapters with buggy SCO support */
	{ USB_DEVICE(0x0400, 0x0807), .driver_info = BTUSB_BROKEN_ISOC },
	{ USB_DEVICE(0x0400, 0x080a), .driver_info = BTUSB_BROKEN_ISOC },

	/* CONWISE Technology based adapters with buggy SCO support */
	{ USB_DEVICE(0x0e5e, 0x6622), .driver_info = BTUSB_BROKEN_ISOC },

	/* Digianswer devices */
	{ USB_DEVICE(0x08fd, 0x0001), .driver_info = BTUSB_DIGIANSWER },
	{ USB_DEVICE(0x08fd, 0x0002), .driver_info = BTUSB_IGNORE },

	/* CSR BlueCore Bluetooth Sniffer */
	{ USB_DEVICE(0x0a12, 0x0002), .driver_info = BTUSB_SNIFFER },

	/* Frontline ComProbe Bluetooth Sniffer */
	{ USB_DEVICE(0x16d3, 0x0002), .driver_info = BTUSB_SNIFFER },

	{ }	/* Terminating entry */
};

#define BTUSB_MAX_ISOC_FRAMES	10

#define BTUSB_INTR_RUNNING	0
#define BTUSB_BULK_RUNNING	1
#define BTUSB_ISOC_RUNNING	2
#define BTUSB_SUSPENDING	3
#define BTUSB_DID_ISO_RESUME	4

struct btusb_data {
	struct hci_dev       *hdev;
	struct usb_device    *udev;
	struct usb_interface *intf;
	struct usb_interface *isoc;

	spinlock_t lock;

	unsigned long flags;

	struct work_struct work;
	struct work_struct waker;

	struct usb_anchor tx_anchor;
	struct usb_anchor intr_anchor;
	struct usb_anchor bulk_anchor;
	struct usb_anchor isoc_anchor;
	struct usb_anchor deferred;
	int tx_in_flight;
	spinlock_t txlock;

	struct usb_endpoint_descriptor *intr_ep;
	struct usb_endpoint_descriptor *bulk_tx_ep;
	struct usb_endpoint_descriptor *bulk_rx_ep;
	struct usb_endpoint_descriptor *isoc_tx_ep;
	struct usb_endpoint_descriptor *isoc_rx_ep;

	__u8 cmdreq_type;

	unsigned int sco_num;
	int isoc_altsetting;
	int suspend_count;
};

static int inc_tx(struct btusb_data *data)
{
	unsigned long flags;
	int rv;

	spin_lock_irqsave(&data->txlock, flags);
	rv = test_bit(BTUSB_SUSPENDING, &data->flags);
	if (!rv)
		data->tx_in_flight++;
	spin_unlock_irqrestore(&data->txlock, flags);

	return rv;
}

static void btusb_intr_complete(struct urb *urb)
{
	struct hci_dev *hdev = urb->context;
	struct btusb_data *data = hdev->driver_data;
	int err;

	BT_DBG("%s urb %p status %d count %d", hdev->name,
					urb, urb->status, urb->actual_length);

	if (!test_bit(HCI_RUNNING, &hdev->flags))
		return;

	if (urb->status == 0) {
		hdev->stat.byte_rx += urb->actual_length;

		if (hci_recv_fragment(hdev, HCI_EVENT_PKT,
						urb->transfer_buffer,
						urb->actual_length) < 0) {
			BT_ERR("%s corrupted event packet", hdev->name);
			hdev->stat.err_rx++;
		}
	}

	if (!test_bit(BTUSB_INTR_RUNNING, &data->flags))
		return;

	usb_mark_last_busy(data->udev);
	usb_anchor_urb(urb, &data->intr_anchor);

	err = usb_submit_urb(urb, GFP_ATOMIC);
	if (err < 0) {
		/* -EPERM: urb is being killed;
		 * -ENODEV: device got disconnected */
		if (err != -EPERM && err != -ENODEV)
			BT_ERR("%s urb %p failed to resubmit (%d)",
						hdev->name, urb, -err);
		usb_unanchor_urb(urb);
	}
}

static int btusb_submit_intr_urb(struct hci_dev *hdev, gfp_t mem_flags)
{
	struct btusb_data *data = hdev->driver_data;
	struct urb *urb;
	unsigned char *buf;
	unsigned int pipe;
	int err, size;

	BT_DBG("%s", hdev->name);

	if (!data->intr_ep)
		return -ENODEV;

	urb = usb_alloc_urb(0, mem_flags);
	if (!urb)
		return -ENOMEM;

	size = le16_to_cpu(data->intr_ep->wMaxPacketSize);

	buf = kmalloc(size, mem_flags);
	if (!buf) {
		usb_free_urb(urb);
		return -ENOMEM;
	}

	pipe = usb_rcvintpipe(data->udev, data->intr_ep->bEndpointAddress);

	usb_fill_int_urb(urb, data->udev, pipe, buf, size,
						btusb_intr_complete, hdev,
						data->intr_ep->bInterval);

	urb->transfer_flags |= URB_FREE_BUFFER;

	usb_anchor_urb(urb, &data->intr_anchor);

	err = usb_submit_urb(urb, mem_flags);
	if (err < 0) {
		if (err != -EPERM && err != -ENODEV)
			BT_ERR("%s urb %p submission failed (%d)",
						hdev->name, urb, -err);
		usb_unanchor_urb(urb);
	}

	usb_free_urb(urb);

	return err;
}

static void btusb_bulk_complete(struct urb *urb)
{
	struct hci_dev *hdev = urb->context;
	struct btusb_data *data = hdev->driver_data;
	int err;

	BT_DBG("%s urb %p status %d count %d", hdev->name,
					urb, urb->status, urb->actual_length);

	if (!test_bit(HCI_RUNNING, &hdev->flags))
		return;

	if (urb->status == 0) {
		hdev->stat.byte_rx += urb->actual_length;

		if (hci_recv_fragment(hdev, HCI_ACLDATA_PKT,
						urb->transfer_buffer,
						urb->actual_length) < 0) {
			BT_ERR("%s corrupted ACL packet", hdev->name);
			hdev->stat.err_rx++;
		}
	}

	if (!test_bit(BTUSB_BULK_RUNNING, &data->flags))
		return;

	usb_anchor_urb(urb, &data->bulk_anchor);
	usb_mark_last_busy(data->udev);

	err = usb_submit_urb(urb, GFP_ATOMIC);
	if (err < 0) {
		/* -EPERM: urb is being killed;
		 * -ENODEV: device got disconnected */
		if (err != -EPERM && err != -ENODEV)
			BT_ERR("%s urb %p failed to resubmit (%d)",
						hdev->name, urb, -err);
		usb_unanchor_urb(urb);
	}
}

static int btusb_submit_bulk_urb(struct hci_dev *hdev, gfp_t mem_flags)
{
	struct btusb_data *data = hdev->driver_data;
	struct urb *urb;
	unsigned char *buf;
	unsigned int pipe;
	int err, size = HCI_MAX_FRAME_SIZE;

	BT_DBG("%s", hdev->name);

	if (!data->bulk_rx_ep)
		return -ENODEV;

	urb = usb_alloc_urb(0, mem_flags);
	if (!urb)
		return -ENOMEM;

	buf = kmalloc(size, mem_flags);
	if (!buf) {
		usb_free_urb(urb);
		return -ENOMEM;
	}

	pipe = usb_rcvbulkpipe(data->udev, data->bulk_rx_ep->bEndpointAddress);

	usb_fill_bulk_urb(urb, data->udev, pipe,
					buf, size, btusb_bulk_complete, hdev);

	urb->transfer_flags |= URB_FREE_BUFFER;

	usb_mark_last_busy(data->udev);
	usb_anchor_urb(urb, &data->bulk_anchor);

	err = usb_submit_urb(urb, mem_flags);
	if (err < 0) {
		if (err != -EPERM && err != -ENODEV)
			BT_ERR("%s urb %p submission failed (%d)",
						hdev->name, urb, -err);
		usb_unanchor_urb(urb);
	}

	usb_free_urb(urb);

	return err;
}

static void btusb_isoc_complete(struct urb *urb)
{
	struct hci_dev *hdev = urb->context;
	struct btusb_data *data = hdev->driver_data;
	int i, err;

	BT_DBG("%s urb %p status %d count %d", hdev->name,
					urb, urb->status, urb->actual_length);

	if (!test_bit(HCI_RUNNING, &hdev->flags))
		return;

	if (urb->status == 0) {
		for (i = 0; i < urb->number_of_packets; i++) {
			unsigned int offset = urb->iso_frame_desc[i].offset;
			unsigned int length = urb->iso_frame_desc[i].actual_length;

			if (urb->iso_frame_desc[i].status)
				continue;

			hdev->stat.byte_rx += length;

			if (hci_recv_fragment(hdev, HCI_SCODATA_PKT,
						urb->transfer_buffer + offset,
								length) < 0) {
				BT_ERR("%s corrupted SCO packet", hdev->name);
				hdev->stat.err_rx++;
			}
		}
	}

	if (!test_bit(BTUSB_ISOC_RUNNING, &data->flags))
		return;

	usb_anchor_urb(urb, &data->isoc_anchor);

	err = usb_submit_urb(urb, GFP_ATOMIC);
	if (err < 0) {
		/* -EPERM: urb is being killed;
		 * -ENODEV: device got disconnected */
		if (err != -EPERM && err != -ENODEV)
			BT_ERR("%s urb %p failed to resubmit (%d)",
						hdev->name, urb, -err);
		usb_unanchor_urb(urb);
	}
}

static inline void __fill_isoc_descriptor(struct urb *urb, int len, int mtu)
{
	int i, offset = 0;

	BT_DBG("len %d mtu %d", len, mtu);

	for (i = 0; i < BTUSB_MAX_ISOC_FRAMES && len >= mtu;
					i++, offset += mtu, len -= mtu) {
		urb->iso_frame_desc[i].offset = offset;
		urb->iso_frame_desc[i].length = mtu;
	}

	if (len && i < BTUSB_MAX_ISOC_FRAMES) {
		urb->iso_frame_desc[i].offset = offset;
		urb->iso_frame_desc[i].length = len;
		i++;
	}

	urb->number_of_packets = i;
}

static int btusb_submit_isoc_urb(struct hci_dev *hdev, gfp_t mem_flags)
{
	struct btusb_data *data = hdev->driver_data;
	struct urb *urb;
	unsigned char *buf;
	unsigned int pipe;
	int err, size;

	BT_DBG("%s", hdev->name);

	if (!data->isoc_rx_ep)
		return -ENODEV;

	urb = usb_alloc_urb(BTUSB_MAX_ISOC_FRAMES, mem_flags);
	if (!urb)
		return -ENOMEM;

	size = le16_to_cpu(data->isoc_rx_ep->wMaxPacketSize) *
						BTUSB_MAX_ISOC_FRAMES;

	buf = kmalloc(size, mem_flags);
	if (!buf) {
		usb_free_urb(urb);
		return -ENOMEM;
	}

	pipe = usb_rcvisocpipe(data->udev, data->isoc_rx_ep->bEndpointAddress);

	usb_fill_int_urb(urb, data->udev, pipe, buf, size, btusb_isoc_complete,
				hdev, data->isoc_rx_ep->bInterval);

	urb->transfer_flags  = URB_FREE_BUFFER | URB_ISO_ASAP;

	__fill_isoc_descriptor(urb, size,
			le16_to_cpu(data->isoc_rx_ep->wMaxPacketSize));

	usb_anchor_urb(urb, &data->isoc_anchor);

	err = usb_submit_urb(urb, mem_flags);
	if (err < 0) {
		if (err != -EPERM && err != -ENODEV)
			BT_ERR("%s urb %p submission failed (%d)",
						hdev->name, urb, -err);
		usb_unanchor_urb(urb);
	}

	usb_free_urb(urb);

	return err;
}

static void btusb_tx_complete(struct urb *urb)
{
	struct sk_buff *skb = urb->context;
	struct hci_dev *hdev = (struct hci_dev *) skb->dev;
	struct btusb_data *data = hdev->driver_data;

	BT_DBG("%s urb %p status %d count %d", hdev->name,
					urb, urb->status, urb->actual_length);

	if (!test_bit(HCI_RUNNING, &hdev->flags))
		goto done;

	if (!urb->status)
		hdev->stat.byte_tx += urb->transfer_buffer_length;
	else
		hdev->stat.err_tx++;

done:
	spin_lock(&data->txlock);
	data->tx_in_flight--;
	spin_unlock(&data->txlock);

	kfree(urb->setup_packet);

	kfree_skb(skb);
}

static void btusb_isoc_tx_complete(struct urb *urb)
{
	struct sk_buff *skb = urb->context;
	struct hci_dev *hdev = (struct hci_dev *) skb->dev;

	BT_DBG("%s urb %p status %d count %d", hdev->name,
					urb, urb->status, urb->actual_length);

	if (!test_bit(HCI_RUNNING, &hdev->flags))
		goto done;

	if (!urb->status)
		hdev->stat.byte_tx += urb->transfer_buffer_length;
	else
		hdev->stat.err_tx++;

done:
	kfree(urb->setup_packet);

	kfree_skb(skb);
}

static int btusb_open(struct hci_dev *hdev)
{
	struct btusb_data *data = hdev->driver_data;
	int err;

	BT_DBG("%s", hdev->name);

	err = usb_autopm_get_interface(data->intf);
	if (err < 0)
		return err;

	data->intf->needs_remote_wakeup = 1;

	if (test_and_set_bit(HCI_RUNNING, &hdev->flags))
		goto done;

	if (test_and_set_bit(BTUSB_INTR_RUNNING, &data->flags))
		goto done;

	err = btusb_submit_intr_urb(hdev, GFP_KERNEL);
	if (err < 0)
		goto failed;

	err = btusb_submit_bulk_urb(hdev, GFP_KERNEL);
	if (err < 0) {
		usb_kill_anchored_urbs(&data->intr_anchor);
		goto failed;
	}

	set_bit(BTUSB_BULK_RUNNING, &data->flags);
	btusb_submit_bulk_urb(hdev, GFP_KERNEL);

done:
	usb_autopm_put_interface(data->intf);
	return 0;

failed:
	clear_bit(BTUSB_INTR_RUNNING, &data->flags);
	clear_bit(HCI_RUNNING, &hdev->flags);
	usb_autopm_put_interface(data->intf);
	return err;
}

static void btusb_stop_traffic(struct btusb_data *data)
{
	usb_kill_anchored_urbs(&data->intr_anchor);
	usb_kill_anchored_urbs(&data->bulk_anchor);
	usb_kill_anchored_urbs(&data->isoc_anchor);
}

static int btusb_close(struct hci_dev *hdev)
{
	struct btusb_data *data = hdev->driver_data;
	int err;

	BT_DBG("%s", hdev->name);

	if (!test_and_clear_bit(HCI_RUNNING, &hdev->flags))
		return 0;

	cancel_work_sync(&data->work);
	cancel_work_sync(&data->waker);

	clear_bit(BTUSB_ISOC_RUNNING, &data->flags);
	clear_bit(BTUSB_BULK_RUNNING, &data->flags);
	clear_bit(BTUSB_INTR_RUNNING, &data->flags);

	btusb_stop_traffic(data);
	err = usb_autopm_get_interface(data->intf);
	if (err < 0)
		goto failed;

	data->intf->needs_remote_wakeup = 0;
	usb_autopm_put_interface(data->intf);

failed:
	usb_scuttle_anchored_urbs(&data->deferred);
	return 0;
}

static int btusb_flush(struct hci_dev *hdev)
{
	struct btusb_data *data = hdev->driver_data;

	BT_DBG("%s", hdev->name);

	usb_kill_anchored_urbs(&data->tx_anchor);

	return 0;
}

static int btusb_send_frame(struct sk_buff *skb)
{
	struct hci_dev *hdev = (struct hci_dev *) skb->dev;
	struct btusb_data *data = hdev->driver_data;
	struct usb_ctrlrequest *dr;
	struct urb *urb;
	unsigned int pipe;
	int err;

	BT_DBG("%s", hdev->name);

	if (!test_bit(HCI_RUNNING, &hdev->flags))
		return -EBUSY;

	switch (bt_cb(skb)->pkt_type) {
	case HCI_COMMAND_PKT:
		urb = usb_alloc_urb(0, GFP_ATOMIC);
		if (!urb)
			return -ENOMEM;

		dr = kmalloc(sizeof(*dr), GFP_ATOMIC);
		if (!dr) {
			usb_free_urb(urb);
			return -ENOMEM;
		}

		dr->bRequestType = data->cmdreq_type;
		dr->bRequest     = 0;
		dr->wIndex       = 0;
		dr->wValue       = 0;
		dr->wLength      = __cpu_to_le16(skb->len);

		pipe = usb_sndctrlpipe(data->udev, 0x00);

		usb_fill_control_urb(urb, data->udev, pipe, (void *) dr,
				skb->data, skb->len, btusb_tx_complete, skb);

		hdev->stat.cmd_tx++;
		break;

	case HCI_ACLDATA_PKT:
		if (!data->bulk_tx_ep)
			return -ENODEV;

		urb = usb_alloc_urb(0, GFP_ATOMIC);
		if (!urb)
			return -ENOMEM;

		pipe = usb_sndbulkpipe(data->udev,
					data->bulk_tx_ep->bEndpointAddress);

		usb_fill_bulk_urb(urb, data->udev, pipe,
				skb->data, skb->len, btusb_tx_complete, skb);

		if (skb->priority >= HCI_PRIO_MAX - 1)
			urb->transfer_flags  = URB_ISO_ASAP;

		hdev->stat.acl_tx++;
		break;

	case HCI_SCODATA_PKT:
		if (!data->isoc_tx_ep || hdev->conn_hash.sco_num < 1)
			return -ENODEV;

		urb = usb_alloc_urb(BTUSB_MAX_ISOC_FRAMES, GFP_ATOMIC);
		if (!urb)
			return -ENOMEM;

		pipe = usb_sndisocpipe(data->udev,
					data->isoc_tx_ep->bEndpointAddress);

		usb_fill_int_urb(urb, data->udev, pipe,
				skb->data, skb->len, btusb_isoc_tx_complete,
				skb, data->isoc_tx_ep->bInterval);

		urb->transfer_flags  = URB_ISO_ASAP;

		__fill_isoc_descriptor(urb, skb->len,
				le16_to_cpu(data->isoc_tx_ep->wMaxPacketSize));

		hdev->stat.sco_tx++;
		goto skip_waking;

	default:
		return -EILSEQ;
	}

	err = inc_tx(data);
	if (err) {
		usb_anchor_urb(urb, &data->deferred);
		schedule_work(&data->waker);
		err = 0;
		goto done;
	}

skip_waking:
	usb_anchor_urb(urb, &data->tx_anchor);

	err = usb_submit_urb(urb, GFP_ATOMIC);
	if (err < 0) {
		if (err != -EPERM && err != -ENODEV)
			BT_ERR("%s urb %p submission failed (%d)",
						hdev->name, urb, -err);
		kfree(urb->setup_packet);
		usb_unanchor_urb(urb);
	} else {
		usb_mark_last_busy(data->udev);
	}

done:
	usb_free_urb(urb);
	return err;
}

static void btusb_destruct(struct hci_dev *hdev)
{
	struct btusb_data *data = hdev->driver_data;

	BT_DBG("%s", hdev->name);

	kfree(data);
}

static void btusb_notify(struct hci_dev *hdev, unsigned int evt)
{
	struct btusb_data *data = hdev->driver_data;

	BT_DBG("%s evt %d", hdev->name, evt);

	if (hdev->conn_hash.sco_num != data->sco_num) {
		data->sco_num = hdev->conn_hash.sco_num;
		schedule_work(&data->work);
	}
}

static inline int __set_isoc_interface(struct hci_dev *hdev, int altsetting)
{
	struct btusb_data *data = hdev->driver_data;
	struct usb_interface *intf = data->isoc;
	struct usb_endpoint_descriptor *ep_desc;
	int i, err;

	if (!data->isoc)
		return -ENODEV;

	err = usb_set_interface(data->udev, 1, altsetting);
	if (err < 0) {
		BT_ERR("%s setting interface failed (%d)", hdev->name, -err);
		return err;
	}

	data->isoc_altsetting = altsetting;

	data->isoc_tx_ep = NULL;
	data->isoc_rx_ep = NULL;

	for (i = 0; i < intf->cur_altsetting->desc.bNumEndpoints; i++) {
		ep_desc = &intf->cur_altsetting->endpoint[i].desc;

		if (!data->isoc_tx_ep && usb_endpoint_is_isoc_out(ep_desc)) {
			data->isoc_tx_ep = ep_desc;
			continue;
		}

		if (!data->isoc_rx_ep && usb_endpoint_is_isoc_in(ep_desc)) {
			data->isoc_rx_ep = ep_desc;
			continue;
		}
	}

	if (!data->isoc_tx_ep || !data->isoc_rx_ep) {
		BT_ERR("%s invalid SCO descriptors", hdev->name);
		return -ENODEV;
	}

	return 0;
}

static void btusb_work(struct work_struct *work)
{
	struct btusb_data *data = container_of(work, struct btusb_data, work);
	struct hci_dev *hdev = data->hdev;
	int err;

	if (hdev->conn_hash.sco_num > 0) {
		if (!test_bit(BTUSB_DID_ISO_RESUME, &data->flags)) {
			err = usb_autopm_get_interface(data->isoc ? data->isoc : data->intf);
			if (err < 0) {
				clear_bit(BTUSB_ISOC_RUNNING, &data->flags);
				usb_kill_anchored_urbs(&data->isoc_anchor);
				return;
			}

			set_bit(BTUSB_DID_ISO_RESUME, &data->flags);
		}
		if (data->isoc_altsetting != 2) {
			clear_bit(BTUSB_ISOC_RUNNING, &data->flags);
			usb_kill_anchored_urbs(&data->isoc_anchor);

			if (__set_isoc_interface(hdev, 2) < 0)
				return;
		}

		if (!test_and_set_bit(BTUSB_ISOC_RUNNING, &data->flags)) {
			if (btusb_submit_isoc_urb(hdev, GFP_KERNEL) < 0)
				clear_bit(BTUSB_ISOC_RUNNING, &data->flags);
			else
				btusb_submit_isoc_urb(hdev, GFP_KERNEL);
		}
	} else {
		clear_bit(BTUSB_ISOC_RUNNING, &data->flags);
		usb_kill_anchored_urbs(&data->isoc_anchor);

		__set_isoc_interface(hdev, 0);
		if (test_and_clear_bit(BTUSB_DID_ISO_RESUME, &data->flags))
			usb_autopm_put_interface(data->isoc ? data->isoc : data->intf);
	}
}

static void btusb_waker(struct work_struct *work)
{
	struct btusb_data *data = container_of(work, struct btusb_data, waker);
	int err;

	err = usb_autopm_get_interface(data->intf);
	if (err < 0)
		return;

	usb_autopm_put_interface(data->intf);
}

static int btusb_probe(struct usb_interface *intf,
				const struct usb_device_id *id)
{
	struct usb_endpoint_descriptor *ep_desc;
	struct btusb_data *data;
	struct hci_dev *hdev;
	int i, err;

	BT_DBG("intf %p id %p", intf, id);

	/* interface numbers are hardcoded in the spec */
	if (intf->cur_altsetting->desc.bInterfaceNumber != 0)
		return -ENODEV;

	if (!id->driver_info) {
		const struct usb_device_id *match;
		match = usb_match_id(intf, blacklist_table);
		if (match)
			id = match;
	}

	if (id->driver_info == BTUSB_IGNORE)
		return -ENODEV;

	if (ignore_dga && id->driver_info & BTUSB_DIGIANSWER)
		return -ENODEV;

	if (ignore_csr && id->driver_info & BTUSB_CSR)
		return -ENODEV;

	if (ignore_sniffer && id->driver_info & BTUSB_SNIFFER)
		return -ENODEV;

	if (id->driver_info & BTUSB_ATH3012) {
		struct usb_device *udev = interface_to_usbdev(intf);

		/* Old firmware would otherwise let ath3k driver load
		 * patch and sysconfig files */
		if (le16_to_cpu(udev->descriptor.bcdDevice) <= 0x0001)
			return -ENODEV;
	}

	data = kzalloc(sizeof(*data), GFP_KERNEL);
	if (!data)
		return -ENOMEM;

	for (i = 0; i < intf->cur_altsetting->desc.bNumEndpoints; i++) {
		ep_desc = &intf->cur_altsetting->endpoint[i].desc;

		if (!data->intr_ep && usb_endpoint_is_int_in(ep_desc)) {
			data->intr_ep = ep_desc;
			continue;
		}

		if (!data->bulk_tx_ep && usb_endpoint_is_bulk_out(ep_desc)) {
			data->bulk_tx_ep = ep_desc;
			continue;
		}

		if (!data->bulk_rx_ep && usb_endpoint_is_bulk_in(ep_desc)) {
			data->bulk_rx_ep = ep_desc;
			continue;
		}
	}

	if (!data->intr_ep || !data->bulk_tx_ep || !data->bulk_rx_ep) {
		kfree(data);
		return -ENODEV;
	}

	data->cmdreq_type = USB_TYPE_CLASS;

	data->udev = interface_to_usbdev(intf);
	data->intf = intf;

	spin_lock_init(&data->lock);

	INIT_WORK(&data->work, btusb_work);
	INIT_WORK(&data->waker, btusb_waker);
	spin_lock_init(&data->txlock);

	init_usb_anchor(&data->tx_anchor);
	init_usb_anchor(&data->intr_anchor);
	init_usb_anchor(&data->bulk_anchor);
	init_usb_anchor(&data->isoc_anchor);
	init_usb_anchor(&data->deferred);

	hdev = hci_alloc_dev();
	if (!hdev) {
		kfree(data);
		return -ENOMEM;
	}

	hdev->bus = HCI_USB;
	hdev->driver_data = data;

	data->hdev = hdev;

	SET_HCIDEV_DEV(hdev, &intf->dev);

	hdev->open     = btusb_open;
	hdev->close    = btusb_close;
	hdev->flush    = btusb_flush;
	hdev->send     = btusb_send_frame;
	hdev->destruct = btusb_destruct;
	hdev->notify   = btusb_notify;

	hdev->owner = THIS_MODULE;

	/* Interface numbers are hardcoded in the specification */
	data->isoc = usb_ifnum_to_if(data->udev, 1);

	if (!reset)
		set_bit(HCI_QUIRK_NO_RESET, &hdev->quirks);

	if (force_scofix || id->driver_info & BTUSB_WRONG_SCO_MTU) {
		if (!disable_scofix)
			set_bit(HCI_QUIRK_FIXUP_BUFFER_SIZE, &hdev->quirks);
	}

	if (id->driver_info & BTUSB_BROKEN_ISOC)
		data->isoc = NULL;

	if (id->driver_info & BTUSB_DIGIANSWER) {
		data->cmdreq_type = USB_TYPE_VENDOR;
		set_bit(HCI_QUIRK_NO_RESET, &hdev->quirks);
	}

	if (id->driver_info & BTUSB_CSR) {
		struct usb_device *udev = data->udev;

		/* Old firmware would otherwise execute USB reset */
		if (le16_to_cpu(udev->descriptor.bcdDevice) < 0x117)
			set_bit(HCI_QUIRK_NO_RESET, &hdev->quirks);
	}

	if (id->driver_info & BTUSB_SNIFFER) {
		struct usb_device *udev = data->udev;

		/* New sniffer firmware has crippled HCI interface */
		if (le16_to_cpu(udev->descriptor.bcdDevice) > 0x997)
			set_bit(HCI_QUIRK_RAW_DEVICE, &hdev->quirks);

		data->isoc = NULL;
	}

	if (id->driver_info & BTUSB_BCM92035) {
		unsigned char cmd[] = { 0x3b, 0xfc, 0x01, 0x00 };
		struct sk_buff *skb;

		skb = bt_skb_alloc(sizeof(cmd), GFP_KERNEL);
		if (skb) {
			memcpy(skb_put(skb, sizeof(cmd)), cmd, sizeof(cmd));
			skb_queue_tail(&hdev->driver_init, skb);
		}
	}

	if (data->isoc) {
		err = usb_driver_claim_interface(&btusb_driver,
							data->isoc, data);
		if (err < 0) {
			hci_free_dev(hdev);
			kfree(data);
			return err;
		}
	}

	err = hci_register_dev(hdev);
	if (err < 0) {
		hci_free_dev(hdev);
		kfree(data);
		return err;
	}

	usb_set_intfdata(intf, data);

	return 0;
}

static void btusb_disconnect(struct usb_interface *intf)
{
	struct btusb_data *data = usb_get_intfdata(intf);
	struct hci_dev *hdev;

	BT_DBG("intf %p", intf);

	if (!data)
		return;

	hdev = data->hdev;

	__hci_dev_hold(hdev);

	usb_set_intfdata(data->intf, NULL);

	if (data->isoc)
		usb_set_intfdata(data->isoc, NULL);

	hci_unregister_dev(hdev);

	if (intf == data->isoc)
		usb_driver_release_interface(&btusb_driver, data->intf);
	else if (data->isoc)
		usb_driver_release_interface(&btusb_driver, data->isoc);

	__hci_dev_put(hdev);

	hci_free_dev(hdev);
}

#ifdef CONFIG_PM
static int btusb_suspend(struct usb_interface *intf, pm_message_t message)
{
	struct btusb_data *data = usb_get_intfdata(intf);

	BT_DBG("intf %p", intf);

	if (data->suspend_count++)
		return 0;

	spin_lock_irq(&data->txlock);
	if (!(PMSG_IS_AUTO(message) && data->tx_in_flight)) {
		set_bit(BTUSB_SUSPENDING, &data->flags);
		spin_unlock_irq(&data->txlock);
	} else {
		spin_unlock_irq(&data->txlock);
		data->suspend_count--;
		return -EBUSY;
	}

	cancel_work_sync(&data->work);

	btusb_stop_traffic(data);
	usb_kill_anchored_urbs(&data->tx_anchor);

	return 0;
}

static void play_deferred(struct btusb_data *data)
{
	struct urb *urb;
	int err;

	while ((urb = usb_get_from_anchor(&data->deferred))) {
		err = usb_submit_urb(urb, GFP_ATOMIC);
		if (err < 0)
			break;

		data->tx_in_flight++;
	}
	usb_scuttle_anchored_urbs(&data->deferred);
}

static int btusb_resume(struct usb_interface *intf)
{
	struct btusb_data *data = usb_get_intfdata(intf);
	struct hci_dev *hdev = data->hdev;
	int err = 0;

	BT_DBG("intf %p", intf);

	if (--data->suspend_count)
		return 0;

	if (!test_bit(HCI_RUNNING, &hdev->flags))
		goto done;

	if (test_bit(BTUSB_INTR_RUNNING, &data->flags)) {
		err = btusb_submit_intr_urb(hdev, GFP_NOIO);
		if (err < 0) {
			clear_bit(BTUSB_INTR_RUNNING, &data->flags);
			goto failed;
		}
	}

	if (test_bit(BTUSB_BULK_RUNNING, &data->flags)) {
		err = btusb_submit_bulk_urb(hdev, GFP_NOIO);
		if (err < 0) {
			clear_bit(BTUSB_BULK_RUNNING, &data->flags);
			goto failed;
		}

		btusb_submit_bulk_urb(hdev, GFP_NOIO);
	}

	if (test_bit(BTUSB_ISOC_RUNNING, &data->flags)) {
		if (btusb_submit_isoc_urb(hdev, GFP_NOIO) < 0)
			clear_bit(BTUSB_ISOC_RUNNING, &data->flags);
		else
			btusb_submit_isoc_urb(hdev, GFP_NOIO);
	}

	spin_lock_irq(&data->txlock);
	play_deferred(data);
	clear_bit(BTUSB_SUSPENDING, &data->flags);
	spin_unlock_irq(&data->txlock);
	schedule_work(&data->work);

	return 0;

failed:
	usb_scuttle_anchored_urbs(&data->deferred);
done:
	spin_lock_irq(&data->txlock);
	clear_bit(BTUSB_SUSPENDING, &data->flags);
	spin_unlock_irq(&data->txlock);

	return err;
}
#endif

static struct usb_driver btusb_driver = {
	.name		= "btusb",
	.probe		= btusb_probe,
	.disconnect	= btusb_disconnect,
#ifdef CONFIG_PM
	.suspend	= btusb_suspend,
	.resume		= btusb_resume,
#endif
	.id_table	= btusb_table,
	.supports_autosuspend = 1,
};

module_usb_driver(btusb_driver);

module_param(ignore_dga, bool, 0644);
MODULE_PARM_DESC(ignore_dga, "Ignore devices with id 08fd:0001");

module_param(ignore_csr, bool, 0644);
MODULE_PARM_DESC(ignore_csr, "Ignore devices with id 0a12:0001");

module_param(ignore_sniffer, bool, 0644);
MODULE_PARM_DESC(ignore_sniffer, "Ignore devices with id 0a12:0002");

module_param(disable_scofix, bool, 0644);
MODULE_PARM_DESC(disable_scofix, "Disable fixup of wrong SCO buffer size");

module_param(force_scofix, bool, 0644);
MODULE_PARM_DESC(force_scofix, "Force fixup of wrong SCO buffers size");

module_param(reset, bool, 0644);
MODULE_PARM_DESC(reset, "Send HCI reset command on initialization");

MODULE_AUTHOR("Marcel Holtmann <marcel@holtmann.org>");
MODULE_DESCRIPTION("Generic Bluetooth USB driver ver " VERSION);
MODULE_VERSION(VERSION);
MODULE_LICENSE("GPL");<|MERGE_RESOLUTION|>--- conflicted
+++ resolved
@@ -102,10 +102,7 @@
 
 	/* Broadcom BCM20702A0 */
 	{ USB_DEVICE(0x0a5c, 0x21e3) },
-<<<<<<< HEAD
-=======
 	{ USB_DEVICE(0x0a5c, 0x21f3) },
->>>>>>> c16fa4f2
 	{ USB_DEVICE(0x413c, 0x8197) },
 
 	{ }	/* Terminating entry */
@@ -729,9 +726,6 @@
 
 		usb_fill_bulk_urb(urb, data->udev, pipe,
 				skb->data, skb->len, btusb_tx_complete, skb);
-
-		if (skb->priority >= HCI_PRIO_MAX - 1)
-			urb->transfer_flags  = URB_ISO_ASAP;
 
 		hdev->stat.acl_tx++;
 		break;
