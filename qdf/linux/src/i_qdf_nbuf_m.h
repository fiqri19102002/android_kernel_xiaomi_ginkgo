--- conflicted
+++ resolved
@@ -1,9 +1,5 @@
 /*
-<<<<<<< HEAD
- * Copyright (c) 2014-2019 The Linux Foundation. All rights reserved.
-=======
  * Copyright (c) 2014-2020 The Linux Foundation. All rights reserved.
->>>>>>> 4d3aee41
  *
  * Permission to use, copy, modify, and/or distribute this software for
  * any purpose with or without fee is hereby granted, provided that the
@@ -38,12 +34,6 @@
 #define QDF_NBUF_CB_RX_LRO_CTX(skb) \
 	(((struct qdf_nbuf_cb *)((skb)->cb))->u.rx.dev.priv_cb_m.lro_ctx)
 
-<<<<<<< HEAD
-#define QDF_NBUF_CB_RX_VDEV_ID(skb) \
-	(((struct qdf_nbuf_cb *)((skb)->cb))->u.rx.dev.priv_cb_m.vdev_id)
-
-=======
->>>>>>> 4d3aee41
 #define QDF_NBUF_CB_TX_IPA_OWNED(skb) \
 	(((struct qdf_nbuf_cb *)((skb)->cb))->u.tx.dev.priv_cb_m.ipa.owned)
 #define QDF_NBUF_CB_TX_IPA_PRIV(skb) \
