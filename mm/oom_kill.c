/*
 *  linux/mm/oom_kill.c
 * 
 *  Copyright (C)  1998,2000  Rik van Riel
 *	Thanks go out to Claus Fischer for some serious inspiration and
 *	for goading me into coding this file...
 *  Copyright (C)  2010  Google, Inc.
 *	Rewritten by David Rientjes
 *
 *  The routines in this file are used to kill a process when
 *  we're seriously out of memory. This gets called from __alloc_pages()
 *  in mm/page_alloc.c when we really run out of memory.
 *
 *  Since we won't call these routines often (on a well-configured
 *  machine) this file will double as a 'coding guide' and a signpost
 *  for newbie kernel hackers. It features several pointers to major
 *  kernel subsystems and hints as to where to find out what things do.
 */

#include <linux/oom.h>
#include <linux/mm.h>
#include <linux/err.h>
#include <linux/gfp.h>
#include <linux/sched.h>
#include <linux/sched/mm.h>
#include <linux/sched/coredump.h>
#include <linux/sched/task.h>
#include <linux/swap.h>
#include <linux/timex.h>
#include <linux/jiffies.h>
#include <linux/cpuset.h>
#include <linux/export.h>
#include <linux/notifier.h>
#include <linux/memcontrol.h>
#include <linux/mempolicy.h>
#include <linux/security.h>
#include <linux/ptrace.h>
#include <linux/freezer.h>
#include <linux/ftrace.h>
#include <linux/ratelimit.h>
#include <linux/kthread.h>
#include <linux/init.h>
#include <linux/mmu_notifier.h>
#include <linux/memory_hotplug.h>
#include <linux/show_mem_notifier.h>

#include <asm/tlb.h>
#include "internal.h"

#define CREATE_TRACE_POINTS
#include <trace/events/oom.h>

int sysctl_panic_on_oom;
int sysctl_oom_kill_allocating_task;
int sysctl_oom_dump_tasks = 1;
int sysctl_reap_mem_on_sigkill;

DEFINE_MUTEX(oom_lock);
/* Serializes oom_score_adj and oom_score_adj_min updates */
DEFINE_MUTEX(oom_adj_mutex);

#ifdef CONFIG_NUMA
/**
 * has_intersects_mems_allowed() - check task eligiblity for kill
 * @start: task struct of which task to consider
 * @mask: nodemask passed to page allocator for mempolicy ooms
 *
 * Task eligibility is determined by whether or not a candidate task, @tsk,
 * shares the same mempolicy nodes as current if it is bound by such a policy
 * and whether or not it has the same set of allowed cpuset nodes.
 */
static bool has_intersects_mems_allowed(struct task_struct *start,
					const nodemask_t *mask)
{
	struct task_struct *tsk;
	bool ret = false;

	rcu_read_lock();
	for_each_thread(start, tsk) {
		if (mask) {
			/*
			 * If this is a mempolicy constrained oom, tsk's
			 * cpuset is irrelevant.  Only return true if its
			 * mempolicy intersects current, otherwise it may be
			 * needlessly killed.
			 */
			ret = mempolicy_nodemask_intersects(tsk, mask);
		} else {
			/*
			 * This is not a mempolicy constrained oom, so only
			 * check the mems of tsk's cpuset.
			 */
			ret = cpuset_mems_allowed_intersects(current, tsk);
		}
		if (ret)
			break;
	}
	rcu_read_unlock();

	return ret;
}
#else
static bool has_intersects_mems_allowed(struct task_struct *tsk,
					const nodemask_t *mask)
{
	return true;
}
#endif /* CONFIG_NUMA */

/*
 * The process p may have detached its own ->mm while exiting or through
 * use_mm(), but one or more of its subthreads may still have a valid
 * pointer.  Return p, or any of its subthreads with a valid ->mm, with
 * task_lock() held.
 */
struct task_struct *find_lock_task_mm(struct task_struct *p)
{
	struct task_struct *t;

	rcu_read_lock();

	for_each_thread(p, t) {
		task_lock(t);
		if (likely(t->mm))
			goto found;
		task_unlock(t);
	}
	t = NULL;
found:
	rcu_read_unlock();

	return t;
}

/*
 * order == -1 means the oom kill is required by sysrq, otherwise only
 * for display purposes.
 */
static inline bool is_sysrq_oom(struct oom_control *oc)
{
	return oc->order == -1;
}

static inline bool is_memcg_oom(struct oom_control *oc)
{
	return oc->memcg != NULL;
}

/* return true if the task is not adequate as candidate victim task. */
static bool oom_unkillable_task(struct task_struct *p,
		struct mem_cgroup *memcg, const nodemask_t *nodemask)
{
	if (is_global_init(p))
		return true;
	if (p->flags & PF_KTHREAD)
		return true;

	/* When mem_cgroup_out_of_memory() and p is not member of the group */
	if (memcg && !task_in_mem_cgroup(p, memcg))
		return true;

	/* p may not have freeable memory in nodemask */
	if (!has_intersects_mems_allowed(p, nodemask))
		return true;

	return false;
}

/**
 * oom_badness - heuristic function to determine which candidate task to kill
 * @p: task struct of which task we should calculate
 * @totalpages: total present RAM allowed for page allocation
 *
 * The heuristic for determining which task to kill is made to be as simple and
 * predictable as possible.  The goal is to return the highest value for the
 * task consuming the most memory to avoid subsequent oom failures.
 */
unsigned long oom_badness(struct task_struct *p, struct mem_cgroup *memcg,
			  const nodemask_t *nodemask, unsigned long totalpages)
{
	long points;
	long adj;

	if (oom_unkillable_task(p, memcg, nodemask))
		return 0;

	p = find_lock_task_mm(p);
	if (!p)
		return 0;

	/*
	 * Do not even consider tasks which are explicitly marked oom
	 * unkillable or have been already oom reaped or the are in
	 * the middle of vfork
	 */
	adj = (long)p->signal->oom_score_adj;
	if (adj == OOM_SCORE_ADJ_MIN ||
			test_bit(MMF_OOM_SKIP, &p->mm->flags) ||
			in_vfork(p)) {
		task_unlock(p);
		return 0;
	}

	/*
	 * The baseline for the badness score is the proportion of RAM that each
	 * task's rss, pagetable and swap space use.
	 */
	points = get_mm_rss(p->mm) + get_mm_counter(p->mm, MM_SWAPENTS) +
		atomic_long_read(&p->mm->nr_ptes) + mm_nr_pmds(p->mm);
	task_unlock(p);

	/* Normalize to oom_score_adj units */
	adj *= totalpages / 1000;
	points += adj;

	/*
	 * Never return 0 for an eligible task regardless of the root bonus and
	 * oom_score_adj (oom_score_adj can't be OOM_SCORE_ADJ_MIN here).
	 */
	return points > 0 ? points : 1;
}

enum oom_constraint {
	CONSTRAINT_NONE,
	CONSTRAINT_CPUSET,
	CONSTRAINT_MEMORY_POLICY,
	CONSTRAINT_MEMCG,
};

/*
 * Determine the type of allocation constraint.
 */
static enum oom_constraint constrained_alloc(struct oom_control *oc)
{
	struct zone *zone;
	struct zoneref *z;
	enum zone_type high_zoneidx = gfp_zone(oc->gfp_mask);
	bool cpuset_limited = false;
	int nid;

	if (is_memcg_oom(oc)) {
		oc->totalpages = mem_cgroup_get_limit(oc->memcg) ?: 1;
		return CONSTRAINT_MEMCG;
	}

	/* Default to all available memory */
	oc->totalpages = totalram_pages + total_swap_pages;

	if (!IS_ENABLED(CONFIG_NUMA))
		return CONSTRAINT_NONE;

	if (!oc->zonelist)
		return CONSTRAINT_NONE;
	/*
	 * Reach here only when __GFP_NOFAIL is used. So, we should avoid
	 * to kill current.We have to random task kill in this case.
	 * Hopefully, CONSTRAINT_THISNODE...but no way to handle it, now.
	 */
	if (oc->gfp_mask & __GFP_THISNODE)
		return CONSTRAINT_NONE;

	/*
	 * This is not a __GFP_THISNODE allocation, so a truncated nodemask in
	 * the page allocator means a mempolicy is in effect.  Cpuset policy
	 * is enforced in get_page_from_freelist().
	 */
	if (oc->nodemask &&
	    !nodes_subset(node_states[N_MEMORY], *oc->nodemask)) {
		oc->totalpages = total_swap_pages;
		for_each_node_mask(nid, *oc->nodemask)
			oc->totalpages += node_spanned_pages(nid);
		return CONSTRAINT_MEMORY_POLICY;
	}

	/* Check this allocation failure is caused by cpuset's wall function */
	for_each_zone_zonelist_nodemask(zone, z, oc->zonelist,
			high_zoneidx, oc->nodemask)
		if (!cpuset_zone_allowed(zone, oc->gfp_mask))
			cpuset_limited = true;

	if (cpuset_limited) {
		oc->totalpages = total_swap_pages;
		for_each_node_mask(nid, cpuset_current_mems_allowed)
			oc->totalpages += node_spanned_pages(nid);
		return CONSTRAINT_CPUSET;
	}
	return CONSTRAINT_NONE;
}

static int oom_evaluate_task(struct task_struct *task, void *arg)
{
	struct oom_control *oc = arg;
	unsigned long points;

	if (oom_unkillable_task(task, NULL, oc->nodemask))
		goto next;

	/*
	 * This task already has access to memory reserves and is being killed.
	 * Don't allow any other task to have access to the reserves unless
	 * the task has MMF_OOM_SKIP because chances that it would release
	 * any memory is quite low.
	 */
	if (!is_sysrq_oom(oc) && tsk_is_oom_victim(task)) {
		if (test_bit(MMF_OOM_SKIP, &task->signal->oom_mm->flags))
			goto next;
		goto abort;
	}

	/*
	 * If task is allocating a lot of memory and has been marked to be
	 * killed first if it triggers an oom, then select it.
	 */
	if (oom_task_origin(task)) {
		points = ULONG_MAX;
		goto select;
	}

	points = oom_badness(task, NULL, oc->nodemask, oc->totalpages);
	if (!points || points < oc->chosen_points)
		goto next;

	/* Prefer thread group leaders for display purposes */
	if (points == oc->chosen_points && thread_group_leader(oc->chosen))
		goto next;
select:
	if (oc->chosen)
		put_task_struct(oc->chosen);
	get_task_struct(task);
	oc->chosen = task;
	oc->chosen_points = points;
next:
	return 0;
abort:
	if (oc->chosen)
		put_task_struct(oc->chosen);
	oc->chosen = (void *)-1UL;
	return 1;
}

/*
 * Simple selection loop. We choose the process with the highest number of
 * 'points'. In case scan was aborted, oc->chosen is set to -1.
 */
static void select_bad_process(struct oom_control *oc)
{
	if (is_memcg_oom(oc))
		mem_cgroup_scan_tasks(oc->memcg, oom_evaluate_task, oc);
	else {
		struct task_struct *p;

		rcu_read_lock();
		for_each_process(p)
			if (oom_evaluate_task(p, oc))
				break;
		rcu_read_unlock();
	}

	oc->chosen_points = oc->chosen_points * 1000 / oc->totalpages;
}

/**
 * dump_tasks - dump current memory state of all system tasks
 * @memcg: current's memory controller, if constrained
 * @nodemask: nodemask passed to page allocator for mempolicy ooms
 *
 * Dumps the current memory state of all eligible tasks.  Tasks not in the same
 * memcg, not in the same cpuset, or bound to a disjoint set of mempolicy nodes
 * are not shown.
 * State information includes task's pid, uid, tgid, vm size, rss, nr_ptes,
 * swapents, oom_score_adj value, and name.
 */
void dump_tasks(struct mem_cgroup *memcg, const nodemask_t *nodemask)
{
	struct task_struct *p;
	struct task_struct *task;

	pr_info("[ pid ]   uid  tgid total_vm      rss nr_ptes nr_pmds swapents oom_score_adj name\n");
	rcu_read_lock();
	for_each_process(p) {
		if (oom_unkillable_task(p, memcg, nodemask))
			continue;

		task = find_lock_task_mm(p);
		if (!task) {
			/*
			 * This is a kthread or all of p's threads have already
			 * detached their mm's.  There's no need to report
			 * them; they can't be oom killed anyway.
			 */
			continue;
		}

		pr_info("[%5d] %5d %5d %8lu %8lu %7ld %7ld %8lu         %5hd %s\n",
			task->pid, from_kuid(&init_user_ns, task_uid(task)),
			task->tgid, task->mm->total_vm, get_mm_rss(task->mm),
			atomic_long_read(&task->mm->nr_ptes),
			mm_nr_pmds(task->mm),
			get_mm_counter(task->mm, MM_SWAPENTS),
			task->signal->oom_score_adj, task->comm);
		task_unlock(task);
	}
	rcu_read_unlock();
}

static void dump_header(struct oom_control *oc, struct task_struct *p)
{
	pr_warn("%s invoked oom-killer: gfp_mask=%#x(%pGg), nodemask=",
		current->comm, oc->gfp_mask, &oc->gfp_mask);
	if (oc->nodemask)
		pr_cont("%*pbl", nodemask_pr_args(oc->nodemask));
	else
		pr_cont("(null)");
	pr_cont(",  order=%d, oom_score_adj=%hd\n",
		oc->order, current->signal->oom_score_adj);
	if (!IS_ENABLED(CONFIG_COMPACTION) && oc->order)
		pr_warn("COMPACTION is disabled!!!\n");

	cpuset_print_current_mems_allowed();
	dump_stack();
	if (oc->memcg)
		mem_cgroup_print_oom_info(oc->memcg, p);
	else {
		show_mem(SHOW_MEM_FILTER_NODES, oc->nodemask);
		show_mem_call_notifiers();
	}

	if (sysctl_oom_dump_tasks)
		dump_tasks(oc->memcg, oc->nodemask);
}

/*
 * Number of OOM victims in flight
 */
static atomic_t oom_victims = ATOMIC_INIT(0);
static DECLARE_WAIT_QUEUE_HEAD(oom_victims_wait);

static bool oom_killer_disabled __read_mostly;

#define K(x) ((x) << (PAGE_SHIFT-10))

/*
 * task->mm can be NULL if the task is the exited group leader.  So to
 * determine whether the task is using a particular mm, we examine all the
 * task's threads: if one of those is using this mm then this task was also
 * using it.
 */
bool process_shares_mm(struct task_struct *p, struct mm_struct *mm)
{
	struct task_struct *t;

	for_each_thread(p, t) {
		struct mm_struct *t_mm = READ_ONCE(t->mm);
		if (t_mm)
			return t_mm == mm;
	}
	return false;
}

#ifdef CONFIG_MMU
/*
 * OOM Reaper kernel thread which tries to reap the memory used by the OOM
 * victim (if that is possible) to help the OOM killer to move on.
 */
static struct task_struct *oom_reaper_th;
static DECLARE_WAIT_QUEUE_HEAD(oom_reaper_wait);
static struct task_struct *oom_reaper_list;
static DEFINE_SPINLOCK(oom_reaper_lock);

void __oom_reap_task_mm(struct mm_struct *mm)
{
	struct vm_area_struct *vma;

	/*
	 * Tell all users of get_user/copy_from_user etc... that the content
	 * is no longer stable. No barriers really needed because unmapping
	 * should imply barriers already and the reader would hit a page fault
	 * if it stumbled over a reaped memory.
	 */
	set_bit(MMF_UNSTABLE, &mm->flags);

	for (vma = mm->mmap ; vma; vma = vma->vm_next) {
		if (!can_madv_dontneed_vma(vma))
			continue;

		/*
		 * Only anonymous pages have a good chance to be dropped
		 * without additional steps which we cannot afford as we
		 * are OOM already.
		 *
		 * We do not even care about fs backed pages because all
		 * which are reclaimable have already been reclaimed and
		 * we do not want to block exit_mmap by keeping mm ref
		 * count elevated without a good reason.
		 */
		if (vma_is_anonymous(vma) || !(vma->vm_flags & VM_SHARED)) {
			struct mmu_gather tlb;

			tlb_gather_mmu(&tlb, mm, vma->vm_start, vma->vm_end);
			unmap_page_range(&tlb, vma, vma->vm_start, vma->vm_end,
					 NULL);
			tlb_finish_mmu(&tlb, vma->vm_start, vma->vm_end);
		}
	}
}

static bool oom_reap_task_mm(struct task_struct *tsk, struct mm_struct *mm)
{
	if (!down_read_trylock(&mm->mmap_sem)) {
		trace_skip_task_reaping(tsk->pid);
		return false;
	}

	/*
	 * If the mm has notifiers then we would need to invalidate them around
	 * unmap_page_range and that is risky because notifiers can sleep and
	 * what they do is basically undeterministic.  So let's have a short
	 * sleep to give the oom victim some more time.
	 * TODO: we really want to get rid of this ugly hack and make sure that
	 * notifiers cannot block for unbounded amount of time and add
	 * mmu_notifier_invalidate_range_{start,end} around unmap_page_range
	 */
	if (mm_has_notifiers(mm)) {
		up_read(&mm->mmap_sem);
		schedule_timeout_idle(HZ);
		return true;
	}

	/*
	 * MMF_OOM_SKIP is set by exit_mmap when the OOM reaper can't
	 * work on the mm anymore. The check for MMF_OOM_SKIP must run
	 * under mmap_sem for reading because it serializes against the
	 * down_write();up_write() cycle in exit_mmap().
	 */
	if (test_bit(MMF_OOM_SKIP, &mm->flags)) {
		up_read(&mm->mmap_sem);
		trace_skip_task_reaping(tsk->pid);
		return true;
	}

	trace_start_task_reaping(tsk->pid);

	__oom_reap_task_mm(mm);

	pr_info("oom_reaper: reaped process %d (%s), now anon-rss:%lukB, file-rss:%lukB, shmem-rss:%lukB\n",
			task_pid_nr(tsk), tsk->comm,
			K(get_mm_counter(mm, MM_ANONPAGES)),
			K(get_mm_counter(mm, MM_FILEPAGES)),
			K(get_mm_counter(mm, MM_SHMEMPAGES)));
	up_read(&mm->mmap_sem);

	trace_finish_task_reaping(tsk->pid);
	return true;
}

#define MAX_OOM_REAP_RETRIES 10
static void oom_reap_task(struct task_struct *tsk)
{
	int attempts = 0;
	struct mm_struct *mm = tsk->signal->oom_mm;

	/* Retry the down_read_trylock(mmap_sem) a few times */
	while (attempts++ < MAX_OOM_REAP_RETRIES && !oom_reap_task_mm(tsk, mm))
		schedule_timeout_idle(HZ/10);

	if (attempts <= MAX_OOM_REAP_RETRIES)
		goto done;

	pr_info("oom_reaper: unable to reap pid:%d (%s)\n",
		task_pid_nr(tsk), tsk->comm);
	debug_show_all_locks();

done:
	tsk->oom_reaper_list = NULL;

	/*
	 * Hide this mm from OOM killer because it has been either reaped or
	 * somebody can't call up_write(mmap_sem).
	 */
	set_bit(MMF_OOM_SKIP, &mm->flags);

	/* Drop a reference taken by wake_oom_reaper */
	put_task_struct(tsk);
}

static int oom_reaper(void *unused)
{
	while (true) {
		struct task_struct *tsk = NULL;

		wait_event_freezable(oom_reaper_wait, oom_reaper_list != NULL);
		spin_lock(&oom_reaper_lock);
		if (oom_reaper_list != NULL) {
			tsk = oom_reaper_list;
			oom_reaper_list = tsk->oom_reaper_list;
		}
		spin_unlock(&oom_reaper_lock);

		if (tsk)
			oom_reap_task(tsk);
	}

	return 0;
}

void wake_oom_reaper(struct task_struct *tsk)
{
	if (!oom_reaper_th)
		return;

	/*
	 * Move the lock here to avoid scenario of queuing
	 * the same task by both OOM killer and any other SIGKILL
	 * path.
	 */
	spin_lock(&oom_reaper_lock);

	/* mm is already queued? */
	if (test_and_set_bit(MMF_OOM_REAP_QUEUED, &tsk->signal->oom_mm->flags)) {
		spin_unlock(&oom_reaper_lock);
		return;
	}

	get_task_struct(tsk);

	tsk->oom_reaper_list = oom_reaper_list;
	oom_reaper_list = tsk;
	spin_unlock(&oom_reaper_lock);
	trace_wake_reaper(tsk->pid);
	wake_up(&oom_reaper_wait);
}

static int __init oom_init(void)
{
	oom_reaper_th = kthread_run(oom_reaper, NULL, "oom_reaper");
	if (IS_ERR(oom_reaper_th)) {
		pr_err("Unable to start OOM reaper %ld. Continuing regardless\n",
				PTR_ERR(oom_reaper_th));
		oom_reaper_th = NULL;
	}
	return 0;
}
subsys_initcall(oom_init)
#else
static inline void wake_oom_reaper(struct task_struct *tsk)
{
}
#endif /* CONFIG_MMU */

static void __mark_oom_victim(struct task_struct *tsk)
{
	struct mm_struct *mm = tsk->mm;

	if (!cmpxchg(&tsk->signal->oom_mm, NULL, mm)) {
		mmgrab(tsk->signal->oom_mm);
		set_bit(MMF_OOM_VICTIM, &mm->flags);
	}
}

/**
 * mark_oom_victim - mark the given task as OOM victim
 * @tsk: task to mark
 *
 * Has to be called with oom_lock held and never after
 * oom has been disabled already.
 *
 * tsk->mm has to be non NULL and caller has to guarantee it is stable (either
 * under task_lock or operate on the current).
 */
static void mark_oom_victim(struct task_struct *tsk)
{
	WARN_ON(oom_killer_disabled);
	/* OOM killer might race with memcg OOM */
	if (test_and_set_tsk_thread_flag(tsk, TIF_MEMDIE))
		return;

	/* oom_mm is bound to the signal struct life time. */
	__mark_oom_victim(tsk);

	/*
	 * Make sure that the task is woken up from uninterruptible sleep
	 * if it is frozen because OOM killer wouldn't be able to free
	 * any memory and livelock. freezing_slow_path will tell the freezer
	 * that TIF_MEMDIE tasks should be ignored.
	 */
	__thaw_task(tsk);
	atomic_inc(&oom_victims);
	trace_mark_victim(tsk->pid);
}

/**
 * exit_oom_victim - note the exit of an OOM victim
 */
void exit_oom_victim(void)
{
	clear_thread_flag(TIF_MEMDIE);

	if (!atomic_dec_return(&oom_victims))
		wake_up_all(&oom_victims_wait);
}

/**
 * oom_killer_enable - enable OOM killer
 */
void oom_killer_enable(void)
{
	oom_killer_disabled = false;
	pr_info("OOM killer enabled.\n");
}

/**
 * oom_killer_disable - disable OOM killer
 * @timeout: maximum timeout to wait for oom victims in jiffies
 *
 * Forces all page allocations to fail rather than trigger OOM killer.
 * Will block and wait until all OOM victims are killed or the given
 * timeout expires.
 *
 * The function cannot be called when there are runnable user tasks because
 * the userspace would see unexpected allocation failures as a result. Any
 * new usage of this function should be consulted with MM people.
 *
 * Returns true if successful and false if the OOM killer cannot be
 * disabled.
 */
bool oom_killer_disable(signed long timeout)
{
	signed long ret;

	/*
	 * Make sure to not race with an ongoing OOM killer. Check that the
	 * current is not killed (possibly due to sharing the victim's memory).
	 */
	if (mutex_lock_killable(&oom_lock))
		return false;
	oom_killer_disabled = true;
	mutex_unlock(&oom_lock);

	ret = wait_event_interruptible_timeout(oom_victims_wait,
			!atomic_read(&oom_victims), timeout);
	if (ret <= 0) {
		oom_killer_enable();
		return false;
	}
	pr_info("OOM killer disabled.\n");

	return true;
}

static inline bool __task_will_free_mem(struct task_struct *task)
{
	struct signal_struct *sig = task->signal;

	/*
	 * A coredumping process may sleep for an extended period in exit_mm(),
	 * so the oom killer cannot assume that the process will promptly exit
	 * and release memory.
	 */
	if (sig->flags & SIGNAL_GROUP_COREDUMP)
		return false;

	if (sig->flags & SIGNAL_GROUP_EXIT)
		return true;

	if (thread_group_empty(task) && (task->flags & PF_EXITING))
		return true;

	return false;
}

/*
 * Checks whether the given task is dying or exiting and likely to
 * release its address space. This means that all threads and processes
 * sharing the same mm have to be killed or exiting.
 * Caller has to make sure that task->mm is stable (hold task_lock or
 * it operates on the current).
 */
static bool task_will_free_mem(struct task_struct *task)
{
	struct mm_struct *mm = task->mm;
	struct task_struct *p;
	bool ret = true;

	/*
	 * Skip tasks without mm because it might have passed its exit_mm and
	 * exit_oom_victim. oom_reaper could have rescued that but do not rely
	 * on that for now. We can consider find_lock_task_mm in future.
	 */
	if (!mm)
		return false;

	if (!__task_will_free_mem(task))
		return false;

	/*
	 * This task has already been drained by the oom reaper so there are
	 * only small chances it will free some more
	 */
	if (test_bit(MMF_OOM_SKIP, &mm->flags))
		return false;

	if (atomic_read(&mm->mm_users) <= 1)
		return true;

	/*
	 * Make sure that all tasks which share the mm with the given tasks
	 * are dying as well to make sure that a) nobody pins its mm and
	 * b) the task is also reapable by the oom reaper.
	 */
	rcu_read_lock();
	for_each_process(p) {
		if (!process_shares_mm(p, mm))
			continue;
		if (same_thread_group(task, p))
			continue;
		ret = __task_will_free_mem(p);
		if (!ret)
			break;
	}
	rcu_read_unlock();

	return ret;
}

static void oom_kill_process(struct oom_control *oc, const char *message)
{
	struct task_struct *p = oc->chosen;
	unsigned int points = oc->chosen_points;
	struct task_struct *victim = p;
	struct task_struct *child;
	struct task_struct *t;
	struct mm_struct *mm;
	unsigned int victim_points = 0;
	static DEFINE_RATELIMIT_STATE(oom_rs, DEFAULT_RATELIMIT_INTERVAL,
					      DEFAULT_RATELIMIT_BURST);
	bool can_oom_reap = true;

	/*
	 * If the task is already exiting, don't alarm the sysadmin or kill
	 * its children or threads, just give it access to memory reserves
	 * so it can die quickly
	 */
	task_lock(p);
	if (task_will_free_mem(p)) {
		mark_oom_victim(p);
		wake_oom_reaper(p);
		task_unlock(p);
		put_task_struct(p);
		return;
	}
	task_unlock(p);

	if (__ratelimit(&oom_rs))
		dump_header(oc, p);

	pr_err("%s: Kill process %d (%s) score %u or sacrifice child\n",
		message, task_pid_nr(p), p->comm, points);

	/*
	 * If any of p's children has a different mm and is eligible for kill,
	 * the one with the highest oom_badness() score is sacrificed for its
	 * parent.  This attempts to lose the minimal amount of work done while
	 * still freeing memory.
	 */
	read_lock(&tasklist_lock);

	/*
	 * The task 'p' might have already exited before reaching here. The
	 * put_task_struct() will free task_struct 'p' while the loop still try
	 * to access the field of 'p', so, get an extra reference.
	 */
	get_task_struct(p);
	for_each_thread(p, t) {
		list_for_each_entry(child, &t->children, sibling) {
			unsigned int child_points;

			if (process_shares_mm(child, p->mm))
				continue;
			/*
			 * oom_badness() returns 0 if the thread is unkillable
			 */
			child_points = oom_badness(child,
				oc->memcg, oc->nodemask, oc->totalpages);
			if (child_points > victim_points) {
				put_task_struct(victim);
				victim = child;
				victim_points = child_points;
				get_task_struct(victim);
			}
		}
	}
	put_task_struct(p);
	read_unlock(&tasklist_lock);

	p = find_lock_task_mm(victim);
	if (!p) {
		put_task_struct(victim);
		return;
	} else if (victim != p) {
		get_task_struct(p);
		put_task_struct(victim);
		victim = p;
	}

	/* Get a reference to safely compare mm after task_unlock(victim) */
	mm = victim->mm;
	mmgrab(mm);

	/* Raise event before sending signal: task reaper must see this */
	count_vm_event(OOM_KILL);
	memcg_memory_event_mm(mm, MEMCG_OOM_KILL);

	/*
	 * We should send SIGKILL before granting access to memory reserves
	 * in order to prevent the OOM victim from depleting the memory
	 * reserves from the user space under its control.
	 */
	do_send_sig_info(SIGKILL, SEND_SIG_FORCED, victim, true);
	mark_oom_victim(victim);
	pr_err("Killed process %d (%s) total-vm:%lukB, anon-rss:%lukB, file-rss:%lukB, shmem-rss:%lukB\n",
		task_pid_nr(victim), victim->comm, K(victim->mm->total_vm),
		K(get_mm_counter(victim->mm, MM_ANONPAGES)),
		K(get_mm_counter(victim->mm, MM_FILEPAGES)),
		K(get_mm_counter(victim->mm, MM_SHMEMPAGES)));
	task_unlock(victim);

	/*
	 * Kill all user processes sharing victim->mm in other thread groups, if
	 * any.  They don't get access to memory reserves, though, to avoid
	 * depletion of all memory.  This prevents mm->mmap_sem livelock when an
	 * oom killed thread cannot exit because it requires the semaphore and
	 * its contended by another thread trying to allocate memory itself.
	 * That thread will now get access to memory reserves since it has a
	 * pending fatal signal.
	 */
	rcu_read_lock();
	for_each_process(p) {
		if (!process_shares_mm(p, mm))
			continue;
		if (same_thread_group(p, victim))
			continue;
		if (is_global_init(p)) {
			can_oom_reap = false;
			set_bit(MMF_OOM_SKIP, &mm->flags);
			pr_info("oom killer %d (%s) has mm pinned by %d (%s)\n",
					task_pid_nr(victim), victim->comm,
					task_pid_nr(p), p->comm);
			continue;
		}
		/*
		 * No use_mm() user needs to read from the userspace so we are
		 * ok to reap it.
		 */
		if (unlikely(p->flags & PF_KTHREAD))
			continue;
		do_send_sig_info(SIGKILL, SEND_SIG_FORCED, p, true);
	}
	rcu_read_unlock();

	if (can_oom_reap)
		wake_oom_reaper(victim);

	mmdrop(mm);
	put_task_struct(victim);
}
#undef K

/*
 * Determines whether the kernel must panic because of the panic_on_oom sysctl.
 */
static void check_panic_on_oom(struct oom_control *oc,
			       enum oom_constraint constraint)
{
	if (likely(!sysctl_panic_on_oom))
		return;
	if (sysctl_panic_on_oom != 2) {
		/*
		 * panic_on_oom == 1 only affects CONSTRAINT_NONE, the kernel
		 * does not panic for cpuset, mempolicy, or memcg allocation
		 * failures.
		 */
		if (constraint != CONSTRAINT_NONE)
			return;
	}
	/* Do not panic for oom kills triggered by sysrq */
	if (is_sysrq_oom(oc))
		return;
	dump_header(oc, NULL);
	panic("Out of memory: %s panic_on_oom is enabled\n",
		sysctl_panic_on_oom == 2 ? "compulsory" : "system-wide");
}

static BLOCKING_NOTIFIER_HEAD(oom_notify_list);

int register_oom_notifier(struct notifier_block *nb)
{
	return blocking_notifier_chain_register(&oom_notify_list, nb);
}
EXPORT_SYMBOL_GPL(register_oom_notifier);

int unregister_oom_notifier(struct notifier_block *nb)
{
	return blocking_notifier_chain_unregister(&oom_notify_list, nb);
}
EXPORT_SYMBOL_GPL(unregister_oom_notifier);

/**
 * out_of_memory - kill the "best" process when we run out of memory
 * @oc: pointer to struct oom_control
 *
 * If we run out of memory, we have the choice between either
 * killing a random task (bad), letting the system crash (worse)
 * OR try to be smart about which process to kill. Note that we
 * don't have to be perfect here, we just have to be good.
 */
bool out_of_memory(struct oom_control *oc)
{
	unsigned long freed = 0;
	enum oom_constraint constraint = CONSTRAINT_NONE;

	if (oom_killer_disabled)
		return false;

	if (try_online_one_block(numa_node_id())) {
		/* Got some memory back */
		WARN(1, "OOM killer had to online a memory block\n");
		return true;
	}

	if (!is_memcg_oom(oc)) {
		blocking_notifier_call_chain(&oom_notify_list, 0, &freed);
		if (freed > 0)
			/* Got some memory back in the last second. */
			return true;
	}

	/*
	 * If current has a pending SIGKILL or is exiting, then automatically
	 * select it.  The goal is to allow it to allocate so that it may
	 * quickly exit and free its memory.
	 */
	if (task_will_free_mem(current)) {
		mark_oom_victim(current);
		wake_oom_reaper(current);
		return true;
	}

	/*
	 * The OOM killer does not compensate for IO-less reclaim.
	 * pagefault_out_of_memory lost its gfp context so we have to
	 * make sure exclude 0 mask - all other users should have at least
	 * ___GFP_DIRECT_RECLAIM to get here. But mem_cgroup_oom() has to
	 * invoke the OOM killer even if it is a GFP_NOFS allocation.
	 */
	if (oc->gfp_mask && !(oc->gfp_mask & __GFP_FS) && !is_memcg_oom(oc))
		return true;

	/*
	 * Check if there were limitations on the allocation (only relevant for
	 * NUMA and memcg) that may require different handling.
	 */
	constraint = constrained_alloc(oc);
	if (constraint != CONSTRAINT_MEMORY_POLICY)
		oc->nodemask = NULL;
	check_panic_on_oom(oc, constraint);

	if (!is_memcg_oom(oc) && sysctl_oom_kill_allocating_task &&
	    current->mm && !oom_unkillable_task(current, NULL, oc->nodemask) &&
	    current->signal->oom_score_adj != OOM_SCORE_ADJ_MIN) {
		get_task_struct(current);
		oc->chosen = current;
		oom_kill_process(oc, "Out of memory (oom_kill_allocating_task)");
		return true;
	}

	select_bad_process(oc);
	/* Found nothing?!?! Either we hang forever, or we panic. */
	if (!oc->chosen && !is_sysrq_oom(oc) && !is_memcg_oom(oc)) {
		dump_header(oc, NULL);
		panic("Out of memory and no killable processes...\n");
	}
	if (oc->chosen && oc->chosen != (void *)-1UL) {
		oom_kill_process(oc, !is_memcg_oom(oc) ? "Out of memory" :
				 "Memory cgroup out of memory");
		/*
		 * Give the killed process a good chance to exit before trying
		 * to allocate memory again.
		 */
		schedule_timeout_killable(1);
	}
	return !!oc->chosen;
}

/*
 * The pagefault handler calls here because some allocation has failed. We have
 * to take care of the memcg OOM here because this is the only safe context without
 * any locks held but let the oom killer triggered from the allocation context care
 * about the global OOM.
 */
void pagefault_out_of_memory(void)
{
	static DEFINE_RATELIMIT_STATE(pfoom_rs, DEFAULT_RATELIMIT_INTERVAL,
				      DEFAULT_RATELIMIT_BURST);

	if (IS_ENABLED(CONFIG_HAVE_LOW_MEMORY_KILLER))
		return;

	if (mem_cgroup_oom_synchronize(true))
		return;

	if (fatal_signal_pending(current))
		return;
<<<<<<< HEAD
	out_of_memory(&oc);
	mutex_unlock(&oom_lock);
}

/* Call this function with task_lock being held as we're accessing ->mm */
void dump_killed_info(struct task_struct *selected)
{
	int selected_tasksize = get_mm_rss(selected->mm);

	pr_info_ratelimited("Killing '%s' (%d), adj %hd,\n"
			"   to free %ldkB on behalf of '%s' (%d)\n"
			"   Free CMA is %ldkB\n"
			"   Total reserve is %ldkB\n"
			"   Total free pages is %ldkB\n"
			"   Total file cache is %ldkB\n",
			selected->comm, selected->pid,
			selected->signal->oom_score_adj,
			selected_tasksize * (long)(PAGE_SIZE / 1024),
			current->comm, current->pid,
			global_zone_page_state(NR_FREE_CMA_PAGES) *
				(long)(PAGE_SIZE / 1024),
			totalreserve_pages * (long)(PAGE_SIZE / 1024),
			global_zone_page_state(NR_FREE_PAGES) *
				(long)(PAGE_SIZE / 1024),
			global_node_page_state(NR_FILE_PAGES) *
				(long)(PAGE_SIZE / 1024));
}

void add_to_oom_reaper(struct task_struct *p)
{
	static DEFINE_RATELIMIT_STATE(reaper_rs, DEFAULT_RATELIMIT_INTERVAL,
						 DEFAULT_RATELIMIT_BURST);

	if (!sysctl_reap_mem_on_sigkill)
		return;

	p = find_lock_task_mm(p);
	if (!p)
		return;

	get_task_struct(p);
	if (task_will_free_mem(p)) {
		__mark_oom_victim(p);
		wake_oom_reaper(p);
	}

	dump_killed_info(p);
	task_unlock(p);

	if (__ratelimit(&reaper_rs) && p->signal->oom_score_adj == 0) {
		show_mem(SHOW_MEM_FILTER_NODES, NULL);
		show_mem_call_notifiers();
		if (sysctl_oom_dump_tasks)
			dump_tasks(NULL, NULL);
	}

	put_task_struct(p);
=======

	if (__ratelimit(&pfoom_rs))
		pr_warn("Huh VM_FAULT_OOM leaked out to the #PF handler. Retrying PF\n");
>>>>>>> 66722c42
}<|MERGE_RESOLUTION|>--- conflicted
+++ resolved
@@ -1110,9 +1110,9 @@
 
 	if (fatal_signal_pending(current))
 		return;
-<<<<<<< HEAD
-	out_of_memory(&oc);
-	mutex_unlock(&oom_lock);
+
+	if (__ratelimit(&pfoom_rs))
+		pr_warn("Huh VM_FAULT_OOM leaked out to the #PF handler. Retrying PF\n");
 }
 
 /* Call this function with task_lock being held as we're accessing ->mm */
@@ -1168,9 +1168,4 @@
 	}
 
 	put_task_struct(p);
-=======
-
-	if (__ratelimit(&pfoom_rs))
-		pr_warn("Huh VM_FAULT_OOM leaked out to the #PF handler. Retrying PF\n");
->>>>>>> 66722c42
 }