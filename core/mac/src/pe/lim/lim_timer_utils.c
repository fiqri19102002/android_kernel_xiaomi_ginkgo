--- conflicted
+++ resolved
@@ -601,11 +601,7 @@
 				g_lim_periodic_auth_retry_timer.sessionId);
 		if (!session_entry) {
 			pe_debug("session does not exist for given SessionId : %d",
-<<<<<<< HEAD
-				 mac->lim.limTimers.
-=======
 				 mac->lim.lim_timers.
->>>>>>> 5d8474a2
 				 g_lim_periodic_auth_retry_timer.sessionId);
 			break;
 		}
