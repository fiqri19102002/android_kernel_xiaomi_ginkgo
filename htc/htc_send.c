--- conflicted
+++ resolved
@@ -903,8 +903,7 @@
 			break;
 		}
 		if (rt_put) {
-			hif_pm_runtime_put(target->hif_dev,
-					   RTPM_ID_HTC);
+			hif_pm_runtime_put(target->hif_dev);
 			rt_put = false;
 		}
 	}
@@ -971,40 +970,6 @@
 		HTC_PACKET_QUEUE *queue)
 {}
 #endif
-
-/**
- * htc_send_pkts_rtpm_dbgid_get() - get runtime pm dbgid by service_id
- * @service_id: service for endpoint
- *
- * For service_id HTT_DATA_MSG_SVC, HTT message donot have a tx complete
- * from CE level, so they need runtime put which only can happen in fw
- * response. runtime put will happens at 2 ways.
- *    1 if packet tag HTC_TX_PACKET_TAG_RUNTIME_PUT, runtime put
- *      will be just in htc_issue_packets. as such pkt doesn't have
- *      a response from fw.
- *    2 other pkt must have a response from fw, it will be handled
- *      by fw response using htc_pm_runtime_put.
- *
- * For other service_id, they have tx_completion from CE, so they will be
- * handled in htc_tx_completion_handler, except packet tag as
- * HTC_TX_PACKET_TAG_AUTO_PM, pm related wmi cmd don't need a runtime
- * put/get.
- *
- *
- * Return: rtpm_dbgid to trace who use it
- */
-static wlan_rtpm_dbgid
-htc_send_pkts_rtpm_dbgid_get(HTC_SERVICE_ID service_id)
-{
-	wlan_rtpm_dbgid rtpm_dbgid;
-
-	if (service_id == HTT_DATA_MSG_SVC)
-		rtpm_dbgid = RTPM_ID_HTC;
-	else
-		rtpm_dbgid = RTPM_ID_WMI;
-
-	return rtpm_dbgid;
-}
 
 /**
  * get_htc_send_packets_credit_based() - get packets based on available credits
@@ -1029,10 +994,6 @@
 	HTC_PACKET_QUEUE *tx_queue;
 	HTC_PACKET_QUEUE pm_queue;
 	bool do_pm_get = false;
-<<<<<<< HEAD
-	wlan_rtpm_dbgid rtpm_dbgid = 0;
-=======
->>>>>>> 4d3aee41
 	int ret;
 
 	/*** NOTE : the TX lock is held when this function is called ***/
@@ -1051,15 +1012,7 @@
 	/* loop until we can grab as many packets out of the queue as we can */
 	while (true) {
 		if (do_pm_get) {
-<<<<<<< HEAD
-			rtpm_dbgid =
-				htc_send_pkts_rtpm_dbgid_get(
-					pEndpoint->service_id);
-			ret = hif_pm_runtime_get(target->hif_dev,
-						 rtpm_dbgid);
-=======
 			ret = hif_pm_runtime_get(target->hif_dev);
->>>>>>> 4d3aee41
 			if (ret) {
 				/* bus suspended, runtime resume issued */
 				QDF_ASSERT(HTC_PACKET_QUEUE_DEPTH(pQueue) == 0);
@@ -1078,8 +1031,7 @@
 		pPacket = htc_get_pkt_at_head(tx_queue);
 		if (!pPacket) {
 			if (do_pm_get)
-				hif_pm_runtime_put(target->hif_dev,
-						   rtpm_dbgid);
+				hif_pm_runtime_put(target->hif_dev);
 			break;
 		}
 
@@ -1123,8 +1075,7 @@
 						 creditsRequired));
 #endif
 				if (do_pm_get)
-					hif_pm_runtime_put(target->hif_dev,
-							   rtpm_dbgid);
+					hif_pm_runtime_put(target->hif_dev);
 				break;
 			}
 
@@ -1183,10 +1134,6 @@
 	HTC_PACKET_QUEUE *tx_queue;
 	HTC_PACKET_QUEUE pm_queue;
 	bool do_pm_get = false;
-<<<<<<< HEAD
-	wlan_rtpm_dbgid rtpm_dbgid = 0;
-=======
->>>>>>> 4d3aee41
 	int ret;
 
 	/*** NOTE : the TX lock is held when this function is called ***/
@@ -1207,15 +1154,7 @@
 		int num_frags;
 
 		if (do_pm_get) {
-<<<<<<< HEAD
-			rtpm_dbgid =
-				htc_send_pkts_rtpm_dbgid_get(
-					pEndpoint->service_id);
-			ret = hif_pm_runtime_get(target->hif_dev,
-						 rtpm_dbgid);
-=======
 			ret = hif_pm_runtime_get(target->hif_dev);
->>>>>>> 4d3aee41
 			if (ret) {
 				/* bus suspended, runtime resume issued */
 				QDF_ASSERT(HTC_PACKET_QUEUE_DEPTH(pQueue) == 0);
@@ -1232,7 +1171,7 @@
 		pPacket = htc_packet_dequeue(tx_queue);
 		if (!pPacket) {
 			if (do_pm_get)
-				hif_pm_runtime_put(target->hif_dev, rtpm_dbgid);
+				hif_pm_runtime_put(target->hif_dev);
 			break;
 		}
 		AR_DEBUG_PRINTF(ATH_DEBUG_SEND,
@@ -1550,20 +1489,14 @@
 		/* send what we can */
 		if (htc_issue_packets(target, pEndpoint, &sendQueue)) {
 			int i;
-			wlan_rtpm_dbgid rtpm_dbgid;
 
 			result = HTC_SEND_QUEUE_DROP;
 			AR_DEBUG_PRINTF(ATH_DEBUG_ERR,
 				("htc_issue_packets, failed status:%d put it back to head of callersSendQueue",
 				 result));
 
-			rtpm_dbgid =
-				htc_send_pkts_rtpm_dbgid_get(
-					pEndpoint->service_id);
 			for (i = HTC_PACKET_QUEUE_DEPTH(&sendQueue); i > 0; i--)
-				hif_pm_runtime_put(target->hif_dev,
-						   rtpm_dbgid);
-
+				hif_pm_runtime_put(target->hif_dev);
 			if (!pEndpoint->async_update) {
 				LOCK_HTC_TX(target);
 			}
@@ -1846,7 +1779,6 @@
 	int tx_resources;
 	uint32_t data_attr = 0;
 	int htc_payload_len = actual_length;
-	wlan_rtpm_dbgid rtpm_dbgid;
 
 	pEndpoint = &target->endpoint[ep_id];
 
@@ -1865,9 +1797,7 @@
 			return QDF_STATUS_E_FAILURE;
 	}
 
-	rtpm_dbgid =
-		htc_send_pkts_rtpm_dbgid_get(pEndpoint->service_id);
-	if (hif_pm_runtime_get(target->hif_dev, rtpm_dbgid))
+	if (hif_pm_runtime_get(target->hif_dev))
 		return QDF_STATUS_E_FAILURE;
 
 	p_htc_hdr = (HTC_FRAME_HDR *)qdf_nbuf_get_frag_vaddr(netbuf, 0);
@@ -2310,8 +2240,7 @@
 			break;
 		}
 		if (pPacket->PktInfo.AsTx.Tag != HTC_TX_PACKET_TAG_AUTO_PM)
-			hif_pm_runtime_put(target->hif_dev,
-					   RTPM_ID_WMI);
+			hif_pm_runtime_put(target->hif_dev);
 
 		if (pPacket->PktInfo.AsTx.Tag == HTC_TX_PACKET_TAG_BUNDLED) {
 			HTC_PACKET *pPacketTemp;
