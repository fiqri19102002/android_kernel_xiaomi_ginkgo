--- conflicted
+++ resolved
@@ -27,12 +27,6 @@
 
 &i2c_4 {
 	status = "ok";
-<<<<<<< HEAD
-	tsc@24 {
-		status = "disabled";
-	};
-=======
->>>>>>> 6b42a54e
 
 	raydium_ts@39 {
 		compatible = "raydium,raydium-ts";
