--- conflicted
+++ resolved
@@ -108,14 +108,9 @@
 	/* No cleanup required on psoc close for NAN */
 }
 
-<<<<<<< HEAD
-inline QDF_STATUS ucfg_nan_set_ndi_state(struct wlan_objmgr_vdev *vdev,
-					 uint32_t state)
-=======
 inline QDF_STATUS __ucfg_nan_set_ndi_state(struct wlan_objmgr_vdev *vdev,
 					   enum nan_datapath_state state,
 					   const char *func)
->>>>>>> 5d8474a2
 {
 	struct nan_vdev_priv_obj *priv_obj = nan_get_vdev_priv_obj(vdev);
 	enum nan_datapath_state current_state;
@@ -615,11 +610,6 @@
 	return nan_is_disc_active(psoc);
 }
 
-bool ucfg_is_nan_disc_active(struct wlan_objmgr_psoc *psoc)
-{
-	return nan_is_disc_active(psoc);
-}
-
 QDF_STATUS ucfg_nan_discovery_req(void *in_req, uint32_t req_type)
 {
 	struct wlan_objmgr_psoc *psoc;
@@ -822,11 +812,7 @@
 	nan_debug("NAN Disabled successfully");
 }
 
-<<<<<<< HEAD
-static QDF_STATUS
-=======
 QDF_STATUS
->>>>>>> 5d8474a2
 ucfg_nan_disable_ndi(struct wlan_objmgr_psoc *psoc, uint32_t ndi_vdev_id)
 {
 	enum nan_datapath_state curr_ndi_state;
@@ -1048,11 +1034,7 @@
 					     struct wlan_objmgr_vdev *vdev)
 {
 	uint8_t vdev_id_list[MAX_NUMBER_OF_CONC_CONNECTIONS];
-<<<<<<< HEAD
-	uint8_t chan_list[MAX_NUMBER_OF_CONC_CONNECTIONS];
-=======
 	uint32_t freq_list[MAX_NUMBER_OF_CONC_CONNECTIONS];
->>>>>>> 5d8474a2
 	uint32_t ndi_cnt, sta_cnt, id;
 
 	sta_cnt = policy_mgr_mode_specific_connection_count(psoc,
@@ -1076,11 +1058,7 @@
 		return true;
 
 	ndi_cnt = policy_mgr_get_mode_specific_conn_info(psoc,
-<<<<<<< HEAD
-							 chan_list,
-=======
 							 freq_list,
->>>>>>> 5d8474a2
 							 vdev_id_list,
 							 PM_NDI_MODE);
 
@@ -1097,9 +1075,6 @@
 		if (wlan_vdev_get_id(vdev) == vdev_id_list[id])
 			return true;
 
-<<<<<<< HEAD
-	return false;
-=======
 	/* If the flow reaches here then it is 4th NDI with STA */
 	if (!ucfg_nan_is_sta_nan_ndi_4_port_allowed(psoc))
 		return false;
@@ -1121,7 +1096,6 @@
 	}
 
 	return psoc_nan_obj->nan_caps.sta_nan_ndi_ndi_allowed;
->>>>>>> 5d8474a2
 }
 
 static inline bool
@@ -1168,11 +1142,7 @@
 bool ucfg_nan_is_vdev_creation_allowed(struct wlan_objmgr_psoc *psoc)
 {
 	struct nan_psoc_priv_obj *psoc_nan_obj;
-<<<<<<< HEAD
-	bool support = false;
-=======
 	bool host_support, fw_support;
->>>>>>> 5d8474a2
 
 	psoc_nan_obj = nan_get_psoc_priv_obj(psoc);
 	if (!psoc_nan_obj) {
@@ -1180,13 +1150,6 @@
 		return false;
 	}
 
-<<<<<<< HEAD
-	if (ucfg_nan_is_vdev_creation_supp_by_fw(psoc_nan_obj) &&
-	    ucfg_nan_is_vdev_creation_supp_by_host(psoc_nan_obj))
-		support = true;
-
-	return support;
-=======
 	host_support = ucfg_nan_is_vdev_creation_supp_by_host(psoc_nan_obj);
 	fw_support = ucfg_nan_is_vdev_creation_supp_by_fw(psoc_nan_obj);
 	if (!host_support || !fw_support) {
@@ -1196,7 +1159,6 @@
 	}
 
 	return true;
->>>>>>> 5d8474a2
 }
 
 void
