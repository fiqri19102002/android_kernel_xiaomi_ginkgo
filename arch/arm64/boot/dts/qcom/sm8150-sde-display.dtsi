--- conflicted
+++ resolved
@@ -358,8 +358,6 @@
 		qcom,dsi-panel = <&dsi_dual_nt36850_truly_cmd>;
 	};
 
-<<<<<<< HEAD
-=======
 	dsi_nt35695b_truly_fhd_cmd_sec_display: qcom,dsi-display@20 {
 		label = "dsi_nt35695b_truly_fhd_cmd_display";
 		qcom,display-type = "secondary";
@@ -395,7 +393,6 @@
 		qcom,dsi-panel = <&dsi_sim_sec_hd_cmd>;
 	};
 
->>>>>>> 0482853e
 	sde_dsi: qcom,dsi-display-primary {
 		compatible = "qcom,dsi-display";
 		label = "primary";
