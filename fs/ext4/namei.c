// SPDX-License-Identifier: GPL-2.0
/*
 *  linux/fs/ext4/namei.c
 *
 * Copyright (C) 1992, 1993, 1994, 1995
 * Remy Card (card@masi.ibp.fr)
 * Laboratoire MASI - Institut Blaise Pascal
 * Universite Pierre et Marie Curie (Paris VI)
 *
 *  from
 *
 *  linux/fs/minix/namei.c
 *
 *  Copyright (C) 1991, 1992  Linus Torvalds
 *
 *  Big-endian to little-endian byte-swapping/bitmaps by
 *        David S. Miller (davem@caip.rutgers.edu), 1995
 *  Directory entry file type support and forward compatibility hooks
 *	for B-tree directories by Theodore Ts'o (tytso@mit.edu), 1998
 *  Hash Tree Directory indexing (c)
 *	Daniel Phillips, 2001
 *  Hash Tree Directory indexing porting
 *	Christopher Li, 2002
 *  Hash Tree Directory indexing cleanup
 *	Theodore Ts'o, 2002
 */

#include <linux/fs.h>
#include <linux/pagemap.h>
#include <linux/time.h>
#include <linux/fcntl.h>
#include <linux/stat.h>
#include <linux/string.h>
#include <linux/quotaops.h>
#include <linux/buffer_head.h>
#include <linux/bio.h>
#include <linux/unicode.h>
#include "ext4.h"
#include "ext4_jbd2.h"

#include "xattr.h"
#include "acl.h"

#include <trace/events/ext4.h>
/*
 * define how far ahead to read directories while searching them.
 */
#define NAMEI_RA_CHUNKS  2
#define NAMEI_RA_BLOCKS  4
#define NAMEI_RA_SIZE	     (NAMEI_RA_CHUNKS * NAMEI_RA_BLOCKS)

static struct buffer_head *ext4_append(handle_t *handle,
					struct inode *inode,
					ext4_lblk_t *block)
{
	struct buffer_head *bh;
	int err;

	if (unlikely(EXT4_SB(inode->i_sb)->s_max_dir_size_kb &&
		     ((inode->i_size >> 10) >=
		      EXT4_SB(inode->i_sb)->s_max_dir_size_kb)))
		return ERR_PTR(-ENOSPC);

	*block = inode->i_size >> inode->i_sb->s_blocksize_bits;

	bh = ext4_bread(handle, inode, *block, EXT4_GET_BLOCKS_CREATE);
	if (IS_ERR(bh))
		return bh;
	inode->i_size += inode->i_sb->s_blocksize;
	EXT4_I(inode)->i_disksize = inode->i_size;
	BUFFER_TRACE(bh, "get_write_access");
	err = ext4_journal_get_write_access(handle, bh);
	if (err) {
		brelse(bh);
		ext4_std_error(inode->i_sb, err);
		return ERR_PTR(err);
	}
	return bh;
}

static int ext4_dx_csum_verify(struct inode *inode,
			       struct ext4_dir_entry *dirent);

/*
 * Hints to ext4_read_dirblock regarding whether we expect a directory
 * block being read to be an index block, or a block containing
 * directory entries (and if the latter, whether it was found via a
 * logical block in an htree index block).  This is used to control
 * what sort of sanity checkinig ext4_read_dirblock() will do on the
 * directory block read from the storage device.  EITHER will means
 * the caller doesn't know what kind of directory block will be read,
 * so no specific verification will be done.
 */
typedef enum {
	EITHER, INDEX, DIRENT, DIRENT_HTREE
} dirblock_type_t;

#define ext4_read_dirblock(inode, block, type) \
	__ext4_read_dirblock((inode), (block), (type), __func__, __LINE__)

static struct buffer_head *__ext4_read_dirblock(struct inode *inode,
						ext4_lblk_t block,
						dirblock_type_t type,
						const char *func,
						unsigned int line)
{
	struct buffer_head *bh;
	struct ext4_dir_entry *dirent;
	int is_dx_block = 0;

	bh = ext4_bread(NULL, inode, block, 0);
	if (IS_ERR(bh)) {
		__ext4_warning(inode->i_sb, func, line,
			       "inode #%lu: lblock %lu: comm %s: "
			       "error %ld reading directory block",
			       inode->i_ino, (unsigned long)block,
			       current->comm, PTR_ERR(bh));

		return bh;
	}
	if (!bh && (type == INDEX || type == DIRENT_HTREE)) {
		ext4_error_inode(inode, func, line, block,
				 "Directory hole found for htree %s block",
				 (type == INDEX) ? "index" : "leaf");
		return ERR_PTR(-EFSCORRUPTED);
	}
	if (!bh)
		return NULL;
	dirent = (struct ext4_dir_entry *) bh->b_data;
	/* Determine whether or not we have an index block */
	if (is_dx(inode)) {
		if (block == 0)
			is_dx_block = 1;
		else if (ext4_rec_len_from_disk(dirent->rec_len,
						inode->i_sb->s_blocksize) ==
			 inode->i_sb->s_blocksize)
			is_dx_block = 1;
	}
	if (!is_dx_block && type == INDEX) {
		ext4_error_inode(inode, func, line, block,
		       "directory leaf block found instead of index block");
		brelse(bh);
		return ERR_PTR(-EFSCORRUPTED);
	}
	if (!ext4_has_metadata_csum(inode->i_sb) ||
	    buffer_verified(bh))
		return bh;

	/*
	 * An empty leaf block can get mistaken for a index block; for
	 * this reason, we can only check the index checksum when the
	 * caller is sure it should be an index block.
	 */
	if (is_dx_block && type == INDEX) {
		if (ext4_dx_csum_verify(inode, dirent))
			set_buffer_verified(bh);
		else {
			ext4_error_inode(inode, func, line, block,
					 "Directory index failed checksum");
			brelse(bh);
			return ERR_PTR(-EFSBADCRC);
		}
	}
	if (!is_dx_block) {
		if (ext4_dirent_csum_verify(inode, dirent))
			set_buffer_verified(bh);
		else {
			ext4_error_inode(inode, func, line, block,
					 "Directory block failed checksum");
			brelse(bh);
			return ERR_PTR(-EFSBADCRC);
		}
	}
	return bh;
}

#ifndef assert
#define assert(test) J_ASSERT(test)
#endif

#ifdef DX_DEBUG
#define dxtrace(command) command
#else
#define dxtrace(command)
#endif

struct fake_dirent
{
	__le32 inode;
	__le16 rec_len;
	u8 name_len;
	u8 file_type;
};

struct dx_countlimit
{
	__le16 limit;
	__le16 count;
};

struct dx_entry
{
	__le32 hash;
	__le32 block;
};

/*
 * dx_root_info is laid out so that if it should somehow get overlaid by a
 * dirent the two low bits of the hash version will be zero.  Therefore, the
 * hash version mod 4 should never be 0.  Sincerely, the paranoia department.
 */

struct dx_root
{
	struct fake_dirent dot;
	char dot_name[4];
	struct fake_dirent dotdot;
	char dotdot_name[4];
	struct dx_root_info
	{
		__le32 reserved_zero;
		u8 hash_version;
		u8 info_length; /* 8 */
		u8 indirect_levels;
		u8 unused_flags;
	}
	info;
	struct dx_entry	entries[0];
};

struct dx_node
{
	struct fake_dirent fake;
	struct dx_entry	entries[0];
};


struct dx_frame
{
	struct buffer_head *bh;
	struct dx_entry *entries;
	struct dx_entry *at;
};

struct dx_map_entry
{
	u32 hash;
	u16 offs;
	u16 size;
};

/*
 * This goes at the end of each htree block.
 */
struct dx_tail {
	u32 dt_reserved;
	__le32 dt_checksum;	/* crc32c(uuid+inum+dirblock) */
};

static inline ext4_lblk_t dx_get_block(struct dx_entry *entry);
static void dx_set_block(struct dx_entry *entry, ext4_lblk_t value);
static inline unsigned dx_get_hash(struct dx_entry *entry);
static void dx_set_hash(struct dx_entry *entry, unsigned value);
static unsigned dx_get_count(struct dx_entry *entries);
static unsigned dx_get_limit(struct dx_entry *entries);
static void dx_set_count(struct dx_entry *entries, unsigned value);
static void dx_set_limit(struct dx_entry *entries, unsigned value);
static unsigned dx_root_limit(struct inode *dir, unsigned infosize);
static unsigned dx_node_limit(struct inode *dir);
static struct dx_frame *dx_probe(struct ext4_filename *fname,
				 struct inode *dir,
				 struct dx_hash_info *hinfo,
				 struct dx_frame *frame);
static void dx_release(struct dx_frame *frames);
static int dx_make_map(struct inode *dir, struct ext4_dir_entry_2 *de,
		       unsigned blocksize, struct dx_hash_info *hinfo,
		       struct dx_map_entry map[]);
static void dx_sort_map(struct dx_map_entry *map, unsigned count);
static struct ext4_dir_entry_2 *dx_move_dirents(struct inode *dir, char *from,
					char *to, struct dx_map_entry *offsets,
					int count, unsigned int blocksize);
static struct ext4_dir_entry_2 *dx_pack_dirents(struct inode *dir, char *base,
						unsigned int blocksize);
static void dx_insert_block(struct dx_frame *frame,
					u32 hash, ext4_lblk_t block);
static int ext4_htree_next_block(struct inode *dir, __u32 hash,
				 struct dx_frame *frame,
				 struct dx_frame *frames,
				 __u32 *start_hash);
static struct buffer_head * ext4_dx_find_entry(struct inode *dir,
		struct ext4_filename *fname,
		struct ext4_dir_entry_2 **res_dir, ext4_lblk_t *lblk);
static int ext4_dx_add_entry(handle_t *handle, struct ext4_filename *fname,
			     struct inode *dir, struct inode *inode);

/* checksumming functions */
void initialize_dirent_tail(struct ext4_dir_entry_tail *t,
			    unsigned int blocksize)
{
	memset(t, 0, sizeof(struct ext4_dir_entry_tail));
	t->det_rec_len = ext4_rec_len_to_disk(
			sizeof(struct ext4_dir_entry_tail), blocksize);
	t->det_reserved_ft = EXT4_FT_DIR_CSUM;
}

/* Walk through a dirent block to find a checksum "dirent" at the tail */
static struct ext4_dir_entry_tail *get_dirent_tail(struct inode *inode,
						   struct ext4_dir_entry *de)
{
	struct ext4_dir_entry_tail *t;

#ifdef PARANOID
	struct ext4_dir_entry *d, *top;

	d = de;
	top = (struct ext4_dir_entry *)(((void *)de) +
		(EXT4_BLOCK_SIZE(inode->i_sb) -
		sizeof(struct ext4_dir_entry_tail)));
	while (d < top && d->rec_len)
		d = (struct ext4_dir_entry *)(((void *)d) +
		    le16_to_cpu(d->rec_len));

	if (d != top)
		return NULL;

	t = (struct ext4_dir_entry_tail *)d;
#else
	t = EXT4_DIRENT_TAIL(de, EXT4_BLOCK_SIZE(inode->i_sb));
#endif

	if (t->det_reserved_zero1 ||
	    le16_to_cpu(t->det_rec_len) != sizeof(struct ext4_dir_entry_tail) ||
	    t->det_reserved_zero2 ||
	    t->det_reserved_ft != EXT4_FT_DIR_CSUM)
		return NULL;

	return t;
}

static __le32 ext4_dirent_csum(struct inode *inode,
			       struct ext4_dir_entry *dirent, int size)
{
	struct ext4_sb_info *sbi = EXT4_SB(inode->i_sb);
	struct ext4_inode_info *ei = EXT4_I(inode);
	__u32 csum;

	csum = ext4_chksum(sbi, ei->i_csum_seed, (__u8 *)dirent, size);
	return cpu_to_le32(csum);
}

#define warn_no_space_for_csum(inode)					\
	__warn_no_space_for_csum((inode), __func__, __LINE__)

static void __warn_no_space_for_csum(struct inode *inode, const char *func,
				     unsigned int line)
{
	__ext4_warning_inode(inode, func, line,
		"No space for directory leaf checksum. Please run e2fsck -D.");
}

int ext4_dirent_csum_verify(struct inode *inode, struct ext4_dir_entry *dirent)
{
	struct ext4_dir_entry_tail *t;

	if (!ext4_has_metadata_csum(inode->i_sb))
		return 1;

	t = get_dirent_tail(inode, dirent);
	if (!t) {
		warn_no_space_for_csum(inode);
		return 0;
	}

	if (t->det_checksum != ext4_dirent_csum(inode, dirent,
						(void *)t - (void *)dirent))
		return 0;

	return 1;
}

static void ext4_dirent_csum_set(struct inode *inode,
				 struct ext4_dir_entry *dirent)
{
	struct ext4_dir_entry_tail *t;

	if (!ext4_has_metadata_csum(inode->i_sb))
		return;

	t = get_dirent_tail(inode, dirent);
	if (!t) {
		warn_no_space_for_csum(inode);
		return;
	}

	t->det_checksum = ext4_dirent_csum(inode, dirent,
					   (void *)t - (void *)dirent);
}

int ext4_handle_dirty_dirent_node(handle_t *handle,
				  struct inode *inode,
				  struct buffer_head *bh)
{
	ext4_dirent_csum_set(inode, (struct ext4_dir_entry *)bh->b_data);
	return ext4_handle_dirty_metadata(handle, inode, bh);
}

static struct dx_countlimit *get_dx_countlimit(struct inode *inode,
					       struct ext4_dir_entry *dirent,
					       int *offset)
{
	struct ext4_dir_entry *dp;
	struct dx_root_info *root;
	int count_offset;

	if (le16_to_cpu(dirent->rec_len) == EXT4_BLOCK_SIZE(inode->i_sb))
		count_offset = 8;
	else if (le16_to_cpu(dirent->rec_len) == 12) {
		dp = (struct ext4_dir_entry *)(((void *)dirent) + 12);
		if (le16_to_cpu(dp->rec_len) !=
		    EXT4_BLOCK_SIZE(inode->i_sb) - 12)
			return NULL;
		root = (struct dx_root_info *)(((void *)dp + 12));
		if (root->reserved_zero ||
		    root->info_length != sizeof(struct dx_root_info))
			return NULL;
		count_offset = 32;
	} else
		return NULL;

	if (offset)
		*offset = count_offset;
	return (struct dx_countlimit *)(((void *)dirent) + count_offset);
}

static __le32 ext4_dx_csum(struct inode *inode, struct ext4_dir_entry *dirent,
			   int count_offset, int count, struct dx_tail *t)
{
	struct ext4_sb_info *sbi = EXT4_SB(inode->i_sb);
	struct ext4_inode_info *ei = EXT4_I(inode);
	__u32 csum;
	int size;
	__u32 dummy_csum = 0;
	int offset = offsetof(struct dx_tail, dt_checksum);

	size = count_offset + (count * sizeof(struct dx_entry));
	csum = ext4_chksum(sbi, ei->i_csum_seed, (__u8 *)dirent, size);
	csum = ext4_chksum(sbi, csum, (__u8 *)t, offset);
	csum = ext4_chksum(sbi, csum, (__u8 *)&dummy_csum, sizeof(dummy_csum));

	return cpu_to_le32(csum);
}

static int ext4_dx_csum_verify(struct inode *inode,
			       struct ext4_dir_entry *dirent)
{
	struct dx_countlimit *c;
	struct dx_tail *t;
	int count_offset, limit, count;

	if (!ext4_has_metadata_csum(inode->i_sb))
		return 1;

	c = get_dx_countlimit(inode, dirent, &count_offset);
	if (!c) {
		EXT4_ERROR_INODE(inode, "dir seems corrupt?  Run e2fsck -D.");
		return 0;
	}
	limit = le16_to_cpu(c->limit);
	count = le16_to_cpu(c->count);
	if (count_offset + (limit * sizeof(struct dx_entry)) >
	    EXT4_BLOCK_SIZE(inode->i_sb) - sizeof(struct dx_tail)) {
		warn_no_space_for_csum(inode);
		return 0;
	}
	t = (struct dx_tail *)(((struct dx_entry *)c) + limit);

	if (t->dt_checksum != ext4_dx_csum(inode, dirent, count_offset,
					    count, t))
		return 0;
	return 1;
}

static void ext4_dx_csum_set(struct inode *inode, struct ext4_dir_entry *dirent)
{
	struct dx_countlimit *c;
	struct dx_tail *t;
	int count_offset, limit, count;

	if (!ext4_has_metadata_csum(inode->i_sb))
		return;

	c = get_dx_countlimit(inode, dirent, &count_offset);
	if (!c) {
		EXT4_ERROR_INODE(inode, "dir seems corrupt?  Run e2fsck -D.");
		return;
	}
	limit = le16_to_cpu(c->limit);
	count = le16_to_cpu(c->count);
	if (count_offset + (limit * sizeof(struct dx_entry)) >
	    EXT4_BLOCK_SIZE(inode->i_sb) - sizeof(struct dx_tail)) {
		warn_no_space_for_csum(inode);
		return;
	}
	t = (struct dx_tail *)(((struct dx_entry *)c) + limit);

	t->dt_checksum = ext4_dx_csum(inode, dirent, count_offset, count, t);
}

static inline int ext4_handle_dirty_dx_node(handle_t *handle,
					    struct inode *inode,
					    struct buffer_head *bh)
{
	ext4_dx_csum_set(inode, (struct ext4_dir_entry *)bh->b_data);
	return ext4_handle_dirty_metadata(handle, inode, bh);
}

/*
 * p is at least 6 bytes before the end of page
 */
static inline struct ext4_dir_entry_2 *
ext4_next_entry(struct ext4_dir_entry_2 *p, unsigned long blocksize)
{
	return (struct ext4_dir_entry_2 *)((char *)p +
		ext4_rec_len_from_disk(p->rec_len, blocksize));
}

/*
 * Future: use high four bits of block for coalesce-on-delete flags
 * Mask them off for now.
 */

static inline ext4_lblk_t dx_get_block(struct dx_entry *entry)
{
	return le32_to_cpu(entry->block) & 0x0fffffff;
}

static inline void dx_set_block(struct dx_entry *entry, ext4_lblk_t value)
{
	entry->block = cpu_to_le32(value);
}

static inline unsigned dx_get_hash(struct dx_entry *entry)
{
	return le32_to_cpu(entry->hash);
}

static inline void dx_set_hash(struct dx_entry *entry, unsigned value)
{
	entry->hash = cpu_to_le32(value);
}

static inline unsigned dx_get_count(struct dx_entry *entries)
{
	return le16_to_cpu(((struct dx_countlimit *) entries)->count);
}

static inline unsigned dx_get_limit(struct dx_entry *entries)
{
	return le16_to_cpu(((struct dx_countlimit *) entries)->limit);
}

static inline void dx_set_count(struct dx_entry *entries, unsigned value)
{
	((struct dx_countlimit *) entries)->count = cpu_to_le16(value);
}

static inline void dx_set_limit(struct dx_entry *entries, unsigned value)
{
	((struct dx_countlimit *) entries)->limit = cpu_to_le16(value);
}

static inline unsigned dx_root_limit(struct inode *dir, unsigned infosize)
{
	unsigned int entry_space = dir->i_sb->s_blocksize -
			ext4_dir_rec_len(1, NULL) -
			ext4_dir_rec_len(2, NULL) - infosize;

	if (ext4_has_metadata_csum(dir->i_sb))
		entry_space -= sizeof(struct dx_tail);
	return entry_space / sizeof(struct dx_entry);
}

static inline unsigned dx_node_limit(struct inode *dir)
{
	unsigned int entry_space = dir->i_sb->s_blocksize -
			ext4_dir_rec_len(0, dir);

	if (ext4_has_metadata_csum(dir->i_sb))
		entry_space -= sizeof(struct dx_tail);
	return entry_space / sizeof(struct dx_entry);
}

/*
 * Debug
 */
#ifdef DX_DEBUG
static void dx_show_index(char * label, struct dx_entry *entries)
{
	int i, n = dx_get_count (entries);
	printk(KERN_DEBUG "%s index", label);
	for (i = 0; i < n; i++) {
		printk(KERN_CONT " %x->%lu",
		       i ? dx_get_hash(entries + i) : 0,
		       (unsigned long)dx_get_block(entries + i));
	}
	printk(KERN_CONT "\n");
}

struct stats
{
	unsigned names;
	unsigned space;
	unsigned bcount;
};

static struct stats dx_show_leaf(struct inode *dir,
				struct dx_hash_info *hinfo,
				struct ext4_dir_entry_2 *de,
				int size, int show_names)
{
	unsigned names = 0, space = 0;
	char *base = (char *) de;
	struct dx_hash_info h = *hinfo;

	printk("names: ");
	while ((char *) de < base + size)
	{
		if (de->inode)
		{
			if (show_names)
			{
#ifdef CONFIG_FS_ENCRYPTION
				int len;
				char *name;
				struct fscrypt_str fname_crypto_str =
					FSTR_INIT(NULL, 0);
				int res = 0;

				name  = de->name;
				len = de->name_len;
				if (IS_ENCRYPTED(dir))
					res = fscrypt_get_encryption_info(dir);
				if (res) {
					printk(KERN_WARNING "Error setting up"
					       " fname crypto: %d\n", res);
				}
				if (!fscrypt_has_encryption_key(dir)) {
					/* Directory is not encrypted */
					ext4fs_dirhash(dir, de->name,
						de->name_len, &h);
					printk("%*.s:(U)%x.%u ", len,
					       name, h.hash,
					       (unsigned) ((char *) de
							   - base));
				} else {
					struct fscrypt_str de_name =
						FSTR_INIT(name, len);

					/* Directory is encrypted */
					res = fscrypt_fname_alloc_buffer(
						dir, len,
						&fname_crypto_str);
					if (res)
						printk(KERN_WARNING "Error "
							"allocating crypto "
							"buffer--skipping "
							"crypto\n");
					res = fscrypt_fname_disk_to_usr(dir,
						0, 0, &de_name,
						&fname_crypto_str);
					if (res) {
						printk(KERN_WARNING "Error "
							"converting filename "
							"from disk to usr"
							"\n");
						name = "??";
						len = 2;
					} else {
						name = fname_crypto_str.name;
						len = fname_crypto_str.len;
					}
					if (IS_CASEFOLDED(dir))
						h.hash = EXT4_DIRENT_HASH(de);
					else
						ext4fs_dirhash(dir, de->name,
						       de->name_len, &h);
					printk("%*.s:(E)%x.%u ", len, name,
					       h.hash, (unsigned) ((char *) de
								   - base));
					fscrypt_fname_free_buffer(
							&fname_crypto_str);
				}
#else
				int len = de->name_len;
				char *name = de->name;
				ext4fs_dirhash(dir, de->name, de->name_len, &h);
				printk("%*.s:%x.%u ", len, name, h.hash,
				       (unsigned) ((char *) de - base));
#endif
			}
			space += ext4_dir_rec_len(de->name_len, dir);
			names++;
		}
		de = ext4_next_entry(de, size);
	}
	printk(KERN_CONT "(%i)\n", names);
	return (struct stats) { names, space, 1 };
}

struct stats dx_show_entries(struct dx_hash_info *hinfo, struct inode *dir,
			     struct dx_entry *entries, int levels)
{
	unsigned blocksize = dir->i_sb->s_blocksize;
	unsigned count = dx_get_count(entries), names = 0, space = 0, i;
	unsigned bcount = 0;
	struct buffer_head *bh;
	printk("%i indexed blocks...\n", count);
	for (i = 0; i < count; i++, entries++)
	{
		ext4_lblk_t block = dx_get_block(entries);
		ext4_lblk_t hash  = i ? dx_get_hash(entries): 0;
		u32 range = i < count - 1? (dx_get_hash(entries + 1) - hash): ~hash;
		struct stats stats;
		printk("%s%3u:%03u hash %8x/%8x ",levels?"":"   ", i, block, hash, range);
		bh = ext4_bread(NULL,dir, block, 0);
		if (!bh || IS_ERR(bh))
			continue;
		stats = levels?
		   dx_show_entries(hinfo, dir, ((struct dx_node *) bh->b_data)->entries, levels - 1):
		   dx_show_leaf(dir, hinfo, (struct ext4_dir_entry_2 *)
			bh->b_data, blocksize, 0);
		names += stats.names;
		space += stats.space;
		bcount += stats.bcount;
		brelse(bh);
	}
	if (bcount)
		printk(KERN_DEBUG "%snames %u, fullness %u (%u%%)\n",
		       levels ? "" : "   ", names, space/bcount,
		       (space/bcount)*100/blocksize);
	return (struct stats) { names, space, bcount};
}
#endif /* DX_DEBUG */

/*
 * Probe for a directory leaf block to search.
 *
 * dx_probe can return ERR_BAD_DX_DIR, which means there was a format
 * error in the directory index, and the caller should fall back to
 * searching the directory normally.  The callers of dx_probe **MUST**
 * check for this error code, and make sure it never gets reflected
 * back to userspace.
 */
static struct dx_frame *
dx_probe(struct ext4_filename *fname, struct inode *dir,
	 struct dx_hash_info *hinfo, struct dx_frame *frame_in)
{
	unsigned count, indirect;
	struct dx_entry *at, *entries, *p, *q, *m;
	struct dx_root *root;
	struct dx_frame *frame = frame_in;
	struct dx_frame *ret_err = ERR_PTR(ERR_BAD_DX_DIR);
	u32 hash;

	memset(frame_in, 0, EXT4_HTREE_LEVEL * sizeof(frame_in[0]));
	frame->bh = ext4_read_dirblock(dir, 0, INDEX);
	if (IS_ERR(frame->bh))
		return (struct dx_frame *) frame->bh;

	root = (struct dx_root *) frame->bh->b_data;
	if (root->info.hash_version != DX_HASH_TEA &&
	    root->info.hash_version != DX_HASH_HALF_MD4 &&
	    root->info.hash_version != DX_HASH_LEGACY &&
	    root->info.hash_version != DX_HASH_SIPHASH) {
		ext4_warning_inode(dir, "Unrecognised inode hash code %u",
				   root->info.hash_version);
		goto fail;
	}
	if (ext4_hash_in_dirent(dir)) {
		if (root->info.hash_version != DX_HASH_SIPHASH) {
			ext4_warning_inode(dir,
				"Hash in dirent, but hash is not SIPHASH");
			goto fail;
		}
	} else {
		if (root->info.hash_version == DX_HASH_SIPHASH) {
			ext4_warning_inode(dir,
				"Hash code is SIPHASH, but hash not in dirent");
			goto fail;
		}
	}
	if (fname)
		hinfo = &fname->hinfo;
	hinfo->hash_version = root->info.hash_version;
	if (hinfo->hash_version <= DX_HASH_TEA)
		hinfo->hash_version += EXT4_SB(dir->i_sb)->s_hash_unsigned;
	hinfo->seed = EXT4_SB(dir->i_sb)->s_hash_seed;
	/* hash is already computed for encrypted casefolded directory */
	if (fname && fname_name(fname) &&
				!(IS_ENCRYPTED(dir) && IS_CASEFOLDED(dir)))
		ext4fs_dirhash(dir, fname_name(fname), fname_len(fname), hinfo);
	hash = hinfo->hash;

	if (root->info.unused_flags & 1) {
		ext4_warning_inode(dir, "Unimplemented hash flags: %#06x",
				   root->info.unused_flags);
		goto fail;
	}

	indirect = root->info.indirect_levels;
	if (indirect >= ext4_dir_htree_level(dir->i_sb)) {
		ext4_warning(dir->i_sb,
			     "Directory (ino: %lu) htree depth %#06x exceed"
			     "supported value", dir->i_ino,
			     ext4_dir_htree_level(dir->i_sb));
		if (ext4_dir_htree_level(dir->i_sb) < EXT4_HTREE_LEVEL) {
			ext4_warning(dir->i_sb, "Enable large directory "
						"feature to access it");
		}
		goto fail;
	}

	entries = (struct dx_entry *)(((char *)&root->info) +
				      root->info.info_length);

	if (dx_get_limit(entries) != dx_root_limit(dir,
						   root->info.info_length)) {
		ext4_warning_inode(dir, "dx entry: limit %u != root limit %u",
				   dx_get_limit(entries),
				   dx_root_limit(dir, root->info.info_length));
		goto fail;
	}

	dxtrace(printk("Look up %x", hash));
	while (1) {
		count = dx_get_count(entries);
		if (!count || count > dx_get_limit(entries)) {
			ext4_warning_inode(dir,
					   "dx entry: count %u beyond limit %u",
					   count, dx_get_limit(entries));
			goto fail;
		}

		p = entries + 1;
		q = entries + count - 1;
		while (p <= q) {
			m = p + (q - p) / 2;
			dxtrace(printk(KERN_CONT "."));
			if (dx_get_hash(m) > hash)
				q = m - 1;
			else
				p = m + 1;
		}

		if (0) { // linear search cross check
			unsigned n = count - 1;
			at = entries;
			while (n--)
			{
				dxtrace(printk(KERN_CONT ","));
				if (dx_get_hash(++at) > hash)
				{
					at--;
					break;
				}
			}
			assert (at == p - 1);
		}

		at = p - 1;
		dxtrace(printk(KERN_CONT " %x->%u\n",
			       at == entries ? 0 : dx_get_hash(at),
			       dx_get_block(at)));
		frame->entries = entries;
		frame->at = at;
		if (!indirect--)
			return frame;
		frame++;
		frame->bh = ext4_read_dirblock(dir, dx_get_block(at), INDEX);
		if (IS_ERR(frame->bh)) {
			ret_err = (struct dx_frame *) frame->bh;
			frame->bh = NULL;
			goto fail;
		}
		entries = ((struct dx_node *) frame->bh->b_data)->entries;

		if (dx_get_limit(entries) != dx_node_limit(dir)) {
			ext4_warning_inode(dir,
				"dx entry: limit %u != node limit %u",
				dx_get_limit(entries), dx_node_limit(dir));
			goto fail;
		}
	}
fail:
	while (frame >= frame_in) {
		brelse(frame->bh);
		frame--;
	}

	if (ret_err == ERR_PTR(ERR_BAD_DX_DIR))
		ext4_warning_inode(dir,
			"Corrupt directory, running e2fsck is recommended");
	return ret_err;
}

static void dx_release(struct dx_frame *frames)
{
	struct dx_root_info *info;
	int i;
	unsigned int indirect_levels;

	if (frames[0].bh == NULL)
		return;

	info = &((struct dx_root *)frames[0].bh->b_data)->info;
	/* save local copy, "info" may be freed after brelse() */
	indirect_levels = info->indirect_levels;
	for (i = 0; i <= indirect_levels; i++) {
		if (frames[i].bh == NULL)
			break;
		brelse(frames[i].bh);
		frames[i].bh = NULL;
	}
}

/*
 * This function increments the frame pointer to search the next leaf
 * block, and reads in the necessary intervening nodes if the search
 * should be necessary.  Whether or not the search is necessary is
 * controlled by the hash parameter.  If the hash value is even, then
 * the search is only continued if the next block starts with that
 * hash value.  This is used if we are searching for a specific file.
 *
 * If the hash value is HASH_NB_ALWAYS, then always go to the next block.
 *
 * This function returns 1 if the caller should continue to search,
 * or 0 if it should not.  If there is an error reading one of the
 * index blocks, it will a negative error code.
 *
 * If start_hash is non-null, it will be filled in with the starting
 * hash of the next page.
 */
static int ext4_htree_next_block(struct inode *dir, __u32 hash,
				 struct dx_frame *frame,
				 struct dx_frame *frames,
				 __u32 *start_hash)
{
	struct dx_frame *p;
	struct buffer_head *bh;
	int num_frames = 0;
	__u32 bhash;

	p = frame;
	/*
	 * Find the next leaf page by incrementing the frame pointer.
	 * If we run out of entries in the interior node, loop around and
	 * increment pointer in the parent node.  When we break out of
	 * this loop, num_frames indicates the number of interior
	 * nodes need to be read.
	 */
	while (1) {
		if (++(p->at) < p->entries + dx_get_count(p->entries))
			break;
		if (p == frames)
			return 0;
		num_frames++;
		p--;
	}

	/*
	 * If the hash is 1, then continue only if the next page has a
	 * continuation hash of any value.  This is used for readdir
	 * handling.  Otherwise, check to see if the hash matches the
	 * desired contiuation hash.  If it doesn't, return since
	 * there's no point to read in the successive index pages.
	 */
	bhash = dx_get_hash(p->at);
	if (start_hash)
		*start_hash = bhash;
	if ((hash & 1) == 0) {
		if ((bhash & ~1) != hash)
			return 0;
	}
	/*
	 * If the hash is HASH_NB_ALWAYS, we always go to the next
	 * block so no check is necessary
	 */
	while (num_frames--) {
		bh = ext4_read_dirblock(dir, dx_get_block(p->at), INDEX);
		if (IS_ERR(bh))
			return PTR_ERR(bh);
		p++;
		brelse(p->bh);
		p->bh = bh;
		p->at = p->entries = ((struct dx_node *) bh->b_data)->entries;
	}
	return 1;
}


/*
 * This function fills a red-black tree with information from a
 * directory block.  It returns the number directory entries loaded
 * into the tree.  If there is an error it is returned in err.
 */
static int htree_dirblock_to_tree(struct file *dir_file,
				  struct inode *dir, ext4_lblk_t block,
				  struct dx_hash_info *hinfo,
				  __u32 start_hash, __u32 start_minor_hash)
{
	struct buffer_head *bh;
	struct ext4_dir_entry_2 *de, *top;
	int err = 0, count = 0;
	struct fscrypt_str fname_crypto_str = FSTR_INIT(NULL, 0), tmp_str;
	int csum = ext4_has_metadata_csum(dir->i_sb);

	dxtrace(printk(KERN_INFO "In htree dirblock_to_tree: block %lu\n",
							(unsigned long)block));
	bh = ext4_read_dirblock(dir, block, DIRENT_HTREE);
	if (IS_ERR(bh))
		return PTR_ERR(bh);

	de = (struct ext4_dir_entry_2 *) bh->b_data;
	/* csum entries are not larger in the casefolded encrypted case */
	top = (struct ext4_dir_entry_2 *) ((char *) de +
					   dir->i_sb->s_blocksize -
					   ext4_dir_rec_len(0,
							   csum ? NULL : dir));
#ifdef CONFIG_FS_ENCRYPTION
	/* Check if the directory is encrypted */
	if (IS_ENCRYPTED(dir)) {
		err = fscrypt_get_encryption_info(dir);
		if (err < 0) {
			brelse(bh);
			return err;
		}
		err = fscrypt_fname_alloc_buffer(dir, EXT4_NAME_LEN,
						     &fname_crypto_str);
		if (err < 0) {
			brelse(bh);
			return err;
		}
	}
#endif
	for (; de < top; de = ext4_next_entry(de, dir->i_sb->s_blocksize)) {
		if (ext4_check_dir_entry(dir, NULL, de, bh,
				bh->b_data, bh->b_size, block,
				(block<<EXT4_BLOCK_SIZE_BITS(dir->i_sb))
					 + ((char *)de - bh->b_data))) {
			/* silently ignore the rest of the block */
			break;
		}
		if (ext4_hash_in_dirent(dir)) {
			if (de->name_len && de->inode) {
				hinfo->hash = EXT4_DIRENT_HASH(de);
				hinfo->minor_hash = EXT4_DIRENT_MINOR_HASH(de);
			} else {
				hinfo->hash = 0;
				hinfo->minor_hash = 0;
			}
		} else {
			ext4fs_dirhash(dir, de->name, de->name_len, hinfo);
		}
		if ((hinfo->hash < start_hash) ||
		    ((hinfo->hash == start_hash) &&
		     (hinfo->minor_hash < start_minor_hash)))
			continue;
		if (de->inode == 0)
			continue;
		if (!IS_ENCRYPTED(dir)) {
			tmp_str.name = de->name;
			tmp_str.len = de->name_len;
			err = ext4_htree_store_dirent(dir_file,
				   hinfo->hash, hinfo->minor_hash, de,
				   &tmp_str);
		} else {
			int save_len = fname_crypto_str.len;
			struct fscrypt_str de_name = FSTR_INIT(de->name,
								de->name_len);

			/* Directory is encrypted */
			err = fscrypt_fname_disk_to_usr(dir, hinfo->hash,
					hinfo->minor_hash, &de_name,
					&fname_crypto_str);
			if (err) {
				count = err;
				goto errout;
			}
			err = ext4_htree_store_dirent(dir_file,
				   hinfo->hash, hinfo->minor_hash, de,
					&fname_crypto_str);
			fname_crypto_str.len = save_len;
		}
		if (err != 0) {
			count = err;
			goto errout;
		}
		count++;
	}
errout:
	brelse(bh);
#ifdef CONFIG_FS_ENCRYPTION
	fscrypt_fname_free_buffer(&fname_crypto_str);
#endif
	return count;
}


/*
 * This function fills a red-black tree with information from a
 * directory.  We start scanning the directory in hash order, starting
 * at start_hash and start_minor_hash.
 *
 * This function returns the number of entries inserted into the tree,
 * or a negative error code.
 */
int ext4_htree_fill_tree(struct file *dir_file, __u32 start_hash,
			 __u32 start_minor_hash, __u32 *next_hash)
{
	struct dx_hash_info hinfo;
	struct ext4_dir_entry_2 *de;
	struct dx_frame frames[EXT4_HTREE_LEVEL], *frame;
	struct inode *dir;
	ext4_lblk_t block;
	int count = 0;
	int ret, err;
	__u32 hashval;
	struct fscrypt_str tmp_str;

	dxtrace(printk(KERN_DEBUG "In htree_fill_tree, start hash: %x:%x\n",
		       start_hash, start_minor_hash));
	dir = file_inode(dir_file);
	if (!(ext4_test_inode_flag(dir, EXT4_INODE_INDEX))) {
		if (ext4_hash_in_dirent(dir))
			hinfo.hash_version = DX_HASH_SIPHASH;
		else
			hinfo.hash_version =
					EXT4_SB(dir->i_sb)->s_def_hash_version;
		if (hinfo.hash_version <= DX_HASH_TEA)
			hinfo.hash_version +=
				EXT4_SB(dir->i_sb)->s_hash_unsigned;
		hinfo.seed = EXT4_SB(dir->i_sb)->s_hash_seed;
		if (ext4_has_inline_data(dir)) {
			int has_inline_data = 1;
			count = htree_inlinedir_to_tree(dir_file, dir, 0,
							&hinfo, start_hash,
							start_minor_hash,
							&has_inline_data);
			if (has_inline_data) {
				*next_hash = ~0;
				return count;
			}
		}
		count = htree_dirblock_to_tree(dir_file, dir, 0, &hinfo,
					       start_hash, start_minor_hash);
		*next_hash = ~0;
		return count;
	}
	hinfo.hash = start_hash;
	hinfo.minor_hash = 0;
	frame = dx_probe(NULL, dir, &hinfo, frames);
	if (IS_ERR(frame))
		return PTR_ERR(frame);

	/* Add '.' and '..' from the htree header */
	if (!start_hash && !start_minor_hash) {
		de = (struct ext4_dir_entry_2 *) frames[0].bh->b_data;
		tmp_str.name = de->name;
		tmp_str.len = de->name_len;
		err = ext4_htree_store_dirent(dir_file, 0, 0,
					      de, &tmp_str);
		if (err != 0)
			goto errout;
		count++;
	}
	if (start_hash < 2 || (start_hash ==2 && start_minor_hash==0)) {
		de = (struct ext4_dir_entry_2 *) frames[0].bh->b_data;
		de = ext4_next_entry(de, dir->i_sb->s_blocksize);
		tmp_str.name = de->name;
		tmp_str.len = de->name_len;
		err = ext4_htree_store_dirent(dir_file, 2, 0,
					      de, &tmp_str);
		if (err != 0)
			goto errout;
		count++;
	}

	while (1) {
		if (fatal_signal_pending(current)) {
			err = -ERESTARTSYS;
			goto errout;
		}
		cond_resched();
		block = dx_get_block(frame->at);
		ret = htree_dirblock_to_tree(dir_file, dir, block, &hinfo,
					     start_hash, start_minor_hash);
		if (ret < 0) {
			err = ret;
			goto errout;
		}
		count += ret;
		hashval = ~0;
		ret = ext4_htree_next_block(dir, HASH_NB_ALWAYS,
					    frame, frames, &hashval);
		*next_hash = hashval;
		if (ret < 0) {
			err = ret;
			goto errout;
		}
		/*
		 * Stop if:  (a) there are no more entries, or
		 * (b) we have inserted at least one entry and the
		 * next hash value is not a continuation
		 */
		if ((ret == 0) ||
		    (count && ((hashval & 1) == 0)))
			break;
	}
	dx_release(frames);
	dxtrace(printk(KERN_DEBUG "Fill tree: returned %d entries, "
		       "next hash: %x\n", count, *next_hash));
	return count;
errout:
	dx_release(frames);
	return (err);
}

static inline int search_dirblock(struct buffer_head *bh,
				  struct inode *dir,
				  struct ext4_filename *fname,
				  ext4_lblk_t lblk,
				  unsigned int offset,
				  struct ext4_dir_entry_2 **res_dir)
{
	return ext4_search_dir(bh, bh->b_data, dir->i_sb->s_blocksize, dir,
			       fname, lblk, offset, res_dir);
}

/*
 * Directory block splitting, compacting
 */

/*
 * Create map of hash values, offsets, and sizes, stored at end of block.
 * Returns number of entries mapped.
 */
static int dx_make_map(struct inode *dir, struct ext4_dir_entry_2 *de,
		       unsigned blocksize, struct dx_hash_info *hinfo,
		       struct dx_map_entry *map_tail)
{
	int count = 0;
	char *base = (char *) de;
	struct dx_hash_info h = *hinfo;

	while ((char *) de < base + blocksize) {
		if (de->name_len && de->inode) {
			if (ext4_hash_in_dirent(dir))
				h.hash = EXT4_DIRENT_HASH(de);
			else
				ext4fs_dirhash(dir, de->name, de->name_len, &h);
			map_tail--;
			map_tail->hash = h.hash;
			map_tail->offs = ((char *) de - base)>>2;
			map_tail->size = le16_to_cpu(de->rec_len);
			count++;
			cond_resched();
		}
		/* XXX: do we need to check rec_len == 0 case? -Chris */
		de = ext4_next_entry(de, blocksize);
	}
	return count;
}

/* Sort map by hash value */
static void dx_sort_map (struct dx_map_entry *map, unsigned count)
{
	struct dx_map_entry *p, *q, *top = map + count - 1;
	int more;
	/* Combsort until bubble sort doesn't suck */
	while (count > 2) {
		count = count*10/13;
		if (count - 9 < 2) /* 9, 10 -> 11 */
			count = 11;
		for (p = top, q = p - count; q >= map; p--, q--)
			if (p->hash < q->hash)
				swap(*p, *q);
	}
	/* Garden variety bubble sort */
	do {
		more = 0;
		q = top;
		while (q-- > map) {
			if (q[1].hash >= q[0].hash)
				continue;
			swap(*(q+1), *q);
			more = 1;
		}
	} while(more);
}

static void dx_insert_block(struct dx_frame *frame, u32 hash, ext4_lblk_t block)
{
	struct dx_entry *entries = frame->entries;
	struct dx_entry *old = frame->at, *new = old + 1;
	int count = dx_get_count(entries);

	assert(count < dx_get_limit(entries));
	assert(old < entries + count);
	memmove(new + 1, new, (char *)(entries + count) - (char *)(new));
	dx_set_hash(new, hash);
	dx_set_block(new, block);
	dx_set_count(entries, count + 1);
}

#ifdef CONFIG_UNICODE
/*
 * Test whether a case-insensitive directory entry matches the filename
 * being searched for.  If quick is set, assume the name being looked up
 * is already in the casefolded form.
 *
 * Returns: 0 if the directory entry matches, more than 0 if it
 * doesn't match or less than zero on error.
 */
static int ext4_ci_compare(const struct inode *parent, const struct qstr *name,
			   u8 *de_name, size_t de_name_len, bool quick)
{
	const struct super_block *sb = parent->i_sb;
	const struct unicode_map *um = sb->s_encoding;
	struct fscrypt_str decrypted_name = FSTR_INIT(NULL, de_name_len);
	struct qstr entry = QSTR_INIT(de_name, de_name_len);
	int ret;

	if (IS_ENCRYPTED(parent)) {
		const struct fscrypt_str encrypted_name =
				FSTR_INIT(de_name, de_name_len);

		decrypted_name.name = kmalloc(de_name_len, GFP_KERNEL);
		if (!decrypted_name.name)
			return -ENOMEM;
		ret = fscrypt_fname_disk_to_usr(parent, 0, 0, &encrypted_name,
						&decrypted_name);
		if (ret < 0)
			goto out;
		entry.name = decrypted_name.name;
		entry.len = decrypted_name.len;
	}

	if (quick)
		ret = utf8_strncasecmp_folded(um, name, &entry);
	else
		ret = utf8_strncasecmp(um, name, &entry);
	if (ret < 0) {
		/* Handle invalid character sequence as either an error
		 * or as an opaque byte sequence.
		 */
		if (sb_has_enc_strict_mode(sb))
			ret = -EINVAL;
		else if (name->len != entry.len)
			ret = 1;
		else
			ret = !!memcmp(name->name, entry.name, entry.len);
	}
out:
	kfree(decrypted_name.name);
	return ret;
}

int ext4_fname_setup_ci_filename(struct inode *dir, const struct qstr *iname,
				  struct ext4_filename *name)
{
	struct fscrypt_str *cf_name = &name->cf_name;
	struct dx_hash_info *hinfo = &name->hinfo;
	int len;

	if (!needs_casefold(dir)) {
		cf_name->name = NULL;
		return 0;
	}

	cf_name->name = kmalloc(EXT4_NAME_LEN, GFP_NOFS);
	if (!cf_name->name)
		return -ENOMEM;

	len = utf8_casefold(dir->i_sb->s_encoding,
			    iname, cf_name->name,
			    EXT4_NAME_LEN);
	if (len <= 0) {
		kfree(cf_name->name);
		cf_name->name = NULL;
	}
	cf_name->len = (unsigned) len;
	if (!IS_ENCRYPTED(dir))
		return 0;

	hinfo->hash_version = DX_HASH_SIPHASH;
	hinfo->seed = NULL;
	if (cf_name->name)
		ext4fs_dirhash(dir, cf_name->name, cf_name->len, hinfo);
	else
		ext4fs_dirhash(dir, iname->name, iname->len, hinfo);
	return 0;
}
#endif

/*
 * Test whether a directory entry matches the filename being searched for.
 *
 * Return: %true if the directory entry matches, otherwise %false.
 */
static bool ext4_match(struct inode *parent,
			      const struct ext4_filename *fname,
			      struct ext4_dir_entry_2 *de)
{
	struct fscrypt_name f;

	if (!de->inode)
		return false;

	f.usr_fname = fname->usr_fname;
	f.disk_name = fname->disk_name;
#ifdef CONFIG_FS_ENCRYPTION
	f.crypto_buf = fname->crypto_buf;
#endif

#ifdef CONFIG_UNICODE
	if (needs_casefold(parent)) {
		if (fname->cf_name.name) {
			struct qstr cf = {.name = fname->cf_name.name,
					  .len = fname->cf_name.len};
			if (IS_ENCRYPTED(parent)) {
				if (fname->hinfo.hash != EXT4_DIRENT_HASH(de) ||
					fname->hinfo.minor_hash !=
						EXT4_DIRENT_MINOR_HASH(de)) {

					return 0;
				}
			}
			return !ext4_ci_compare(parent, &cf, de->name,
							de->name_len, true);
		}
		return !ext4_ci_compare(parent, fname->usr_fname, de->name,
						de->name_len, false);
	}
#endif

	return fscrypt_match_name(&f, de->name, de->name_len);
}

/*
 * Returns 0 if not found, -1 on failure, and 1 on success
 */
int ext4_search_dir(struct buffer_head *bh, char *search_buf, int buf_size,
		    struct inode *dir, struct ext4_filename *fname,
		    ext4_lblk_t lblk, unsigned int offset,
		    struct ext4_dir_entry_2 **res_dir)
{
	struct ext4_dir_entry_2 * de;
	char * dlimit;
	int de_len;

	de = (struct ext4_dir_entry_2 *)search_buf;
	dlimit = search_buf + buf_size;
	while ((char *) de < dlimit) {
		/* this code is executed quadratically often */
		/* do minimal checking `by hand' */
		if ((char *) de + de->name_len <= dlimit &&
		    ext4_match(dir, fname, de)) {
			/* found a match - just to be sure, do
			 * a full check */
			if (ext4_check_dir_entry(dir, NULL, de, bh, bh->b_data,
						 bh->b_size, lblk, offset))
				return -1;
			*res_dir = de;
			return 1;
		}
		/* prevent looping on a bad block */
		de_len = ext4_rec_len_from_disk(de->rec_len,
						dir->i_sb->s_blocksize);
		if (de_len <= 0)
			return -1;
		offset += de_len;
		de = (struct ext4_dir_entry_2 *) ((char *) de + de_len);
	}
	return 0;
}

static int is_dx_internal_node(struct inode *dir, ext4_lblk_t block,
			       struct ext4_dir_entry *de)
{
	struct super_block *sb = dir->i_sb;

	if (!is_dx(dir))
		return 0;
	if (block == 0)
		return 1;
	if (de->inode == 0 &&
	    ext4_rec_len_from_disk(de->rec_len, sb->s_blocksize) ==
			sb->s_blocksize)
		return 1;
	return 0;
}

/*
 *	__ext4_find_entry()
 *
 * finds an entry in the specified directory with the wanted name. It
 * returns the cache buffer in which the entry was found, and the entry
 * itself (as a parameter - res_dir). It does NOT read the inode of the
 * entry - you'll have to do that yourself if you want to.
 *
 * The returned buffer_head has ->b_count elevated.  The caller is expected
 * to brelse() it when appropriate.
 */
static struct buffer_head *__ext4_find_entry(struct inode *dir,
					     struct ext4_filename *fname,
					     struct ext4_dir_entry_2 **res_dir,
					     int *inlined, ext4_lblk_t *lblk)
{
	struct super_block *sb;
	struct buffer_head *bh_use[NAMEI_RA_SIZE];
	struct buffer_head *bh, *ret = NULL;
	ext4_lblk_t start, block;
	const u8 *name = fname->usr_fname->name;
	size_t ra_max = 0;	/* Number of bh's in the readahead
				   buffer, bh_use[] */
	size_t ra_ptr = 0;	/* Current index into readahead
				   buffer */
	ext4_lblk_t  nblocks;
	int i, namelen, retval;

	*res_dir = NULL;
	sb = dir->i_sb;
	namelen = fname->usr_fname->len;
	if (namelen > EXT4_NAME_LEN)
		return NULL;

	if (ext4_has_inline_data(dir)) {
		int has_inline_data = 1;
		ret = ext4_find_inline_entry(dir, fname, res_dir,
					     &has_inline_data);
		if (lblk)
			*lblk = 0;
		if (has_inline_data) {
			if (inlined)
				*inlined = 1;
			goto cleanup_and_exit;
		}
	}

	if ((namelen <= 2) && (name[0] == '.') &&
	    (name[1] == '.' || name[1] == '\0')) {
		/*
		 * "." or ".." will only be in the first block
		 * NFS may look up ".."; "." should be handled by the VFS
		 */
		block = start = 0;
		nblocks = 1;
		goto restart;
	}
	if (is_dx(dir)) {
		ret = ext4_dx_find_entry(dir, fname, res_dir, lblk);
		/*
		 * On success, or if the error was file not found,
		 * return.  Otherwise, fall back to doing a search the
		 * old fashioned way.
		 */
		if (!IS_ERR(ret) || PTR_ERR(ret) != ERR_BAD_DX_DIR)
			goto cleanup_and_exit;
		dxtrace(printk(KERN_DEBUG "ext4_find_entry: dx failed, "
			       "falling back\n"));
		ret = NULL;
	}
	nblocks = dir->i_size >> EXT4_BLOCK_SIZE_BITS(sb);
	if (!nblocks) {
		ret = NULL;
		goto cleanup_and_exit;
	}
	start = EXT4_I(dir)->i_dir_start_lookup;
	if (start >= nblocks)
		start = 0;
	block = start;
restart:
	do {
		/*
		 * We deal with the read-ahead logic here.
		 */
		cond_resched();
		if (ra_ptr >= ra_max) {
			/* Refill the readahead buffer */
			ra_ptr = 0;
			if (block < start)
				ra_max = start - block;
			else
				ra_max = nblocks - block;
			ra_max = min(ra_max, ARRAY_SIZE(bh_use));
			retval = ext4_bread_batch(dir, block, ra_max,
						  false /* wait */, bh_use);
			if (retval) {
				ret = ERR_PTR(retval);
				ra_max = 0;
				goto cleanup_and_exit;
			}
		}
		if ((bh = bh_use[ra_ptr++]) == NULL)
			goto next;
		wait_on_buffer(bh);
		if (!buffer_uptodate(bh)) {
			EXT4_ERROR_INODE(dir, "reading directory lblock %lu",
					 (unsigned long) block);
			brelse(bh);
			ret = ERR_PTR(-EIO);
			goto cleanup_and_exit;
		}
		if (!buffer_verified(bh) &&
		    !is_dx_internal_node(dir, block,
					 (struct ext4_dir_entry *)bh->b_data) &&
		    !ext4_dirent_csum_verify(dir,
				(struct ext4_dir_entry *)bh->b_data)) {
			EXT4_ERROR_INODE(dir, "checksumming directory "
					 "block %lu", (unsigned long)block);
			brelse(bh);
			ret = ERR_PTR(-EFSBADCRC);
			goto cleanup_and_exit;
		}
		set_buffer_verified(bh);
		i = search_dirblock(bh, dir, fname, block,
			    block << EXT4_BLOCK_SIZE_BITS(sb), res_dir);
		if (i == 1) {
			if (lblk)
				*lblk = block;
			EXT4_I(dir)->i_dir_start_lookup = block;
			ret = bh;
			goto cleanup_and_exit;
		} else {
			brelse(bh);
			if (i < 0)
				goto cleanup_and_exit;
		}
	next:
		if (++block >= nblocks)
			block = 0;
	} while (block != start);

	/*
	 * If the directory has grown while we were searching, then
	 * search the last part of the directory before giving up.
	 */
	block = nblocks;
	nblocks = dir->i_size >> EXT4_BLOCK_SIZE_BITS(sb);
	if (block < nblocks) {
		start = 0;
		goto restart;
	}

cleanup_and_exit:
	/* Clean up the read-ahead blocks */
	for (; ra_ptr < ra_max; ra_ptr++)
		brelse(bh_use[ra_ptr]);
	return ret;
}

static struct buffer_head *ext4_find_entry(struct inode *dir,
					   const struct qstr *d_name,
					   struct ext4_dir_entry_2 **res_dir,
					   int *inlined, ext4_lblk_t *lblk)
{
	int err;
	struct ext4_filename fname;
	struct buffer_head *bh;

	err = ext4_fname_setup_filename(dir, d_name, 1, &fname);
	if (err == -ENOENT)
		return NULL;
	if (err)
		return ERR_PTR(err);

	bh = __ext4_find_entry(dir, &fname, res_dir, inlined, lblk);

	ext4_fname_free_filename(&fname);
	return bh;
}

static struct buffer_head *ext4_lookup_entry(struct inode *dir,
					     struct dentry *dentry,
					     struct ext4_dir_entry_2 **res_dir)
{
	int err;
	struct ext4_filename fname;
	struct buffer_head *bh;

	err = ext4_fname_prepare_lookup(dir, dentry, &fname);
<<<<<<< HEAD
	generic_set_encrypted_ci_d_ops(dir, dentry);
=======
	generic_set_encrypted_ci_d_ops(dentry);
>>>>>>> eab51b70
	if (err == -ENOENT)
		return NULL;
	if (err)
		return ERR_PTR(err);

	bh = __ext4_find_entry(dir, &fname, res_dir, NULL, NULL);

	ext4_fname_free_filename(&fname);
	return bh;
}

static struct buffer_head * ext4_dx_find_entry(struct inode *dir,
			struct ext4_filename *fname,
			struct ext4_dir_entry_2 **res_dir, ext4_lblk_t *lblk)
{
	struct super_block * sb = dir->i_sb;
	struct dx_frame frames[EXT4_HTREE_LEVEL], *frame;
	struct buffer_head *bh;
	ext4_lblk_t block;
	int retval;

#ifdef CONFIG_FS_ENCRYPTION
	*res_dir = NULL;
#endif
	frame = dx_probe(fname, dir, NULL, frames);
	if (IS_ERR(frame))
		return (struct buffer_head *) frame;
	do {
		block = dx_get_block(frame->at);
		if (lblk)
			*lblk = block;
		bh = ext4_read_dirblock(dir, block, DIRENT_HTREE);
		if (IS_ERR(bh))
			goto errout;

		retval = search_dirblock(bh, dir, fname, block,
					 block << EXT4_BLOCK_SIZE_BITS(sb),
					 res_dir);
		if (retval == 1)
			goto success;
		brelse(bh);
		if (retval == -1) {
			bh = ERR_PTR(ERR_BAD_DX_DIR);
			goto errout;
		}

		/* Check to see if we should continue to search */
		retval = ext4_htree_next_block(dir, fname->hinfo.hash, frame,
					       frames, NULL);
		if (retval < 0) {
			ext4_warning_inode(dir,
				"error %d reading directory index block",
				retval);
			bh = ERR_PTR(retval);
			goto errout;
		}
	} while (retval == 1);

	bh = NULL;
errout:
	dxtrace(printk(KERN_DEBUG "%s not found\n", fname->usr_fname->name));
success:
	dx_release(frames);
	return bh;
}

static struct dentry *ext4_lookup(struct inode *dir, struct dentry *dentry, unsigned int flags)
{
	struct inode *inode;
	struct ext4_dir_entry_2 *de;
	struct buffer_head *bh;

	if (dentry->d_name.len > EXT4_NAME_LEN)
		return ERR_PTR(-ENAMETOOLONG);

	bh = ext4_lookup_entry(dir, dentry, &de);
	if (IS_ERR(bh))
		return (struct dentry *) bh;
	inode = NULL;
	if (bh) {
		__u32 ino = le32_to_cpu(de->inode);
		brelse(bh);
		if (!ext4_valid_inum(dir->i_sb, ino)) {
			EXT4_ERROR_INODE(dir, "bad inode number: %u", ino);
			return ERR_PTR(-EFSCORRUPTED);
		}
		if (unlikely(ino == dir->i_ino)) {
			EXT4_ERROR_INODE(dir, "'%pd' linked to parent dir",
					 dentry);
			return ERR_PTR(-EFSCORRUPTED);
		}
		inode = ext4_iget(dir->i_sb, ino, EXT4_IGET_NORMAL);
		if (inode == ERR_PTR(-ESTALE)) {
			EXT4_ERROR_INODE(dir,
					 "deleted inode referenced: %u",
					 ino);
			return ERR_PTR(-EFSCORRUPTED);
		}
		if (!IS_ERR(inode) && IS_ENCRYPTED(dir) &&
		    (S_ISDIR(inode->i_mode) || S_ISLNK(inode->i_mode)) &&
		    !fscrypt_has_permitted_context(dir, inode)) {
			ext4_warning(inode->i_sb,
				     "Inconsistent encryption contexts: %lu/%lu",
				     dir->i_ino, inode->i_ino);
			iput(inode);
			return ERR_PTR(-EPERM);
		}
	}

#ifdef CONFIG_UNICODE
	if (!inode && IS_CASEFOLDED(dir)) {
		/* Eventually we want to call d_add_ci(dentry, NULL)
		 * for negative dentries in the encoding case as
		 * well.  For now, prevent the negative dentry
		 * from being cached.
		 */
		return NULL;
	}
#endif
	return d_splice_alias(inode, dentry);
}


struct dentry *ext4_get_parent(struct dentry *child)
{
	__u32 ino;
	static const struct qstr dotdot = QSTR_INIT("..", 2);
	struct ext4_dir_entry_2 * de;
	struct buffer_head *bh;

	bh = ext4_find_entry(d_inode(child), &dotdot, &de, NULL, NULL);
	if (IS_ERR(bh))
		return (struct dentry *) bh;
	if (!bh)
		return ERR_PTR(-ENOENT);
	ino = le32_to_cpu(de->inode);
	brelse(bh);

	if (!ext4_valid_inum(child->d_sb, ino)) {
		EXT4_ERROR_INODE(d_inode(child),
				 "bad parent inode number: %u", ino);
		return ERR_PTR(-EFSCORRUPTED);
	}

	return d_obtain_alias(ext4_iget(child->d_sb, ino, EXT4_IGET_NORMAL));
}

/*
 * Move count entries from end of map between two memory locations.
 * Returns pointer to last entry moved.
 */
static struct ext4_dir_entry_2 *
dx_move_dirents(struct inode *dir, char *from, char *to,
		struct dx_map_entry *map, int count,
		unsigned blocksize)
{
	unsigned rec_len = 0;

	while (count--) {
		struct ext4_dir_entry_2 *de = (struct ext4_dir_entry_2 *)
						(from + (map->offs<<2));
		rec_len = ext4_dir_rec_len(de->name_len, dir);

		memcpy (to, de, rec_len);
		((struct ext4_dir_entry_2 *) to)->rec_len =
				ext4_rec_len_to_disk(rec_len, blocksize);
		de->inode = 0;
		map++;
		to += rec_len;
	}
	return (struct ext4_dir_entry_2 *) (to - rec_len);
}

/*
 * Compact each dir entry in the range to the minimal rec_len.
 * Returns pointer to last entry in range.
 */
static struct ext4_dir_entry_2 *dx_pack_dirents(struct inode *dir, char *base,
							unsigned int blocksize)
{
	struct ext4_dir_entry_2 *next, *to, *prev, *de = (struct ext4_dir_entry_2 *) base;
	unsigned rec_len = 0;

	prev = to = de;
	while ((char*)de < base + blocksize) {
		next = ext4_next_entry(de, blocksize);
		if (de->inode && de->name_len) {
			rec_len = ext4_dir_rec_len(de->name_len, dir);
			if (de > to)
				memmove(to, de, rec_len);
			to->rec_len = ext4_rec_len_to_disk(rec_len, blocksize);
			prev = to;
			to = (struct ext4_dir_entry_2 *) (((char *) to) + rec_len);
		}
		de = next;
	}
	return prev;
}

/*
 * Split a full leaf block to make room for a new dir entry.
 * Allocate a new block, and move entries so that they are approx. equally full.
 * Returns pointer to de in block into which the new entry will be inserted.
 */
static struct ext4_dir_entry_2 *do_split(handle_t *handle, struct inode *dir,
			struct buffer_head **bh, struct dx_frame *frame,
			struct dx_hash_info *hinfo, ext4_lblk_t *newblock)
{
	unsigned blocksize = dir->i_sb->s_blocksize;
	unsigned count, continued;
	struct buffer_head *bh2;
	u32 hash2;
	struct dx_map_entry *map;
	char *data1 = (*bh)->b_data, *data2;
	unsigned split, move, size;
	struct ext4_dir_entry_2 *de = NULL, *de2;
	struct ext4_dir_entry_tail *t;
	int	csum_size = 0;
	int	err = 0, i;

	if (ext4_has_metadata_csum(dir->i_sb))
		csum_size = sizeof(struct ext4_dir_entry_tail);

	bh2 = ext4_append(handle, dir, newblock);
	if (IS_ERR(bh2)) {
		brelse(*bh);
		*bh = NULL;
		return (struct ext4_dir_entry_2 *) bh2;
	}

	BUFFER_TRACE(*bh, "get_write_access");
	err = ext4_journal_get_write_access(handle, *bh);
	if (err)
		goto journal_error;

	BUFFER_TRACE(frame->bh, "get_write_access");
	err = ext4_journal_get_write_access(handle, frame->bh);
	if (err)
		goto journal_error;

	data2 = bh2->b_data;

	/* create map in the end of data2 block */
	map = (struct dx_map_entry *) (data2 + blocksize);
	count = dx_make_map(dir, (struct ext4_dir_entry_2 *) data1,
			     blocksize, hinfo, map);
	map -= count;
	dx_sort_map(map, count);
	/* Split the existing block in the middle, size-wise */
	size = 0;
	move = 0;
	for (i = count-1; i >= 0; i--) {
		/* is more than half of this entry in 2nd half of the block? */
		if (size + map[i].size/2 > blocksize/2)
			break;
		size += map[i].size;
		move++;
	}
	/* map index at which we will split */
	split = count - move;
	hash2 = map[split].hash;
	continued = hash2 == map[split - 1].hash;
	dxtrace(printk(KERN_INFO "Split block %lu at %x, %i/%i\n",
			(unsigned long)dx_get_block(frame->at),
					hash2, split, count-split));

	/* Fancy dance to stay within two buffers */
	de2 = dx_move_dirents(dir, data1, data2, map + split, count - split,
			      blocksize);
	de = dx_pack_dirents(dir, data1, blocksize);
	de->rec_len = ext4_rec_len_to_disk(data1 + (blocksize - csum_size) -
					   (char *) de,
					   blocksize);
	de2->rec_len = ext4_rec_len_to_disk(data2 + (blocksize - csum_size) -
					    (char *) de2,
					    blocksize);
	if (csum_size) {
		t = EXT4_DIRENT_TAIL(data2, blocksize);
		initialize_dirent_tail(t, blocksize);

		t = EXT4_DIRENT_TAIL(data1, blocksize);
		initialize_dirent_tail(t, blocksize);
	}

	dxtrace(dx_show_leaf(dir, hinfo, (struct ext4_dir_entry_2 *) data1,
			blocksize, 1));
	dxtrace(dx_show_leaf(dir, hinfo, (struct ext4_dir_entry_2 *) data2,
			blocksize, 1));

	/* Which block gets the new entry? */
	if (hinfo->hash >= hash2) {
		swap(*bh, bh2);
		de = de2;
	}
	dx_insert_block(frame, hash2 + continued, *newblock);
	err = ext4_handle_dirty_dirent_node(handle, dir, bh2);
	if (err)
		goto journal_error;
	err = ext4_handle_dirty_dx_node(handle, dir, frame->bh);
	if (err)
		goto journal_error;
	brelse(bh2);
	dxtrace(dx_show_index("frame", frame->entries));
	return de;

journal_error:
	brelse(*bh);
	brelse(bh2);
	*bh = NULL;
	ext4_std_error(dir->i_sb, err);
	return ERR_PTR(err);
}

int ext4_find_dest_de(struct inode *dir, struct inode *inode,
		      ext4_lblk_t lblk,
		      struct buffer_head *bh,
		      void *buf, int buf_size,
		      struct ext4_filename *fname,
		      struct ext4_dir_entry_2 **dest_de)
{
	struct ext4_dir_entry_2 *de;
	unsigned short reclen = ext4_dir_rec_len(fname_len(fname), dir);
	int nlen, rlen;
	unsigned int offset = 0;
	char *top;

	de = (struct ext4_dir_entry_2 *)buf;
	top = buf + buf_size - reclen;
	while ((char *) de <= top) {
		if (ext4_check_dir_entry(dir, NULL, de, bh,
					 buf, buf_size, lblk, offset))
			return -EFSCORRUPTED;
		if (ext4_match(dir, fname, de))
			return -EEXIST;
		nlen = ext4_dir_rec_len(de->name_len, dir);
		rlen = ext4_rec_len_from_disk(de->rec_len, buf_size);
		if ((de->inode ? rlen - nlen : rlen) >= reclen)
			break;
		de = (struct ext4_dir_entry_2 *)((char *)de + rlen);
		offset += rlen;
	}
	if ((char *) de > top)
		return -ENOSPC;

	*dest_de = de;
	return 0;
}

void ext4_insert_dentry(struct inode *dir,
			struct inode *inode,
			struct ext4_dir_entry_2 *de,
			int buf_size,
			struct ext4_filename *fname)
{

	int nlen, rlen;

	nlen = ext4_dir_rec_len(de->name_len, dir);
	rlen = ext4_rec_len_from_disk(de->rec_len, buf_size);
	if (de->inode) {
		struct ext4_dir_entry_2 *de1 =
			(struct ext4_dir_entry_2 *)((char *)de + nlen);
		de1->rec_len = ext4_rec_len_to_disk(rlen - nlen, buf_size);
		de->rec_len = ext4_rec_len_to_disk(nlen, buf_size);
		de = de1;
	}
	de->file_type = EXT4_FT_UNKNOWN;
	de->inode = cpu_to_le32(inode->i_ino);
	ext4_set_de_type(inode->i_sb, de, inode->i_mode);
	de->name_len = fname_len(fname);
	memcpy(de->name, fname_name(fname), fname_len(fname));
	if (ext4_hash_in_dirent(dir)) {
		struct dx_hash_info *hinfo = &fname->hinfo;

		EXT4_DIRENT_HASHES(de)->hash = cpu_to_le32(hinfo->hash);
		EXT4_DIRENT_HASHES(de)->minor_hash =
						cpu_to_le32(hinfo->minor_hash);
	}
}

/*
 * Add a new entry into a directory (leaf) block.  If de is non-NULL,
 * it points to a directory entry which is guaranteed to be large
 * enough for new directory entry.  If de is NULL, then
 * add_dirent_to_buf will attempt search the directory block for
 * space.  It will return -ENOSPC if no space is available, and -EIO
 * and -EEXIST if directory entry already exists.
 */
static int add_dirent_to_buf(handle_t *handle, struct ext4_filename *fname,
			     struct inode *dir,
			     struct inode *inode, struct ext4_dir_entry_2 *de,
			     ext4_lblk_t blk,
			     struct buffer_head *bh)
{
	unsigned int	blocksize = dir->i_sb->s_blocksize;
	int		csum_size = 0;
	int		err;

	if (ext4_has_metadata_csum(inode->i_sb))
		csum_size = sizeof(struct ext4_dir_entry_tail);

	if (!de) {
		err = ext4_find_dest_de(dir, inode, blk, bh, bh->b_data,
					blocksize - csum_size, fname, &de);
		if (err)
			return err;
	}
	BUFFER_TRACE(bh, "get_write_access");
	err = ext4_journal_get_write_access(handle, bh);
	if (err) {
		ext4_std_error(dir->i_sb, err);
		return err;
	}

	/* By now the buffer is marked for journaling */
	ext4_insert_dentry(dir, inode, de, blocksize, fname);

	/*
	 * XXX shouldn't update any times until successful
	 * completion of syscall, but too many callers depend
	 * on this.
	 *
	 * XXX similarly, too many callers depend on
	 * ext4_new_inode() setting the times, but error
	 * recovery deletes the inode, so the worst that can
	 * happen is that the times are slightly out of date
	 * and/or different from the directory change time.
	 */
	dir->i_mtime = dir->i_ctime = current_time(dir);
	ext4_update_dx_flag(dir);
	inode_inc_iversion(dir);
	ext4_mark_inode_dirty(handle, dir);
	BUFFER_TRACE(bh, "call ext4_handle_dirty_metadata");
	err = ext4_handle_dirty_dirent_node(handle, dir, bh);
	if (err)
		ext4_std_error(dir->i_sb, err);
	return 0;
}

/*
 * This converts a one block unindexed directory to a 3 block indexed
 * directory, and adds the dentry to the indexed directory.
 */
static int make_indexed_dir(handle_t *handle, struct ext4_filename *fname,
			    struct inode *dir,
			    struct inode *inode, struct buffer_head *bh)
{
	struct buffer_head *bh2;
	struct dx_root	*root;
	struct dx_frame	frames[EXT4_HTREE_LEVEL], *frame;
	struct dx_entry *entries;
	struct ext4_dir_entry_2	*de, *de2;
	struct ext4_dir_entry_tail *t;
	char		*data1, *top;
	unsigned	len;
	int		retval;
	unsigned	blocksize;
	ext4_lblk_t  block;
	struct fake_dirent *fde;
	int csum_size = 0;

	if (ext4_has_metadata_csum(inode->i_sb))
		csum_size = sizeof(struct ext4_dir_entry_tail);

	blocksize =  dir->i_sb->s_blocksize;
	dxtrace(printk(KERN_DEBUG "Creating index: inode %lu\n", dir->i_ino));
	BUFFER_TRACE(bh, "get_write_access");
	retval = ext4_journal_get_write_access(handle, bh);
	if (retval) {
		ext4_std_error(dir->i_sb, retval);
		brelse(bh);
		return retval;
	}
	root = (struct dx_root *) bh->b_data;

	/* The 0th block becomes the root, move the dirents out */
	fde = &root->dotdot;
	de = (struct ext4_dir_entry_2 *)((char *)fde +
		ext4_rec_len_from_disk(fde->rec_len, blocksize));
	if ((char *) de >= (((char *) root) + blocksize)) {
		EXT4_ERROR_INODE(dir, "invalid rec_len for '..'");
		brelse(bh);
		return -EFSCORRUPTED;
	}
	len = ((char *) root) + (blocksize - csum_size) - (char *) de;

	/* Allocate new block for the 0th block's dirents */
	bh2 = ext4_append(handle, dir, &block);
	if (IS_ERR(bh2)) {
		brelse(bh);
		return PTR_ERR(bh2);
	}
	ext4_set_inode_flag(dir, EXT4_INODE_INDEX);
	data1 = bh2->b_data;

	memcpy (data1, de, len);
	de = (struct ext4_dir_entry_2 *) data1;
	top = data1 + len;
	while ((char *)(de2 = ext4_next_entry(de, blocksize)) < top)
		de = de2;
	de->rec_len = ext4_rec_len_to_disk(data1 + (blocksize - csum_size) -
					   (char *) de,
					   blocksize);

	if (csum_size) {
		t = EXT4_DIRENT_TAIL(data1, blocksize);
		initialize_dirent_tail(t, blocksize);
	}

	/* Initialize the root; the dot dirents already exist */
	de = (struct ext4_dir_entry_2 *) (&root->dotdot);
	de->rec_len = ext4_rec_len_to_disk(
			blocksize - ext4_dir_rec_len(2, NULL), blocksize);
	memset (&root->info, 0, sizeof(root->info));
	root->info.info_length = sizeof(root->info);
	if (ext4_hash_in_dirent(dir))
		root->info.hash_version = DX_HASH_SIPHASH;
	else
		root->info.hash_version =
				EXT4_SB(dir->i_sb)->s_def_hash_version;

	entries = root->entries;
	dx_set_block(entries, 1);
	dx_set_count(entries, 1);
	dx_set_limit(entries, dx_root_limit(dir, sizeof(root->info)));

	/* Initialize as for dx_probe */
	fname->hinfo.hash_version = root->info.hash_version;
	if (fname->hinfo.hash_version <= DX_HASH_TEA)
		fname->hinfo.hash_version += EXT4_SB(dir->i_sb)->s_hash_unsigned;
	fname->hinfo.seed = EXT4_SB(dir->i_sb)->s_hash_seed;

	/* casefolded encrypted hashes are computed on fname setup */
	if (!ext4_hash_in_dirent(dir))
		ext4fs_dirhash(dir, fname_name(fname),
				fname_len(fname), &fname->hinfo);

	memset(frames, 0, sizeof(frames));
	frame = frames;
	frame->entries = entries;
	frame->at = entries;
	frame->bh = bh;

	retval = ext4_handle_dirty_dx_node(handle, dir, frame->bh);
	if (retval)
		goto out_frames;	
	retval = ext4_handle_dirty_dirent_node(handle, dir, bh2);
	if (retval)
		goto out_frames;	

	de = do_split(handle, dir, &bh2, frame, &fname->hinfo, &block);
	if (IS_ERR(de)) {
		retval = PTR_ERR(de);
		goto out_frames;
	}

	retval = add_dirent_to_buf(handle, fname, dir, inode, de, block, bh2);
out_frames:
	/*
	 * Even if the block split failed, we have to properly write
	 * out all the changes we did so far. Otherwise we can end up
	 * with corrupted filesystem.
	 */
	if (retval)
		ext4_mark_inode_dirty(handle, dir);
	dx_release(frames);
	brelse(bh2);
	return retval;
}

/*
 *	ext4_add_entry()
 *
 * adds a file entry to the specified directory, using the same
 * semantics as ext4_find_entry(). It returns NULL if it failed.
 *
 * NOTE!! The inode part of 'de' is left at 0 - which means you
 * may not sleep between calling this and putting something into
 * the entry, as someone else might have used it while you slept.
 */
static int ext4_add_entry(handle_t *handle, struct dentry *dentry,
			  struct inode *inode)
{
	struct inode *dir = d_inode(dentry->d_parent);
	struct buffer_head *bh = NULL;
	struct ext4_dir_entry_2 *de;
	struct ext4_dir_entry_tail *t;
	struct super_block *sb;
	struct ext4_filename fname;
	int	retval;
	int	dx_fallback=0;
	unsigned blocksize;
	ext4_lblk_t block, blocks;
	int	csum_size = 0;

	if (ext4_has_metadata_csum(inode->i_sb))
		csum_size = sizeof(struct ext4_dir_entry_tail);

	sb = dir->i_sb;
	blocksize = sb->s_blocksize;
	if (!dentry->d_name.len)
		return -EINVAL;

#ifdef CONFIG_UNICODE
	if (sb_has_enc_strict_mode(sb) && IS_CASEFOLDED(dir) &&
	    sb->s_encoding && utf8_validate(sb->s_encoding, &dentry->d_name))
		return -EINVAL;
#endif

	retval = ext4_fname_setup_filename(dir, &dentry->d_name, 0, &fname);
	if (retval)
		return retval;

	if (ext4_has_inline_data(dir)) {
		retval = ext4_try_add_inline_entry(handle, &fname, dir, inode);
		if (retval < 0)
			goto out;
		if (retval == 1) {
			retval = 0;
			goto out;
		}
	}

	if (is_dx(dir)) {
		retval = ext4_dx_add_entry(handle, &fname, dir, inode);
		if (!retval || (retval != ERR_BAD_DX_DIR))
			goto out;
		/* Can we just ignore htree data? */
		if (ext4_has_metadata_csum(sb)) {
			EXT4_ERROR_INODE(dir,
				"Directory has corrupted htree index.");
			retval = -EFSCORRUPTED;
			goto out;
		}
		ext4_clear_inode_flag(dir, EXT4_INODE_INDEX);
		dx_fallback++;
		ext4_mark_inode_dirty(handle, dir);
	}
	blocks = dir->i_size >> sb->s_blocksize_bits;
	for (block = 0; block < blocks; block++) {
		bh = ext4_read_dirblock(dir, block, DIRENT);
		if (bh == NULL) {
			bh = ext4_bread(handle, dir, block,
					EXT4_GET_BLOCKS_CREATE);
			goto add_to_new_block;
		}
		if (IS_ERR(bh)) {
			retval = PTR_ERR(bh);
			bh = NULL;
			goto out;
		}
		retval = add_dirent_to_buf(handle, &fname, dir, inode,
					   NULL, block, bh);
		if (retval != -ENOSPC)
			goto out;

		if (blocks == 1 && !dx_fallback &&
		    ext4_has_feature_dir_index(sb)) {
			retval = make_indexed_dir(handle, &fname, dir,
						  inode, bh);
			bh = NULL; /* make_indexed_dir releases bh */
			goto out;
		}
		brelse(bh);
	}
	bh = ext4_append(handle, dir, &block);
add_to_new_block:
	if (IS_ERR(bh)) {
		retval = PTR_ERR(bh);
		bh = NULL;
		goto out;
	}
	de = (struct ext4_dir_entry_2 *) bh->b_data;
	de->inode = 0;
	de->rec_len = ext4_rec_len_to_disk(blocksize - csum_size, blocksize);

	if (csum_size) {
		t = EXT4_DIRENT_TAIL(bh->b_data, blocksize);
		initialize_dirent_tail(t, blocksize);
	}

	retval = add_dirent_to_buf(handle, &fname, dir, inode, de, block, bh);
out:
	ext4_fname_free_filename(&fname);
	brelse(bh);
	if (retval == 0)
		ext4_set_inode_state(inode, EXT4_STATE_NEWENTRY);
	return retval;
}

/*
 * Returns 0 for success, or a negative error value
 */
static int ext4_dx_add_entry(handle_t *handle, struct ext4_filename *fname,
			     struct inode *dir, struct inode *inode)
{
	struct dx_frame frames[EXT4_HTREE_LEVEL], *frame;
	struct dx_entry *entries, *at;
	struct buffer_head *bh;
	struct super_block *sb = dir->i_sb;
	struct ext4_dir_entry_2 *de;
	int restart;
	int err;
	ext4_lblk_t lblk;

again:
	restart = 0;
	frame = dx_probe(fname, dir, NULL, frames);
	if (IS_ERR(frame))
		return PTR_ERR(frame);
	entries = frame->entries;
	at = frame->at;
	lblk = dx_get_block(frame->at);
	bh = ext4_read_dirblock(dir, lblk, DIRENT_HTREE);
	if (IS_ERR(bh)) {
		err = PTR_ERR(bh);
		bh = NULL;
		goto cleanup;
	}

	BUFFER_TRACE(bh, "get_write_access");
	err = ext4_journal_get_write_access(handle, bh);
	if (err)
		goto journal_error;

	err = add_dirent_to_buf(handle, fname, dir, inode, NULL, lblk, bh);
	if (err != -ENOSPC)
		goto cleanup;

	err = 0;
	/* Block full, should compress but for now just split */
	dxtrace(printk(KERN_DEBUG "using %u of %u node entries\n",
		       dx_get_count(entries), dx_get_limit(entries)));
	/* Need to split index? */
	if (dx_get_count(entries) == dx_get_limit(entries)) {
		ext4_lblk_t newblock;
		int levels = frame - frames + 1;
		unsigned int icount;
		int add_level = 1;
		struct dx_entry *entries2;
		struct dx_node *node2;
		struct buffer_head *bh2;

		while (frame > frames) {
			if (dx_get_count((frame - 1)->entries) <
			    dx_get_limit((frame - 1)->entries)) {
				add_level = 0;
				break;
			}
			frame--; /* split higher index block */
			at = frame->at;
			entries = frame->entries;
			restart = 1;
		}
		if (add_level && levels == ext4_dir_htree_level(sb)) {
			ext4_warning(sb, "Directory (ino: %lu) index full, "
					 "reach max htree level :%d",
					 dir->i_ino, levels);
			if (ext4_dir_htree_level(sb) < EXT4_HTREE_LEVEL) {
				ext4_warning(sb, "Large directory feature is "
						 "not enabled on this "
						 "filesystem");
			}
			err = -ENOSPC;
			goto cleanup;
		}
		icount = dx_get_count(entries);
		bh2 = ext4_append(handle, dir, &newblock);
		if (IS_ERR(bh2)) {
			err = PTR_ERR(bh2);
			goto cleanup;
		}
		node2 = (struct dx_node *)(bh2->b_data);
		entries2 = node2->entries;
		memset(&node2->fake, 0, sizeof(struct fake_dirent));
		node2->fake.rec_len = ext4_rec_len_to_disk(sb->s_blocksize,
							   sb->s_blocksize);
		BUFFER_TRACE(frame->bh, "get_write_access");
		err = ext4_journal_get_write_access(handle, frame->bh);
		if (err)
			goto journal_error;
		if (!add_level) {
			unsigned icount1 = icount/2, icount2 = icount - icount1;
			unsigned hash2 = dx_get_hash(entries + icount1);
			dxtrace(printk(KERN_DEBUG "Split index %i/%i\n",
				       icount1, icount2));

			BUFFER_TRACE(frame->bh, "get_write_access"); /* index root */
			err = ext4_journal_get_write_access(handle,
							     (frame - 1)->bh);
			if (err)
				goto journal_error;

			memcpy((char *) entries2, (char *) (entries + icount1),
			       icount2 * sizeof(struct dx_entry));
			dx_set_count(entries, icount1);
			dx_set_count(entries2, icount2);
			dx_set_limit(entries2, dx_node_limit(dir));

			/* Which index block gets the new entry? */
			if (at - entries >= icount1) {
				frame->at = at = at - entries - icount1 + entries2;
				frame->entries = entries = entries2;
				swap(frame->bh, bh2);
			}
			dx_insert_block((frame - 1), hash2, newblock);
			dxtrace(dx_show_index("node", frame->entries));
			dxtrace(dx_show_index("node",
			       ((struct dx_node *) bh2->b_data)->entries));
			err = ext4_handle_dirty_dx_node(handle, dir, bh2);
			if (err)
				goto journal_error;
			brelse (bh2);
			err = ext4_handle_dirty_dx_node(handle, dir,
						   (frame - 1)->bh);
			if (err)
				goto journal_error;
			if (restart) {
				err = ext4_handle_dirty_dx_node(handle, dir,
							   frame->bh);
				goto journal_error;
			}
		} else {
			struct dx_root *dxroot;
			memcpy((char *) entries2, (char *) entries,
			       icount * sizeof(struct dx_entry));
			dx_set_limit(entries2, dx_node_limit(dir));

			/* Set up root */
			dx_set_count(entries, 1);
			dx_set_block(entries + 0, newblock);
			dxroot = (struct dx_root *)frames[0].bh->b_data;
			dxroot->info.indirect_levels += 1;
			dxtrace(printk(KERN_DEBUG
				       "Creating %d level index...\n",
				       dxroot->info.indirect_levels));
			err = ext4_handle_dirty_dx_node(handle, dir, frame->bh);
			if (err)
				goto journal_error;
			err = ext4_handle_dirty_dx_node(handle, dir, bh2);
			brelse(bh2);
			restart = 1;
			goto journal_error;
		}
	}
	de = do_split(handle, dir, &bh, frame, &fname->hinfo, &lblk);
	if (IS_ERR(de)) {
		err = PTR_ERR(de);
		goto cleanup;
	}
	err = add_dirent_to_buf(handle, fname, dir, inode, de, lblk, bh);
	goto cleanup;

journal_error:
	ext4_std_error(dir->i_sb, err); /* this is a no-op if err == 0 */
cleanup:
	brelse(bh);
	dx_release(frames);
	/* @restart is true means htree-path has been changed, we need to
	 * repeat dx_probe() to find out valid htree-path
	 */
	if (restart && err == 0)
		goto again;
	return err;
}

/*
 * ext4_generic_delete_entry deletes a directory entry by merging it
 * with the previous entry
 */
int ext4_generic_delete_entry(handle_t *handle,
			      struct inode *dir,
			      struct ext4_dir_entry_2 *de_del,
			      ext4_lblk_t lblk,
			      struct buffer_head *bh,
			      void *entry_buf,
			      int buf_size,
			      int csum_size)
{
	struct ext4_dir_entry_2 *de, *pde;
	unsigned int blocksize = dir->i_sb->s_blocksize;
	int i;

	i = 0;
	pde = NULL;
	de = (struct ext4_dir_entry_2 *)entry_buf;
	while (i < buf_size - csum_size) {
		if (ext4_check_dir_entry(dir, NULL, de, bh,
					 bh->b_data, bh->b_size, lblk, i))
			return -EFSCORRUPTED;
		if (de == de_del)  {
			if (pde)
				pde->rec_len = ext4_rec_len_to_disk(
					ext4_rec_len_from_disk(pde->rec_len,
							       blocksize) +
					ext4_rec_len_from_disk(de->rec_len,
							       blocksize),
					blocksize);
			else
				de->inode = 0;
			inode_inc_iversion(dir);
			return 0;
		}
		i += ext4_rec_len_from_disk(de->rec_len, blocksize);
		pde = de;
		de = ext4_next_entry(de, blocksize);
	}
	return -ENOENT;
}

static int ext4_delete_entry(handle_t *handle,
			     struct inode *dir,
			     struct ext4_dir_entry_2 *de_del,
			     ext4_lblk_t lblk,
			     struct buffer_head *bh)
{
	int err, csum_size = 0;

	if (ext4_has_inline_data(dir)) {
		int has_inline_data = 1;
		err = ext4_delete_inline_entry(handle, dir, de_del, bh,
					       &has_inline_data);
		if (has_inline_data)
			return err;
	}

	if (ext4_has_metadata_csum(dir->i_sb))
		csum_size = sizeof(struct ext4_dir_entry_tail);

	BUFFER_TRACE(bh, "get_write_access");
	err = ext4_journal_get_write_access(handle, bh);
	if (unlikely(err))
		goto out;

	err = ext4_generic_delete_entry(handle, dir, de_del, lblk,
					bh, bh->b_data,
					dir->i_sb->s_blocksize, csum_size);
	if (err)
		goto out;

	BUFFER_TRACE(bh, "call ext4_handle_dirty_metadata");
	err = ext4_handle_dirty_dirent_node(handle, dir, bh);
	if (unlikely(err))
		goto out;

	return 0;
out:
	if (err != -ENOENT)
		ext4_std_error(dir->i_sb, err);
	return err;
}

/*
 * Set directory link count to 1 if nlinks > EXT4_LINK_MAX, or if nlinks == 2
 * since this indicates that nlinks count was previously 1 to avoid overflowing
 * the 16-bit i_links_count field on disk.  Directories with i_nlink == 1 mean
 * that subdirectory link counts are not being maintained accurately.
 *
 * The caller has already checked for i_nlink overflow in case the DIR_LINK
 * feature is not enabled and returned -EMLINK.  The is_dx() check is a proxy
 * for checking S_ISDIR(inode) (since the INODE_INDEX feature will not be set
 * on regular files) and to avoid creating huge/slow non-HTREE directories.
 */
static void ext4_inc_count(handle_t *handle, struct inode *inode)
{
	inc_nlink(inode);
	if (is_dx(inode) &&
	    (inode->i_nlink > EXT4_LINK_MAX || inode->i_nlink == 2))
		set_nlink(inode, 1);
}

/*
 * If a directory had nlink == 1, then we should let it be 1. This indicates
 * directory has >EXT4_LINK_MAX subdirs.
 */
static void ext4_dec_count(handle_t *handle, struct inode *inode)
{
	if (!S_ISDIR(inode->i_mode) || inode->i_nlink > 2)
		drop_nlink(inode);
}


static int ext4_add_nondir(handle_t *handle,
		struct dentry *dentry, struct inode *inode)
{
	int err = ext4_add_entry(handle, dentry, inode);
	if (!err) {
		ext4_mark_inode_dirty(handle, inode);
		d_instantiate_new(dentry, inode);
		return 0;
	}
	drop_nlink(inode);
	unlock_new_inode(inode);
	iput(inode);
	return err;
}

/*
 * By the time this is called, we already have created
 * the directory cache entry for the new file, but it
 * is so far negative - it has no inode.
 *
 * If the create succeeds, we fill in the inode information
 * with d_instantiate().
 */
static int ext4_create(struct inode *dir, struct dentry *dentry, umode_t mode,
		       bool excl)
{
	handle_t *handle;
	struct inode *inode;
	int err, credits, retries = 0;

	err = dquot_initialize(dir);
	if (err)
		return err;

	credits = (EXT4_DATA_TRANS_BLOCKS(dir->i_sb) +
		   EXT4_INDEX_EXTRA_TRANS_BLOCKS + 3);
retry:
	inode = ext4_new_inode_start_handle(dir, mode, &dentry->d_name, 0,
					    NULL, EXT4_HT_DIR, credits);
	handle = ext4_journal_current_handle();
	err = PTR_ERR(inode);
	if (!IS_ERR(inode)) {
		inode->i_op = &ext4_file_inode_operations;
		inode->i_fop = &ext4_file_operations;
		ext4_set_aops(inode);
		err = ext4_add_nondir(handle, dentry, inode);
		if (!err && IS_DIRSYNC(dir))
			ext4_handle_sync(handle);
	}
	if (handle)
		ext4_journal_stop(handle);
	if (err == -ENOSPC && ext4_should_retry_alloc(dir->i_sb, &retries))
		goto retry;
	return err;
}

static int ext4_mknod(struct inode *dir, struct dentry *dentry,
		      umode_t mode, dev_t rdev)
{
	handle_t *handle;
	struct inode *inode;
	int err, credits, retries = 0;

	err = dquot_initialize(dir);
	if (err)
		return err;

	credits = (EXT4_DATA_TRANS_BLOCKS(dir->i_sb) +
		   EXT4_INDEX_EXTRA_TRANS_BLOCKS + 3);
retry:
	inode = ext4_new_inode_start_handle(dir, mode, &dentry->d_name, 0,
					    NULL, EXT4_HT_DIR, credits);
	handle = ext4_journal_current_handle();
	err = PTR_ERR(inode);
	if (!IS_ERR(inode)) {
		init_special_inode(inode, inode->i_mode, rdev);
		inode->i_op = &ext4_special_inode_operations;
		err = ext4_add_nondir(handle, dentry, inode);
		if (!err && IS_DIRSYNC(dir))
			ext4_handle_sync(handle);
	}
	if (handle)
		ext4_journal_stop(handle);
	if (err == -ENOSPC && ext4_should_retry_alloc(dir->i_sb, &retries))
		goto retry;
	return err;
}

static int ext4_tmpfile(struct inode *dir, struct dentry *dentry, umode_t mode)
{
	handle_t *handle;
	struct inode *inode;
	int err, retries = 0;

	err = dquot_initialize(dir);
	if (err)
		return err;

retry:
	inode = ext4_new_inode_start_handle(dir, mode,
					    NULL, 0, NULL,
					    EXT4_HT_DIR,
			EXT4_MAXQUOTAS_INIT_BLOCKS(dir->i_sb) +
			  4 + EXT4_XATTR_TRANS_BLOCKS);
	handle = ext4_journal_current_handle();
	err = PTR_ERR(inode);
	if (!IS_ERR(inode)) {
		inode->i_op = &ext4_file_inode_operations;
		inode->i_fop = &ext4_file_operations;
		ext4_set_aops(inode);
		d_tmpfile(dentry, inode);
		err = ext4_orphan_add(handle, inode);
		if (err)
			goto err_unlock_inode;
		mark_inode_dirty(inode);
		unlock_new_inode(inode);
	}
	if (handle)
		ext4_journal_stop(handle);
	if (err == -ENOSPC && ext4_should_retry_alloc(dir->i_sb, &retries))
		goto retry;
	return err;
err_unlock_inode:
	ext4_journal_stop(handle);
	unlock_new_inode(inode);
	return err;
}

struct ext4_dir_entry_2 *ext4_init_dot_dotdot(struct inode *inode,
			  struct ext4_dir_entry_2 *de,
			  int blocksize, int csum_size,
			  unsigned int parent_ino, int dotdot_real_len)
{
	de->inode = cpu_to_le32(inode->i_ino);
	de->name_len = 1;
	de->rec_len = ext4_rec_len_to_disk(ext4_dir_rec_len(de->name_len, NULL),
					   blocksize);
	strcpy(de->name, ".");
	ext4_set_de_type(inode->i_sb, de, S_IFDIR);

	de = ext4_next_entry(de, blocksize);
	de->inode = cpu_to_le32(parent_ino);
	de->name_len = 2;
	if (!dotdot_real_len)
		de->rec_len = ext4_rec_len_to_disk(blocksize -
					(csum_size + ext4_dir_rec_len(1, NULL)),
					blocksize);
	else
		de->rec_len = ext4_rec_len_to_disk(
					ext4_dir_rec_len(de->name_len, NULL),
					blocksize);
	strcpy(de->name, "..");
	ext4_set_de_type(inode->i_sb, de, S_IFDIR);

	return ext4_next_entry(de, blocksize);
}

static int ext4_init_new_dir(handle_t *handle, struct inode *dir,
			     struct inode *inode)
{
	struct buffer_head *dir_block = NULL;
	struct ext4_dir_entry_2 *de;
	struct ext4_dir_entry_tail *t;
	ext4_lblk_t block = 0;
	unsigned int blocksize = dir->i_sb->s_blocksize;
	int csum_size = 0;
	int err;

	if (ext4_has_metadata_csum(dir->i_sb))
		csum_size = sizeof(struct ext4_dir_entry_tail);

	if (ext4_test_inode_state(inode, EXT4_STATE_MAY_INLINE_DATA)) {
		err = ext4_try_create_inline_dir(handle, dir, inode);
		if (err < 0 && err != -ENOSPC)
			goto out;
		if (!err)
			goto out;
	}

	inode->i_size = 0;
	dir_block = ext4_append(handle, inode, &block);
	if (IS_ERR(dir_block))
		return PTR_ERR(dir_block);
	de = (struct ext4_dir_entry_2 *)dir_block->b_data;
	ext4_init_dot_dotdot(inode, de, blocksize, csum_size, dir->i_ino, 0);
	set_nlink(inode, 2);
	if (csum_size) {
		t = EXT4_DIRENT_TAIL(dir_block->b_data, blocksize);
		initialize_dirent_tail(t, blocksize);
	}

	BUFFER_TRACE(dir_block, "call ext4_handle_dirty_metadata");
	err = ext4_handle_dirty_dirent_node(handle, inode, dir_block);
	if (err)
		goto out;
	set_buffer_verified(dir_block);
out:
	brelse(dir_block);
	return err;
}

static int ext4_mkdir(struct inode *dir, struct dentry *dentry, umode_t mode)
{
	handle_t *handle;
	struct inode *inode;
	int err, credits, retries = 0;

	if (EXT4_DIR_LINK_MAX(dir))
		return -EMLINK;

	err = dquot_initialize(dir);
	if (err)
		return err;

	credits = (EXT4_DATA_TRANS_BLOCKS(dir->i_sb) +
		   EXT4_INDEX_EXTRA_TRANS_BLOCKS + 3);
retry:
	inode = ext4_new_inode_start_handle(dir, S_IFDIR | mode,
					    &dentry->d_name,
					    0, NULL, EXT4_HT_DIR, credits);
	handle = ext4_journal_current_handle();
	err = PTR_ERR(inode);
	if (IS_ERR(inode))
		goto out_stop;

	inode->i_op = &ext4_dir_inode_operations;
	inode->i_fop = &ext4_dir_operations;
	err = ext4_init_new_dir(handle, dir, inode);
	if (err)
		goto out_clear_inode;
	err = ext4_mark_inode_dirty(handle, inode);
	if (!err)
		err = ext4_add_entry(handle, dentry, inode);
	if (err) {
out_clear_inode:
		clear_nlink(inode);
		unlock_new_inode(inode);
		ext4_mark_inode_dirty(handle, inode);
		iput(inode);
		goto out_stop;
	}
	ext4_inc_count(handle, dir);
	ext4_update_dx_flag(dir);
	err = ext4_mark_inode_dirty(handle, dir);
	if (err)
		goto out_clear_inode;
	d_instantiate_new(dentry, inode);
	if (IS_DIRSYNC(dir))
		ext4_handle_sync(handle);

out_stop:
	if (handle)
		ext4_journal_stop(handle);
	if (err == -ENOSPC && ext4_should_retry_alloc(dir->i_sb, &retries))
		goto retry;
	return err;
}

/*
 * routine to check that the specified directory is empty (for rmdir)
 */
bool ext4_empty_dir(struct inode *inode)
{
	unsigned int offset;
	struct buffer_head *bh;
	struct ext4_dir_entry_2 *de;
	struct super_block *sb;

	if (ext4_has_inline_data(inode)) {
		int has_inline_data = 1;
		int ret;

		ret = empty_inline_dir(inode, &has_inline_data);
		if (has_inline_data)
			return ret;
	}

	sb = inode->i_sb;
	if (inode->i_size < ext4_dir_rec_len(1, NULL) +
					ext4_dir_rec_len(2, NULL)) {
		EXT4_ERROR_INODE(inode, "invalid size");
		return true;
	}
	/* The first directory block must not be a hole,
	 * so treat it as DIRENT_HTREE
	 */
	bh = ext4_read_dirblock(inode, 0, DIRENT_HTREE);
	if (IS_ERR(bh))
		return true;

	de = (struct ext4_dir_entry_2 *) bh->b_data;
	if (ext4_check_dir_entry(inode, NULL, de, bh, bh->b_data, bh->b_size, 0,
				 0) ||
	    le32_to_cpu(de->inode) != inode->i_ino || strcmp(".", de->name)) {
		ext4_warning_inode(inode, "directory missing '.'");
		brelse(bh);
		return true;
	}
	offset = ext4_rec_len_from_disk(de->rec_len, sb->s_blocksize);
	de = ext4_next_entry(de, sb->s_blocksize);
	if (ext4_check_dir_entry(inode, NULL, de, bh, bh->b_data, bh->b_size, 0,
				 offset) ||
	    le32_to_cpu(de->inode) == 0 || strcmp("..", de->name)) {
		ext4_warning_inode(inode, "directory missing '..'");
		brelse(bh);
		return true;
	}
	offset += ext4_rec_len_from_disk(de->rec_len, sb->s_blocksize);
	while (offset < inode->i_size) {
		if (!(offset & (sb->s_blocksize - 1))) {
			unsigned int lblock;
			brelse(bh);
			lblock = offset >> EXT4_BLOCK_SIZE_BITS(sb);
			bh = ext4_read_dirblock(inode, lblock, EITHER);
			if (bh == NULL) {
				offset += sb->s_blocksize;
				continue;
			}
			if (IS_ERR(bh))
				return true;
		}
		de = (struct ext4_dir_entry_2 *) (bh->b_data +
					(offset & (sb->s_blocksize - 1)));
		if (ext4_check_dir_entry(inode, NULL, de, bh,
					 bh->b_data, bh->b_size, 0, offset)) {
			offset = (offset | (sb->s_blocksize - 1)) + 1;
			continue;
		}
		if (le32_to_cpu(de->inode)) {
			brelse(bh);
			return false;
		}
		offset += ext4_rec_len_from_disk(de->rec_len, sb->s_blocksize);
	}
	brelse(bh);
	return true;
}

/*
 * ext4_orphan_add() links an unlinked or truncated inode into a list of
 * such inodes, starting at the superblock, in case we crash before the
 * file is closed/deleted, or in case the inode truncate spans multiple
 * transactions and the last transaction is not recovered after a crash.
 *
 * At filesystem recovery time, we walk this list deleting unlinked
 * inodes and truncating linked inodes in ext4_orphan_cleanup().
 *
 * Orphan list manipulation functions must be called under i_mutex unless
 * we are just creating the inode or deleting it.
 */
int ext4_orphan_add(handle_t *handle, struct inode *inode)
{
	struct super_block *sb = inode->i_sb;
	struct ext4_sb_info *sbi = EXT4_SB(sb);
	struct ext4_iloc iloc;
	int err = 0, rc;
	bool dirty = false;

	if (!sbi->s_journal || is_bad_inode(inode))
		return 0;

	WARN_ON_ONCE(!(inode->i_state & (I_NEW | I_FREEING)) &&
		     !inode_is_locked(inode));
	/*
	 * Exit early if inode already is on orphan list. This is a big speedup
	 * since we don't have to contend on the global s_orphan_lock.
	 */
	if (!list_empty(&EXT4_I(inode)->i_orphan))
		return 0;

	/*
	 * Orphan handling is only valid for files with data blocks
	 * being truncated, or files being unlinked. Note that we either
	 * hold i_mutex, or the inode can not be referenced from outside,
	 * so i_nlink should not be bumped due to race
	 */
	J_ASSERT((S_ISREG(inode->i_mode) || S_ISDIR(inode->i_mode) ||
		  S_ISLNK(inode->i_mode)) || inode->i_nlink == 0);

	BUFFER_TRACE(sbi->s_sbh, "get_write_access");
	err = ext4_journal_get_write_access(handle, sbi->s_sbh);
	if (err)
		goto out;

	err = ext4_reserve_inode_write(handle, inode, &iloc);
	if (err)
		goto out;

	mutex_lock(&sbi->s_orphan_lock);
	/*
	 * Due to previous errors inode may be already a part of on-disk
	 * orphan list. If so skip on-disk list modification.
	 */
	if (!NEXT_ORPHAN(inode) || NEXT_ORPHAN(inode) >
	    (le32_to_cpu(sbi->s_es->s_inodes_count))) {
		/* Insert this inode at the head of the on-disk orphan list */
		NEXT_ORPHAN(inode) = le32_to_cpu(sbi->s_es->s_last_orphan);
		sbi->s_es->s_last_orphan = cpu_to_le32(inode->i_ino);
		dirty = true;
	}
	list_add(&EXT4_I(inode)->i_orphan, &sbi->s_orphan);
	mutex_unlock(&sbi->s_orphan_lock);

	if (dirty) {
		err = ext4_handle_dirty_super(handle, sb);
		rc = ext4_mark_iloc_dirty(handle, inode, &iloc);
		if (!err)
			err = rc;
		if (err) {
			/*
			 * We have to remove inode from in-memory list if
			 * addition to on disk orphan list failed. Stray orphan
			 * list entries can cause panics at unmount time.
			 */
			mutex_lock(&sbi->s_orphan_lock);
			list_del_init(&EXT4_I(inode)->i_orphan);
			mutex_unlock(&sbi->s_orphan_lock);
		}
	} else
		brelse(iloc.bh);

	jbd_debug(4, "superblock will point to %lu\n", inode->i_ino);
	jbd_debug(4, "orphan inode %lu will point to %d\n",
			inode->i_ino, NEXT_ORPHAN(inode));
out:
	ext4_std_error(sb, err);
	return err;
}

/*
 * ext4_orphan_del() removes an unlinked or truncated inode from the list
 * of such inodes stored on disk, because it is finally being cleaned up.
 */
int ext4_orphan_del(handle_t *handle, struct inode *inode)
{
	struct list_head *prev;
	struct ext4_inode_info *ei = EXT4_I(inode);
	struct ext4_sb_info *sbi = EXT4_SB(inode->i_sb);
	__u32 ino_next;
	struct ext4_iloc iloc;
	int err = 0;

	if (!sbi->s_journal && !(sbi->s_mount_state & EXT4_ORPHAN_FS))
		return 0;

	WARN_ON_ONCE(!(inode->i_state & (I_NEW | I_FREEING)) &&
		     !inode_is_locked(inode));
	/* Do this quick check before taking global s_orphan_lock. */
	if (list_empty(&ei->i_orphan))
		return 0;

	if (handle) {
		/* Grab inode buffer early before taking global s_orphan_lock */
		err = ext4_reserve_inode_write(handle, inode, &iloc);
	}

	mutex_lock(&sbi->s_orphan_lock);
	jbd_debug(4, "remove inode %lu from orphan list\n", inode->i_ino);

	prev = ei->i_orphan.prev;
	list_del_init(&ei->i_orphan);

	/* If we're on an error path, we may not have a valid
	 * transaction handle with which to update the orphan list on
	 * disk, but we still need to remove the inode from the linked
	 * list in memory. */
	if (!handle || err) {
		mutex_unlock(&sbi->s_orphan_lock);
		goto out_err;
	}

	ino_next = NEXT_ORPHAN(inode);
	if (prev == &sbi->s_orphan) {
		jbd_debug(4, "superblock will point to %u\n", ino_next);
		BUFFER_TRACE(sbi->s_sbh, "get_write_access");
		err = ext4_journal_get_write_access(handle, sbi->s_sbh);
		if (err) {
			mutex_unlock(&sbi->s_orphan_lock);
			goto out_brelse;
		}
		sbi->s_es->s_last_orphan = cpu_to_le32(ino_next);
		mutex_unlock(&sbi->s_orphan_lock);
		err = ext4_handle_dirty_super(handle, inode->i_sb);
	} else {
		struct ext4_iloc iloc2;
		struct inode *i_prev =
			&list_entry(prev, struct ext4_inode_info, i_orphan)->vfs_inode;

		jbd_debug(4, "orphan inode %lu will point to %u\n",
			  i_prev->i_ino, ino_next);
		err = ext4_reserve_inode_write(handle, i_prev, &iloc2);
		if (err) {
			mutex_unlock(&sbi->s_orphan_lock);
			goto out_brelse;
		}
		NEXT_ORPHAN(i_prev) = ino_next;
		err = ext4_mark_iloc_dirty(handle, i_prev, &iloc2);
		mutex_unlock(&sbi->s_orphan_lock);
	}
	if (err)
		goto out_brelse;
	NEXT_ORPHAN(inode) = 0;
	err = ext4_mark_iloc_dirty(handle, inode, &iloc);
out_err:
	ext4_std_error(inode->i_sb, err);
	return err;

out_brelse:
	brelse(iloc.bh);
	goto out_err;
}

static int ext4_rmdir(struct inode *dir, struct dentry *dentry)
{
	int retval;
	struct inode *inode;
	struct buffer_head *bh;
	struct ext4_dir_entry_2 *de;
	handle_t *handle = NULL;
	ext4_lblk_t lblk;


	if (unlikely(ext4_forced_shutdown(EXT4_SB(dir->i_sb))))
		return -EIO;

	/* Initialize quotas before so that eventual writes go in
	 * separate transaction */
	retval = dquot_initialize(dir);
	if (retval)
		return retval;
	retval = dquot_initialize(d_inode(dentry));
	if (retval)
		return retval;

	retval = -ENOENT;
	bh = ext4_find_entry(dir, &dentry->d_name, &de, NULL, &lblk);
	if (IS_ERR(bh))
		return PTR_ERR(bh);
	if (!bh)
		goto end_rmdir;

	inode = d_inode(dentry);

	retval = -EFSCORRUPTED;
	if (le32_to_cpu(de->inode) != inode->i_ino)
		goto end_rmdir;

	retval = -ENOTEMPTY;
	if (!ext4_empty_dir(inode))
		goto end_rmdir;

	handle = ext4_journal_start(dir, EXT4_HT_DIR,
				    EXT4_DATA_TRANS_BLOCKS(dir->i_sb));
	if (IS_ERR(handle)) {
		retval = PTR_ERR(handle);
		handle = NULL;
		goto end_rmdir;
	}

	if (IS_DIRSYNC(dir))
		ext4_handle_sync(handle);

	retval = ext4_delete_entry(handle, dir, de, lblk, bh);
	if (retval)
		goto end_rmdir;
	if (!EXT4_DIR_LINK_EMPTY(inode))
		ext4_warning_inode(inode,
			     "empty directory '%.*s' has too many links (%u)",
			     dentry->d_name.len, dentry->d_name.name,
			     inode->i_nlink);
	inode->i_version++;
	clear_nlink(inode);
	/* There's no need to set i_disksize: the fact that i_nlink is
	 * zero will ensure that the right thing happens during any
	 * recovery. */
	inode->i_size = 0;
	ext4_orphan_add(handle, inode);
	inode->i_ctime = dir->i_ctime = dir->i_mtime = current_time(inode);
	ext4_mark_inode_dirty(handle, inode);
	ext4_dec_count(handle, dir);
	ext4_update_dx_flag(dir);
	ext4_mark_inode_dirty(handle, dir);

#ifdef CONFIG_UNICODE
	/* VFS negative dentries are incompatible with Encoding and
	 * Case-insensitiveness. Eventually we'll want avoid
	 * invalidating the dentries here, alongside with returning the
	 * negative dentries at ext4_lookup(), when it is better
	 * supported by the VFS for the CI case.
	 */
	if (IS_CASEFOLDED(dir))
		d_invalidate(dentry);
#endif

end_rmdir:
	brelse(bh);
	if (handle)
		ext4_journal_stop(handle);
	return retval;
}

static int ext4_unlink(struct inode *dir, struct dentry *dentry)
{
	int retval;
	struct inode *inode;
	struct buffer_head *bh;
	struct ext4_dir_entry_2 *de;
	handle_t *handle = NULL;
	ext4_lblk_t lblk;

	if (unlikely(ext4_forced_shutdown(EXT4_SB(dir->i_sb))))
		return -EIO;

	trace_ext4_unlink_enter(dir, dentry);
	/* Initialize quotas before so that eventual writes go
	 * in separate transaction */
	retval = dquot_initialize(dir);
	if (retval)
		return retval;
	retval = dquot_initialize(d_inode(dentry));
	if (retval)
		return retval;

	retval = -ENOENT;
	bh = ext4_find_entry(dir, &dentry->d_name, &de, NULL, &lblk);
	if (IS_ERR(bh))
		return PTR_ERR(bh);
	if (!bh)
		goto end_unlink;

	inode = d_inode(dentry);

	retval = -EFSCORRUPTED;
	if (le32_to_cpu(de->inode) != inode->i_ino)
		goto end_unlink;

	handle = ext4_journal_start(dir, EXT4_HT_DIR,
				    EXT4_DATA_TRANS_BLOCKS(dir->i_sb));
	if (IS_ERR(handle)) {
		retval = PTR_ERR(handle);
		handle = NULL;
		goto end_unlink;
	}

	if (IS_DIRSYNC(dir))
		ext4_handle_sync(handle);

	retval = ext4_delete_entry(handle, dir, de, lblk, bh);
	if (retval)
		goto end_unlink;
	dir->i_ctime = dir->i_mtime = current_time(dir);
	ext4_update_dx_flag(dir);
	ext4_mark_inode_dirty(handle, dir);
	if (inode->i_nlink == 0)
		ext4_warning_inode(inode, "Deleting file '%.*s' with no links",
				   dentry->d_name.len, dentry->d_name.name);
	else
		drop_nlink(inode);
	if (!inode->i_nlink)
		ext4_orphan_add(handle, inode);
	inode->i_ctime = current_time(inode);
	ext4_mark_inode_dirty(handle, inode);

#ifdef CONFIG_UNICODE
	/* VFS negative dentries are incompatible with Encoding and
	 * Case-insensitiveness. Eventually we'll want avoid
	 * invalidating the dentries here, alongside with returning the
	 * negative dentries at ext4_lookup(), when it is  better
	 * supported by the VFS for the CI case.
	 */
	if (IS_CASEFOLDED(dir))
		d_invalidate(dentry);
#endif

end_unlink:
	brelse(bh);
	if (handle)
		ext4_journal_stop(handle);
	trace_ext4_unlink_exit(dentry, retval);
	return retval;
}

static int ext4_symlink(struct inode *dir,
			struct dentry *dentry, const char *symname)
{
	handle_t *handle;
	struct inode *inode;
	int err, len = strlen(symname);
	int credits;
	struct fscrypt_str disk_link;

	if (unlikely(ext4_forced_shutdown(EXT4_SB(dir->i_sb))))
		return -EIO;

	err = fscrypt_prepare_symlink(dir, symname, len, dir->i_sb->s_blocksize,
				      &disk_link);
	if (err)
		return err;

	err = dquot_initialize(dir);
	if (err)
		return err;

	if ((disk_link.len > EXT4_N_BLOCKS * 4)) {
		/*
		 * For non-fast symlinks, we just allocate inode and put it on
		 * orphan list in the first transaction => we need bitmap,
		 * group descriptor, sb, inode block, quota blocks, and
		 * possibly selinux xattr blocks.
		 */
		credits = 4 + EXT4_MAXQUOTAS_INIT_BLOCKS(dir->i_sb) +
			  EXT4_XATTR_TRANS_BLOCKS;
	} else {
		/*
		 * Fast symlink. We have to add entry to directory
		 * (EXT4_DATA_TRANS_BLOCKS + EXT4_INDEX_EXTRA_TRANS_BLOCKS),
		 * allocate new inode (bitmap, group descriptor, inode block,
		 * quota blocks, sb is already counted in previous macros).
		 */
		credits = EXT4_DATA_TRANS_BLOCKS(dir->i_sb) +
			  EXT4_INDEX_EXTRA_TRANS_BLOCKS + 3;
	}

	inode = ext4_new_inode_start_handle(dir, S_IFLNK|S_IRWXUGO,
					    &dentry->d_name, 0, NULL,
					    EXT4_HT_DIR, credits);
	handle = ext4_journal_current_handle();
	if (IS_ERR(inode)) {
		if (handle)
			ext4_journal_stop(handle);
		return PTR_ERR(inode);
	}

	if (IS_ENCRYPTED(inode)) {
		err = fscrypt_encrypt_symlink(inode, symname, len, &disk_link);
		if (err)
			goto err_drop_inode;
		inode->i_op = &ext4_encrypted_symlink_inode_operations;
	}

	if ((disk_link.len > EXT4_N_BLOCKS * 4)) {
		if (!IS_ENCRYPTED(inode))
			inode->i_op = &ext4_symlink_inode_operations;
		inode_nohighmem(inode);
		ext4_set_aops(inode);
		/*
		 * We cannot call page_symlink() with transaction started
		 * because it calls into ext4_write_begin() which can wait
		 * for transaction commit if we are running out of space
		 * and thus we deadlock. So we have to stop transaction now
		 * and restart it when symlink contents is written.
		 * 
		 * To keep fs consistent in case of crash, we have to put inode
		 * to orphan list in the mean time.
		 */
		drop_nlink(inode);
		err = ext4_orphan_add(handle, inode);
		ext4_journal_stop(handle);
		handle = NULL;
		if (err)
			goto err_drop_inode;
		err = __page_symlink(inode, disk_link.name, disk_link.len, 1);
		if (err)
			goto err_drop_inode;
		/*
		 * Now inode is being linked into dir (EXT4_DATA_TRANS_BLOCKS
		 * + EXT4_INDEX_EXTRA_TRANS_BLOCKS), inode is also modified
		 */
		handle = ext4_journal_start(dir, EXT4_HT_DIR,
				EXT4_DATA_TRANS_BLOCKS(dir->i_sb) +
				EXT4_INDEX_EXTRA_TRANS_BLOCKS + 1);
		if (IS_ERR(handle)) {
			err = PTR_ERR(handle);
			handle = NULL;
			goto err_drop_inode;
		}
		set_nlink(inode, 1);
		err = ext4_orphan_del(handle, inode);
		if (err)
			goto err_drop_inode;
	} else {
		/* clear the extent format for fast symlink */
		ext4_clear_inode_flag(inode, EXT4_INODE_EXTENTS);
		if (!IS_ENCRYPTED(inode)) {
			inode->i_op = &ext4_fast_symlink_inode_operations;
			inode->i_link = (char *)&EXT4_I(inode)->i_data;
		}
		memcpy((char *)&EXT4_I(inode)->i_data, disk_link.name,
		       disk_link.len);
		inode->i_size = disk_link.len - 1;
	}
	EXT4_I(inode)->i_disksize = inode->i_size;
	err = ext4_add_nondir(handle, dentry, inode);
	if (!err && IS_DIRSYNC(dir))
		ext4_handle_sync(handle);

	if (handle)
		ext4_journal_stop(handle);
	goto out_free_encrypted_link;

err_drop_inode:
	if (handle)
		ext4_journal_stop(handle);
	clear_nlink(inode);
	unlock_new_inode(inode);
	iput(inode);
out_free_encrypted_link:
	if (disk_link.name != (unsigned char *)symname)
		kfree(disk_link.name);
	return err;
}

static int ext4_link(struct dentry *old_dentry,
		     struct inode *dir, struct dentry *dentry)
{
	handle_t *handle;
	struct inode *inode = d_inode(old_dentry);
	int err, retries = 0;

	if (inode->i_nlink >= EXT4_LINK_MAX)
		return -EMLINK;

	err = fscrypt_prepare_link(old_dentry, dir, dentry);
	if (err)
		return err;

       if ((ext4_test_inode_flag(dir, EXT4_INODE_PROJINHERIT)) &&
	   (!projid_eq(EXT4_I(dir)->i_projid,
		       EXT4_I(old_dentry->d_inode)->i_projid)))
		return -EXDEV;

	err = dquot_initialize(dir);
	if (err)
		return err;

retry:
	handle = ext4_journal_start(dir, EXT4_HT_DIR,
		(EXT4_DATA_TRANS_BLOCKS(dir->i_sb) +
		 EXT4_INDEX_EXTRA_TRANS_BLOCKS) + 1);
	if (IS_ERR(handle))
		return PTR_ERR(handle);

	if (IS_DIRSYNC(dir))
		ext4_handle_sync(handle);

	inode->i_ctime = current_time(inode);
	ext4_inc_count(handle, inode);
	ihold(inode);

	err = ext4_add_entry(handle, dentry, inode);
	if (!err) {
		ext4_mark_inode_dirty(handle, inode);
		/* this can happen only for tmpfile being
		 * linked the first time
		 */
		if (inode->i_nlink == 1)
			ext4_orphan_del(handle, inode);
		d_instantiate(dentry, inode);
	} else {
		drop_nlink(inode);
		iput(inode);
	}
	ext4_journal_stop(handle);
	if (err == -ENOSPC && ext4_should_retry_alloc(dir->i_sb, &retries))
		goto retry;
	return err;
}


/*
 * Try to find buffer head where contains the parent block.
 * It should be the inode block if it is inlined or the 1st block
 * if it is a normal dir.
 */
static struct buffer_head *ext4_get_first_dir_block(handle_t *handle,
					struct inode *inode,
					int *retval,
					struct ext4_dir_entry_2 **parent_de,
					int *inlined)
{
	struct buffer_head *bh;

	if (!ext4_has_inline_data(inode)) {
		/* The first directory block must not be a hole, so
		 * treat it as DIRENT_HTREE
		 */
		bh = ext4_read_dirblock(inode, 0, DIRENT_HTREE);
		if (IS_ERR(bh)) {
			*retval = PTR_ERR(bh);
			return NULL;
		}
		*parent_de = ext4_next_entry(
					(struct ext4_dir_entry_2 *)bh->b_data,
					inode->i_sb->s_blocksize);
		return bh;
	}

	*inlined = 1;
	return ext4_get_first_inline_block(inode, parent_de, retval);
}

struct ext4_renament {
	struct inode *dir;
	struct dentry *dentry;
	struct inode *inode;
	bool is_dir;
	int dir_nlink_delta;

	/* entry for "dentry" */
	ext4_lblk_t lblk;
	struct buffer_head *bh;
	struct ext4_dir_entry_2 *de;
	int inlined;

	/* entry for ".." in inode if it's a directory */
	struct buffer_head *dir_bh;
	struct ext4_dir_entry_2 *parent_de;
	int dir_inlined;
};

static int ext4_rename_dir_prepare(handle_t *handle, struct ext4_renament *ent)
{
	int retval;

	ent->dir_bh = ext4_get_first_dir_block(handle, ent->inode,
					      &retval, &ent->parent_de,
					      &ent->dir_inlined);
	if (!ent->dir_bh)
		return retval;
	if (le32_to_cpu(ent->parent_de->inode) != ent->dir->i_ino)
		return -EFSCORRUPTED;
	BUFFER_TRACE(ent->dir_bh, "get_write_access");
	return ext4_journal_get_write_access(handle, ent->dir_bh);
}

static int ext4_rename_dir_finish(handle_t *handle, struct ext4_renament *ent,
				  unsigned dir_ino)
{
	int retval;

	ent->parent_de->inode = cpu_to_le32(dir_ino);
	BUFFER_TRACE(ent->dir_bh, "call ext4_handle_dirty_metadata");
	if (!ent->dir_inlined) {
		if (is_dx(ent->inode)) {
			retval = ext4_handle_dirty_dx_node(handle,
							   ent->inode,
							   ent->dir_bh);
		} else {
			retval = ext4_handle_dirty_dirent_node(handle,
							       ent->inode,
							       ent->dir_bh);
		}
	} else {
		retval = ext4_mark_inode_dirty(handle, ent->inode);
	}
	if (retval) {
		ext4_std_error(ent->dir->i_sb, retval);
		return retval;
	}
	return 0;
}

static int ext4_setent(handle_t *handle, struct ext4_renament *ent,
		       unsigned ino, unsigned file_type)
{
	int retval;

	BUFFER_TRACE(ent->bh, "get write access");
	retval = ext4_journal_get_write_access(handle, ent->bh);
	if (retval)
		return retval;
	ent->de->inode = cpu_to_le32(ino);
	if (ext4_has_feature_filetype(ent->dir->i_sb))
		ent->de->file_type = file_type;
	ent->dir->i_version++;
	ent->dir->i_ctime = ent->dir->i_mtime =
		current_time(ent->dir);
	ext4_mark_inode_dirty(handle, ent->dir);
	BUFFER_TRACE(ent->bh, "call ext4_handle_dirty_metadata");
	if (!ent->inlined) {
		retval = ext4_handle_dirty_dirent_node(handle,
						       ent->dir, ent->bh);
		if (unlikely(retval)) {
			ext4_std_error(ent->dir->i_sb, retval);
			return retval;
		}
	}
	brelse(ent->bh);
	ent->bh = NULL;

	return 0;
}

static int ext4_find_delete_entry(handle_t *handle, struct inode *dir,
				  const struct qstr *d_name)
{
	int retval = -ENOENT;
	struct buffer_head *bh;
	struct ext4_dir_entry_2 *de;
	ext4_lblk_t lblk;

	bh = ext4_find_entry(dir, d_name, &de, NULL, &lblk);
	if (IS_ERR(bh))
		return PTR_ERR(bh);
	if (bh) {
		retval = ext4_delete_entry(handle, dir, de, lblk, bh);
		brelse(bh);
	}
	return retval;
}

static void ext4_rename_delete(handle_t *handle, struct ext4_renament *ent,
			       int force_reread)
{
	int retval;
	/*
	 * ent->de could have moved from under us during htree split, so make
	 * sure that we are deleting the right entry.  We might also be pointing
	 * to a stale entry in the unused part of ent->bh so just checking inum
	 * and the name isn't enough.
	 */
	if (le32_to_cpu(ent->de->inode) != ent->inode->i_ino ||
	    ent->de->name_len != ent->dentry->d_name.len ||
	    strncmp(ent->de->name, ent->dentry->d_name.name,
		    ent->de->name_len) ||
	    force_reread) {
		retval = ext4_find_delete_entry(handle, ent->dir,
						&ent->dentry->d_name);
	} else {
		retval = ext4_delete_entry(handle, ent->dir, ent->de,
						ent->lblk, ent->bh);
		if (retval == -ENOENT) {
			retval = ext4_find_delete_entry(handle, ent->dir,
							&ent->dentry->d_name);
		}
	}

	if (retval) {
		ext4_warning_inode(ent->dir,
				   "Deleting old file: nlink %d, error=%d",
				   ent->dir->i_nlink, retval);
	}
}

static void ext4_update_dir_count(handle_t *handle, struct ext4_renament *ent)
{
	if (ent->dir_nlink_delta) {
		if (ent->dir_nlink_delta == -1)
			ext4_dec_count(handle, ent->dir);
		else
			ext4_inc_count(handle, ent->dir);
		ext4_mark_inode_dirty(handle, ent->dir);
	}
}

static struct inode *ext4_whiteout_for_rename(struct ext4_renament *ent,
					      int credits, handle_t **h)
{
	struct inode *wh;
	handle_t *handle;
	int retries = 0;

	/*
	 * for inode block, sb block, group summaries,
	 * and inode bitmap
	 */
	credits += (EXT4_MAXQUOTAS_TRANS_BLOCKS(ent->dir->i_sb) +
		    EXT4_XATTR_TRANS_BLOCKS + 4);
retry:
	wh = ext4_new_inode_start_handle(ent->dir, S_IFCHR | WHITEOUT_MODE,
					 &ent->dentry->d_name, 0, NULL,
					 EXT4_HT_DIR, credits);

	handle = ext4_journal_current_handle();
	if (IS_ERR(wh)) {
		if (handle)
			ext4_journal_stop(handle);
		if (PTR_ERR(wh) == -ENOSPC &&
		    ext4_should_retry_alloc(ent->dir->i_sb, &retries))
			goto retry;
	} else {
		*h = handle;
		init_special_inode(wh, wh->i_mode, WHITEOUT_DEV);
		wh->i_op = &ext4_special_inode_operations;
	}
	return wh;
}

/*
 * Anybody can rename anything with this: the permission checks are left to the
 * higher-level routines.
 *
 * n.b.  old_{dentry,inode) refers to the source dentry/inode
 * while new_{dentry,inode) refers to the destination dentry/inode
 * This comes from rename(const char *oldpath, const char *newpath)
 */
static int ext4_rename(struct inode *old_dir, struct dentry *old_dentry,
		       struct inode *new_dir, struct dentry *new_dentry,
		       unsigned int flags)
{
	handle_t *handle = NULL;
	struct ext4_renament old = {
		.dir = old_dir,
		.dentry = old_dentry,
		.inode = d_inode(old_dentry),
	};
	struct ext4_renament new = {
		.dir = new_dir,
		.dentry = new_dentry,
		.inode = d_inode(new_dentry),
	};
	int force_reread;
	int retval;
	struct inode *whiteout = NULL;
	int credits;
	u8 old_file_type;

	if (new.inode && new.inode->i_nlink == 0) {
		EXT4_ERROR_INODE(new.inode,
				 "target of rename is already freed");
		return -EFSCORRUPTED;
	}

	if ((ext4_test_inode_flag(new_dir, EXT4_INODE_PROJINHERIT)) &&
	    (!projid_eq(EXT4_I(new_dir)->i_projid,
			EXT4_I(old_dentry->d_inode)->i_projid)))
		return -EXDEV;

	retval = dquot_initialize(old.dir);
	if (retval)
		return retval;
	retval = dquot_initialize(new.dir);
	if (retval)
		return retval;

	/* Initialize quotas before so that eventual writes go
	 * in separate transaction */
	if (new.inode) {
		retval = dquot_initialize(new.inode);
		if (retval)
			return retval;
	}

	old.bh = ext4_find_entry(old.dir, &old.dentry->d_name, &old.de, NULL,
				&old.lblk);
	if (IS_ERR(old.bh))
		return PTR_ERR(old.bh);
	/*
	 *  Check for inode number is _not_ due to possible IO errors.
	 *  We might rmdir the source, keep it as pwd of some process
	 *  and merrily kill the link to whatever was created under the
	 *  same name. Goodbye sticky bit ;-<
	 */
	retval = -ENOENT;
	if (!old.bh || le32_to_cpu(old.de->inode) != old.inode->i_ino)
		goto end_rename;

	new.bh = ext4_find_entry(new.dir, &new.dentry->d_name,
				 &new.de, &new.inlined, NULL);
	if (IS_ERR(new.bh)) {
		retval = PTR_ERR(new.bh);
		new.bh = NULL;
		goto end_rename;
	}
	if (new.bh) {
		if (!new.inode) {
			brelse(new.bh);
			new.bh = NULL;
		}
	}
	if (new.inode && !test_opt(new.dir->i_sb, NO_AUTO_DA_ALLOC))
		ext4_alloc_da_blocks(old.inode);

	credits = (2 * EXT4_DATA_TRANS_BLOCKS(old.dir->i_sb) +
		   EXT4_INDEX_EXTRA_TRANS_BLOCKS + 2);
	if (!(flags & RENAME_WHITEOUT)) {
		handle = ext4_journal_start(old.dir, EXT4_HT_DIR, credits);
		if (IS_ERR(handle)) {
			retval = PTR_ERR(handle);
			handle = NULL;
			goto end_rename;
		}
	} else {
		whiteout = ext4_whiteout_for_rename(&old, credits, &handle);
		if (IS_ERR(whiteout)) {
			retval = PTR_ERR(whiteout);
			whiteout = NULL;
			goto end_rename;
		}
	}

	if (IS_DIRSYNC(old.dir) || IS_DIRSYNC(new.dir))
		ext4_handle_sync(handle);

	if (S_ISDIR(old.inode->i_mode)) {
		if (new.inode) {
			retval = -ENOTEMPTY;
			if (!ext4_empty_dir(new.inode))
				goto end_rename;
		} else {
			retval = -EMLINK;
			if (new.dir != old.dir && EXT4_DIR_LINK_MAX(new.dir))
				goto end_rename;
		}
		retval = ext4_rename_dir_prepare(handle, &old);
		if (retval)
			goto end_rename;
	}
	/*
	 * If we're renaming a file within an inline_data dir and adding or
	 * setting the new dirent causes a conversion from inline_data to
	 * extents/blockmap, we need to force the dirent delete code to
	 * re-read the directory, or else we end up trying to delete a dirent
	 * from what is now the extent tree root (or a block map).
	 */
	force_reread = (new.dir->i_ino == old.dir->i_ino &&
			ext4_test_inode_flag(new.dir, EXT4_INODE_INLINE_DATA));

	old_file_type = old.de->file_type;
	if (whiteout) {
		/*
		 * Do this before adding a new entry, so the old entry is sure
		 * to be still pointing to the valid old entry.
		 */
		retval = ext4_setent(handle, &old, whiteout->i_ino,
				     EXT4_FT_CHRDEV);
		if (retval)
			goto end_rename;
		ext4_mark_inode_dirty(handle, whiteout);
	}
	if (!new.bh) {
		retval = ext4_add_entry(handle, new.dentry, old.inode);
		if (retval)
			goto end_rename;
	} else {
		retval = ext4_setent(handle, &new,
				     old.inode->i_ino, old_file_type);
		if (retval)
			goto end_rename;
	}
	if (force_reread)
		force_reread = !ext4_test_inode_flag(new.dir,
						     EXT4_INODE_INLINE_DATA);

	/*
	 * Like most other Unix systems, set the ctime for inodes on a
	 * rename.
	 */
	old.inode->i_ctime = current_time(old.inode);
	ext4_mark_inode_dirty(handle, old.inode);

	if (!whiteout) {
		/*
		 * ok, that's it
		 */
		ext4_rename_delete(handle, &old, force_reread);
	}

	if (new.inode) {
		ext4_dec_count(handle, new.inode);
		new.inode->i_ctime = current_time(new.inode);
	}
	old.dir->i_ctime = old.dir->i_mtime = current_time(old.dir);
	ext4_update_dx_flag(old.dir);
	if (old.dir_bh) {
		retval = ext4_rename_dir_finish(handle, &old, new.dir->i_ino);
		if (retval)
			goto end_rename;

		ext4_dec_count(handle, old.dir);
		if (new.inode) {
			/* checked ext4_empty_dir above, can't have another
			 * parent, ext4_dec_count() won't work for many-linked
			 * dirs */
			clear_nlink(new.inode);
		} else {
			ext4_inc_count(handle, new.dir);
			ext4_update_dx_flag(new.dir);
			ext4_mark_inode_dirty(handle, new.dir);
		}
	}
	ext4_mark_inode_dirty(handle, old.dir);
	if (new.inode) {
		ext4_mark_inode_dirty(handle, new.inode);
		if (!new.inode->i_nlink)
			ext4_orphan_add(handle, new.inode);
	}
	retval = 0;

end_rename:
	brelse(old.dir_bh);
	brelse(old.bh);
	brelse(new.bh);
	if (whiteout) {
		if (retval)
			drop_nlink(whiteout);
		unlock_new_inode(whiteout);
		iput(whiteout);
	}
	if (handle)
		ext4_journal_stop(handle);
	return retval;
}

static int ext4_cross_rename(struct inode *old_dir, struct dentry *old_dentry,
			     struct inode *new_dir, struct dentry *new_dentry)
{
	handle_t *handle = NULL;
	struct ext4_renament old = {
		.dir = old_dir,
		.dentry = old_dentry,
		.inode = d_inode(old_dentry),
	};
	struct ext4_renament new = {
		.dir = new_dir,
		.dentry = new_dentry,
		.inode = d_inode(new_dentry),
	};
	u8 new_file_type;
	int retval;
	struct timespec ctime;

	if ((ext4_test_inode_flag(new_dir, EXT4_INODE_PROJINHERIT) &&
	     !projid_eq(EXT4_I(new_dir)->i_projid,
			EXT4_I(old_dentry->d_inode)->i_projid)) ||
	    (ext4_test_inode_flag(old_dir, EXT4_INODE_PROJINHERIT) &&
	     !projid_eq(EXT4_I(old_dir)->i_projid,
			EXT4_I(new_dentry->d_inode)->i_projid)))
		return -EXDEV;

	retval = dquot_initialize(old.dir);
	if (retval)
		return retval;
	retval = dquot_initialize(new.dir);
	if (retval)
		return retval;

	old.bh = ext4_find_entry(old.dir, &old.dentry->d_name,
				 &old.de, &old.inlined, NULL);
	if (IS_ERR(old.bh))
		return PTR_ERR(old.bh);
	/*
	 *  Check for inode number is _not_ due to possible IO errors.
	 *  We might rmdir the source, keep it as pwd of some process
	 *  and merrily kill the link to whatever was created under the
	 *  same name. Goodbye sticky bit ;-<
	 */
	retval = -ENOENT;
	if (!old.bh || le32_to_cpu(old.de->inode) != old.inode->i_ino)
		goto end_rename;

	new.bh = ext4_find_entry(new.dir, &new.dentry->d_name,
				 &new.de, &new.inlined, NULL);
	if (IS_ERR(new.bh)) {
		retval = PTR_ERR(new.bh);
		new.bh = NULL;
		goto end_rename;
	}

	/* RENAME_EXCHANGE case: old *and* new must both exist */
	if (!new.bh || le32_to_cpu(new.de->inode) != new.inode->i_ino)
		goto end_rename;

	handle = ext4_journal_start(old.dir, EXT4_HT_DIR,
		(2 * EXT4_DATA_TRANS_BLOCKS(old.dir->i_sb) +
		 2 * EXT4_INDEX_EXTRA_TRANS_BLOCKS + 2));
	if (IS_ERR(handle)) {
		retval = PTR_ERR(handle);
		handle = NULL;
		goto end_rename;
	}

	if (IS_DIRSYNC(old.dir) || IS_DIRSYNC(new.dir))
		ext4_handle_sync(handle);

	if (S_ISDIR(old.inode->i_mode)) {
		old.is_dir = true;
		retval = ext4_rename_dir_prepare(handle, &old);
		if (retval)
			goto end_rename;
	}
	if (S_ISDIR(new.inode->i_mode)) {
		new.is_dir = true;
		retval = ext4_rename_dir_prepare(handle, &new);
		if (retval)
			goto end_rename;
	}

	/*
	 * Other than the special case of overwriting a directory, parents'
	 * nlink only needs to be modified if this is a cross directory rename.
	 */
	if (old.dir != new.dir && old.is_dir != new.is_dir) {
		old.dir_nlink_delta = old.is_dir ? -1 : 1;
		new.dir_nlink_delta = -old.dir_nlink_delta;
		retval = -EMLINK;
		if ((old.dir_nlink_delta > 0 && EXT4_DIR_LINK_MAX(old.dir)) ||
		    (new.dir_nlink_delta > 0 && EXT4_DIR_LINK_MAX(new.dir)))
			goto end_rename;
	}

	new_file_type = new.de->file_type;
	retval = ext4_setent(handle, &new, old.inode->i_ino, old.de->file_type);
	if (retval)
		goto end_rename;

	retval = ext4_setent(handle, &old, new.inode->i_ino, new_file_type);
	if (retval)
		goto end_rename;

	/*
	 * Like most other Unix systems, set the ctime for inodes on a
	 * rename.
	 */
	ctime = current_time(old.inode);
	old.inode->i_ctime = ctime;
	new.inode->i_ctime = ctime;
	ext4_mark_inode_dirty(handle, old.inode);
	ext4_mark_inode_dirty(handle, new.inode);

	if (old.dir_bh) {
		retval = ext4_rename_dir_finish(handle, &old, new.dir->i_ino);
		if (retval)
			goto end_rename;
	}
	if (new.dir_bh) {
		retval = ext4_rename_dir_finish(handle, &new, old.dir->i_ino);
		if (retval)
			goto end_rename;
	}
	ext4_update_dir_count(handle, &old);
	ext4_update_dir_count(handle, &new);
	retval = 0;

end_rename:
	brelse(old.dir_bh);
	brelse(new.dir_bh);
	brelse(old.bh);
	brelse(new.bh);
	if (handle)
		ext4_journal_stop(handle);
	return retval;
}

static int ext4_rename2(struct inode *old_dir, struct dentry *old_dentry,
			struct inode *new_dir, struct dentry *new_dentry,
			unsigned int flags)
{
	int err;

	if (unlikely(ext4_forced_shutdown(EXT4_SB(old_dir->i_sb))))
		return -EIO;

	if (flags & ~(RENAME_NOREPLACE | RENAME_EXCHANGE | RENAME_WHITEOUT))
		return -EINVAL;

	err = fscrypt_prepare_rename(old_dir, old_dentry, new_dir, new_dentry,
				     flags);
	if (err)
		return err;

	if (flags & RENAME_EXCHANGE) {
		return ext4_cross_rename(old_dir, old_dentry,
					 new_dir, new_dentry);
	}

	return ext4_rename(old_dir, old_dentry, new_dir, new_dentry, flags);
}

/*
 * directories can handle most operations...
 */
const struct inode_operations ext4_dir_inode_operations = {
	.create		= ext4_create,
	.lookup		= ext4_lookup,
	.link		= ext4_link,
	.unlink		= ext4_unlink,
	.symlink	= ext4_symlink,
	.mkdir		= ext4_mkdir,
	.rmdir		= ext4_rmdir,
	.mknod		= ext4_mknod,
	.tmpfile	= ext4_tmpfile,
	.rename		= ext4_rename2,
	.setattr	= ext4_setattr,
	.getattr	= ext4_getattr,
	.listxattr	= ext4_listxattr,
	.get_acl	= ext4_get_acl,
	.set_acl	= ext4_set_acl,
	.fiemap         = ext4_fiemap,
};

const struct inode_operations ext4_special_inode_operations = {
	.setattr	= ext4_setattr,
	.getattr	= ext4_getattr,
	.listxattr	= ext4_listxattr,
	.get_acl	= ext4_get_acl,
	.set_acl	= ext4_set_acl,
};<|MERGE_RESOLUTION|>--- conflicted
+++ resolved
@@ -1689,11 +1689,7 @@
 	struct buffer_head *bh;
 
 	err = ext4_fname_prepare_lookup(dir, dentry, &fname);
-<<<<<<< HEAD
-	generic_set_encrypted_ci_d_ops(dir, dentry);
-=======
 	generic_set_encrypted_ci_d_ops(dentry);
->>>>>>> eab51b70
 	if (err == -ENOENT)
 		return NULL;
 	if (err)
