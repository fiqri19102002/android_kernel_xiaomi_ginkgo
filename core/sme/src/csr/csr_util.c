/*
 * Copyright (c) 2011-2020 The Linux Foundation. All rights reserved.
 *
 * Permission to use, copy, modify, and/or distribute this software for
 * any purpose with or without fee is hereby granted, provided that the
 * above copyright notice and this permission notice appear in all
 * copies.
 *
 * THE SOFTWARE IS PROVIDED "AS IS" AND THE AUTHOR DISCLAIMS ALL
 * WARRANTIES WITH REGARD TO THIS SOFTWARE INCLUDING ALL IMPLIED
 * WARRANTIES OF MERCHANTABILITY AND FITNESS. IN NO EVENT SHALL THE
 * AUTHOR BE LIABLE FOR ANY SPECIAL, DIRECT, INDIRECT, OR CONSEQUENTIAL
 * DAMAGES OR ANY DAMAGES WHATSOEVER RESULTING FROM LOSS OF USE, DATA OR
 * PROFITS, WHETHER IN AN ACTION OF CONTRACT, NEGLIGENCE OR OTHER
 * TORTIOUS ACTION, ARISING OUT OF OR IN CONNECTION WITH THE USE OR
 * PERFORMANCE OF THIS SOFTWARE.
 */

/*
 * DOC: csr_util.c
 *
 * Implementation supporting routines for CSR.
 */

#include "ani_global.h"

#include "csr_support.h"
#include "csr_inside_api.h"
#include "sme_qos_internal.h"
#include "wma_types.h"
#include "cds_utils.h"
#include "wlan_policy_mgr_api.h"
#include "wlan_serialization_legacy_api.h"
#include "wlan_reg_services_api.h"
#include "wlan_crypto_global_api.h"


uint8_t csr_wpa_oui[][CSR_WPA_OUI_SIZE] = {
	{0x00, 0x50, 0xf2, 0x00}
	,
	{0x00, 0x50, 0xf2, 0x01}
	,
	{0x00, 0x50, 0xf2, 0x02}
	,
	{0x00, 0x50, 0xf2, 0x03}
	,
	{0x00, 0x50, 0xf2, 0x04}
	,
	{0x00, 0x50, 0xf2, 0x05}
	,
#ifdef FEATURE_WLAN_ESE
	{0x00, 0x40, 0x96, 0x00}
	,                       /* CCKM */
#endif /* FEATURE_WLAN_ESE */
};

#define FT_PSK_IDX   4
#define FT_8021X_IDX 3

/*
 * PLEASE DO NOT ADD THE #IFDEF IN BELOW TABLE,
 * IF STILL REQUIRE THEN PLEASE ADD NULL ENTRIES
 * OTHERWISE IT WILL BREAK OTHER LOWER
 * SECUIRTY MODES.
 */

uint8_t csr_rsn_oui[][CSR_RSN_OUI_SIZE] = {
	{0x00, 0x0F, 0xAC, 0x00}
	,                       /* group cipher */
	{0x00, 0x0F, 0xAC, 0x01}
	,                       /* WEP-40 or RSN */
	{0x00, 0x0F, 0xAC, 0x02}
	,                       /* TKIP or RSN-PSK */
	{0x00, 0x0F, 0xAC, 0x03}
	,                       /* Reserved */
	{0x00, 0x0F, 0xAC, 0x04}
	,                       /* AES-CCMP */
	{0x00, 0x0F, 0xAC, 0x05}
	,                       /* WEP-104 */
	{0x00, 0x40, 0x96, 0x00}
	,                       /* CCKM */
	{0x00, 0x0F, 0xAC, 0x06}
	,                       /* BIP (encryption type) or
				 * RSN-PSK-SHA256 (authentication type)
				 */
	/* RSN-8021X-SHA256 (authentication type) */
	{0x00, 0x0F, 0xAC, 0x05},
#ifdef WLAN_FEATURE_FILS_SK
#define ENUM_FILS_SHA256 9
	/* FILS SHA256 */
	{0x00, 0x0F, 0xAC, 0x0E},
#define ENUM_FILS_SHA384 10
	/* FILS SHA384 */
	{0x00, 0x0F, 0xAC, 0x0F},
#define ENUM_FT_FILS_SHA256 11
	/* FILS FT SHA256 */
	{0x00, 0x0F, 0xAC, 0x10},
#define ENUM_FT_FILS_SHA384 12
	/* FILS FT SHA384 */
	{0x00, 0x0F, 0xAC, 0x11},
#else
	{0x00, 0x00, 0x00, 0x00},
	{0x00, 0x00, 0x00, 0x00},
	{0x00, 0x00, 0x00, 0x00},
	{0x00, 0x00, 0x00, 0x00},
#endif
	/* AES GCMP */
	{0x00, 0x0F, 0xAC, 0x08},
	/* AES GCMP-256 */
	{0x00, 0x0F, 0xAC, 0x09},
#define ENUM_DPP_RSN 15
	/* DPP RSN */
	{0x50, 0x6F, 0x9A, 0x02},
#define ENUM_OWE 16
	/* OWE https://tools.ietf.org/html/rfc8110 */
	{0x00, 0x0F, 0xAC, 0x12},
#define ENUM_SUITEB_EAP256 17
	{0x00, 0x0F, 0xAC, 0x0B},
#define ENUM_SUITEB_EAP384 18
	{0x00, 0x0F, 0xAC, 0x0C},

#ifdef WLAN_FEATURE_SAE
#define ENUM_SAE 19
	/* SAE */
	{0x00, 0x0F, 0xAC, 0x08},
#define ENUM_FT_SAE 20
	/* FT SAE */
	{0x00, 0x0F, 0xAC, 0x09},
#else
	{0x00, 0x00, 0x00, 0x00},
	{0x00, 0x00, 0x00, 0x00},
#endif
#define ENUM_OSEN 21
	/* OSEN RSN */
	{0x50, 0x6F, 0x9A, 0x01},
#define ENUM_FT_SUITEB_SHA384 22
	/* FT Suite-B SHA384 */
	{0x00, 0x0F, 0xAC, 0x0D},

	/* define new oui here, update #define CSR_OUI_***_INDEX  */
};

#ifdef FEATURE_WLAN_WAPI
uint8_t csr_wapi_oui[][CSR_WAPI_OUI_SIZE] = {
	{0x00, 0x14, 0x72, 0x00}
	,                       /* Reserved */
	{0x00, 0x14, 0x72, 0x01}
	,                       /* WAI certificate or SMS4 */
	{0x00, 0x14, 0x72, 0x02} /* WAI PSK */
};
#endif /* FEATURE_WLAN_WAPI */

uint8_t csr_group_mgmt_oui[][CSR_RSN_OUI_SIZE] = {
#define ENUM_CMAC 0
	{0x00, 0x0F, 0xAC, 0x06},
#define ENUM_GMAC_128 1
	{0x00, 0x0F, 0xAC, 0x0B},
#define ENUM_GMAC_256 2
	{0x00, 0x0F, 0xAC, 0x0C},
};


/* ////////////////////////////////////////////////////////////////////// */

/**
 * \var g_phy_rates_suppt
 *
 * \brief Rate support lookup table
 *
 *
 * This is a  lookup table indexing rates &  configuration parameters to
 * support.  Given a rate (in  unites of 0.5Mpbs) & three bools (MIMO
 * Enabled, Channel  Bonding Enabled, & Concatenation  Enabled), one can
 * determine  whether  the given  rate  is  supported  by computing  two
 * indices.  The  first maps  the rate to  table row as  indicated below
 * (i.e. eHddSuppRate_6Mbps maps to  row zero, eHddSuppRate_9Mbps to row
 * 1, and so on).  Index two can be computed like so:
 *
 * \code
 *  idx2 = ( fEsf  ? 0x4 : 0x0 ) |
 *         ( fCb   ? 0x2 : 0x0 ) |
 *         ( fMimo ? 0x1 : 0x0 );
 * \endcode
 *
 *
 * Given that:
 *
 *  \code
 *  fSupported = g_phy_rates_suppt[idx1][idx2];
 *  \endcode
 *
 *
 * This table is based on  the document "PHY Supported Rates.doc".  This
 * table is  permissive in that a  rate is reflected  as being supported
 * even  when turning  off an  enabled feature  would be  required.  For
 * instance, "PHY Supported Rates"  lists 42Mpbs as unsupported when CB,
 * ESF, &  MIMO are all  on.  However,  if we turn  off either of  CB or
 * MIMO, it then becomes supported.   Therefore, we mark it as supported
 * even in index 7 of this table.
 *
 *
 */

static const bool g_phy_rates_suppt[24][8] = {

	/* SSF   SSF    SSF    SSF    ESF    ESF    ESF    ESF */
	/* SIMO  MIMO   SIMO   MIMO   SIMO   MIMO   SIMO   MIMO */
	/* No CB No CB  CB     CB     No CB  No CB  CB     CB */
	{true, true, true, true, true, true, true, true},       /* 6Mbps */
	{true, true, true, true, true, true, true, true},       /* 9Mbps */
	{true, true, true, true, true, true, true, true},       /* 12Mbps */
	{true, true, true, true, true, true, true, true},       /* 18Mbps */
	{false, false, true, true, false, false, true, true},   /* 20Mbps */
	{true, true, true, true, true, true, true, true},       /* 24Mbps */
	{true, true, true, true, true, true, true, true},       /* 36Mbps */
	{false, false, true, true, false, true, true, true},    /* 40Mbps */
	{false, false, true, true, false, true, true, true},    /* 42Mbps */
	{true, true, true, true, true, true, true, true},       /* 48Mbps */
	{true, true, true, true, true, true, true, true},       /* 54Mbps */
	{false, true, true, true, false, true, true, true},     /* 72Mbps */
	{false, false, true, true, false, true, true, true},    /* 80Mbps */
	{false, false, true, true, false, true, true, true},    /* 84Mbps */
	{false, true, true, true, false, true, true, true},     /* 96Mbps */
	{false, true, true, true, false, true, true, true},     /* 108Mbps */
	{false, false, true, true, false, true, true, true},    /* 120Mbps */
	{false, false, true, true, false, true, true, true},    /* 126Mbps */
	{false, false, false, true, false, false, false, true}, /* 144Mbps */
	{false, false, false, true, false, false, false, true}, /* 160Mbps */
	{false, false, false, true, false, false, false, true}, /* 168Mbps */
	{false, false, false, true, false, false, false, true}, /* 192Mbps */
	{false, false, false, true, false, false, false, true}, /* 216Mbps */
	{false, false, false, true, false, false, false, true}, /* 240Mbps */

};

#define CASE_RETURN_STR(n) {\
	case (n): return (# n);\
}

const char *get_e_roam_cmd_status_str(eRoamCmdStatus val)
{
	switch (val) {
		CASE_RETURN_STR(eCSR_ROAM_CANCELLED);
		CASE_RETURN_STR(eCSR_ROAM_FAILED);
		CASE_RETURN_STR(eCSR_ROAM_ROAMING_START);
		CASE_RETURN_STR(eCSR_ROAM_ROAMING_COMPLETION);
		CASE_RETURN_STR(eCSR_ROAM_CONNECT_COMPLETION);
		CASE_RETURN_STR(eCSR_ROAM_ASSOCIATION_START);
		CASE_RETURN_STR(eCSR_ROAM_ASSOCIATION_COMPLETION);
		CASE_RETURN_STR(eCSR_ROAM_DISASSOCIATED);
		CASE_RETURN_STR(eCSR_ROAM_ASSOCIATION_FAILURE);
		CASE_RETURN_STR(eCSR_ROAM_SHOULD_ROAM);
		CASE_RETURN_STR(eCSR_ROAM_SCAN_FOUND_NEW_BSS);
		CASE_RETURN_STR(eCSR_ROAM_LOSTLINK);
		CASE_RETURN_STR(eCSR_ROAM_LOSTLINK_DETECTED);
		CASE_RETURN_STR(eCSR_ROAM_MIC_ERROR_IND);
		CASE_RETURN_STR(eCSR_ROAM_IBSS_IND);
		CASE_RETURN_STR(eCSR_ROAM_CONNECT_STATUS_UPDATE);
		CASE_RETURN_STR(eCSR_ROAM_GEN_INFO);
		CASE_RETURN_STR(eCSR_ROAM_SET_KEY_COMPLETE);
		CASE_RETURN_STR(eCSR_ROAM_IBSS_LEAVE);
		CASE_RETURN_STR(eCSR_ROAM_INFRA_IND);
		CASE_RETURN_STR(eCSR_ROAM_WPS_PBC_PROBE_REQ_IND);
		CASE_RETURN_STR(eCSR_ROAM_FT_RESPONSE);
		CASE_RETURN_STR(eCSR_ROAM_FT_START);
		CASE_RETURN_STR(eCSR_ROAM_SESSION_OPENED);
		CASE_RETURN_STR(eCSR_ROAM_FT_REASSOC_FAILED);
		CASE_RETURN_STR(eCSR_ROAM_PMK_NOTIFY);
#ifdef FEATURE_WLAN_LFR_METRICS
		CASE_RETURN_STR(eCSR_ROAM_PREAUTH_INIT_NOTIFY);
		CASE_RETURN_STR(eCSR_ROAM_PREAUTH_STATUS_SUCCESS);
		CASE_RETURN_STR(eCSR_ROAM_PREAUTH_STATUS_FAILURE);
		CASE_RETURN_STR(eCSR_ROAM_HANDOVER_SUCCESS);
#endif
#ifdef FEATURE_WLAN_TDLS
		CASE_RETURN_STR(eCSR_ROAM_TDLS_STATUS_UPDATE);
		CASE_RETURN_STR(eCSR_ROAM_RESULT_MGMT_TX_COMPLETE_IND);
#endif
		CASE_RETURN_STR(eCSR_ROAM_DISCONNECT_ALL_P2P_CLIENTS);
		CASE_RETURN_STR(eCSR_ROAM_SEND_P2P_STOP_BSS);
#ifdef WLAN_FEATURE_11W
		CASE_RETURN_STR(eCSR_ROAM_UNPROT_MGMT_FRAME_IND);
#endif
#ifdef WLAN_FEATURE_RMC
		CASE_RETURN_STR(eCSR_ROAM_IBSS_PEER_INFO_COMPLETE);
#endif
#ifdef FEATURE_WLAN_ESE
		CASE_RETURN_STR(eCSR_ROAM_TSM_IE_IND);
		CASE_RETURN_STR(eCSR_ROAM_CCKM_PREAUTH_NOTIFY);
		CASE_RETURN_STR(eCSR_ROAM_ESE_ADJ_AP_REPORT_IND);
		CASE_RETURN_STR(eCSR_ROAM_ESE_BCN_REPORT_IND);
#endif /* FEATURE_WLAN_ESE */
		CASE_RETURN_STR(eCSR_ROAM_DFS_RADAR_IND);
		CASE_RETURN_STR(eCSR_ROAM_SET_CHANNEL_RSP);
		CASE_RETURN_STR(eCSR_ROAM_DFS_CHAN_SW_NOTIFY);
		CASE_RETURN_STR(eCSR_ROAM_EXT_CHG_CHNL_IND);
		CASE_RETURN_STR(eCSR_ROAM_STA_CHANNEL_SWITCH);
		CASE_RETURN_STR(eCSR_ROAM_NDP_STATUS_UPDATE);
		CASE_RETURN_STR(eCSR_ROAM_UPDATE_SCAN_RESULT);
		CASE_RETURN_STR(eCSR_ROAM_START);
		CASE_RETURN_STR(eCSR_ROAM_ABORT);
		CASE_RETURN_STR(eCSR_ROAM_NAPI_OFF);
		CASE_RETURN_STR(eCSR_ROAM_CHANNEL_COMPLETE_IND);
		CASE_RETURN_STR(eCSR_ROAM_SAE_COMPUTE);
		CASE_RETURN_STR(eCSR_ROAM_FIPS_PMK_REQUEST);
	default:
		return "unknown";
	}
}

const char *get_e_csr_roam_result_str(eCsrRoamResult val)
{
	switch (val) {
		CASE_RETURN_STR(eCSR_ROAM_RESULT_NONE);
		CASE_RETURN_STR(eCSR_ROAM_RESULT_FAILURE);
		CASE_RETURN_STR(eCSR_ROAM_RESULT_ASSOCIATED);
		CASE_RETURN_STR(eCSR_ROAM_RESULT_NOT_ASSOCIATED);
		CASE_RETURN_STR(eCSR_ROAM_RESULT_MIC_FAILURE);
		CASE_RETURN_STR(eCSR_ROAM_RESULT_FORCED);
		CASE_RETURN_STR(eCSR_ROAM_RESULT_DISASSOC_IND);
		CASE_RETURN_STR(eCSR_ROAM_RESULT_DEAUTH_IND);
		CASE_RETURN_STR(eCSR_ROAM_RESULT_CAP_CHANGED);
		CASE_RETURN_STR(eCSR_ROAM_RESULT_IBSS_STARTED);
		CASE_RETURN_STR(eCSR_ROAM_RESULT_IBSS_START_FAILED);
		CASE_RETURN_STR(eCSR_ROAM_RESULT_IBSS_JOIN_SUCCESS);
		CASE_RETURN_STR(eCSR_ROAM_RESULT_IBSS_JOIN_FAILED);
		CASE_RETURN_STR(eCSR_ROAM_RESULT_IBSS_CONNECT);
		CASE_RETURN_STR(eCSR_ROAM_RESULT_IBSS_INACTIVE);
		CASE_RETURN_STR(eCSR_ROAM_RESULT_IBSS_NEW_PEER);
		CASE_RETURN_STR(eCSR_ROAM_RESULT_IBSS_PEER_DEPARTED);
		CASE_RETURN_STR(eCSR_ROAM_RESULT_IBSS_COALESCED);
		CASE_RETURN_STR(eCSR_ROAM_RESULT_IBSS_STOP);
		CASE_RETURN_STR(eCSR_ROAM_RESULT_LOSTLINK);
		CASE_RETURN_STR(eCSR_ROAM_RESULT_MIC_ERROR_UNICAST);
		CASE_RETURN_STR(eCSR_ROAM_RESULT_MIC_ERROR_GROUP);
		CASE_RETURN_STR(eCSR_ROAM_RESULT_AUTHENTICATED);
		CASE_RETURN_STR(eCSR_ROAM_RESULT_NEW_RSN_BSS);
 #ifdef FEATURE_WLAN_WAPI
		CASE_RETURN_STR(eCSR_ROAM_RESULT_NEW_WAPI_BSS);
 #endif /* FEATURE_WLAN_WAPI */
		CASE_RETURN_STR(eCSR_ROAM_RESULT_INFRA_STARTED);
		CASE_RETURN_STR(eCSR_ROAM_RESULT_INFRA_START_FAILED);
		CASE_RETURN_STR(eCSR_ROAM_RESULT_INFRA_STOPPED);
		CASE_RETURN_STR(eCSR_ROAM_RESULT_INFRA_ASSOCIATION_IND);
		CASE_RETURN_STR(eCSR_ROAM_RESULT_INFRA_ASSOCIATION_CNF);
		CASE_RETURN_STR(eCSR_ROAM_RESULT_INFRA_DISASSOCIATED);
		CASE_RETURN_STR(eCSR_ROAM_RESULT_WPS_PBC_PROBE_REQ_IND);
		CASE_RETURN_STR(eCSR_ROAM_RESULT_SEND_ACTION_FAIL);
		CASE_RETURN_STR(eCSR_ROAM_RESULT_MAX_ASSOC_EXCEEDED);
		CASE_RETURN_STR(eCSR_ROAM_RESULT_ASSOC_FAIL_CON_CHANNEL);
		CASE_RETURN_STR(eCSR_ROAM_RESULT_ADD_TDLS_PEER);
		CASE_RETURN_STR(eCSR_ROAM_RESULT_UPDATE_TDLS_PEER);
		CASE_RETURN_STR(eCSR_ROAM_RESULT_DELETE_TDLS_PEER);
		CASE_RETURN_STR(eCSR_ROAM_RESULT_TEARDOWN_TDLS_PEER_IND);
		CASE_RETURN_STR(eCSR_ROAM_RESULT_DELETE_ALL_TDLS_PEER_IND);
		CASE_RETURN_STR(eCSR_ROAM_RESULT_LINK_ESTABLISH_REQ_RSP);
		CASE_RETURN_STR(eCSR_ROAM_RESULT_TDLS_SHOULD_DISCOVER);
		CASE_RETURN_STR(eCSR_ROAM_RESULT_TDLS_SHOULD_TEARDOWN);
		CASE_RETURN_STR(eCSR_ROAM_RESULT_TDLS_SHOULD_PEER_DISCONNECTED);
		CASE_RETURN_STR
			(eCSR_ROAM_RESULT_TDLS_CONNECTION_TRACKER_NOTIFICATION);
		CASE_RETURN_STR(eCSR_ROAM_RESULT_IBSS_PEER_INFO_SUCCESS);
		CASE_RETURN_STR(eCSR_ROAM_RESULT_IBSS_PEER_INFO_FAILED);
		CASE_RETURN_STR(eCSR_ROAM_RESULT_DFS_RADAR_FOUND_IND);
		CASE_RETURN_STR(eCSR_ROAM_RESULT_CHANNEL_CHANGE_SUCCESS);
		CASE_RETURN_STR(eCSR_ROAM_RESULT_CHANNEL_CHANGE_FAILURE);
		CASE_RETURN_STR(eCSR_ROAM_RESULT_CSA_RESTART_RSP);
		CASE_RETURN_STR(eCSR_ROAM_RESULT_DFS_CHANSW_UPDATE_SUCCESS);
		CASE_RETURN_STR(eCSR_ROAM_EXT_CHG_CHNL_UPDATE_IND);
		CASE_RETURN_STR(eCSR_ROAM_RESULT_NDI_CREATE_RSP);
		CASE_RETURN_STR(eCSR_ROAM_RESULT_NDI_DELETE_RSP);
		CASE_RETURN_STR(eCSR_ROAM_RESULT_NDP_INITIATOR_RSP);
		CASE_RETURN_STR(eCSR_ROAM_RESULT_NDP_NEW_PEER_IND);
		CASE_RETURN_STR(eCSR_ROAM_RESULT_NDP_CONFIRM_IND);
		CASE_RETURN_STR(eCSR_ROAM_RESULT_NDP_INDICATION);
		CASE_RETURN_STR(eCSR_ROAM_RESULT_NDP_SCHED_UPDATE_RSP);
		CASE_RETURN_STR(eCSR_ROAM_RESULT_NDP_RESPONDER_RSP);
		CASE_RETURN_STR(eCSR_ROAM_RESULT_NDP_END_RSP);
		CASE_RETURN_STR(eCSR_ROAM_RESULT_NDP_PEER_DEPARTED_IND);
		CASE_RETURN_STR(eCSR_ROAM_RESULT_NDP_END_IND);
		CASE_RETURN_STR(eCSR_ROAM_RESULT_SCAN_FOR_SSID_FAILURE);
	default:
		return "unknown";
	}
}

const char *csr_phy_mode_str(eCsrPhyMode phy_mode)
{
	switch (phy_mode) {
	case eCSR_DOT11_MODE_abg:
		return "abg";
	case eCSR_DOT11_MODE_11a:
		return "11a";
	case eCSR_DOT11_MODE_11b:
		return "11b";
	case eCSR_DOT11_MODE_11g:
		return "11g";
	case eCSR_DOT11_MODE_11n:
		return "11n";
	case eCSR_DOT11_MODE_11g_ONLY:
		return "11g_only";
	case eCSR_DOT11_MODE_11n_ONLY:
		return "11n_only";
	case eCSR_DOT11_MODE_11b_ONLY:
		return "11b_only";
	case eCSR_DOT11_MODE_11ac:
		return "11ac";
	case eCSR_DOT11_MODE_11ac_ONLY:
		return "11ac_only";
	case eCSR_DOT11_MODE_AUTO:
		return "auto";
	case eCSR_DOT11_MODE_11ax:
		return "11ax";
	case eCSR_DOT11_MODE_11ax_ONLY:
		return "11ax_only";
	default:
		return "unknown";
	}
}

void csr_purge_vdev_pending_ser_cmd_list(struct mac_context *mac_ctx,
					 uint32_t vdev_id)
{
	wlan_serialization_purge_all_pending_cmd_by_vdev_id(mac_ctx->pdev,
							    vdev_id);
}

void csr_purge_vdev_all_scan_ser_cmd_list(struct mac_context *mac_ctx,
					  uint32_t vdev_id)
{
	wlan_serialization_purge_all_scan_cmd_by_vdev_id(mac_ctx->pdev,
							 vdev_id);
}

void csr_purge_pdev_all_ser_cmd_list(struct mac_context *mac_ctx)
{
	wlan_serialization_purge_all_pdev_cmd(mac_ctx->pdev);
}

tListElem *csr_nonscan_active_ll_peek_head(struct mac_context *mac_ctx,
					   bool inter_locked)
{
	struct wlan_serialization_command *cmd;
	tSmeCmd *sme_cmd;

	cmd = wlan_serialization_peek_head_active_cmd_using_psoc(mac_ctx->psoc,
								 false);
	if (!cmd)
		return NULL;

	sme_cmd = cmd->umac_cmd;

	return &sme_cmd->Link;
}

tListElem *csr_nonscan_pending_ll_peek_head(struct mac_context *mac_ctx,
					    bool inter_locked)
{
	struct wlan_serialization_command *cmd;
	tSmeCmd *sme_cmd;

	cmd = wlan_serialization_peek_head_pending_cmd_using_psoc(mac_ctx->psoc,
								  false);
	if (!cmd)
		return NULL;

	sme_cmd = cmd->umac_cmd;

	return &sme_cmd->Link;
}

bool csr_nonscan_active_ll_remove_entry(struct mac_context *mac_ctx,
					tListElem *entry, bool inter_locked)
{
	tListElem *head;

	head = csr_nonscan_active_ll_peek_head(mac_ctx, inter_locked);
	if (head == entry)
	return true;

	return false;
}

tListElem *csr_nonscan_pending_ll_next(struct mac_context *mac_ctx,
				       tListElem *entry, bool inter_locked)
{
	tSmeCmd *sme_cmd;
	struct wlan_serialization_command cmd, *tcmd;

	if (!entry)
		return NULL;
	sme_cmd = GET_BASE_ADDR(entry, tSmeCmd, Link);
	cmd.cmd_id = sme_cmd->cmd_id;
	cmd.cmd_type = csr_get_cmd_type(sme_cmd);
	cmd.vdev = wlan_objmgr_get_vdev_by_id_from_psoc_no_state(
				mac_ctx->psoc,
				sme_cmd->vdev_id, WLAN_LEGACY_SME_ID);
	tcmd = wlan_serialization_get_pending_list_next_node_using_psoc(
				mac_ctx->psoc, &cmd, false);
	if (cmd.vdev)
		wlan_objmgr_vdev_release_ref(cmd.vdev, WLAN_LEGACY_SME_ID);
	if (!tcmd) {
		sme_err("No cmd found");
		return NULL;
	}
	sme_cmd = tcmd->umac_cmd;
	return &sme_cmd->Link;
}

bool csr_get_bss_id_bss_desc(struct bss_description *pSirBssDesc,
			     struct qdf_mac_addr *pBssId)
{
	qdf_mem_copy(pBssId, &pSirBssDesc->bssId[0],
			sizeof(struct qdf_mac_addr));
	return true;
}

bool csr_is_bss_id_equal(struct bss_description *pSirBssDesc1,
			 struct bss_description *pSirBssDesc2)
{
	bool fEqual = false;
	struct qdf_mac_addr bssId1;
	struct qdf_mac_addr bssId2;

	do {
		if (!pSirBssDesc1)
			break;
		if (!pSirBssDesc2)
			break;

		if (!csr_get_bss_id_bss_desc(pSirBssDesc1, &bssId1))
			break;
		if (!csr_get_bss_id_bss_desc(pSirBssDesc2, &bssId2))
			break;

		fEqual = qdf_is_macaddr_equal(&bssId1, &bssId2);
	} while (0);

	return fEqual;
}

static bool csr_is_conn_state(struct mac_context *mac_ctx, uint32_t session_id,
			      eCsrConnectState state)
{
	QDF_BUG(session_id < WLAN_MAX_VDEVS);
	if (session_id >= WLAN_MAX_VDEVS)
		return false;

	return mac_ctx->roam.roamSession[session_id].connectState == state;
}

bool csr_is_conn_state_connected_infra(struct mac_context *mac_ctx,
				       uint32_t session_id)
{
	return csr_is_conn_state(mac_ctx, session_id,
				 eCSR_ASSOC_STATE_TYPE_INFRA_ASSOCIATED);
}

bool csr_is_conn_state_connected(struct mac_context *mac, uint32_t sessionId)
{
	return csr_is_conn_state_connected_ibss(mac, sessionId) ||
		csr_is_conn_state_connected_infra(mac, sessionId) ||
		csr_is_conn_state_connected_wds(mac, sessionId);
}

bool csr_is_conn_state_infra(struct mac_context *mac, uint32_t sessionId)
{
	return csr_is_conn_state_connected_infra(mac, sessionId);
}

static tSirMacCapabilityInfo csr_get_bss_capabilities(struct bss_description *
						      pSirBssDesc)
{
	tSirMacCapabilityInfo dot11Caps;

	/* tSirMacCapabilityInfo is 16-bit */
	qdf_get_u16((uint8_t *) &pSirBssDesc->capabilityInfo,
		    (uint16_t *) &dot11Caps);

	return dot11Caps;
}

#ifdef QCA_IBSS_SUPPORT
bool csr_is_conn_state_connected_ibss(struct mac_context *mac_ctx,
				      uint32_t session_id)
{
	return csr_is_conn_state(mac_ctx, session_id,
				 eCSR_ASSOC_STATE_TYPE_IBSS_CONNECTED);
}

bool csr_is_conn_state_disconnected_ibss(struct mac_context *mac_ctx,
					 uint32_t session_id)
{
	return csr_is_conn_state(mac_ctx, session_id,
				 eCSR_ASSOC_STATE_TYPE_IBSS_DISCONNECTED);
}

bool csr_is_conn_state_ibss(struct mac_context *mac, uint32_t sessionId)
{
	return csr_is_conn_state_connected_ibss(mac, sessionId) ||
	       csr_is_conn_state_disconnected_ibss(mac, sessionId);
}

bool csr_is_bss_type_ibss(eCsrRoamBssType bssType)
{
	return (bool)
		(eCSR_BSS_TYPE_START_IBSS == bssType
		 || eCSR_BSS_TYPE_IBSS == bssType);
}

bool csr_is_ibss_bss_desc(struct bss_description *pSirBssDesc)
{
	tSirMacCapabilityInfo dot11Caps = csr_get_bss_capabilities(pSirBssDesc);

	return (bool) dot11Caps.ibss;
}
#endif

bool csr_is_conn_state_connected_wds(struct mac_context *mac_ctx,
				     uint32_t session_id)
{
	return csr_is_conn_state(mac_ctx, session_id,
				 eCSR_ASSOC_STATE_TYPE_WDS_CONNECTED);
}

bool csr_is_conn_state_connected_infra_ap(struct mac_context *mac_ctx,
					  uint32_t session_id)
{
	return csr_is_conn_state(mac_ctx, session_id,
				 eCSR_ASSOC_STATE_TYPE_INFRA_CONNECTED) ||
		csr_is_conn_state(mac_ctx, session_id,
				  eCSR_ASSOC_STATE_TYPE_INFRA_DISCONNECTED);
}

bool csr_is_conn_state_disconnected_wds(struct mac_context *mac_ctx,
					uint32_t session_id)
{
	return csr_is_conn_state(mac_ctx, session_id,
				 eCSR_ASSOC_STATE_TYPE_WDS_DISCONNECTED);
}

bool csr_is_conn_state_wds(struct mac_context *mac, uint32_t sessionId)
{
	return csr_is_conn_state_connected_wds(mac, sessionId) ||
	       csr_is_conn_state_disconnected_wds(mac, sessionId);
}

static bool csr_is_conn_state_ap(struct mac_context *mac, uint32_t sessionId)
{
	struct csr_roam_session *pSession;

	pSession = CSR_GET_SESSION(mac, sessionId);
	if (!pSession)
		return false;
	if (CSR_IS_INFRA_AP(&pSession->connectedProfile))
		return true;
	return false;
}

bool csr_is_any_session_in_connect_state(struct mac_context *mac)
{
	uint32_t i;

	for (i = 0; i < WLAN_MAX_VDEVS; i++) {
		if (CSR_IS_SESSION_VALID(mac, i) &&
		    (csr_is_conn_state_infra(mac, i) ||
		     csr_is_conn_state_ibss(mac, i) ||
		     csr_is_conn_state_ap(mac, i))) {
			return true;
		}
	}

	return false;
}

uint32_t csr_get_infra_operation_chan_freq(
	struct mac_context *mac, uint8_t vdev_id)
{
	uint32_t chan_freq = 0;
	struct csr_roam_session *session;

	session = CSR_GET_SESSION(mac, vdev_id);
	if (!session)
		return chan_freq;

	if (CSR_IS_SESSION_VALID(mac, vdev_id))
		chan_freq = session->connectedProfile.op_freq;

	return chan_freq;
}

bool csr_is_session_client_and_connected(struct mac_context *mac, uint8_t sessionId)
{
	struct csr_roam_session *pSession = NULL;

	if (CSR_IS_SESSION_VALID(mac, sessionId)
	    && csr_is_conn_state_infra(mac, sessionId)) {
		pSession = CSR_GET_SESSION(mac, sessionId);
		if (pSession->pCurRoamProfile) {
			if ((pSession->pCurRoamProfile->csrPersona ==
			     QDF_STA_MODE)
			    || (pSession->pCurRoamProfile->csrPersona ==
				QDF_P2P_CLIENT_MODE))
				return true;
		}
	}
	return false;
}

uint32_t csr_get_concurrent_operation_freq(struct mac_context *mac_ctx)
{
	struct csr_roam_session *session = NULL;
	uint8_t i = 0;
	enum QDF_OPMODE persona;

	for (i = 0; i < WLAN_MAX_VDEVS; i++) {
		if (!CSR_IS_SESSION_VALID(mac_ctx, i))
			continue;
		session = CSR_GET_SESSION(mac_ctx, i);
		if (!session->pCurRoamProfile)
			continue;
		persona = session->pCurRoamProfile->csrPersona;
		if ((((persona == QDF_STA_MODE) ||
			(persona == QDF_P2P_CLIENT_MODE)) &&
			(session->connectState ==
				eCSR_ASSOC_STATE_TYPE_INFRA_ASSOCIATED)) ||
			(((persona == QDF_P2P_GO_MODE) ||
				(persona == QDF_SAP_MODE))
				 && (session->connectState !=
					 eCSR_ASSOC_STATE_TYPE_NOT_CONNECTED)))
			return session->connectedProfile.op_freq;
	}
	return 0;
}

uint32_t csr_get_beaconing_concurrent_channel(struct mac_context *mac_ctx,
					     uint8_t vdev_id_to_skip)
{
	struct csr_roam_session *session = NULL;
	uint8_t i = 0;
	enum QDF_OPMODE persona;

	for (i = 0; i < WLAN_MAX_VDEVS; i++) {
		if (i == vdev_id_to_skip)
			continue;
		if (!CSR_IS_SESSION_VALID(mac_ctx, i))
			continue;
		session = CSR_GET_SESSION(mac_ctx, i);
		if (!session->pCurRoamProfile)
			continue;
		persona = session->pCurRoamProfile->csrPersona;
		if (((persona == QDF_P2P_GO_MODE) ||
		     (persona == QDF_SAP_MODE)) &&
		     (session->connectState !=
		      eCSR_ASSOC_STATE_TYPE_NOT_CONNECTED))
			return session->connectedProfile.op_freq;
	}

	return 0;
}

#ifdef FEATURE_WLAN_MCC_TO_SCC_SWITCH

#define HALF_BW_OF(eCSR_bw_val) ((eCSR_bw_val)/2)

/* calculation of center channel based on V/HT BW and WIFI channel bw=5MHz) */

#define CSR_GET_HT40_PLUS_CCH(och) ((och) + 10)
#define CSR_GET_HT40_MINUS_CCH(och) ((och) - 10)

#define CSR_GET_HT80_PLUS_LL_CCH(och) ((och) + 30)
#define CSR_GET_HT80_PLUS_HL_CCH(och) ((och) + 30)
#define CSR_GET_HT80_MINUS_LH_CCH(och) ((och) - 10)
#define CSR_GET_HT80_MINUS_HH_CCH(och) ((och) - 30)

/**
 * csr_get_ch_from_ht_profile() - to get channel from HT profile
 * @mac: pointer to Mac context
 * @htp: pointer to HT profile
 * @och_freq: operating channel frequency
 * @cfreq: channel frequency
 * @hbw: half bandwidth
 *
 * This function will fill half bandwidth and channel frequency based
 * on the HT profile
 *
 * Return: none
 */
static void csr_get_ch_from_ht_profile(struct mac_context *mac,
				       tCsrRoamHTProfile *htp,
				       uint32_t och_freq, uint32_t *cfreq,
				       uint32_t *hbw)
{
	uint32_t ch_bond;
	struct ch_params chan_params = {0};

	if (!WLAN_REG_IS_24GHZ_CH_FREQ(och_freq))
		ch_bond = mac->roam.configParam.channelBondingMode5GHz;
	else
		ch_bond = mac->roam.configParam.channelBondingMode24GHz;

	*hbw = HALF_BW_OF(eCSR_BW_20MHz_VAL);

	if (!ch_bond)
		goto ret;

	sme_debug("HTC: %d scbw: %d rcbw: %d sco: %d VHTC: %d apc: %d apbw: %d",
			htp->htCapability, htp->htSupportedChannelWidthSet,
			htp->htRecommendedTxWidthSet,
			htp->htSecondaryChannelOffset,
			htp->vhtCapability, htp->apCenterChan, htp->apChanWidth
	       );

	if (htp->vhtCapability) {
		if (htp->apChanWidth == WNI_CFG_VHT_CHANNEL_WIDTH_80MHZ)
			*hbw = HALF_BW_OF(eCSR_BW_80MHz_VAL);
		else if (htp->apChanWidth == WNI_CFG_VHT_CHANNEL_WIDTH_160MHZ)
			*hbw = HALF_BW_OF(eCSR_BW_160MHz_VAL);

		if (!*hbw && htp->htCapability) {
			if (htp->htSupportedChannelWidthSet ==
				eHT_CHANNEL_WIDTH_40MHZ)
				*hbw = HALF_BW_OF(eCSR_BW_40MHz_VAL);
			else
				*hbw = HALF_BW_OF(eCSR_BW_20MHz_VAL);
		}
	} else if (htp->htCapability) {
		if (htp->htSupportedChannelWidthSet ==
					eHT_CHANNEL_WIDTH_40MHZ) {
			*hbw = HALF_BW_OF(eCSR_BW_40MHz_VAL);
		} else {
			*hbw = HALF_BW_OF(eCSR_BW_20MHz_VAL);
		}
	}
ret:
	switch (*hbw * 2) {
	case eCSR_BW_40MHz_VAL:
		chan_params.ch_width = CH_WIDTH_40MHZ;
		break;
	case eCSR_BW_80MHz_VAL:
		chan_params.ch_width = CH_WIDTH_80MHZ;
		break;
	case eCSR_BW_160MHz_VAL:
		chan_params.ch_width = CH_WIDTH_160MHZ;
		break;
	default:
		chan_params.ch_width = CH_WIDTH_20MHZ;
		break;
	}
	wlan_reg_set_channel_params_for_freq(mac->pdev, och_freq, 0,
					     &chan_params);

	*cfreq = chan_params.mhz_freq_seg0;
}

/**
 * csr_calc_chb_for_sap_phymode() - to calc channel bandwidth for sap phymode
 * @mac_ctx: pointer to mac context
 * @sap_ch: SAP operating channel
 * @sap_phymode: SAP physical mode
 * @sap_cch: concurrency channel
 * @sap_hbw: SAP half bw
 * @chb: channel bandwidth
 *
 * This routine is called to calculate channel bandwidth
 *
 * Return: none
 */
static void csr_calc_chb_for_sap_phymode(struct mac_context *mac_ctx,
		uint32_t *sap_ch, eCsrPhyMode *sap_phymode,
		uint32_t *sap_cch, uint32_t *sap_hbw, uint8_t *chb)
{
	if (*sap_phymode == eCSR_DOT11_MODE_11n ||
			*sap_phymode == eCSR_DOT11_MODE_11n_ONLY) {

		*sap_hbw = HALF_BW_OF(eCSR_BW_40MHz_VAL);
		if (*chb == PHY_DOUBLE_CHANNEL_LOW_PRIMARY)
			*sap_cch = CSR_GET_HT40_PLUS_CCH(*sap_ch);
		else if (*chb == PHY_DOUBLE_CHANNEL_HIGH_PRIMARY)
			*sap_cch = CSR_GET_HT40_MINUS_CCH(*sap_ch);

	} else if (*sap_phymode == eCSR_DOT11_MODE_11ac ||
		   *sap_phymode == eCSR_DOT11_MODE_11ac_ONLY ||
		   *sap_phymode == eCSR_DOT11_MODE_11ax ||
		   *sap_phymode == eCSR_DOT11_MODE_11ax_ONLY) {
		/*11AC only 80/40/20 Mhz supported in Rome */
		if (mac_ctx->roam.configParam.nVhtChannelWidth ==
				(WNI_CFG_VHT_CHANNEL_WIDTH_80MHZ + 1)) {
			*sap_hbw = HALF_BW_OF(eCSR_BW_80MHz_VAL);
			if (*chb ==
				(PHY_QUADRUPLE_CHANNEL_20MHZ_LOW_40MHZ_LOW - 1))
				*sap_cch = CSR_GET_HT80_PLUS_LL_CCH(*sap_ch);
			else if (*chb ==
				(PHY_QUADRUPLE_CHANNEL_20MHZ_HIGH_40MHZ_LOW
				     - 1))
				*sap_cch = CSR_GET_HT80_PLUS_HL_CCH(*sap_ch);
			else if (*chb ==
				 (PHY_QUADRUPLE_CHANNEL_20MHZ_LOW_40MHZ_HIGH
				     - 1))
				*sap_cch = CSR_GET_HT80_MINUS_LH_CCH(*sap_ch);
			else if (*chb ==
				(PHY_QUADRUPLE_CHANNEL_20MHZ_HIGH_40MHZ_HIGH
				     - 1))
				*sap_cch = CSR_GET_HT80_MINUS_HH_CCH(*sap_ch);
		} else {
			*sap_hbw = HALF_BW_OF(eCSR_BW_40MHz_VAL);
			if (*chb == (PHY_QUADRUPLE_CHANNEL_20MHZ_LOW_40MHZ_LOW
					- 1))
				*sap_cch = CSR_GET_HT40_PLUS_CCH(*sap_ch);
			else if (*chb ==
				(PHY_QUADRUPLE_CHANNEL_20MHZ_HIGH_40MHZ_LOW
				     - 1))
				*sap_cch = CSR_GET_HT40_MINUS_CCH(*sap_ch);
			else if (*chb ==
				(PHY_QUADRUPLE_CHANNEL_20MHZ_LOW_40MHZ_HIGH
				     - 1))
				*sap_cch = CSR_GET_HT40_PLUS_CCH(*sap_ch);
			else if (*chb ==
				(PHY_QUADRUPLE_CHANNEL_20MHZ_HIGH_40MHZ_HIGH
				     - 1))
				*sap_cch = CSR_GET_HT40_MINUS_CCH(*sap_ch);
		}
	}
}

/**
 * csr_handle_conc_chnl_overlap_for_sap_go - To handle overlap for AP+AP
 * @mac_ctx: pointer to mac context
 * @session: Current session
 * @sap_ch_freq: SAP/GO operating channel frequency
 * @sap_hbw: SAP/GO half bw
 * @sap_cfreq: SAP/GO channel frequency
 * @intf_ch_freq: concurrent SAP/GO operating channel frequency
 * @intf_hbw: concurrent SAP/GO half bw
 * @intf_cfreq: concurrent SAP/GO channel frequency
 *
 * This routine is called to check if one SAP/GO channel is overlapping with
 * other SAP/GO channel
 *
 * Return: none
 */
static void csr_handle_conc_chnl_overlap_for_sap_go(
		struct mac_context *mac_ctx,
		struct csr_roam_session *session,
		uint32_t *sap_ch_freq, uint32_t *sap_hbw, uint32_t *sap_cfreq,
		uint32_t *intf_ch_freq, uint32_t *intf_hbw,
		uint32_t *intf_cfreq)
{
	uint32_t op_chan_freq;

	op_chan_freq = session->connectedProfile.op_freq;
	/*
	 * if conc_custom_rule1 is defined then we don't
	 * want p2pgo to follow SAP's channel or SAP to
	 * follow P2PGO's channel.
	 */
	if (0 == mac_ctx->roam.configParam.conc_custom_rule1 &&
		0 == mac_ctx->roam.configParam.conc_custom_rule2) {
		if (*sap_ch_freq == 0) {
			*sap_ch_freq = op_chan_freq;
			csr_get_ch_from_ht_profile(mac_ctx,
				&session->connectedProfile.ht_profile,
				*sap_ch_freq, sap_cfreq, sap_hbw);
		} else if (*sap_ch_freq != op_chan_freq) {
			*intf_ch_freq = op_chan_freq;
			csr_get_ch_from_ht_profile(mac_ctx,
					&session->connectedProfile.ht_profile,
					*intf_ch_freq, intf_cfreq, intf_hbw);
		}
	} else if (*sap_ch_freq == 0 &&
			(session->pCurRoamProfile->csrPersona ==
					QDF_SAP_MODE)) {
		*sap_ch_freq = op_chan_freq;
		csr_get_ch_from_ht_profile(mac_ctx,
				&session->connectedProfile.ht_profile,
				*sap_ch_freq, sap_cfreq, sap_hbw);
	}
}


/**
 * csr_check_concurrent_channel_overlap() - To check concurrent overlap chnls
 * @mac_ctx: Pointer to mac context
 * @sap_ch: SAP channel
 * @sap_phymode: SAP phy mode
 * @cc_switch_mode: concurrent switch mode
 *
 * This routine will be called to check concurrent overlap channels
 *
 * Return: uint16_t
 */
uint16_t csr_check_concurrent_channel_overlap(struct mac_context *mac_ctx,
			uint32_t sap_ch_freq, eCsrPhyMode sap_phymode,
			uint8_t cc_switch_mode)
{
	struct csr_roam_session *session = NULL;
	uint8_t i = 0, chb = PHY_SINGLE_CHANNEL_CENTERED;
	uint32_t intf_ch_freq = 0, sap_hbw = 0, intf_hbw = 0, intf_cfreq = 0;
	uint32_t sap_cfreq = 0;
	uint32_t sap_lfreq, sap_hfreq, intf_lfreq, intf_hfreq;
	QDF_STATUS status;

	if (mac_ctx->roam.configParam.cc_switch_mode ==
			QDF_MCC_TO_SCC_SWITCH_DISABLE)
		return 0;

	if (sap_ch_freq != 0) {
		sap_cfreq = sap_ch_freq;
		sap_hbw = HALF_BW_OF(eCSR_BW_20MHz_VAL);

		if (!WLAN_REG_IS_24GHZ_CH_FREQ(sap_ch_freq))
			chb = mac_ctx->roam.configParam.channelBondingMode5GHz;
		else
			chb = mac_ctx->roam.configParam.channelBondingMode24GHz;

		if (chb)
			csr_calc_chb_for_sap_phymode(mac_ctx, &sap_ch_freq,
						     &sap_phymode, &sap_cfreq,
						     &sap_hbw, &chb);
	}

	sme_debug("sap_ch:%d sap_phymode:%d sap_cch:%d sap_hbw:%d chb:%d",
		  sap_ch_freq, sap_phymode, sap_cfreq, sap_hbw, chb);

	for (i = 0; i < WLAN_MAX_VDEVS; i++) {
		if (!CSR_IS_SESSION_VALID(mac_ctx, i))
			continue;

		session = CSR_GET_SESSION(mac_ctx, i);
		if (!session->pCurRoamProfile)
			continue;
		if (((session->pCurRoamProfile->csrPersona == QDF_STA_MODE) ||
			(session->pCurRoamProfile->csrPersona ==
				QDF_P2P_CLIENT_MODE)) &&
			(session->connectState ==
				eCSR_ASSOC_STATE_TYPE_INFRA_ASSOCIATED)) {
			intf_ch_freq = session->connectedProfile.op_freq;
			csr_get_ch_from_ht_profile(mac_ctx,
				&session->connectedProfile.ht_profile,
				intf_ch_freq, &intf_cfreq, &intf_hbw);
			sme_debug("%d: intf_ch:%d intf_cfreq:%d intf_hbw:%d",
				i, intf_ch_freq, intf_cfreq, intf_hbw);
		} else if (((session->pCurRoamProfile->csrPersona ==
					QDF_P2P_GO_MODE) ||
				(session->pCurRoamProfile->csrPersona ==
					QDF_SAP_MODE)) &&
				(session->connectState !=
					eCSR_ASSOC_STATE_TYPE_NOT_CONNECTED)) {
			if (session->ch_switch_in_progress)
				continue;

			csr_handle_conc_chnl_overlap_for_sap_go(mac_ctx,
<<<<<<< HEAD
					session, &sap_ch, &sap_hbw, &sap_cfreq,
					&intf_ch, &intf_hbw, &intf_cfreq);
=======
					session, &sap_ch_freq, &sap_hbw,
					&sap_cfreq, &intf_ch_freq, &intf_hbw,
					&intf_cfreq);
>>>>>>> 5d8474a2
		}
		if (intf_ch_freq &&
		    ((intf_ch_freq <= wlan_reg_ch_to_freq(CHAN_ENUM_2484) &&
		     sap_ch_freq <= wlan_reg_ch_to_freq(CHAN_ENUM_2484)) ||
		    (intf_ch_freq > wlan_reg_ch_to_freq(CHAN_ENUM_2484) &&
		     sap_ch_freq > wlan_reg_ch_to_freq(CHAN_ENUM_2484))))
			break;
	}

	sme_debug("intf_ch:%d sap_ch:%d cc_switch_mode:%d, dbs:%d",
<<<<<<< HEAD
			intf_ch, sap_ch, cc_switch_mode,
			policy_mgr_is_dbs_enable(mac_ctx->psoc));
	if (intf_ch && sap_ch != intf_ch &&
=======
		  intf_ch_freq, sap_ch_freq, cc_switch_mode,
		  policy_mgr_is_dbs_enable(mac_ctx->psoc));

	if (intf_ch_freq && sap_ch_freq != intf_ch_freq &&
>>>>>>> 5d8474a2
	    !policy_mgr_is_force_scc(mac_ctx->psoc)) {
		sap_lfreq = sap_cfreq - sap_hbw;
		sap_hfreq = sap_cfreq + sap_hbw;
		intf_lfreq = intf_cfreq - intf_hbw;
		intf_hfreq = intf_cfreq + intf_hbw;

<<<<<<< HEAD
		sme_debug("SAP:  OCH: %03d OCF: %d CCH: %03d CF: %d BW: %d LF: %d HF: %d INTF: OCH: %03d OCF: %d CCH: %03d CF: %d BW: %d LF: %d HF: %d",
			  sap_ch, cds_chan_to_freq(sap_ch),
			  cds_freq_to_chan(sap_cfreq), sap_cfreq, sap_hbw * 2,
			  sap_lfreq, sap_hfreq, intf_ch,
			  cds_chan_to_freq(intf_ch),
			  cds_freq_to_chan(intf_cfreq),
			  intf_cfreq, intf_hbw * 2, intf_lfreq, intf_hfreq);
=======
		sme_debug("SAP:  OCH: %03d CCH: %03d BW: %d LF: %d HF: %d INTF: OCH: %03d CF: %d BW: %d LF: %d HF: %d",
			sap_ch_freq, sap_cfreq, sap_hbw * 2,
			sap_lfreq, sap_hfreq, intf_ch_freq,
			intf_cfreq, intf_hbw * 2, intf_lfreq, intf_hfreq);
>>>>>>> 5d8474a2

		if (!(((sap_lfreq > intf_lfreq && sap_lfreq < intf_hfreq) ||
			(sap_hfreq > intf_lfreq && sap_hfreq < intf_hfreq)) ||
			((intf_lfreq > sap_lfreq && intf_lfreq < sap_hfreq) ||
			(intf_hfreq > sap_lfreq && intf_hfreq < sap_hfreq))))
			intf_ch_freq = 0;
	} else if (intf_ch_freq && sap_ch_freq != intf_ch_freq &&
		   (policy_mgr_is_force_scc(mac_ctx->psoc))) {
		if (!((intf_ch_freq <= wlan_reg_ch_to_freq(CHAN_ENUM_2484) &&
		       sap_ch_freq <= wlan_reg_ch_to_freq(CHAN_ENUM_2484)) ||
		     (intf_ch_freq > wlan_reg_ch_to_freq(CHAN_ENUM_2484) &&
		      sap_ch_freq > wlan_reg_ch_to_freq(CHAN_ENUM_2484)))) {
			if (policy_mgr_is_dbs_enable(mac_ctx->psoc) ||
			    cc_switch_mode ==
			    QDF_MCC_TO_SCC_WITH_PREFERRED_BAND)
				intf_ch_freq = 0;
		} else if (cc_switch_mode ==
<<<<<<< HEAD
			QDF_MCC_TO_SCC_SWITCH_WITH_FAVORITE_CHANNEL) {
			status =
				policy_mgr_get_sap_mandatory_channel(
				mac_ctx->psoc,
				&intf_ch);
=======
			   QDF_MCC_TO_SCC_SWITCH_WITH_FAVORITE_CHANNEL) {
			status = policy_mgr_get_sap_mandatory_channel(
					mac_ctx->psoc,
					&intf_ch_freq);
>>>>>>> 5d8474a2
			if (QDF_IS_STATUS_ERROR(status))
				sme_err("no mandatory channel");
		}
	} else if ((intf_ch_freq == sap_ch_freq) && (cc_switch_mode ==
				QDF_MCC_TO_SCC_SWITCH_WITH_FAVORITE_CHANNEL)) {
		if (WLAN_REG_IS_24GHZ_CH_FREQ(intf_ch_freq)) {
			status =
				policy_mgr_get_sap_mandatory_channel(
<<<<<<< HEAD
					mac_ctx->psoc, &intf_ch);
=======
					mac_ctx->psoc, &intf_ch_freq);
>>>>>>> 5d8474a2
			if (QDF_IS_STATUS_ERROR(status))
				sme_err("no mandatory channel");
		}
	}

	if (intf_ch_freq == sap_ch_freq)
		intf_ch_freq = 0;

	sme_debug("##Concurrent Channels %s Interfering",
<<<<<<< HEAD
		  intf_ch == 0 ? "Not" : "Are");
	return intf_ch;
=======
		  intf_ch_freq == 0 ? "Not" : "Are");

	return intf_ch_freq;
>>>>>>> 5d8474a2
}
#endif

bool csr_is_all_session_disconnected(struct mac_context *mac)
{
	uint32_t i;
	bool fRc = true;

	for (i = 0; i < WLAN_MAX_VDEVS; i++) {
		if (CSR_IS_SESSION_VALID(mac, i)
		    && !csr_is_conn_state_disconnected(mac, i)) {
			fRc = false;
			break;
		}
	}

	return fRc;
}

uint8_t csr_get_connected_infra(struct mac_context *mac_ctx)
{
	uint32_t i;
	uint8_t connected_session = WLAN_UMAC_VDEV_ID_MAX;

	for (i = 0; i < WLAN_MAX_VDEVS; i++) {
		if (CSR_IS_SESSION_VALID(mac_ctx, i)
		    && csr_is_conn_state_connected_infra(mac_ctx, i)) {
			connected_session = i;
			break;
		}
	}

	return connected_session;
}


bool csr_is_concurrent_session_running(struct mac_context *mac)
{
	uint32_t sessionId, noOfCocurrentSession = 0;
	eCsrConnectState connectState;

	bool fRc = false;

	for (sessionId = 0; sessionId < WLAN_MAX_VDEVS; sessionId++) {
		if (CSR_IS_SESSION_VALID(mac, sessionId)) {
			connectState =
				mac->roam.roamSession[sessionId].connectState;
			if ((eCSR_ASSOC_STATE_TYPE_INFRA_ASSOCIATED ==
			     connectState)
			    || (eCSR_ASSOC_STATE_TYPE_INFRA_CONNECTED ==
				connectState)
			    || (eCSR_ASSOC_STATE_TYPE_INFRA_DISCONNECTED ==
				connectState)) {
				++noOfCocurrentSession;
			}
		}
	}

	/* More than one session is Up and Running */
	if (noOfCocurrentSession > 1)
		fRc = true;
	return fRc;
}

bool csr_is_infra_ap_started(struct mac_context *mac)
{
	uint32_t sessionId;
	bool fRc = false;

	for (sessionId = 0; sessionId < WLAN_MAX_VDEVS; sessionId++) {
		if (CSR_IS_SESSION_VALID(mac, sessionId) &&
				(csr_is_conn_state_connected_infra_ap(mac,
					sessionId))) {
			fRc = true;
			break;
		}
	}

	return fRc;

}

bool csr_is_conn_state_disconnected(struct mac_context *mac, uint32_t sessionId)
{
	return eCSR_ASSOC_STATE_TYPE_NOT_CONNECTED ==
	       mac->roam.roamSession[sessionId].connectState;
}

/**
 * csr_is_valid_mc_concurrent_session() - To check concurren session is valid
 * @mac_ctx: pointer to mac context
 * @session_id: session id
 * @bss_descr: bss description
 *
 * This function validates the concurrent session
 *
 * Return: true or false
 */
bool csr_is_valid_mc_concurrent_session(struct mac_context *mac_ctx,
		uint32_t session_id,
		struct bss_description *bss_descr)
{
	struct csr_roam_session *pSession = NULL;

	/* Check for MCC support */
	if (!mac_ctx->roam.configParam.fenableMCCMode)
		return false;
	if (!CSR_IS_SESSION_VALID(mac_ctx, session_id))
		return false;
	/* Validate BeaconInterval */
	pSession = CSR_GET_SESSION(mac_ctx, session_id);
	if (!pSession->pCurRoamProfile)
		return false;
	if (QDF_STATUS_SUCCESS == csr_validate_mcc_beacon_interval(
				mac_ctx,
				bss_descr->chan_freq,
				&bss_descr->beaconInterval, session_id,
				pSession->pCurRoamProfile->csrPersona))
		return true;
	return false;
}

bool csr_is_infra_bss_desc(struct bss_description *pSirBssDesc)
{
	tSirMacCapabilityInfo dot11Caps = csr_get_bss_capabilities(pSirBssDesc);

	return (bool) dot11Caps.ess;
}

static bool csr_is_qos_bss_desc(struct bss_description *pSirBssDesc)
{
	tSirMacCapabilityInfo dot11Caps = csr_get_bss_capabilities(pSirBssDesc);

	return (bool) dot11Caps.qos;
}

bool csr_is11h_supported(struct mac_context *mac)
{
	return mac->mlme_cfg->gen.enabled_11h;
}

bool csr_is11e_supported(struct mac_context *mac)
{
	return mac->roam.configParam.Is11eSupportEnabled;
}

bool csr_is_wmm_supported(struct mac_context *mac)
{
	if (eCsrRoamWmmNoQos == mac->roam.configParam.WMMSupportMode)
		return false;
	else
		return true;
}

/* pIes is the IEs for pSirBssDesc2 */
bool csr_is_ssid_equal(struct mac_context *mac,
		       struct bss_description *pSirBssDesc1,
		       struct bss_description *pSirBssDesc2,
		       tDot11fBeaconIEs *pIes2)
{
	bool fEqual = false;
	tSirMacSSid Ssid1, Ssid2;
	tDot11fBeaconIEs *pIes1 = NULL;
	tDot11fBeaconIEs *pIesLocal = pIes2;

	do {
		if ((!pSirBssDesc1) || (!pSirBssDesc2))
			break;
		if (!pIesLocal
		    &&
		    !QDF_IS_STATUS_SUCCESS(csr_get_parsed_bss_description_ies
						   (mac, pSirBssDesc2,
						    &pIesLocal))) {
			sme_err("fail to parse IEs");
			break;
		}
		if (!QDF_IS_STATUS_SUCCESS
			(csr_get_parsed_bss_description_ies(mac,
				pSirBssDesc1, &pIes1))) {
			break;
		}
		if ((!pIes1->SSID.present) || (!pIesLocal->SSID.present))
			break;
		if (pIes1->SSID.num_ssid != pIesLocal->SSID.num_ssid)
			break;
		qdf_mem_copy(Ssid1.ssId, pIes1->SSID.ssid,
			     pIes1->SSID.num_ssid);
		qdf_mem_copy(Ssid2.ssId, pIesLocal->SSID.ssid,
			     pIesLocal->SSID.num_ssid);

		fEqual = (!qdf_mem_cmp(Ssid1.ssId, Ssid2.ssId,
					pIesLocal->SSID.num_ssid));

	} while (0);
	if (pIes1)
		qdf_mem_free(pIes1);
	if (pIesLocal && !pIes2)
		qdf_mem_free(pIesLocal);

	return fEqual;
}

/* pIes can be passed in as NULL if the caller doesn't have one prepared */
static bool csr_is_bss_description_wme(struct mac_context *mac,
				       struct bss_description *pSirBssDesc,
				       tDot11fBeaconIEs *pIes)
{
	/* Assume that WME is found... */
	bool fWme = true;
	tDot11fBeaconIEs *pIesTemp = pIes;

	do {
		if (!pIesTemp) {
			if (!QDF_IS_STATUS_SUCCESS
				    (csr_get_parsed_bss_description_ies
					    (mac, pSirBssDesc, &pIesTemp))) {
				fWme = false;
				break;
			}
		}
		/* if the Wme Info IE is found, then WME is supported... */
		if (CSR_IS_QOS_BSS(pIesTemp))
			break;
		/* if none of these are found, then WME is NOT supported... */
		fWme = false;
	} while (0);
	if (!csr_is_wmm_supported(mac) && fWme)
		if (!pIesTemp->HTCaps.present)
			fWme = false;

	if ((!pIes) && (pIesTemp))
		/* we allocate memory here so free it before returning */
		qdf_mem_free(pIesTemp);

	return fWme;
}

eCsrMediaAccessType
csr_get_qos_from_bss_desc(struct mac_context *mac_ctx,
			  struct bss_description *pSirBssDesc,
			  tDot11fBeaconIEs *pIes)
{
	eCsrMediaAccessType qosType = eCSR_MEDIUM_ACCESS_DCF;

	if (!pIes) {
		QDF_ASSERT(pIes);
		return qosType;
	}

	do {
		/* If we find WMM in the Bss Description, then we let this
		 * override and use WMM.
		 */
		if (csr_is_bss_description_wme(mac_ctx, pSirBssDesc, pIes))
			qosType = eCSR_MEDIUM_ACCESS_WMM_eDCF_DSCP;
		else {
			/* If the QoS bit is on, then the AP is
			 * advertising 11E QoS.
			 */
			if (csr_is_qos_bss_desc(pSirBssDesc))
				qosType = eCSR_MEDIUM_ACCESS_11e_eDCF;
			else
				qosType = eCSR_MEDIUM_ACCESS_DCF;

			/* Scale back based on the types turned on
			 * for the adapter.
			 */
			if (eCSR_MEDIUM_ACCESS_11e_eDCF == qosType
			    && !csr_is11e_supported(mac_ctx))
				qosType = eCSR_MEDIUM_ACCESS_DCF;
		}

	} while (0);

	return qosType;
}

/* Caller allocates memory for pIEStruct */
QDF_STATUS csr_parse_bss_description_ies(struct mac_context *mac_ctx,
					 struct bss_description *bss_desc,
					 tDot11fBeaconIEs *pIEStruct)
{
	QDF_STATUS status = QDF_STATUS_E_FAILURE;
	int ieLen =
		(int)(bss_desc->length + sizeof(bss_desc->length) -
		      GET_FIELD_OFFSET(struct bss_description, ieFields));

	if (ieLen > 0 && pIEStruct) {
		if (!DOT11F_FAILED(dot11f_unpack_beacon_i_es
				    (mac_ctx, (uint8_t *)bss_desc->ieFields,
				    ieLen, pIEStruct, false)))
		status = QDF_STATUS_SUCCESS;
	}

	return status;
}

/* This function will allocate memory for the parsed IEs to the caller.
 * Caller must free the memory after it is done with the data only if
 * this function succeeds
 */
QDF_STATUS csr_get_parsed_bss_description_ies(struct mac_context *mac_ctx,
					      struct bss_description *bss_desc,
					      tDot11fBeaconIEs **ppIEStruct)
{
	QDF_STATUS status = QDF_STATUS_E_INVAL;

	if (bss_desc && ppIEStruct) {
		*ppIEStruct = qdf_mem_malloc(sizeof(tDot11fBeaconIEs));
		if ((*ppIEStruct) != NULL) {
			status = csr_parse_bss_description_ies(mac_ctx,
							       bss_desc,
							       *ppIEStruct);
			if (!QDF_IS_STATUS_SUCCESS(status)) {
				qdf_mem_free(*ppIEStruct);
				*ppIEStruct = NULL;
			}
		} else {
			sme_err("failed to allocate memory");
			QDF_ASSERT(0);
			return QDF_STATUS_E_NOMEM;
		}
	}

	return status;
}

bool csr_is_nullssid(uint8_t *pBssSsid, uint8_t len)
{
	bool fNullSsid = false;

	uint32_t SsidLength;
	uint8_t *pSsidStr;

	do {
		if (0 == len) {
			fNullSsid = true;
			break;
		}
		/* Consider 0 or space for hidden SSID */
		if (0 == pBssSsid[0]) {
			fNullSsid = true;
			break;
		}

		SsidLength = len;
		pSsidStr = pBssSsid;

		while (SsidLength) {
			if (*pSsidStr)
				break;

			pSsidStr++;
			SsidLength--;
		}

		if (0 == SsidLength) {
			fNullSsid = true;
			break;
		}
	} while (0);

	return fNullSsid;
}

uint32_t csr_get_frag_thresh(struct mac_context *mac_ctx)
{
	return mac_ctx->mlme_cfg->threshold.frag_threshold;
}

uint32_t csr_get_rts_thresh(struct mac_context *mac_ctx)
{
	return mac_ctx->mlme_cfg->threshold.rts_threshold;
}

static eCsrPhyMode
csr_translate_to_phy_mode_from_bss_desc(struct mac_context *mac_ctx,
					struct bss_description *pSirBssDesc,
					tDot11fBeaconIEs *ies)
{
	eCsrPhyMode phyMode;
	uint8_t i;

	switch (pSirBssDesc->nwType) {
	case eSIR_11A_NW_TYPE:
		phyMode = eCSR_DOT11_MODE_11a;
		break;

	case eSIR_11B_NW_TYPE:
		phyMode = eCSR_DOT11_MODE_11b;
		break;

	case eSIR_11G_NW_TYPE:
		phyMode = eCSR_DOT11_MODE_11g_ONLY;

		/* Check if the BSS is in b/g mixed mode or g_only mode */
		if (!ies || !ies->SuppRates.present) {
			sme_debug("Unable to get rates, assume G only mode");
			break;
		}

		for (i = 0; i < ies->SuppRates.num_rates; i++) {
			if (csr_rates_is_dot11_rate11b_supported_rate(
			    ies->SuppRates.rates[i])) {
				sme_debug("One B rate is supported");
				phyMode = eCSR_DOT11_MODE_11g;
				break;
			}
		}
		break;
	case eSIR_11N_NW_TYPE:
		phyMode = eCSR_DOT11_MODE_11n;
		break;
	case eSIR_11AX_NW_TYPE:
		phyMode = eCSR_DOT11_MODE_11ax;
		break;
	case eSIR_11AC_NW_TYPE:
	default:
		phyMode = eCSR_DOT11_MODE_11ac;
		break;
	}
	return phyMode;
}

uint32_t csr_translate_to_wni_cfg_dot11_mode(struct mac_context *mac,
					     enum csr_cfgdot11mode csrDot11Mode)
{
	uint32_t ret;

	switch (csrDot11Mode) {
	case eCSR_CFG_DOT11_MODE_AUTO:
		if (IS_FEATURE_SUPPORTED_BY_FW(DOT11AX))
			ret = MLME_DOT11_MODE_11AX;
		else if (IS_FEATURE_SUPPORTED_BY_FW(DOT11AC))
			ret = MLME_DOT11_MODE_11AC;
		else
			ret = MLME_DOT11_MODE_11N;
		break;
	case eCSR_CFG_DOT11_MODE_11A:
		ret = MLME_DOT11_MODE_11A;
		break;
	case eCSR_CFG_DOT11_MODE_11B:
		ret = MLME_DOT11_MODE_11B;
		break;
	case eCSR_CFG_DOT11_MODE_11G:
		ret = MLME_DOT11_MODE_11G;
		break;
	case eCSR_CFG_DOT11_MODE_11N:
		ret = MLME_DOT11_MODE_11N;
		break;
	case eCSR_CFG_DOT11_MODE_11G_ONLY:
		ret = MLME_DOT11_MODE_11G_ONLY;
		break;
	case eCSR_CFG_DOT11_MODE_11N_ONLY:
		ret = MLME_DOT11_MODE_11N_ONLY;
		break;
	case eCSR_CFG_DOT11_MODE_11AC_ONLY:
		if (IS_FEATURE_SUPPORTED_BY_FW(DOT11AC))
			ret = MLME_DOT11_MODE_11AC_ONLY;
		else
			ret = MLME_DOT11_MODE_11N;
		break;
	case eCSR_CFG_DOT11_MODE_11AC:
		if (IS_FEATURE_SUPPORTED_BY_FW(DOT11AC))
			ret = MLME_DOT11_MODE_11AC;
		else
			ret = MLME_DOT11_MODE_11N;
		break;
	case eCSR_CFG_DOT11_MODE_11AX_ONLY:
		if (IS_FEATURE_SUPPORTED_BY_FW(DOT11AX))
			ret = MLME_DOT11_MODE_11AX_ONLY;
		else if (IS_FEATURE_SUPPORTED_BY_FW(DOT11AC))
			ret = MLME_DOT11_MODE_11AC;
		else
			ret = MLME_DOT11_MODE_11N;
		break;
	case eCSR_CFG_DOT11_MODE_11AX:
		if (IS_FEATURE_SUPPORTED_BY_FW(DOT11AX))
			ret = MLME_DOT11_MODE_11AX;
		else if (IS_FEATURE_SUPPORTED_BY_FW(DOT11AC))
			ret = MLME_DOT11_MODE_11AC;
		else
			ret = MLME_DOT11_MODE_11N;
		break;
	default:
		sme_warn("doesn't expect %d as csrDo11Mode", csrDot11Mode);
		if (BAND_2G == mac->mlme_cfg->gen.band)
			ret = MLME_DOT11_MODE_11G;
		else
			ret = MLME_DOT11_MODE_11A;
		break;
	}

	return ret;
}

/**
 * csr_get_phy_mode_from_bss() - Get Phy Mode
 * @mac:           Global MAC context
 * @pBSSDescription: BSS Descriptor
 * @pPhyMode:        Physical Mode
 * @pIes:            Pointer to the IE fields
 *
 * This function should only return the super set of supported modes
 * 11n implies 11b/g/a/n.
 *
 * Return: success
 **/
QDF_STATUS csr_get_phy_mode_from_bss(struct mac_context *mac,
		struct bss_description *pBSSDescription,
		eCsrPhyMode *pPhyMode, tDot11fBeaconIEs *pIes)
{
	QDF_STATUS status = QDF_STATUS_SUCCESS;
	eCsrPhyMode phyMode =
		csr_translate_to_phy_mode_from_bss_desc(mac, pBSSDescription,
							pIes);

	if (pIes) {
		if (pIes->HTCaps.present) {
			phyMode = eCSR_DOT11_MODE_11n;
			if (IS_BSS_VHT_CAPABLE(pIes->VHTCaps) ||
				IS_BSS_VHT_CAPABLE(pIes->vendor_vht_ie.VHTCaps))
				phyMode = eCSR_DOT11_MODE_11ac;
			if (pIes->he_cap.present)
				phyMode = eCSR_DOT11_MODE_11ax;
		} else if (WLAN_REG_IS_6GHZ_CHAN_FREQ(
					pBSSDescription->chan_freq)) {
			if (pIes->he_cap.present)
				phyMode = eCSR_DOT11_MODE_11ax;
			else
				sme_debug("Warning - 6Ghz AP no he cap");
		}

		*pPhyMode = phyMode;
	}

	return status;
}

/**
 * csr_get_phy_mode_in_use() - to get phymode
 * @phyModeIn: physical mode
 * @bssPhyMode: physical mode in bss
 * @f5GhzBand: 5Ghz band
 * @pCfgDot11ModeToUse: dot11 mode in use
 *
 * This function returns the correct eCSR_CFG_DOT11_MODE is the two phyModes
 * matches. bssPhyMode is the mode derived from the BSS description
 * f5GhzBand is derived from the channel id of BSS description
 *
 * Return: true or false
 */
static bool csr_get_phy_mode_in_use(struct mac_context *mac_ctx,
				    eCsrPhyMode phyModeIn,
				    eCsrPhyMode bssPhyMode,
				    bool f5GhzBand,
				    enum csr_cfgdot11mode *pCfgDot11ModeToUse)
{
	bool fMatch = false;
	enum csr_cfgdot11mode cfgDot11Mode;

	cfgDot11Mode = eCSR_CFG_DOT11_MODE_11N;
	switch (phyModeIn) {
	/* 11a or 11b or 11g */
	case eCSR_DOT11_MODE_abg:
		fMatch = true;
		if (f5GhzBand)
			cfgDot11Mode = eCSR_CFG_DOT11_MODE_11A;
		else if (eCSR_DOT11_MODE_11b == bssPhyMode)
			cfgDot11Mode = eCSR_CFG_DOT11_MODE_11B;
		else
			cfgDot11Mode = eCSR_CFG_DOT11_MODE_11G;
		break;

	case eCSR_DOT11_MODE_11a:
		if (f5GhzBand) {
			fMatch = true;
			cfgDot11Mode = eCSR_CFG_DOT11_MODE_11A;
		}
		break;

	case eCSR_DOT11_MODE_11g:
		if (!f5GhzBand) {
			fMatch = true;
			if (eCSR_DOT11_MODE_11b == bssPhyMode)
				cfgDot11Mode = eCSR_CFG_DOT11_MODE_11B;
			else
				cfgDot11Mode = eCSR_CFG_DOT11_MODE_11G;
		}
		break;

	case eCSR_DOT11_MODE_11g_ONLY:
		if ((bssPhyMode == eCSR_DOT11_MODE_11g) ||
		    (bssPhyMode == eCSR_DOT11_MODE_11g_ONLY)) {
			fMatch = true;
			cfgDot11Mode = eCSR_CFG_DOT11_MODE_11G;
		}
		break;

	case eCSR_DOT11_MODE_11b:
	case eCSR_DOT11_MODE_11b_ONLY:
		if (!f5GhzBand && (bssPhyMode != eCSR_DOT11_MODE_11g_ONLY)) {
			fMatch = true;
			cfgDot11Mode = eCSR_CFG_DOT11_MODE_11B;
		}
		break;

	case eCSR_DOT11_MODE_11n:
		fMatch = true;
		switch (bssPhyMode) {
		case eCSR_DOT11_MODE_11g:
		case eCSR_DOT11_MODE_11g_ONLY:
			cfgDot11Mode = eCSR_CFG_DOT11_MODE_11G;
			break;
		case eCSR_DOT11_MODE_11b:
			cfgDot11Mode = eCSR_CFG_DOT11_MODE_11B;
			break;
		case eCSR_DOT11_MODE_11a:
			cfgDot11Mode = eCSR_CFG_DOT11_MODE_11A;
			break;
		case eCSR_DOT11_MODE_11n:
		case eCSR_DOT11_MODE_11ac:
		case eCSR_DOT11_MODE_11ax:
			cfgDot11Mode = eCSR_CFG_DOT11_MODE_11N;
			break;

		default:
			cfgDot11Mode = eCSR_CFG_DOT11_MODE_11AC;
			break;
		}
		break;

	case eCSR_DOT11_MODE_11n_ONLY:
		if (eCSR_DOT11_MODE_11n == bssPhyMode) {
			fMatch = true;
			cfgDot11Mode = eCSR_CFG_DOT11_MODE_11N;

		}

		break;
	case eCSR_DOT11_MODE_11ac:
		fMatch = true;
		switch (bssPhyMode) {
		case eCSR_DOT11_MODE_11g:
		case eCSR_DOT11_MODE_11g_ONLY:
			cfgDot11Mode = eCSR_CFG_DOT11_MODE_11G;
			break;
		case eCSR_DOT11_MODE_11b:
			cfgDot11Mode = eCSR_CFG_DOT11_MODE_11B;
			break;
		case eCSR_DOT11_MODE_11a:
			cfgDot11Mode = eCSR_CFG_DOT11_MODE_11A;
			break;
		case eCSR_DOT11_MODE_11n:
			cfgDot11Mode = eCSR_CFG_DOT11_MODE_11N;
			break;
		case eCSR_DOT11_MODE_11ac:
		case eCSR_DOT11_MODE_11ax:
		default:
			cfgDot11Mode = eCSR_CFG_DOT11_MODE_11AC;
			break;
		}
		break;

	case eCSR_DOT11_MODE_11ac_ONLY:
		if (eCSR_DOT11_MODE_11ac == bssPhyMode) {
			fMatch = true;
			cfgDot11Mode = eCSR_CFG_DOT11_MODE_11AC;
		}
		break;
	case eCSR_DOT11_MODE_11ax:
		fMatch = true;
		switch (bssPhyMode) {
		case eCSR_DOT11_MODE_11g:
		case eCSR_DOT11_MODE_11g_ONLY:
			cfgDot11Mode = eCSR_CFG_DOT11_MODE_11G;
			break;
		case eCSR_DOT11_MODE_11b:
			cfgDot11Mode = eCSR_CFG_DOT11_MODE_11B;
			break;
		case eCSR_DOT11_MODE_11a:
			cfgDot11Mode = eCSR_CFG_DOT11_MODE_11A;
			break;
		case eCSR_DOT11_MODE_11n:
			cfgDot11Mode = eCSR_CFG_DOT11_MODE_11N;
			break;
		case eCSR_DOT11_MODE_11ac:
			cfgDot11Mode = eCSR_CFG_DOT11_MODE_11AC;
			break;
		case eCSR_DOT11_MODE_11ax:
		default:
			cfgDot11Mode = eCSR_CFG_DOT11_MODE_11AX;
			break;
		}
		break;

	case eCSR_DOT11_MODE_11ax_ONLY:
		if (eCSR_DOT11_MODE_11ax == bssPhyMode) {
			fMatch = true;
			cfgDot11Mode = eCSR_CFG_DOT11_MODE_11AX;
		}
		break;

	default:
		fMatch = true;
		switch (bssPhyMode) {
		case eCSR_DOT11_MODE_11g:
		case eCSR_DOT11_MODE_11g_ONLY:
			cfgDot11Mode = eCSR_CFG_DOT11_MODE_11G;
			break;
		case eCSR_DOT11_MODE_11b:
			cfgDot11Mode = eCSR_CFG_DOT11_MODE_11B;
			break;
		case eCSR_DOT11_MODE_11a:
			cfgDot11Mode = eCSR_CFG_DOT11_MODE_11A;
			break;
		case eCSR_DOT11_MODE_11n:
			cfgDot11Mode = eCSR_CFG_DOT11_MODE_11N;
			break;
		case eCSR_DOT11_MODE_11ac:
			cfgDot11Mode = eCSR_CFG_DOT11_MODE_11AC;
			break;
		case eCSR_DOT11_MODE_11ax:
			cfgDot11Mode = eCSR_CFG_DOT11_MODE_11AX;
			break;
		default:
			cfgDot11Mode = eCSR_CFG_DOT11_MODE_AUTO;
			break;
		}
		break;
	}

	if (fMatch && pCfgDot11ModeToUse) {
		if (cfgDot11Mode == eCSR_CFG_DOT11_MODE_11AX) {
			if (IS_FEATURE_SUPPORTED_BY_FW(DOT11AX))
				*pCfgDot11ModeToUse = eCSR_CFG_DOT11_MODE_11AX;
			else if (IS_FEATURE_SUPPORTED_BY_FW(DOT11AC))
				*pCfgDot11ModeToUse = eCSR_CFG_DOT11_MODE_11AC;
			else
				*pCfgDot11ModeToUse = eCSR_CFG_DOT11_MODE_11N;
		} else {
			if (cfgDot11Mode == eCSR_CFG_DOT11_MODE_11AC
			    && (!IS_FEATURE_SUPPORTED_BY_FW(DOT11AC)))
				*pCfgDot11ModeToUse = eCSR_CFG_DOT11_MODE_11N;
			else
				*pCfgDot11ModeToUse = cfgDot11Mode;
		}
	}
	return fMatch;
}

/**
 * csr_is_phy_mode_match() - to find if phy mode matches
 * @mac: pointer to mac context
 * @phyMode: physical mode
 * @pSirBssDesc: bss description
 * @pProfile: pointer to roam profile
 * @pReturnCfgDot11Mode: dot1 mode to return
 * @pIes: pointer to IEs
 *
 * This function decides whether the one of the bit of phyMode is matching the
 * mode in the BSS and allowed by the user setting
 *
 * Return: true or false based on mode that fits the criteria
 */
bool csr_is_phy_mode_match(struct mac_context *mac, uint32_t phyMode,
			   struct bss_description *pSirBssDesc,
			   struct csr_roam_profile *pProfile,
			   enum csr_cfgdot11mode *pReturnCfgDot11Mode,
			   tDot11fBeaconIEs *pIes)
{
	bool fMatch = false;
	eCsrPhyMode phyModeInBssDesc = eCSR_DOT11_MODE_AUTO;
	eCsrPhyMode phyMode2 = eCSR_DOT11_MODE_AUTO;
	enum csr_cfgdot11mode cfgDot11ModeToUse = eCSR_CFG_DOT11_MODE_AUTO;
	uint32_t bitMask, loopCount;
	uint32_t bss_chan_freq;

	if (!QDF_IS_STATUS_SUCCESS(csr_get_phy_mode_from_bss(mac, pSirBssDesc,
					&phyModeInBssDesc, pIes)))
		return fMatch;

	bss_chan_freq = pSirBssDesc->chan_freq;
	if (WLAN_REG_IS_6GHZ_CHAN_FREQ(bss_chan_freq)) {
		if (pReturnCfgDot11Mode)
			*pReturnCfgDot11Mode = eCSR_CFG_DOT11_MODE_11AX;
		return true;
	}

	if ((0 == phyMode) || (eCSR_DOT11_MODE_AUTO & phyMode)) {
		if (eCSR_CFG_DOT11_MODE_ABG ==
				mac->roam.configParam.uCfgDot11Mode) {
			phyMode = eCSR_DOT11_MODE_abg;
		} else if (eCSR_CFG_DOT11_MODE_AUTO ==
				mac->roam.configParam.uCfgDot11Mode) {
			if (IS_FEATURE_SUPPORTED_BY_FW(DOT11AX))
				phyMode = eCSR_DOT11_MODE_11ax;
			else if (IS_FEATURE_SUPPORTED_BY_FW(DOT11AC))
				phyMode = eCSR_DOT11_MODE_11ac;
			else
				phyMode = eCSR_DOT11_MODE_11n;
		} else {
			/* user's pick */
			phyMode = mac->roam.configParam.phyMode;
		}
	}

	if ((0 == phyMode) || (eCSR_DOT11_MODE_AUTO & phyMode)) {
		if (0 != phyMode) {
			if (eCSR_DOT11_MODE_AUTO & phyMode) {
				phyMode2 =
					eCSR_DOT11_MODE_AUTO & phyMode;
			}
		} else {
			phyMode2 = phyMode;
		}
		fMatch = csr_get_phy_mode_in_use(mac, phyMode2,
						 phyModeInBssDesc,
						 !WLAN_REG_IS_24GHZ_CH_FREQ
							(bss_chan_freq),
						 &cfgDot11ModeToUse);
	} else {
		bitMask = 1;
		loopCount = 0;
		while (loopCount < eCSR_NUM_PHY_MODE) {
			phyMode2 = (phyMode & (bitMask << loopCount++));
			if (0 != phyMode2 &&
			    csr_get_phy_mode_in_use(mac, phyMode2,
			    phyModeInBssDesc,
			    !WLAN_REG_IS_24GHZ_CH_FREQ(bss_chan_freq),
			    &cfgDot11ModeToUse)) {
				fMatch = true;
				break;
			}
		}
	}
	if (fMatch && pReturnCfgDot11Mode) {
		if (pProfile) {
			/*
			 * IEEE 11n spec (8.4.3): HT STA shall
			 * eliminate TKIP as a choice for the pairwise
			 * cipher suite if CCMP is advertised by the AP
			 * or if the AP included an HT capabilities
			 * element in its Beacons and Probe Response.
			 */
			if ((!CSR_IS_11n_ALLOWED(
					pProfile->negotiatedUCEncryptionType))
					&& ((eCSR_CFG_DOT11_MODE_11N ==
						cfgDot11ModeToUse) ||
					(eCSR_CFG_DOT11_MODE_11AC ==
						cfgDot11ModeToUse) ||
					(eCSR_CFG_DOT11_MODE_11AX ==
						cfgDot11ModeToUse))) {
				/* We cannot do 11n here */
				if (WLAN_REG_IS_24GHZ_CH_FREQ(bss_chan_freq)) {
					cfgDot11ModeToUse =
						eCSR_CFG_DOT11_MODE_11G;
				} else {
					cfgDot11ModeToUse =
						eCSR_CFG_DOT11_MODE_11A;
				}
			}
		}
		*pReturnCfgDot11Mode = cfgDot11ModeToUse;
	}

	return fMatch;
}

enum csr_cfgdot11mode csr_find_best_phy_mode(struct mac_context *mac,
			uint32_t phyMode)
{
	enum csr_cfgdot11mode cfgDot11ModeToUse;
	enum band_info band = mac->mlme_cfg->gen.band;

	if ((0 == phyMode) ||
	    (eCSR_DOT11_MODE_AUTO & phyMode) ||
	    (eCSR_DOT11_MODE_11ax & phyMode)) {
		if (IS_FEATURE_SUPPORTED_BY_FW(DOT11AX)) {
			cfgDot11ModeToUse = eCSR_CFG_DOT11_MODE_11AX;
		} else if (IS_FEATURE_SUPPORTED_BY_FW(DOT11AC)) {
			cfgDot11ModeToUse = eCSR_CFG_DOT11_MODE_11AC;
		} else {
			/* Default to 11N mode if user has configured 11ac mode
			 * and FW doesn't supports 11ac mode .
			 */
			cfgDot11ModeToUse = eCSR_CFG_DOT11_MODE_11N;
		}
	} else if (eCSR_DOT11_MODE_11ac & phyMode) {
		if (IS_FEATURE_SUPPORTED_BY_FW(DOT11AC)) {
			cfgDot11ModeToUse = eCSR_CFG_DOT11_MODE_11AC;
		} else {
			/* Default to 11N mode if user has configured 11ac mode
			 * and FW doesn't supports 11ac mode .
			 */
		}	cfgDot11ModeToUse = eCSR_CFG_DOT11_MODE_11N;
	} else {
		if ((eCSR_DOT11_MODE_11n | eCSR_DOT11_MODE_11n_ONLY) & phyMode)
			cfgDot11ModeToUse = eCSR_CFG_DOT11_MODE_11N;
		else if (eCSR_DOT11_MODE_abg & phyMode) {
			if (BAND_2G != band)
				cfgDot11ModeToUse = eCSR_CFG_DOT11_MODE_11A;
			else
				cfgDot11ModeToUse = eCSR_CFG_DOT11_MODE_11G;
		} else if (eCSR_DOT11_MODE_11a & phyMode)
			cfgDot11ModeToUse = eCSR_CFG_DOT11_MODE_11A;
		else if ((eCSR_DOT11_MODE_11g | eCSR_DOT11_MODE_11g_ONLY) &
			   phyMode)
			cfgDot11ModeToUse = eCSR_CFG_DOT11_MODE_11G;
		else
			cfgDot11ModeToUse = eCSR_CFG_DOT11_MODE_11B;
	}

	return cfgDot11ModeToUse;
}

uint32_t csr_get11h_power_constraint(struct mac_context *mac_ctx,
				     tDot11fIEPowerConstraints *constraints)
{
	uint32_t localPowerConstraint = 0;

	/* check if .11h support is enabled, if not,
	 * the power constraint is 0.
	 */
	if (mac_ctx->mlme_cfg->gen.enabled_11h &&
	    constraints->present)
		localPowerConstraint = constraints->localPowerConstraints;

	return localPowerConstraint;
}

bool csr_is_profile_wpa(struct csr_roam_profile *pProfile)
{
	bool fWpaProfile = false;

	switch (pProfile->negotiatedAuthType) {
	case eCSR_AUTH_TYPE_WPA:
	case eCSR_AUTH_TYPE_WPA_PSK:
	case eCSR_AUTH_TYPE_WPA_NONE:
#ifdef FEATURE_WLAN_ESE
	case eCSR_AUTH_TYPE_CCKM_WPA:
#endif
		fWpaProfile = true;
		break;

	default:
		fWpaProfile = false;
		break;
	}

	if (fWpaProfile) {
		switch (pProfile->negotiatedUCEncryptionType) {
		case eCSR_ENCRYPT_TYPE_WEP40:
		case eCSR_ENCRYPT_TYPE_WEP104:
		case eCSR_ENCRYPT_TYPE_TKIP:
		case eCSR_ENCRYPT_TYPE_AES:
			fWpaProfile = true;
			break;

		default:
			fWpaProfile = false;
			break;
		}
	}
	return fWpaProfile;
}

bool csr_is_profile_rsn(struct csr_roam_profile *pProfile)
{
	bool fRSNProfile = false;

	switch (pProfile->negotiatedAuthType) {
	case eCSR_AUTH_TYPE_RSN:
	case eCSR_AUTH_TYPE_RSN_PSK:
	case eCSR_AUTH_TYPE_FT_RSN:
	case eCSR_AUTH_TYPE_FT_RSN_PSK:
#ifdef FEATURE_WLAN_ESE
	case eCSR_AUTH_TYPE_CCKM_RSN:
#endif
#ifdef WLAN_FEATURE_11W
	case eCSR_AUTH_TYPE_RSN_PSK_SHA256:
	case eCSR_AUTH_TYPE_RSN_8021X_SHA256:
#endif
	/* fallthrough */
	case eCSR_AUTH_TYPE_FILS_SHA256:
	case eCSR_AUTH_TYPE_FILS_SHA384:
	case eCSR_AUTH_TYPE_FT_FILS_SHA256:
	case eCSR_AUTH_TYPE_FT_FILS_SHA384:
	case eCSR_AUTH_TYPE_DPP_RSN:
	case eCSR_AUTH_TYPE_OSEN:
		fRSNProfile = true;
		break;

	case eCSR_AUTH_TYPE_OWE:
	case eCSR_AUTH_TYPE_SUITEB_EAP_SHA256:
	case eCSR_AUTH_TYPE_SUITEB_EAP_SHA384:
	case eCSR_AUTH_TYPE_FT_SUITEB_EAP_SHA384:
		fRSNProfile = true;
		break;
	case eCSR_AUTH_TYPE_SAE:
	case eCSR_AUTH_TYPE_FT_SAE:
		fRSNProfile = true;
		break;

	default:
		fRSNProfile = false;
		break;
	}

	if (fRSNProfile) {
		switch (pProfile->negotiatedUCEncryptionType) {
		/* !!REVIEW - For WPA2, use of RSN IE mandates */
		/* use of AES as encryption. Here, we qualify */
		/* even if encryption type is WEP or TKIP */
		case eCSR_ENCRYPT_TYPE_WEP40:
		case eCSR_ENCRYPT_TYPE_WEP104:
		case eCSR_ENCRYPT_TYPE_TKIP:
		case eCSR_ENCRYPT_TYPE_AES:
		case eCSR_ENCRYPT_TYPE_AES_GCMP:
		case eCSR_ENCRYPT_TYPE_AES_GCMP_256:
			fRSNProfile = true;
			break;

		default:
			fRSNProfile = false;
			break;
		}
	}
	return fRSNProfile;
}

/**
 * csr_update_mcc_p2p_beacon_interval() - update p2p beacon interval
 * @mac_ctx: pointer to mac context
 *
 * This function is to update the mcc p2p beacon interval
 *
 * Return: QDF_STATUS
 */
static QDF_STATUS csr_update_mcc_p2p_beacon_interval(struct mac_context *mac_ctx)
{
	uint32_t session_id = 0;
	struct csr_roam_session *roam_session;

	/* If MCC is not supported just break and return SUCCESS */
	if (!mac_ctx->roam.configParam.fenableMCCMode)
		return QDF_STATUS_E_FAILURE;

	for (session_id = 0; session_id < WLAN_MAX_VDEVS; session_id++) {
		/*
		 * If GO in MCC support different beacon interval,
		 * change the BI of the P2P-GO
		 */
		roam_session = &mac_ctx->roam.roamSession[session_id];
		if (roam_session->bssParams.bssPersona != QDF_P2P_GO_MODE)
			continue;
		/*
		 * Handle different BI scneario based on the
		 * configuration set.If Config is set to 0x02 then
		 * Disconnect all the P2P clients associated. If config
		 * is set to 0x04 then update the BI without
		 * disconnecting all the clients
		 */
		if ((mac_ctx->roam.configParam.fAllowMCCGODiffBI == 0x04)
				&& (roam_session->bssParams.
					updatebeaconInterval)) {
			return csr_send_chng_mcc_beacon_interval(mac_ctx,
					session_id);
		} else if (roam_session->bssParams.updatebeaconInterval) {
			/*
			 * If the configuration of fAllowMCCGODiffBI is set to
			 * other than 0x04
			 */
			return csr_roam_call_callback(mac_ctx,
					session_id,
					NULL, 0,
					eCSR_ROAM_DISCONNECT_ALL_P2P_CLIENTS,
					eCSR_ROAM_RESULT_NONE);
		}
	}
	return QDF_STATUS_E_FAILURE;
}

static uint16_t csr_calculate_mcc_beacon_interval(struct mac_context *mac,
						  uint16_t sta_bi,
						  uint16_t go_gbi)
{
	uint8_t num_beacons = 0;
	uint8_t is_multiple = 0;
	uint16_t go_cbi = 0;
	uint16_t go_fbi = 0;
	uint16_t sta_cbi = 0;

	/* If GO's given beacon Interval is less than 100 */
	if (go_gbi < 100)
		go_cbi = 100;
	/* if GO's given beacon Interval is greater than or equal to 100 */
	else
		go_cbi = 100 + (go_gbi % 100);

	if (sta_bi == 0) {
		/* There is possibility to receive zero as value.
		 * Which will cause divide by zero. Hence initialise with 100
		 */
		sta_bi = 100;
		sme_warn("sta_bi 2nd parameter is zero, initialize to %d",
			sta_bi);
	}
	/* check, if either one is multiple of another */
	if (sta_bi > go_cbi)
		is_multiple = !(sta_bi % go_cbi);
	else
		is_multiple = !(go_cbi % sta_bi);

	/* if it is multiple, then accept GO's beacon interval
	 * range [100,199] as it is
	 */
	if (is_multiple)
		return go_cbi;

	/* else , if it is not multiple, then then check for number of beacons
	 * to be inserted based on sta BI
	 */
	num_beacons = sta_bi / 100;
	if (num_beacons) {
		/* GO's final beacon interval will be aligned to sta beacon
		 * interval, but in the range of [100, 199].
		 */
		sta_cbi = sta_bi / num_beacons;
		go_fbi = sta_cbi;
	} else
		/* if STA beacon interval is less than 100, use GO's change
		 * bacon interval instead of updating to STA's beacon interval.
		 */
		go_fbi = go_cbi;

	return go_fbi;
}

/**
 * csr_validate_p2pcli_bcn_intrvl() - to validate p2pcli beacon interval
 * @mac_ctx: pointer to mac context
 * @chnl_id: channel id variable
 * @bcn_interval: pointer to given beacon interval
 * @session_id: given session id
 * @status: fill the status in terms of QDF_STATUS to inform caller
 *
 * This API can provide the validation the beacon interval and re-calculate
 * in case concurrency
 *
 * Return: bool
 */
static bool csr_validate_p2pcli_bcn_intrvl(struct mac_context *mac_ctx,
		uint32_t ch_freq, uint16_t *bcn_interval, uint32_t session_id,
		QDF_STATUS *status)
{
	struct csr_roam_session *roamsession;

	roamsession = &mac_ctx->roam.roamSession[session_id];
	if (roamsession->pCurRoamProfile &&
		(roamsession->pCurRoamProfile->csrPersona ==
			 QDF_STA_MODE)) {
		/* check for P2P client mode */
		sme_debug("Ignore Beacon Interval Validation...");
	} else if (roamsession->bssParams.bssPersona == QDF_P2P_GO_MODE) {
		/* Check for P2P go scenario */
		if (roamsession->bssParams.operation_chan_freq != ch_freq &&
		    roamsession->bssParams.beaconInterval != *bcn_interval) {
			sme_err("BcnIntrvl is diff can't connect to P2P_GO network");
			*status = QDF_STATUS_E_FAILURE;
			return true;
		}
	}
	return false;
}

/**
 * csr_validate_p2pgo_bcn_intrvl() - to validate p2pgo beacon interval
 * @mac_ctx: pointer to mac context
 * @chnl_id: channel id variable
 * @bcn_interval: pointer to given beacon interval
 * @session_id: given session id
 * @status: fill the status in terms of QDF_STATUS to inform caller
 *
 * This API can provide the validation the beacon interval and re-calculate
 * in case concurrency
 *
 * Return: bool
 */
static bool csr_validate_p2pgo_bcn_intrvl(struct mac_context *mac_ctx,
		uint32_t ch_freq, uint16_t *bcn_interval,
		uint32_t session_id, QDF_STATUS *status)
{
	struct csr_roam_session *roamsession;
	struct csr_config *cfg_param;
	tCsrRoamConnectedProfile *conn_profile;
	uint16_t new_bcn_interval;

	roamsession = &mac_ctx->roam.roamSession[session_id];
	cfg_param = &mac_ctx->roam.configParam;
	conn_profile = &roamsession->connectedProfile;
	if (roamsession->pCurRoamProfile &&
		((roamsession->pCurRoamProfile->csrPersona ==
			  QDF_P2P_CLIENT_MODE) ||
		(roamsession->pCurRoamProfile->csrPersona ==
			  QDF_STA_MODE))) {
		/* check for P2P_client scenario */
		if ((conn_profile->op_freq == 0) &&
		    (conn_profile->beaconInterval == 0))
			return false;

		if (csr_is_conn_state_connected_infra(mac_ctx, session_id) &&
		    conn_profile->op_freq != ch_freq &&
		    conn_profile->beaconInterval != *bcn_interval) {
			/*
			 * Updated beaconInterval should be used only when
			 * we are starting a new BSS not incase of
			 * client or STA case
			 */

			/* Calculate beacon Interval for P2P-GO incase of MCC */
			if (cfg_param->conc_custom_rule1 ||
					cfg_param->conc_custom_rule2) {
				new_bcn_interval = CSR_CUSTOM_CONC_GO_BI;
			} else {
				new_bcn_interval =
					csr_calculate_mcc_beacon_interval(
						mac_ctx,
						conn_profile->beaconInterval,
						*bcn_interval);
			}
			if (*bcn_interval != new_bcn_interval)
				*bcn_interval = new_bcn_interval;
			*status = QDF_STATUS_SUCCESS;
			return true;
		}
	}
	return false;
}

/**
 * csr_validate_sta_bcn_intrvl() - to validate sta beacon interval
 * @mac_ctx: pointer to mac context
 * @chnl_id: channel id variable
 * @bcn_interval: pointer to given beacon interval
 * @session_id: given session id
 * @status: fill the status in terms of QDF_STATUS to inform caller
 *
 * This API can provide the validation the beacon interval and re-calculate
 * in case concurrency
 *
 * Return: bool
 */
static bool csr_validate_sta_bcn_intrvl(struct mac_context *mac_ctx,
			uint32_t ch_freq, uint16_t *bcn_interval,
			uint32_t session_id, QDF_STATUS *status)
{
	struct csr_roam_session *roamsession;
	struct csr_config *cfg_param;
	uint16_t new_bcn_interval;

	roamsession = &mac_ctx->roam.roamSession[session_id];
	cfg_param = &mac_ctx->roam.configParam;

	if (roamsession->pCurRoamProfile &&
		(roamsession->pCurRoamProfile->csrPersona ==
				QDF_P2P_CLIENT_MODE)) {
		/* check for P2P client mode */
		sme_debug("Bcn Intrvl validation not require for STA/CLIENT");
		return false;
	}
	if (roamsession->bssParams.bssPersona == QDF_SAP_MODE &&
	    roamsession->bssParams.operation_chan_freq != ch_freq) {
		/*
		 * IF SAP has started and STA wants to connect
		 * on different channel MCC should
		 *  MCC should not be enabled so making it
		 * false to enforce on same channel
		 */
		sme_debug("*** MCC with SAP+STA sessions ****");
		*status = QDF_STATUS_SUCCESS;
		return true;
	}
	/*
	 * Check for P2P go scenario
	 * if GO in MCC support different
	 * beacon interval,
	 * change the BI of the P2P-GO
	 */
	if (roamsession->bssParams.bssPersona == QDF_P2P_GO_MODE &&
	    roamsession->bssParams.operation_chan_freq != ch_freq &&
	    roamsession->bssParams.beaconInterval != *bcn_interval) {
		/* if GO in MCC support diff beacon interval, return success */
		if (cfg_param->fAllowMCCGODiffBI == 0x01) {
			*status = QDF_STATUS_SUCCESS;
			return true;
		}
		/*
		 * Send only Broadcast disassoc and update bcn_interval
		 * If configuration is set to 0x04 then dont
		 * disconnect all the station
		 */
		if ((cfg_param->fAllowMCCGODiffBI == 0x02)
			|| (cfg_param->fAllowMCCGODiffBI == 0x04)) {
			/* Check to pass the right beacon Interval */
			if (cfg_param->conc_custom_rule1 ||
				cfg_param->conc_custom_rule2) {
				new_bcn_interval = CSR_CUSTOM_CONC_GO_BI;
			} else {
				new_bcn_interval =
				csr_calculate_mcc_beacon_interval(
					mac_ctx, *bcn_interval,
					roamsession->bssParams.beaconInterval);
			}
			sme_debug("Peer AP BI : %d, new Beacon Interval: %d",
				*bcn_interval, new_bcn_interval);
			/* Update the becon Interval */
			if (new_bcn_interval !=
					roamsession->bssParams.beaconInterval) {
				/* Update the bcn_interval now */
				sme_err("Beacon Interval got changed config used: %d",
					cfg_param->fAllowMCCGODiffBI);

				roamsession->bssParams.beaconInterval =
					new_bcn_interval;
				roamsession->bssParams.updatebeaconInterval =
					true;
				*status = csr_update_mcc_p2p_beacon_interval(
					mac_ctx);
				return true;
			}
			*status = QDF_STATUS_SUCCESS;
			return true;
		}
		if (cfg_param->fAllowMCCGODiffBI
				== 0x03) {
			/* Disconnect the P2P session */
			roamsession->bssParams.updatebeaconInterval = false;
			*status = csr_roam_call_callback(mac_ctx,
					session_id, NULL, 0,
					eCSR_ROAM_SEND_P2P_STOP_BSS,
					eCSR_ROAM_RESULT_NONE);
			return true;
		}
		sme_err("BcnIntrvl is diff can't connect to preferred AP");
		*status = QDF_STATUS_E_FAILURE;
		return true;
	}
	return false;
}

QDF_STATUS csr_validate_mcc_beacon_interval(struct mac_context *mac_ctx,
					    uint32_t ch_freq,
					    uint16_t *bcn_interval,
					    uint32_t cur_session_id,
					    enum QDF_OPMODE cur_bss_persona)
{
	uint32_t session_id = 0;
	QDF_STATUS status;
	bool is_done;

	/* If MCC is not supported just break */
	if (!mac_ctx->roam.configParam.fenableMCCMode)
		return QDF_STATUS_E_FAILURE;

	for (session_id = 0; session_id < WLAN_MAX_VDEVS; session_id++) {
		if (cur_session_id == session_id)
			continue;

		if (!CSR_IS_SESSION_VALID(mac_ctx, session_id))
			continue;

		switch (cur_bss_persona) {
		case QDF_STA_MODE:
			is_done = csr_validate_sta_bcn_intrvl(
						mac_ctx, ch_freq, bcn_interval,
						session_id, &status);
			if (true == is_done)
				return status;
			break;

		case QDF_P2P_CLIENT_MODE:
			is_done = csr_validate_p2pcli_bcn_intrvl(mac_ctx,
					ch_freq, bcn_interval, session_id,
					&status);
			if (true == is_done)
				return status;
			break;

		case QDF_SAP_MODE:
		case QDF_IBSS_MODE:
			break;

		case QDF_P2P_GO_MODE:
			is_done = csr_validate_p2pgo_bcn_intrvl(mac_ctx,
					ch_freq, bcn_interval,
					session_id, &status);
			if (true == is_done)
				return status;
			break;

		default:
			sme_err("Persona not supported: %d", cur_bss_persona);
			return QDF_STATUS_E_FAILURE;
		}
	}
	return QDF_STATUS_SUCCESS;
}

/**
 * csr_is_auth_type11r() - Check if Authentication type is 11R
 * @mac: pointer to mac context
 * @auth_type: The authentication type that is used to make the connection
 * @mdie_present: Is MDIE IE present
 *
 * Return: true if is 11R auth type, false otherwise
 */
bool csr_is_auth_type11r(struct mac_context *mac, enum csr_akm_type auth_type,
			 uint8_t mdie_present)
{
	switch (auth_type) {
	case eCSR_AUTH_TYPE_OPEN_SYSTEM:
		if (mdie_present &&
		    mac->mlme_cfg->lfr.enable_ftopen)
			return true;
		break;
	case eCSR_AUTH_TYPE_FT_RSN_PSK:
	case eCSR_AUTH_TYPE_FT_RSN:
	case eCSR_AUTH_TYPE_FT_SAE:
	case eCSR_AUTH_TYPE_FT_SUITEB_EAP_SHA384:
	case eCSR_AUTH_TYPE_FT_FILS_SHA256:
	case eCSR_AUTH_TYPE_FT_FILS_SHA384:
		return true;
	default:
		break;
	}
	return false;
}

/* Function to return true if the profile is 11r */
bool csr_is_profile11r(struct mac_context *mac,
			struct csr_roam_profile *pProfile)
{
	return csr_is_auth_type11r(mac, pProfile->negotiatedAuthType,
				   pProfile->mdid.mdie_present);
}

bool csr_is_auth_type_ese(enum csr_akm_type AuthType)
{
	switch (AuthType) {
	case eCSR_AUTH_TYPE_CCKM_WPA:
	case eCSR_AUTH_TYPE_CCKM_RSN:
		return true;
	default:
		break;
	}
	return false;
}

#ifdef FEATURE_WLAN_ESE

/* Function to return true if the profile is ESE */
bool csr_is_profile_ese(struct csr_roam_profile *pProfile)
{
	return csr_is_auth_type_ese(pProfile->negotiatedAuthType);
}

#endif

#ifdef FEATURE_WLAN_WAPI
bool csr_is_profile_wapi(struct csr_roam_profile *pProfile)
{
	bool fWapiProfile = false;

	switch (pProfile->negotiatedAuthType) {
	case eCSR_AUTH_TYPE_WAPI_WAI_CERTIFICATE:
	case eCSR_AUTH_TYPE_WAPI_WAI_PSK:
		fWapiProfile = true;
		break;

	default:
		fWapiProfile = false;
		break;
	}

	if (fWapiProfile) {
		switch (pProfile->negotiatedUCEncryptionType) {
		case eCSR_ENCRYPT_TYPE_WPI:
			fWapiProfile = true;
			break;

		default:
			fWapiProfile = false;
			break;
		}
	}
	return fWapiProfile;
}
#endif /* FEATURE_WLAN_WAPI */

#ifdef WLAN_FEATURE_11W
static bool csr_is_wpa_oui_equal(struct mac_context *mac, uint8_t *Oui1,
				 uint8_t *Oui2)
{
	return !qdf_mem_cmp(Oui1, Oui2, CSR_WPA_OUI_SIZE);
}

static bool csr_is_oui_match(struct mac_context *mac,
			     uint8_t AllCyphers[][CSR_WPA_OUI_SIZE],
			   uint8_t cAllCyphers, uint8_t Cypher[], uint8_t Oui[])
{
	bool fYes = false;
	uint8_t idx;

	for (idx = 0; idx < cAllCyphers; idx++) {
		if (csr_is_wpa_oui_equal(mac, AllCyphers[idx], Cypher)) {
			fYes = true;
			break;
		}
	}

	if (fYes && Oui)
		qdf_mem_copy(Oui, AllCyphers[idx], CSR_WPA_OUI_SIZE);

	return fYes;
}

/*
 * csr_is_group_mgmt_gmac_128() - check whether oui is GMAC_128
 * @mac: Global MAC context
 * @all_suites: pointer to all supported akm suites
 * @suite_count: all supported akm suites count
 * @oui: Oui needs to be matched
 *
 * Return: True if OUI is GMAC_128, false otherwise
 */
static bool csr_is_group_mgmt_gmac_128(struct mac_context *mac,
				uint8_t AllSuites[][CSR_RSN_OUI_SIZE],
				uint8_t cAllSuites, uint8_t Oui[])
{
	return csr_is_oui_match(mac, AllSuites, cAllSuites,
				csr_group_mgmt_oui[ENUM_GMAC_128], Oui);
}

/*
 * csr_is_group_mgmt_gmac_256() - check whether oui is GMAC_256
 * @mac: Global MAC context
 * @all_suites: pointer to all supported akm suites
 * @suite_count: all supported akm suites count
 * @oui: Oui needs to be matched
 *
 * Return: True if OUI is GMAC_256, false otherwise
 */
static bool csr_is_group_mgmt_gmac_256(struct mac_context *mac,
				uint8_t AllSuites[][CSR_RSN_OUI_SIZE],
				uint8_t cAllSuites, uint8_t Oui[])
{
	return csr_is_oui_match(mac, AllSuites, cAllSuites,
				csr_group_mgmt_oui[ENUM_GMAC_256], Oui);
}
#endif

bool csr_is_pmkid_found_for_peer(struct mac_context *mac,
				 struct csr_roam_session *session,
				 tSirMacAddr peer_mac_addr,
				 uint8_t *pmkid,
				 uint16_t pmkid_count)
{
	uint32_t i;
	uint8_t *session_pmkid;
	tPmkidCacheInfo *pmkid_cache;

	pmkid_cache = qdf_mem_malloc(sizeof(*pmkid_cache));
	if (!pmkid_cache)
		return false;

	qdf_mem_copy(pmkid_cache->BSSID.bytes, peer_mac_addr,
		     QDF_MAC_ADDR_SIZE);

	if (!csr_lookup_pmkid_using_bssid(mac, session, pmkid_cache)) {
		qdf_mem_free(pmkid_cache);
		return false;
	}

	session_pmkid = pmkid_cache->PMKID;
	for (i = 0; i < pmkid_count; i++) {
		if (!qdf_mem_cmp(pmkid + (i * PMKID_LEN),
				 session_pmkid, PMKID_LEN)) {
			qdf_mem_free(pmkid_cache);
			return true;
		}
	}

	sme_debug("PMKID in PmkidCacheInfo doesn't match with PMKIDs of peer");
	qdf_mem_free(pmkid_cache);

	return false;
}

bool csr_lookup_pmkid_using_bssid(struct mac_context *mac,
				  struct csr_roam_session *session,
				  tPmkidCacheInfo *pmk_cache)
{
	struct wlan_crypto_pmksa *pmksa;
	struct wlan_objmgr_vdev *vdev;

	vdev = wlan_objmgr_get_vdev_by_id_from_psoc(mac->psoc, session->vdev_id,
						    WLAN_LEGACY_SME_ID);
	if (!vdev) {
		sme_err("Invalid vdev");
		return false;
	}

	pmksa = wlan_crypto_get_pmksa(vdev, &pmk_cache->BSSID);
	if (!pmksa) {
		wlan_objmgr_vdev_release_ref(vdev, WLAN_LEGACY_SME_ID);
		return false;
	}
	qdf_mem_copy(pmk_cache->PMKID, pmksa->pmkid, sizeof(pmk_cache->PMKID));
	qdf_mem_copy(pmk_cache->pmk, pmksa->pmk, pmksa->pmk_len);
	pmk_cache->pmk_len = pmksa->pmk_len;
	wlan_objmgr_vdev_release_ref(vdev, WLAN_LEGACY_SME_ID);

	return true;
}

/**
 * csr_update_session_pmk() - Update the pmk len and pmk in the roam session
 * @session: pointer to the CSR Roam session
 * @pmkid_cache: pointer to the pmkid cache
 *
 * Return: None
 */
#ifdef WLAN_FEATURE_ROAM_OFFLOAD
static void csr_update_session_pmk(struct csr_roam_session *session,
				   struct wlan_crypto_pmksa *pmksa)
{
	session->pmk_len = pmksa->pmk_len;
	qdf_mem_zero(session->psk_pmk, sizeof(session->psk_pmk));
	qdf_mem_copy(session->psk_pmk, pmksa->pmk, session->pmk_len);
}
#else
static inline void csr_update_session_pmk(struct csr_roam_session *session,
					  struct wlan_crypto_pmksa *pmksa)
{
}
#endif

#ifdef WLAN_FEATURE_FILS_SK
/**
<<<<<<< HEAD
 * csr_is_fils_auth() - update negotiated auth if matches to FILS auth type
 * @mac_ctx: pointer to mac context
 * @authsuites: auth suites
 * @c_auth_suites: auth suites count
 * @authentication: authentication
 * @auth_type: authentication type list
 * @index: current counter
 * @neg_authtype: pointer to negotiated auth
 *
 * Return: None
 */
static void csr_is_fils_auth(struct mac_context *mac_ctx,
	uint8_t authsuites[][CSR_RSN_OUI_SIZE], uint8_t c_auth_suites,
	uint8_t authentication[], tCsrAuthList *auth_type,
	uint8_t index, enum csr_akm_type *neg_authtype)
{
	/*
	 * TODO Always try with highest security
	 * move this down once sha384 is validated
	 */
	if (csr_is_auth_fils_sha256(mac_ctx, authsuites,
				c_auth_suites, authentication)) {
		if (eCSR_AUTH_TYPE_FILS_SHA256 ==
				auth_type->authType[index])
			*neg_authtype = eCSR_AUTH_TYPE_FILS_SHA256;
	}
	if ((*neg_authtype == eCSR_AUTH_TYPE_UNKNOWN) &&
			csr_is_auth_fils_sha384(mac_ctx, authsuites,
				c_auth_suites, authentication)) {
		if (eCSR_AUTH_TYPE_FILS_SHA384 ==
				auth_type->authType[index])
			*neg_authtype = eCSR_AUTH_TYPE_FILS_SHA384;
	}
	if ((*neg_authtype == eCSR_AUTH_TYPE_UNKNOWN) &&
			csr_is_auth_fils_ft_sha256(mac_ctx, authsuites,
				c_auth_suites, authentication)) {
		if (eCSR_AUTH_TYPE_FT_FILS_SHA256 ==
				auth_type->authType[index])
			*neg_authtype = eCSR_AUTH_TYPE_FT_FILS_SHA256;
	}
	if ((*neg_authtype == eCSR_AUTH_TYPE_UNKNOWN) &&
			csr_is_auth_fils_ft_sha384(mac_ctx, authsuites,
				c_auth_suites, authentication)) {
		if (eCSR_AUTH_TYPE_FT_FILS_SHA384 ==
				auth_type->authType[index])
			*neg_authtype = eCSR_AUTH_TYPE_FT_FILS_SHA384;
	}
	sme_debug("negotiated auth type is %d", *neg_authtype);
}
#else
static void csr_is_fils_auth(struct mac_context *mac_ctx,
	uint8_t authsuites[][CSR_RSN_OUI_SIZE], uint8_t c_auth_suites,
	uint8_t authentication[], tCsrAuthList *auth_type,
	uint8_t index, enum csr_akm_type *neg_authtype)
{
}
#endif

#ifdef WLAN_FEATURE_SAE
/**
 * csr_check_sae_auth() - update negotiated auth and oui if matches to SAE auth
 * type
 * @mac_ctx: pointer to mac context
 * @authsuites: auth suites
 * @c_auth_suites: auth suites count
 * @authentication: authentication
 * @auth_type: authentication type list
 * @index: current counter
 * @neg_authtype: pointer to negotiated auth
 *
 * Return: None
 */
static void
csr_check_sae_auth(struct mac_context *mac_ctx,
		   uint8_t authsuites[][CSR_RSN_OUI_SIZE],
		   uint8_t c_auth_suites,
		   uint8_t authentication[], tCsrAuthList *auth_type,
		   uint8_t index, enum csr_akm_type *neg_authtype)
{
	if ((*neg_authtype == eCSR_AUTH_TYPE_UNKNOWN) &&
	    csr_is_auth_ft_sae(mac_ctx, authsuites, c_auth_suites,
			       authentication)) {
		if (eCSR_AUTH_TYPE_FT_SAE == auth_type->authType[index])
			*neg_authtype = eCSR_AUTH_TYPE_FT_SAE;
		if (eCSR_AUTH_TYPE_OPEN_SYSTEM == auth_type->authType[index])
			*neg_authtype = eCSR_AUTH_TYPE_OPEN_SYSTEM;
	}

	if ((*neg_authtype == eCSR_AUTH_TYPE_UNKNOWN) &&
	    csr_is_auth_wpa_sae(mac_ctx, authsuites,
				c_auth_suites, authentication)) {
		if (eCSR_AUTH_TYPE_SAE == auth_type->authType[index])
			*neg_authtype = eCSR_AUTH_TYPE_SAE;
		if (eCSR_AUTH_TYPE_OPEN_SYSTEM == auth_type->authType[index])
			*neg_authtype = eCSR_AUTH_TYPE_OPEN_SYSTEM;
	}
	sme_debug("negotiated auth type is %d", *neg_authtype);
}
#else
static void csr_check_sae_auth(struct mac_context *mac_ctx,
	uint8_t authsuites[][CSR_RSN_OUI_SIZE], uint8_t c_auth_suites,
	uint8_t authentication[], tCsrAuthList *auth_type,
	uint8_t index, enum csr_akm_type *neg_authtype)
{
}
#endif

bool csr_is_pmkid_found_for_peer(struct mac_context *mac,
				 struct csr_roam_session *session,
				 tSirMacAddr peer_mac_addr,
				 uint8_t *pmkid,
				 uint16_t pmkid_count)
{
	uint32_t i, index;
	uint8_t *session_pmkid;
	tPmkidCacheInfo *pmkid_cache;

	pmkid_cache = qdf_mem_malloc(sizeof(*pmkid_cache));
	if (!pmkid_cache)
		return false;

	qdf_mem_copy(pmkid_cache->BSSID.bytes, peer_mac_addr,
		     QDF_MAC_ADDR_SIZE);

	if (!csr_lookup_pmkid_using_bssid(mac, session, pmkid_cache, &index)) {
		qdf_mem_free(pmkid_cache);
		return false;
	}

	session_pmkid = pmkid_cache->PMKID;
	for (i = 0; i < pmkid_count; i++) {
		if (!qdf_mem_cmp(pmkid + (i * PMKID_LEN),
				 session_pmkid, PMKID_LEN)) {
			qdf_mem_free(pmkid_cache);
			return true;
		}
	}

	sme_debug("PMKID in PmkidCacheInfo doesn't match with PMKIDs of peer");
	qdf_mem_free(pmkid_cache);

	return false;
}

/**
 * csr_get_rsn_information() - to get RSN information
 * @mac_ctx: pointer to global MAC context
 * @auth_type: auth type
 * @encr_type: encryption type
 * @mc_encryption: multicast encryption type
 * @rsn_ie: pointer to RSN IE
 * @ucast_cipher: Unicast cipher
 * @mcast_cipher: Multicast cipher
 * @auth_suite: Authentication suite
 * @capabilities: RSN capabilities
 * @negotiated_authtype: Negotiated auth type
 * @negotiated_mccipher: negotiated multicast cipher
 * @gp_mgmt_cipher: group management cipher
 * @mgmt_encryption_type: group management encryption type
 * @adaptive_11r: is adaptive 11r connection
 *
 * This routine will get all RSN information
 *
 * Return: bool
 */
static bool csr_get_rsn_information(struct mac_context *mac_ctx,
				    tCsrAuthList *auth_type,
				    eCsrEncryptionType encr_type,
				    tCsrEncryptionList *mc_encryption,
				    tDot11fIERSN *rsn_ie, uint8_t *ucast_cipher,
				    uint8_t *mcast_cipher, uint8_t *auth_suite,
				    struct rsn_caps *capabilities,
				    enum csr_akm_type *negotiated_authtype,
				    eCsrEncryptionType *negotiated_mccipher,
				    uint8_t *gp_mgmt_cipher,
				    tAniEdType *mgmt_encryption_type,
				    bool adaptive_11r)
{
	bool acceptable_cipher = false;
	bool group_mgmt_acceptable_cipher = false;
	uint8_t c_ucast_cipher = 0;
	uint8_t c_mcast_cipher = 0;
	uint8_t c_group_mgmt_cipher = 0;
	uint8_t c_auth_suites = 0, i;
	uint8_t unicast[CSR_RSN_OUI_SIZE];
	uint8_t multicast[CSR_RSN_OUI_SIZE];
	uint8_t group_mgmt[CSR_RSN_OUI_SIZE];
	uint8_t authsuites[CSR_RSN_MAX_AUTH_SUITES][CSR_RSN_OUI_SIZE];
	uint8_t authentication[CSR_RSN_OUI_SIZE];
	uint8_t mccipher_arr[CSR_RSN_MAX_MULTICAST_CYPHERS][CSR_RSN_OUI_SIZE];
	uint8_t group_mgmt_arr[CSR_RSN_MAX_MULTICAST_CYPHERS][CSR_RSN_OUI_SIZE];
	enum csr_akm_type neg_authtype = eCSR_AUTH_TYPE_UNKNOWN;

	if (!rsn_ie->present)
		goto end;
	c_mcast_cipher++;
	qdf_mem_copy(mccipher_arr, rsn_ie->gp_cipher_suite,
			CSR_RSN_OUI_SIZE);
	c_ucast_cipher =
		(uint8_t) (rsn_ie->pwise_cipher_suite_count);

	c_auth_suites = (uint8_t) (rsn_ie->akm_suite_cnt);
	for (i = 0; i < c_auth_suites && i < CSR_RSN_MAX_AUTH_SUITES; i++) {
		qdf_mem_copy((void *)&authsuites[i],
			(void *)&rsn_ie->akm_suite[i], CSR_RSN_OUI_SIZE);
	}

	/* Check - Is requested unicast Cipher supported by the BSS. */
	acceptable_cipher = csr_match_rsnoui_index(mac_ctx,
				rsn_ie->pwise_cipher_suites, c_ucast_cipher,
				csr_get_oui_index_from_cipher(encr_type),
				unicast);

	if (!acceptable_cipher)
		goto end;

	/* unicast is supported. Pick the first matching Group cipher, if any */
	for (i = 0; i < mc_encryption->numEntries; i++) {
		acceptable_cipher = csr_match_rsnoui_index(mac_ctx,
					mccipher_arr, c_mcast_cipher,
					csr_get_oui_index_from_cipher(
					    mc_encryption->encryptionType[i]),
					multicast);
		if (acceptable_cipher)
			break;
	}
	if (!acceptable_cipher)
		goto end;

	if (negotiated_mccipher)
		*negotiated_mccipher = mc_encryption->encryptionType[i];

	/* Group Management Cipher only for 11w */
	if (mgmt_encryption_type) {
		c_group_mgmt_cipher++;
		qdf_mem_copy(group_mgmt_arr, rsn_ie->gp_mgmt_cipher_suite,
						CSR_RSN_OUI_SIZE);
		if (csr_is_group_mgmt_gmac_128(mac_ctx, group_mgmt_arr,
			  c_group_mgmt_cipher, group_mgmt)) {
			group_mgmt_acceptable_cipher = true;
			*mgmt_encryption_type = eSIR_ED_AES_GMAC_128;
		} else if (csr_is_group_mgmt_gmac_256(mac_ctx, group_mgmt_arr,
			  c_group_mgmt_cipher, group_mgmt)) {
			group_mgmt_acceptable_cipher = true;
			*mgmt_encryption_type = eSIR_ED_AES_GMAC_256;
		} else {
			/* Default is CMAC */
			group_mgmt_acceptable_cipher = true;
			*mgmt_encryption_type = eSIR_ED_AES_128_CMAC;
			qdf_mem_copy(group_mgmt, csr_group_mgmt_oui[ENUM_CMAC],
						CSR_RSN_OUI_SIZE);
		}
	}

	/* Initializing with false as it has true value already */
	acceptable_cipher = false;
	for (i = 0; i < auth_type->numEntries; i++) {
		/*
		 * Ciphers are supported, Match authentication algorithm and
		 * pick first matching authtype.
		 */
		/* Set FILS as first preference */
		csr_is_fils_auth(mac_ctx, authsuites, c_auth_suites,
			authentication, auth_type, i, &neg_authtype);
		/* Changed the AKM suites according to order of preference */
		csr_check_sae_auth(mac_ctx, authsuites, c_auth_suites,
			authentication, auth_type, i, &neg_authtype);

		if (neg_authtype == eCSR_AUTH_TYPE_UNKNOWN &&
		    csr_is_auth_osen(mac_ctx, authsuites,
				     c_auth_suites, authentication)) {
			if (eCSR_AUTH_TYPE_OSEN == auth_type->authType[i])
				neg_authtype = eCSR_AUTH_TYPE_OSEN;
		}
		if ((neg_authtype == eCSR_AUTH_TYPE_UNKNOWN) &&
				csr_is_auth_dpp_rsn(mac_ctx, authsuites,
						    c_auth_suites,
						    authentication)) {
			if (eCSR_AUTH_TYPE_DPP_RSN == auth_type->authType[i])
				neg_authtype = eCSR_AUTH_TYPE_DPP_RSN;
		}
		if ((neg_authtype == eCSR_AUTH_TYPE_UNKNOWN) &&
				csr_is_ft_auth_rsn(mac_ctx, authsuites,
					c_auth_suites, authentication)) {
			if (eCSR_AUTH_TYPE_FT_RSN == auth_type->authType[i])
				neg_authtype = eCSR_AUTH_TYPE_FT_RSN;
		}
		if ((neg_authtype == eCSR_AUTH_TYPE_UNKNOWN)
				&& csr_is_ft_auth_rsn_psk(mac_ctx, authsuites,
					c_auth_suites, authentication)) {
			if (eCSR_AUTH_TYPE_FT_RSN_PSK ==
					auth_type->authType[i])
				neg_authtype = eCSR_AUTH_TYPE_FT_RSN_PSK;
		}
#ifdef FEATURE_WLAN_ESE
		/* ESE only supports 802.1X.  No PSK. */
		if ((neg_authtype == eCSR_AUTH_TYPE_UNKNOWN) &&
				csr_is_ese_cckm_auth_rsn(mac_ctx, authsuites,
					c_auth_suites, authentication)) {
			if (eCSR_AUTH_TYPE_CCKM_RSN == auth_type->authType[i])
				neg_authtype = eCSR_AUTH_TYPE_CCKM_RSN;
		}
#endif
		if ((neg_authtype == eCSR_AUTH_TYPE_UNKNOWN) &&
		    csr_is_auth_rsn(mac_ctx, authsuites,
				    c_auth_suites, authentication)) {
			/*
			 * For adaptive 11r connection send FT-802.1X akm in
			 * association request
			 */
			if (adaptive_11r &&
			    eCSR_AUTH_TYPE_FT_RSN == auth_type->authType[i]) {
				neg_authtype = eCSR_AUTH_TYPE_FT_RSN;
				qdf_mem_copy(authentication,
					     csr_rsn_oui[FT_8021X_IDX],
					     CSR_WPA_OUI_SIZE);
			}

			if (eCSR_AUTH_TYPE_RSN == auth_type->authType[i])
				neg_authtype = eCSR_AUTH_TYPE_RSN;
		}
		if ((neg_authtype == eCSR_AUTH_TYPE_UNKNOWN) &&
		    csr_is_auth_rsn_psk(mac_ctx, authsuites,
					c_auth_suites, authentication)) {
			/*
			 * For adaptive 11r connection send FT-PSK akm in
			 * association request
			 */
			if (adaptive_11r &&
			    eCSR_AUTH_TYPE_FT_RSN_PSK == auth_type->authType[i]) {
				neg_authtype = eCSR_AUTH_TYPE_FT_RSN_PSK;
				qdf_mem_copy(authentication,
					     csr_rsn_oui[FT_PSK_IDX],
					     CSR_WPA_OUI_SIZE);
			}

			if (eCSR_AUTH_TYPE_RSN_PSK == auth_type->authType[i])
				neg_authtype = eCSR_AUTH_TYPE_RSN_PSK;
		}
#ifdef WLAN_FEATURE_11W
		if ((neg_authtype == eCSR_AUTH_TYPE_UNKNOWN) &&
		    csr_is_auth_rsn_psk_sha256(mac_ctx, authsuites,
					       c_auth_suites, authentication)) {
			/*
			 * For adaptive 11r connection send AP advertises only
			 * PSK AKM. STA can choose FT-PSK akm in association
			 * request if FT capable.
			 */
			if (adaptive_11r &&
			    eCSR_AUTH_TYPE_FT_RSN_PSK == auth_type->authType[i]) {
				neg_authtype = eCSR_AUTH_TYPE_FT_RSN_PSK;
				qdf_mem_copy(authentication,
					     csr_rsn_oui[FT_PSK_IDX],
					     CSR_WPA_OUI_SIZE);
			}

			if (eCSR_AUTH_TYPE_RSN_PSK_SHA256 ==
					auth_type->authType[i])
				neg_authtype = eCSR_AUTH_TYPE_RSN_PSK_SHA256;
		}
		if ((neg_authtype == eCSR_AUTH_TYPE_UNKNOWN) &&
		    csr_is_auth_rsn8021x_sha256(mac_ctx,
						authsuites, c_auth_suites,
						authentication)) {
			/*
			 * For adaptive 11r connection send FT-802.1x akm in
			 * association request
			 */
			if (adaptive_11r &&
			    eCSR_AUTH_TYPE_FT_RSN == auth_type->authType[i]) {
				neg_authtype = eCSR_AUTH_TYPE_FT_RSN;
				qdf_mem_copy(authentication,
					     csr_rsn_oui[FT_8021X_IDX],
					     CSR_WPA_OUI_SIZE);
			}
			if (eCSR_AUTH_TYPE_RSN_8021X_SHA256 ==
					auth_type->authType[i])
				neg_authtype = eCSR_AUTH_TYPE_RSN_8021X_SHA256;
		}
#endif
		if ((neg_authtype == eCSR_AUTH_TYPE_UNKNOWN) &&
				csr_is_auth_wpa_owe(mac_ctx, authsuites,
					c_auth_suites, authentication)) {
			if (eCSR_AUTH_TYPE_OWE == auth_type->authType[i])
				neg_authtype = eCSR_AUTH_TYPE_OWE;
		}
		if ((neg_authtype == eCSR_AUTH_TYPE_UNKNOWN) &&
		   csr_is_auth_suiteb_eap_256(mac_ctx, authsuites,
		   c_auth_suites, authentication)) {
			if (eCSR_AUTH_TYPE_SUITEB_EAP_SHA256 ==
						auth_type->authType[i])
				neg_authtype = eCSR_AUTH_TYPE_SUITEB_EAP_SHA256;
		}
		if ((neg_authtype == eCSR_AUTH_TYPE_UNKNOWN) &&
		   csr_is_auth_suiteb_eap_384(mac_ctx, authsuites,
		   c_auth_suites, authentication)) {
			if (eCSR_AUTH_TYPE_SUITEB_EAP_SHA384 ==
						auth_type->authType[i])
				neg_authtype = eCSR_AUTH_TYPE_SUITEB_EAP_SHA384;
		}
		if ((neg_authtype == eCSR_AUTH_TYPE_UNKNOWN) &&
		    csr_is_auth_ft_suiteb_eap_384(mac_ctx, authsuites,
						  c_auth_suites,
						  authentication)) {
			if (eCSR_AUTH_TYPE_FT_SUITEB_EAP_SHA384 ==
						auth_type->authType[i])
				neg_authtype =
					eCSR_AUTH_TYPE_FT_SUITEB_EAP_SHA384;
		}

		/*
		 * The 1st auth type in the APs RSN IE, to match stations
		 * connecting profiles auth type will cause us to exit this
		 * loop. This is added as some APs advertise multiple akms in
		 * the RSN IE
		 */
		if (eCSR_AUTH_TYPE_UNKNOWN != neg_authtype) {
			acceptable_cipher = true;
			break;
		}
	} /* for */
end:
	if (acceptable_cipher) {
		if (mcast_cipher)
			qdf_mem_copy(mcast_cipher, multicast,
					CSR_RSN_OUI_SIZE);

		if (ucast_cipher)
			qdf_mem_copy(ucast_cipher, unicast, CSR_RSN_OUI_SIZE);

		if (gp_mgmt_cipher && group_mgmt_acceptable_cipher)
			qdf_mem_copy(gp_mgmt_cipher, group_mgmt,
				     CSR_RSN_OUI_SIZE);

		if (auth_suite)
			qdf_mem_copy(auth_suite, authentication,
					CSR_RSN_OUI_SIZE);

		if (negotiated_authtype)
			*negotiated_authtype = neg_authtype;

		if (capabilities) {
			/* Bit 0 Preauthentication */
			capabilities->PreAuthSupported =
				(rsn_ie->RSN_Cap[0] >> 0) & 0x1;
			/* Bit 1 No Pairwise */
			capabilities->NoPairwise =
				(rsn_ie->RSN_Cap[0] >> 1) & 0x1;
			/* Bit 2, 3 PTKSA Replay Counter */
			capabilities->PTKSAReplayCounter =
				(rsn_ie->RSN_Cap[0] >> 2) & 0x3;
			/* Bit 4, 5 GTKSA Replay Counter */
			capabilities->GTKSAReplayCounter =
				(rsn_ie->RSN_Cap[0] >> 4) & 0x3;
#ifdef WLAN_FEATURE_11W
			/* Bit 6 MFPR */
			capabilities->MFPRequired =
				(rsn_ie->RSN_Cap[0] >> 6) & 0x1;
			/* Bit 7 MFPC */
			capabilities->MFPCapable =
				(rsn_ie->RSN_Cap[0] >> 7) & 0x1;
#else
			/* Bit 6 MFPR */
			capabilities->MFPRequired = 0;
			/* Bit 7 MFPC */
			capabilities->MFPCapable = 0;
#endif
			/* remaining reserved */
			capabilities->Reserved = rsn_ie->RSN_Cap[1] & 0xff;
		}
	}
	return acceptable_cipher;
}

#ifdef WLAN_FEATURE_11W
/**
 * csr_is_pmf_capabilities_in_rsn_match() - check for PMF capability
 * @mac:                   Global MAC Context
 * @pFilterMFPEnabled:     given by supplicant to us to specify what kind
 *                         of connection supplicant is expecting to make
 *                         if it is enabled then make PMF connection.
 *                         if it is disabled then make normal connection.
 * @pFilterMFPRequired:    given by supplicant based on our configuration
 *                         if it is 1 then we will require mandatory
 *                         PMF connection and if it is 0 then we PMF
 *                         connection is optional.
 * @pFilterMFPCapable:     given by supplicant based on our configuration
 *                         if it 1 then we are PMF capable and if it 0
 *                         then we are not PMF capable.
 * @pRSNIe:                RSNIe from Beacon/probe response of
 *                         neighbor AP against which we will compare
 *                         our capabilities.
 *
 * This function is to match our current capabilities with the AP
 * to which we are expecting make the connection.
 *
 * Return:   if our PMF capabilities matches with AP then we
 *           will return true to indicate that we are good
 *           to make connection with it. Else we will return false
 **/
static bool
csr_is_pmf_capabilities_in_rsn_match(struct mac_context *mac,
				     bool *pFilterMFPEnabled,
				     uint8_t *pFilterMFPRequired,
				     uint8_t *pFilterMFPCapable,
				     tDot11fIERSN *pRSNIe)
{
	uint8_t apProfileMFPCapable = 0;
	uint8_t apProfileMFPRequired = 0;

	if (pRSNIe && pFilterMFPEnabled && pFilterMFPCapable
	    && pFilterMFPRequired) {
		/* Extracting MFPCapable bit from RSN Ie */
		apProfileMFPCapable = csr_is_mfpc_capable(pRSNIe);
		apProfileMFPRequired = (pRSNIe->RSN_Cap[0] >> 6) & 0x1;

		QDF_TRACE(QDF_MODULE_ID_SME, QDF_TRACE_LEVEL_DEBUG,
			"pFilterMFPEnabled: %d pFilterMFPRequired: %d pFilterMFPCapable: %d apProfileMFPCapable: %d apProfileMFPRequired: %d",
			 *pFilterMFPEnabled, *pFilterMFPRequired,
			 *pFilterMFPCapable, apProfileMFPCapable,
			 apProfileMFPRequired);

		if (*pFilterMFPEnabled && *pFilterMFPCapable
		    && *pFilterMFPRequired && (apProfileMFPCapable == 0)) {
			QDF_TRACE(QDF_MODULE_ID_SME, QDF_TRACE_LEVEL_DEBUG,
				  "AP is not capable to make PMF connection");
			return false;
		}  else if (!(*pFilterMFPCapable) &&
			   apProfileMFPCapable && apProfileMFPRequired) {

			/*
			 * In this case, AP with whom we trying to connect
			 * requires mandatory PMF connections and we are not
			 * capable so this AP is not good choice to connect
			 */
			QDF_TRACE(QDF_MODULE_ID_SME, QDF_TRACE_LEVEL_DEBUG,
				  "AP needs PMF connection and we are not capable of pmf connection");
			return false;
		}
	}
	return true;
}
#endif

static bool csr_is_rsn_match(struct mac_context *mac_ctx, tCsrAuthList *pAuthType,
			     eCsrEncryptionType enType,
			     tCsrEncryptionList *pEnMcType,
			     bool *pMFPEnabled, uint8_t *pMFPRequired,
			     uint8_t *pMFPCapable,
			     tDot11fBeaconIEs *pIes,
			     enum csr_akm_type *negotiated_akm,
			     eCsrEncryptionType *pNegotiatedMCCipher)
{
	bool fRSNMatch = false;

	/* See if the cyphers in the Bss description match with the
	 * settings in the profile.
	 */
	fRSNMatch = csr_get_rsn_information(mac_ctx, pAuthType, enType,
					    pEnMcType, &pIes->RSN, NULL, NULL,
					    NULL, NULL, negotiated_akm,
					    pNegotiatedMCCipher, NULL, NULL,
					    false);
#ifdef WLAN_FEATURE_11W
	/* If all the filter matches then finally checks for PMF capabilities */
	if (fRSNMatch)
		fRSNMatch = csr_is_pmf_capabilities_in_rsn_match(mac_ctx,
								pMFPEnabled,
								 pMFPRequired,
								 pMFPCapable,
								 &pIes->RSN);
#endif
	return fRSNMatch;
}

#ifndef WLAN_CONV_CRYPTO_IE_SUPPORT
/**
 * csr_lookup_pmkid_using_ssid() - lookup pmkid using ssid and cache_id
 * @mac: pointer to mac
 * @session: sme session pointer
 * @pmk_cache: pointer to pmk cache
 * @index: index value needs to be seached
 *
 * Return: true if pmkid is found else false
 */
static bool csr_lookup_pmkid_using_ssid(struct mac_context *mac,
					struct csr_roam_session *session,
					tPmkidCacheInfo *pmk_cache,
					uint32_t *index)
{
	uint32_t i;
	tPmkidCacheInfo *session_pmk;

	for (i = 0; i < session->NumPmkidCache; i++) {
		session_pmk = &session->PmkidCacheInfo[i];
		sme_debug("match PMKID ssid %*.*s cache id %x %x ssid_len %d to ssid %s cache_id %x %x",
			pmk_cache->ssid_len, pmk_cache->ssid_len,
			pmk_cache->ssid, pmk_cache->cache_id[0],
			pmk_cache->cache_id[1], pmk_cache->ssid_len,
			session_pmk->ssid,
			session_pmk->cache_id[0], session_pmk->cache_id[1]);

		if ((!qdf_mem_cmp(pmk_cache->ssid, session_pmk->ssid,
				  pmk_cache->ssid_len)) &&
		    (!qdf_mem_cmp(session_pmk->cache_id,
				  pmk_cache->cache_id, CACHE_ID_LEN))) {
			/* match found */
			*index = i;
			sme_debug("PMKID found at index %d", i);
			return true;
		}
	}

	return false;
}
#endif

#ifdef WLAN_CONV_CRYPTO_IE_SUPPORT
bool csr_lookup_pmkid_using_bssid(struct mac_context *mac,
				  struct csr_roam_session *session,
				  tPmkidCacheInfo *pmk_cache,
				  uint32_t *index)
{
	struct wlan_crypto_pmksa *pmksa;
	struct wlan_objmgr_vdev *vdev;

	vdev = wlan_objmgr_get_vdev_by_id_from_psoc(mac->psoc, session->vdev_id,
						    WLAN_LEGACY_SME_ID);
	if (!vdev) {
		sme_err("Invalid vdev");
		return false;
	}

	pmksa = wlan_crypto_get_pmksa(vdev, &pmk_cache->BSSID);
	if (!pmksa) {
		wlan_objmgr_vdev_release_ref(vdev, WLAN_LEGACY_SME_ID);
		return false;
	}
	qdf_mem_copy(pmk_cache->PMKID, pmksa->pmkid, sizeof(pmk_cache->PMKID));
	qdf_mem_copy(pmk_cache->pmk, pmksa->pmk, pmksa->pmk_len);
	pmk_cache->pmk_len = pmksa->pmk_len;
	wlan_objmgr_vdev_release_ref(vdev, WLAN_LEGACY_SME_ID);

	return true;
}
#else
bool csr_lookup_pmkid_using_bssid(struct mac_context *mac,
					struct csr_roam_session *session,
					tPmkidCacheInfo *pmk_cache,
					uint32_t *index)
{
	uint32_t i;
	tPmkidCacheInfo *session_pmk;

	for (i = 0; i < session->NumPmkidCache; i++) {
		session_pmk = &session->PmkidCacheInfo[i];
		sme_debug("Matching BSSID: " QDF_MAC_ADDR_STR " to cached BSSID:"
			QDF_MAC_ADDR_STR, QDF_MAC_ADDR_ARRAY(pmk_cache->BSSID.bytes),
			QDF_MAC_ADDR_ARRAY(session_pmk->BSSID.bytes));
		if (qdf_is_macaddr_equal(&pmk_cache->BSSID,
					 &session_pmk->BSSID)) {
			/* match found */
			*index = i;
			sme_debug("PMKID found at index %d", i);
			qdf_mem_copy(pmk_cache, session_pmk,
				     sizeof(tPmkidCacheInfo));
			return true;
		}
	}

	return false;
}
#endif

#ifndef WLAN_CONV_CRYPTO_IE_SUPPORT
/**
 * csr_lookup_pmkid() - lookup pmkid using bssid or ssid + cache_id
 * @mac: pointer to mac
 * @session: sme session pointer
 * @pmk_cache: pointer to pmk cache
 * @index: index value needs to be seached
 *
 * Return: true if pmkid is found else false
 */
static bool csr_lookup_pmkid(struct mac_context *mac, uint32_t sessionId,
				tPmkidCacheInfo *pmk_cache)
{
	bool fRC = false, fMatchFound = false;
	uint32_t Index;
	struct csr_roam_session *pSession = CSR_GET_SESSION(mac, sessionId);

	if (!pSession) {
		sme_err("session %d not found", sessionId);
		return false;
	}

	if (pmk_cache->ssid_len) {
		/* Try to find based on cache_id and ssid first */
		fMatchFound = csr_lookup_pmkid_using_ssid(mac, pSession,
							  pmk_cache, &Index);
	}

	/* If not able to find using cache id or ssid_len is not present */
	if (!fMatchFound)
		fMatchFound = csr_lookup_pmkid_using_bssid(mac,
						pSession, pmk_cache, &Index);

	if (!fMatchFound) {
		sme_debug("no pmkid match found NumPmkidCache = %d",
			pSession->NumPmkidCache);
		return false;
	}

	qdf_mem_copy(pmk_cache->PMKID,
		     pSession->PmkidCacheInfo[Index].PMKID,
		     PMKID_LEN);

	qdf_mem_copy(pmk_cache->pmk,
		     pSession->PmkidCacheInfo[Index].pmk,
		     pSession->PmkidCacheInfo[Index].pmk_len);
	pmk_cache->pmk_len = pSession->PmkidCacheInfo[Index].pmk_len;

	fRC = true;
	sme_debug("match = %d NumPmkidCache = %d",
		fRC, pSession->NumPmkidCache);

	return fRC;
}
#endif

#ifdef WLAN_FEATURE_FILS_SK
#ifndef WLAN_CONV_CRYPTO_IE_SUPPORT
/*
 * csr_update_pmksa_for_cache_id: update tPmkidCacheInfo to lookup using
 * ssid and cache id
 * @bss_desc: bss description
 * @profile: csr roam profile
 * @pmkid_cache: pmksa cache
 *
 * Return: true if cache identifier present else false
 */
static bool csr_update_pmksa_for_cache_id(struct bss_description *bss_desc,
				struct csr_roam_profile *profile,
				tPmkidCacheInfo *pmkid_cache)
{
	if (!bss_desc->fils_info_element.is_cache_id_present)
		return false;

	pmkid_cache->ssid_len =
		profile->SSIDs.SSIDList[0].SSID.length;
	qdf_mem_copy(pmkid_cache->ssid,
		profile->SSIDs.SSIDList[0].SSID.ssId,
		profile->SSIDs.SSIDList[0].SSID.length);
	qdf_mem_copy(pmkid_cache->cache_id,
		bss_desc->fils_info_element.cache_id,
		CACHE_ID_LEN);
	qdf_mem_copy(pmkid_cache->BSSID.bytes,
		bss_desc->bssId, QDF_MAC_ADDR_SIZE);

	return true;

}
#endif
/*
 * csr_update_pmksa_to_profile: update pmk and pmkid to profile which will be
 * used in case of fils session
 * @profile: profile
 * @pmkid_cache: pmksa cache
 *
 * Return: None
 */
static inline void csr_update_pmksa_to_profile(struct csr_roam_profile *profile,
					       tPmkidCacheInfo *pmkid_cache)
{
	if (!profile->fils_con_info)
		return;

	profile->fils_con_info->pmk_len = pmkid_cache->pmk_len;
	qdf_mem_copy(profile->fils_con_info->pmk,
			pmkid_cache->pmk, pmkid_cache->pmk_len);
	qdf_mem_copy(profile->fils_con_info->pmkid,
		pmkid_cache->PMKID, PMKID_LEN);

}
#else
static inline
bool csr_update_pmksa_for_cache_id(struct bss_description *bss_desc,
				   struct csr_roam_profile *profile,
				   tPmkidCacheInfo *pmkid_cache)
{
	return false;
}

static inline void csr_update_pmksa_to_profile(struct csr_roam_profile *profile,
					       tPmkidCacheInfo *pmkid_cache)
{
}
#endif

#ifdef WLAN_CONV_CRYPTO_IE_SUPPORT
uint8_t csr_construct_rsn_ie(struct mac_context *mac, uint32_t sessionId,
			     struct csr_roam_profile *pProfile,
			     struct bss_description *pSirBssDesc,
			     tDot11fBeaconIEs *ap_ie, tCsrRSNIe *pRSNIe)
{
	struct wlan_objmgr_vdev *vdev;
	uint8_t *rsn_ie_end = NULL;
	uint8_t *rsn_ie = (uint8_t *)pRSNIe;
	uint8_t ie_len = 0;
	tDot11fBeaconIEs *local_ap_ie = ap_ie;
	uint16_t rsn_cap = 0;
	struct qdf_mac_addr bssid;

	if (!local_ap_ie &&
	    (!QDF_IS_STATUS_SUCCESS(csr_get_parsed_bss_description_ies
	     (mac, pSirBssDesc, &local_ap_ie))))
		return ie_len;

	/* get AP RSN cap */
	qdf_mem_copy(&rsn_cap, local_ap_ie->RSN.RSN_Cap, sizeof(rsn_cap));
	if (!ap_ie && local_ap_ie)
		/* locally allocated */
		qdf_mem_free(local_ap_ie);

	vdev = wlan_objmgr_get_vdev_by_id_from_psoc(mac->psoc, sessionId,
						    WLAN_LEGACY_SME_ID);
	if (!vdev) {
		sme_err("Invalid vdev");
		return ie_len;
	}
	/*
	 * Use intersection of the RSN cap sent by user space and
	 * the AP, so that only common capability are enabled.
	 */
	rsn_cap &= (uint16_t)wlan_crypto_get_param(vdev,
						   WLAN_CRYPTO_PARAM_RSN_CAP);
	wlan_crypto_set_vdev_param(vdev, WLAN_CRYPTO_PARAM_RSN_CAP, rsn_cap);
	qdf_mem_copy(bssid.bytes, pSirBssDesc->bssId, QDF_MAC_ADDR_SIZE);

	/*
	 * TODO: Add support for Adaptive 11r connection after
	 * call to csr_get_rsn_information is added here
	 */
	rsn_ie_end = wlan_crypto_build_rsnie(vdev, rsn_ie, &bssid);

	if (rsn_ie_end)
		ie_len = rsn_ie_end - rsn_ie;

	wlan_objmgr_vdev_release_ref(vdev, WLAN_LEGACY_SME_ID);

	return ie_len;
}
#else
/**
 * csr_update_session_pmk() - Update the pmk len and pmk in the roam session
 * @session: pointer to the CSR Roam session
 * @pmkid_cache: pointer to the pmkid cache
 *
 * Return: None
 */
#ifdef WLAN_FEATURE_ROAM_OFFLOAD
static void csr_update_session_pmk(struct csr_roam_session *session,
				   tPmkidCacheInfo *pmkid_cache)
{
	session->pmk_len = pmkid_cache->pmk_len;
	qdf_mem_zero(session->psk_pmk, sizeof(session->psk_pmk));
	qdf_mem_copy(session->psk_pmk, pmkid_cache->pmk, session->pmk_len);
}
#else
static inline void csr_update_session_pmk(struct csr_roam_session *session,
					  tPmkidCacheInfo *pmkid_cache)
{
}
#endif

uint8_t csr_construct_rsn_ie(struct mac_context *mac, uint32_t sessionId,
			     struct csr_roam_profile *pProfile,
			     struct bss_description *pSirBssDesc,
			     tDot11fBeaconIEs *pIes, tCsrRSNIe *pRSNIe)
{
	uint32_t ret;
	bool fRSNMatch;
	uint8_t cbRSNIe = 0;
	uint8_t UnicastCypher[CSR_RSN_OUI_SIZE];
	uint8_t MulticastCypher[CSR_RSN_OUI_SIZE];
	uint8_t gp_mgmt_cipher_suite[CSR_RSN_OUI_SIZE];
	uint8_t AuthSuite[CSR_RSN_OUI_SIZE];
	tCsrRSNAuthIe *pAuthSuite;
	struct rsn_caps RSNCapabilities;
	tCsrRSNPMKIe *pPMK;
	tPmkidCacheInfo pmkid_cache;
#ifdef WLAN_FEATURE_11W
	uint8_t *pGroupMgmtCipherSuite;
#endif
	tDot11fBeaconIEs *pIesLocal = pIes;
	enum csr_akm_type negAuthType = eCSR_AUTH_TYPE_UNKNOWN;
	tDot11fIERSN rsn_ie = {0};
	struct csr_roam_session *session = CSR_GET_SESSION(mac, sessionId);

	if (!CSR_IS_SESSION_VALID(mac, sessionId) || !session)
		return 0;
	qdf_mem_zero(&pmkid_cache, sizeof(pmkid_cache));
	qdf_mem_zero(&rsn_ie, sizeof(rsn_ie));

	do {
		if (!csr_is_profile_rsn(pProfile))
			break;

		if (!pIesLocal
		    &&
		    (!QDF_IS_STATUS_SUCCESS
			     (csr_get_parsed_bss_description_ies
				     (mac, pSirBssDesc, &pIesLocal)))) {
			break;
		}

		/*
		 * Use intersection of the RSN cap sent by user space and
		 * the AP, so that only common capability are enabled.
		 */
		if (pProfile->pRSNReqIE && pProfile->nRSNReqIELength) {
			ret = dot11f_unpack_ie_rsn(mac,
						   pProfile->pRSNReqIE + 2,
				  pProfile->nRSNReqIELength -2, &rsn_ie, false);
			if (!DOT11F_FAILED(ret)) {
				pIesLocal->RSN.RSN_Cap[0] =
						pIesLocal->RSN.RSN_Cap[0] &
						rsn_ie.RSN_Cap[0];
				pIesLocal->RSN.RSN_Cap[1] =
						pIesLocal->RSN.RSN_Cap[1] &
						rsn_ie.RSN_Cap[1];
			}
		}
		/* See if the cyphers in the Bss description match with the
		 * settings in the profile.
		 */
		fRSNMatch = csr_get_rsn_information(mac, &pProfile->AuthType,
					pProfile->negotiatedUCEncryptionType,
					&pProfile->mcEncryptionType,
					&pIesLocal->RSN, UnicastCypher,
					MulticastCypher, AuthSuite,
					&RSNCapabilities, &negAuthType, NULL,
					gp_mgmt_cipher_suite,
					&pProfile->mgmt_encryption_type,
					session->is_adaptive_11r_connection);
		if (!fRSNMatch)
			break;

		pRSNIe->IeHeader.ElementID = WLAN_ELEMID_RSN;

		pRSNIe->Version = CSR_RSN_VERSION_SUPPORTED;

		qdf_mem_copy(pRSNIe->MulticastOui, MulticastCypher,
			     sizeof(MulticastCypher));

		pRSNIe->cUnicastCyphers = 1;

		qdf_mem_copy(&pRSNIe->UnicastOui[0], UnicastCypher,
			     sizeof(UnicastCypher));

		pAuthSuite =
			(tCsrRSNAuthIe *) (&pRSNIe->
					   UnicastOui[pRSNIe->cUnicastCyphers]);

		pAuthSuite->cAuthenticationSuites = 1;
		qdf_mem_copy(&pAuthSuite->AuthOui[0], AuthSuite,
			     sizeof(AuthSuite));

		/* PreAuthSupported is an AP only capability */
		RSNCapabilities.PreAuthSupported = 0;
		/*
		 * Use the Management Frame Protection values given by the
		 * supplicant, if AP and STA both are MFP capable.
		 */
#ifdef WLAN_FEATURE_11W
		if (RSNCapabilities.MFPCapable && pProfile->MFPCapable) {
			RSNCapabilities.MFPCapable = pProfile->MFPCapable;
			RSNCapabilities.MFPRequired = pProfile->MFPRequired;
		} else {
			RSNCapabilities.MFPCapable = 0;
			RSNCapabilities.MFPRequired = 0;
		}
#endif
		*(uint16_t *) (&pAuthSuite->AuthOui[1]) =
			*((uint16_t *) (&RSNCapabilities));

		pPMK = (tCsrRSNPMKIe *) (((uint8_t *) (&pAuthSuite->AuthOui[1]))
				+ sizeof(uint16_t));

		if (!csr_update_pmksa_for_cache_id(pSirBssDesc,
			pProfile, &pmkid_cache))
			qdf_mem_copy(pmkid_cache.BSSID.bytes,
				pSirBssDesc->bssId, QDF_MAC_ADDR_SIZE);
		/* Don't include the PMK SA IDs for CCKM associations. */
		if (
#ifdef FEATURE_WLAN_ESE
			(eCSR_AUTH_TYPE_CCKM_RSN != negAuthType) &&
#endif
			csr_lookup_pmkid(mac, sessionId, &pmkid_cache)) {
			pPMK->cPMKIDs = 1;

			qdf_trace_hex_dump(QDF_MODULE_ID_PE,
				   QDF_TRACE_LEVEL_INFO,
				   pmkid_cache.pmk, pmkid_cache.pmk_len);
			qdf_mem_copy(pPMK->PMKIDList[0].PMKID,
				     pmkid_cache.PMKID,
				     PMKID_LEN);

			/*
			 * If a PMK cache is found for the BSSID, then
			 * update the PMK in CSR session also as this
			 * will be sent to the FW during RSO.
			 */
			csr_update_session_pmk(session, &pmkid_cache);

			csr_update_pmksa_to_profile(pProfile, &pmkid_cache);
		} else {
			pPMK->cPMKIDs = 0;
		}
		session->rsn_caps = RSNCapabilities;

		qdf_mem_zero(&pmkid_cache, sizeof(pmkid_cache));

#ifdef WLAN_FEATURE_11W
		/* Advertise BIP in group cipher key management only if PMF is
		 * enabled and AP is capable.
		 */
		if (pProfile->MFPEnabled &&
			(RSNCapabilities.MFPCapable && pProfile->MFPCapable)) {
			pGroupMgmtCipherSuite =
				(uint8_t *) pPMK + sizeof(uint16_t) +
				(pPMK->cPMKIDs * PMKID_LEN);
			qdf_mem_copy(pGroupMgmtCipherSuite,
				     gp_mgmt_cipher_suite, CSR_RSN_OUI_SIZE);
		}
#endif
	host_log_rsn_info(UnicastCypher, MulticastCypher,
			  AuthSuite, gp_mgmt_cipher_suite);

		/* Add in the fixed fields plus 1 Unicast cypher, less the
		 * IE Header length Add in the size of the Auth suite (count
		 * plus a single OUI) Add in the RSN caps field.
		 * Add PMKID count and PMKID (if any)
		 * Add group management cipher suite
		 */
		pRSNIe->IeHeader.Length =
			(uint8_t) (sizeof(*pRSNIe) - sizeof(pRSNIe->IeHeader) +
				   sizeof(*pAuthSuite) +
				   sizeof(struct rsn_caps));
		if (pPMK->cPMKIDs)
			pRSNIe->IeHeader.Length += (uint8_t) (sizeof(uint16_t) +
							      (pPMK->cPMKIDs *
							PMKID_LEN));
#ifdef WLAN_FEATURE_11W
		if (pProfile->MFPEnabled &&
			(RSNCapabilities.MFPCapable && pProfile->MFPCapable)) {
			if (0 == pPMK->cPMKIDs)
				pRSNIe->IeHeader.Length += sizeof(uint16_t);
			pRSNIe->IeHeader.Length += CSR_WPA_OUI_SIZE;
		}
#endif

		/* return the size of the IE header (total) constructed... */
		cbRSNIe = pRSNIe->IeHeader.Length + sizeof(pRSNIe->IeHeader);

	} while (0);

	if (!pIes && pIesLocal)
		/* locally allocated */
		qdf_mem_free(pIesLocal);

	return cbRSNIe;
}
#endif

#ifdef FEATURE_WLAN_WAPI
/**
 * csr_get_wapi_information() - to get WAPI information
 * @mac_ctx: pointer to global MAC context
 * @auth_type: auth type
 * @encr_type: encryption type
 * @mc_encryption: multicast encryption type
 * @wapi_ie: pointer to WAPI IE
 * @ucast_cipher: Unicast cipher
 * @mcast_cipher: Multicast cipher
 * @auth_suite: Authentication suite
 * @negotiated_authtype: Negotiated auth type
 * @negotiated_mccipher: negotiated multicast cipher
 *
 * This routine will get all WAPI information
 *
 * Return: bool
 */
static bool csr_get_wapi_information(struct mac_context *mac_ctx,
				     tCsrAuthList *auth_type,
				     eCsrEncryptionType encr_type,
				     tCsrEncryptionList *mc_encryption,
				     tDot11fIEWAPI *wapi_ie,
				     uint8_t *ucast_cipher,
				     uint8_t *mcast_cipher, uint8_t *auth_suite,
				     enum csr_akm_type *negotiated_authtype,
				     eCsrEncryptionType *negotiated_mccipher)
{
	bool acceptable_cipher = false;
	uint8_t c_ucast_cipher = 0;
	uint8_t c_mcast_cipher = 0;
	uint8_t c_auth_suites = 0, i;
	uint8_t unicast[CSR_WAPI_OUI_SIZE];
	uint8_t multicast[CSR_WAPI_OUI_SIZE];
	uint8_t authsuites[CSR_WAPI_MAX_AUTH_SUITES][CSR_WAPI_OUI_SIZE];
	uint8_t authentication[CSR_WAPI_OUI_SIZE];
	uint8_t mccipher_arr[CSR_WAPI_MAX_MULTICAST_CYPHERS][CSR_WAPI_OUI_SIZE];
	enum csr_akm_type neg_authtype = eCSR_AUTH_TYPE_UNKNOWN;
	uint8_t wapioui_idx = 0;

	if (!wapi_ie->present)
		goto end;

	c_mcast_cipher++;
	qdf_mem_copy(mccipher_arr, wapi_ie->multicast_cipher_suite,
			CSR_WAPI_OUI_SIZE);
	c_ucast_cipher = (uint8_t) (wapi_ie->unicast_cipher_suite_count);
	c_auth_suites = (uint8_t) (wapi_ie->akm_suite_count);
	for (i = 0; i < c_auth_suites && i < CSR_WAPI_MAX_AUTH_SUITES; i++)
		qdf_mem_copy((void *)&authsuites[i],
			(void *)&wapi_ie->akm_suites[i], CSR_WAPI_OUI_SIZE);

	wapioui_idx = csr_get_oui_index_from_cipher(encr_type);
	if (wapioui_idx >= CSR_OUI_WAPI_WAI_MAX_INDEX) {
		sme_err("Wapi OUI index = %d out of limit",
			wapioui_idx);
		acceptable_cipher = false;
		goto end;
	}
	/* Check - Is requested unicast Cipher supported by the BSS. */
	acceptable_cipher = csr_match_wapi_oui_index(mac_ctx,
				wapi_ie->unicast_cipher_suites,
				c_ucast_cipher, wapioui_idx, unicast);
	if (!acceptable_cipher)
		goto end;

	/* unicast is supported. Pick the first matching Group cipher, if any */
	for (i = 0; i < mc_encryption->numEntries; i++) {
		wapioui_idx = csr_get_oui_index_from_cipher(
					mc_encryption->encryptionType[i]);
		if (wapioui_idx >= CSR_OUI_WAPI_WAI_MAX_INDEX) {
			sme_err("Wapi OUI index = %d out of limit",
				wapioui_idx);
			acceptable_cipher = false;
			break;
		}
		acceptable_cipher = csr_match_wapi_oui_index(mac_ctx,
						mccipher_arr, c_mcast_cipher,
						wapioui_idx, multicast);
		if (acceptable_cipher)
			break;
	}
	if (!acceptable_cipher)
		goto end;

	if (negotiated_mccipher)
		*negotiated_mccipher =
			mc_encryption->encryptionType[i];

	/*
	 * Ciphers are supported, Match authentication algorithm and
	 * pick first matching authtype
	 */
	if (csr_is_auth_wapi_cert
			(mac_ctx, authsuites, c_auth_suites, authentication)) {
		neg_authtype =
			eCSR_AUTH_TYPE_WAPI_WAI_CERTIFICATE;
	} else if (csr_is_auth_wapi_psk(mac_ctx, authsuites,
				c_auth_suites, authentication)) {
		neg_authtype = eCSR_AUTH_TYPE_WAPI_WAI_PSK;
	} else {
		acceptable_cipher = false;
		neg_authtype = eCSR_AUTH_TYPE_UNKNOWN;
	}

	/* Caller doesn't care about auth type, or BSS doesn't match */
	if ((0 == auth_type->numEntries) || (false == acceptable_cipher))
		goto end;

	acceptable_cipher = false;
	for (i = 0; i < auth_type->numEntries; i++) {
		if (auth_type->authType[i] == neg_authtype) {
			acceptable_cipher = true;
			break;
		}
	}

end:
	if (acceptable_cipher) {
		if (mcast_cipher)
			qdf_mem_copy(mcast_cipher, multicast,
					CSR_WAPI_OUI_SIZE);
		if (ucast_cipher)
			qdf_mem_copy(ucast_cipher, unicast, CSR_WAPI_OUI_SIZE);
		if (auth_suite)
			qdf_mem_copy(auth_suite, authentication,
					CSR_WAPI_OUI_SIZE);
		if (negotiated_authtype)
			*negotiated_authtype = neg_authtype;
	}
	return acceptable_cipher;
}

static bool csr_is_wapi_match(struct mac_context *mac_ctx, tCsrAuthList *pAuthType,
			      eCsrEncryptionType enType,
			      tCsrEncryptionList *pEnMcType,
			      tDot11fBeaconIEs *pIes,
			      enum csr_akm_type *negotiated_akm,
			      eCsrEncryptionType *pNegotiatedMCCipher)
{
	bool fWapiMatch = false;

	/* See if the cyphers in the Bss description match with the
	 * settings in the profile.
	 */
	fWapiMatch =
		csr_get_wapi_information(mac_ctx, pAuthType, enType, pEnMcType,
					 &pIes->WAPI, NULL, NULL, NULL,
					 negotiated_akm, pNegotiatedMCCipher);

	return fWapiMatch;
}

#ifndef WLAN_CONV_CRYPTO_IE_SUPPORT
static bool csr_lookup_bkid(struct mac_context *mac, uint32_t sessionId,
			    uint8_t *pBSSId, uint8_t *pBKId)
{
	bool fRC = false, fMatchFound = false;
	uint32_t Index;
	struct csr_roam_session *pSession = CSR_GET_SESSION(mac, sessionId);

	if (!pSession) {
		sme_err("session %d not found", sessionId);
		return false;
	}

	do {
		for (Index = 0; Index < pSession->NumBkidCache; Index++) {
			sme_debug("match BKID " QDF_MAC_ADDR_STR " to ",
				QDF_MAC_ADDR_ARRAY(pBSSId));
			if (!qdf_mem_cmp
			    (pBSSId, pSession->BkidCacheInfo[Index].BSSID.bytes,
				    sizeof(struct qdf_mac_addr))) {
				/* match found */
				fMatchFound = true;
				break;
			}
		}

		if (!fMatchFound)
			break;

		qdf_mem_copy(pBKId, pSession->BkidCacheInfo[Index].BKID,
			     CSR_WAPI_BKID_SIZE);

		fRC = true;
	} while (0);
	sme_debug(
		"return match = %d mac->roam.NumBkidCache = %d",
		fRC, pSession->NumBkidCache);

	return fRC;
}
#endif

#ifdef WLAN_CONV_CRYPTO_IE_SUPPORT
uint8_t csr_construct_wapi_ie(struct mac_context *mac, uint32_t sessionId,
			      struct csr_roam_profile *pProfile,
			      struct bss_description *pSirBssDesc,
			      tDot11fBeaconIEs *pIes, tCsrWapiIe *pWapiIe)
{
	struct wlan_objmgr_vdev *vdev;
	uint8_t *wapi_ie_end = NULL;
	uint8_t *wapi_ie = (uint8_t *)pWapiIe;
	uint8_t ie_len = 0;

	vdev = wlan_objmgr_get_vdev_by_id_from_psoc(mac->psoc, sessionId,
						    WLAN_LEGACY_SME_ID);
	if (!vdev) {
		sme_err("Invalid vdev");
		return ie_len;
	}
	wapi_ie_end = wlan_crypto_build_wapiie(vdev, wapi_ie);
	if (wapi_ie_end)
		ie_len = wapi_ie_end - wapi_ie;

	wlan_objmgr_vdev_release_ref(vdev, WLAN_LEGACY_SME_ID);

	return ie_len;
}
#else
uint8_t csr_construct_wapi_ie(struct mac_context *mac, uint32_t sessionId,
			      struct csr_roam_profile *pProfile,
			      struct bss_description *pSirBssDesc,
			      tDot11fBeaconIEs *pIes, tCsrWapiIe *pWapiIe)
{
	bool fWapiMatch = false;
	uint8_t cbWapiIe = 0;
	uint8_t UnicastCypher[CSR_WAPI_OUI_SIZE];
	uint8_t MulticastCypher[CSR_WAPI_OUI_SIZE];
	uint8_t AuthSuite[CSR_WAPI_OUI_SIZE];
	uint8_t BKId[CSR_WAPI_BKID_SIZE];
	uint8_t *pWapi = NULL;
	bool fBKIDFound = false;
	tDot11fBeaconIEs *pIesLocal = pIes;

	do {
		if (!csr_is_profile_wapi(pProfile))
			break;

		if (!pIesLocal
		    &&
		    (!QDF_IS_STATUS_SUCCESS
			     (csr_get_parsed_bss_description_ies
				     (mac, pSirBssDesc, &pIesLocal)))) {
			break;
		}
		/* See if the cyphers in the Bss description match with the
		 * settings in the profile.
		 */
		fWapiMatch =
			csr_get_wapi_information(mac, &pProfile->AuthType,
					pProfile->negotiatedUCEncryptionType,
					&pProfile->mcEncryptionType,
					&pIesLocal->WAPI, UnicastCypher,
					MulticastCypher, AuthSuite, NULL,
						 NULL);
		if (!fWapiMatch)
			break;

		qdf_mem_zero(pWapiIe, sizeof(tCsrWapiIe));

		pWapiIe->IeHeader.ElementID = DOT11F_EID_WAPI;

		pWapiIe->Version = CSR_WAPI_VERSION_SUPPORTED;

		pWapiIe->cAuthenticationSuites = 1;
		qdf_mem_copy(&pWapiIe->AuthOui[0], AuthSuite,
			     sizeof(AuthSuite));

		pWapi = (uint8_t *) (&pWapiIe->AuthOui[1]);

		*pWapi = (uint16_t) 1;  /* cUnicastCyphers */
		pWapi += 2;
		qdf_mem_copy(pWapi, UnicastCypher, sizeof(UnicastCypher));
		pWapi += sizeof(UnicastCypher);

		qdf_mem_copy(pWapi, MulticastCypher, sizeof(MulticastCypher));
		pWapi += sizeof(MulticastCypher);

		/* WAPI capabilities follows the Auth Suite (two octects)
		 * we shouldn't EVER be sending out "pre-auth supported".
		 * It is an AP only capability & since we already did a memset
		 * pWapiIe to 0, skip these fields
		 */
		pWapi += 2;

		fBKIDFound =
			csr_lookup_bkid(mac, sessionId, pSirBssDesc->bssId,
					&(BKId[0]));

		if (fBKIDFound) {
			/* Do we need to change the endianness here */
			*pWapi = (uint16_t) 1;  /* cBKIDs */
			pWapi += 2;
			qdf_mem_copy(pWapi, BKId, CSR_WAPI_BKID_SIZE);
		} else {
			*pWapi = 0;
			pWapi += 1;
			*pWapi = 0;
			pWapi += 1;
		}

		/* Add in the IE fields except the IE header */
		/* Add BKID count and BKID (if any) */
		pWapiIe->IeHeader.Length =
			(uint8_t) (sizeof(*pWapiIe) -
				sizeof(pWapiIe->IeHeader));

		/*2 bytes for BKID Count field */
		pWapiIe->IeHeader.Length += sizeof(uint16_t);

		if (fBKIDFound)
			pWapiIe->IeHeader.Length += CSR_WAPI_BKID_SIZE;

		/* return the size of the IE header (total) constructed... */
		cbWapiIe = pWapiIe->IeHeader.Length + sizeof(pWapiIe->IeHeader);

	} while (0);

	if (!pIes && pIesLocal)
		/* locally allocated */
		qdf_mem_free(pIesLocal);

	return cbWapiIe;
=======
 * csr_update_pmksa_to_profile() - update pmk and pmkid to profile which will be
 * used in case of fils session
 * @profile: profile
 * @pmkid_cache: pmksa cache
 *
 * Return: None
 */
static inline void csr_update_pmksa_to_profile(struct csr_roam_profile *profile,
					       struct wlan_crypto_pmksa *pmksa)
{
	if (!profile->fils_con_info)
		return;

	profile->fils_con_info->pmk_len = pmksa->pmk_len;
	qdf_mem_copy(profile->fils_con_info->pmk,
		     pmksa->pmk, pmksa->pmk_len);
	qdf_mem_copy(profile->fils_con_info->pmkid,
		     pmksa->pmkid, PMKID_LEN);
}
#else
static inline void csr_update_pmksa_to_profile(struct csr_roam_profile *profile,
					       struct wlan_crypto_pmksa *pmksa)
{
>>>>>>> 5d8474a2
}
#endif

<<<<<<< HEAD
#ifndef WLAN_CONV_CRYPTO_IE_SUPPORT
/**
 * csr_get_wpa_cyphers() - to get WPA cipher info
 * @mac_ctx: pointer to mac context
 * @auth_type: auth type
 * @encr_type: encryption type
 * @mc_encryption: multicast encryption type
 * @wpa_ie: pointer to WPA IE
 * @ucast_cipher: Unicast cipher
 * @mcast_cipher: Multicast cipher
 * @auth_suite: Authentication suite
 * @negotiated_authtype: Negotiated auth type
 * @negotiated_mccipher: negotiated multicast cipher
 *
 * This routine will get all WPA information
 *
 * Return: bool
 */
static bool csr_get_wpa_cyphers(struct mac_context *mac_ctx, tCsrAuthList *auth_type,
				eCsrEncryptionType encr_type,
				tCsrEncryptionList *mc_encryption,
				tDot11fIEWPA *wpa_ie, uint8_t *ucast_cipher,
				uint8_t *mcast_cipher, uint8_t *auth_suite,
				enum csr_akm_type *negotiated_authtype,
				eCsrEncryptionType *negotiated_mccipher)
{
	bool acceptable_cipher = false;
	uint8_t c_ucast_cipher = 0;
	uint8_t c_mcast_cipher = 0;
	uint8_t c_auth_suites = 0;
	uint8_t unicast[CSR_WPA_OUI_SIZE];
	uint8_t multicast[CSR_WPA_OUI_SIZE];
	uint8_t authentication[CSR_WPA_OUI_SIZE];
	uint8_t mccipher_arr[1][CSR_WPA_OUI_SIZE];
	uint8_t i;
	uint8_t index;
	enum csr_akm_type neg_authtype = eCSR_AUTH_TYPE_UNKNOWN;
=======
uint8_t csr_construct_rsn_ie(struct mac_context *mac, uint32_t sessionId,
			     struct csr_roam_profile *pProfile,
			     struct bss_description *pSirBssDesc,
			     tDot11fBeaconIEs *ap_ie, tCsrRSNIe *pRSNIe)
{
	struct wlan_objmgr_vdev *vdev;
	uint8_t *rsn_ie_end = NULL;
	uint8_t *rsn_ie = (uint8_t *)pRSNIe;
	uint8_t ie_len = 0;
	tDot11fBeaconIEs *local_ap_ie = ap_ie;
	uint16_t rsn_cap = 0, self_rsn_cap;
	struct wlan_crypto_pmksa pmksa, *pmksa_peer;
	struct csr_roam_session *session = &mac->roam.roamSession[sessionId];
>>>>>>> 5d8474a2

	if (!local_ap_ie &&
	    (!QDF_IS_STATUS_SUCCESS(csr_get_parsed_bss_description_ies
	     (mac, pSirBssDesc, &local_ap_ie))))
		return ie_len;

	/* get AP RSN cap */
	qdf_mem_copy(&rsn_cap, local_ap_ie->RSN.RSN_Cap, sizeof(rsn_cap));
	if (!ap_ie && local_ap_ie)
		/* locally allocated */
		qdf_mem_free(local_ap_ie);

	vdev = wlan_objmgr_get_vdev_by_id_from_psoc(mac->psoc, sessionId,
						    WLAN_LEGACY_SME_ID);
	if (!vdev) {
		sme_err("Invalid vdev");
		return ie_len;
	}

	self_rsn_cap = (uint16_t)wlan_crypto_get_param(vdev,
						   WLAN_CRYPTO_PARAM_RSN_CAP);
	/* If AP is capable then use self capability else set PMF as 0 */
	if (rsn_cap & WLAN_CRYPTO_RSN_CAP_MFP_ENABLED &&
	    pProfile->MFPCapable) {
		self_rsn_cap |= WLAN_CRYPTO_RSN_CAP_MFP_ENABLED;
		if (pProfile->MFPRequired)
			self_rsn_cap |= WLAN_CRYPTO_RSN_CAP_MFP_REQUIRED;
	} else {
		self_rsn_cap &= ~WLAN_CRYPTO_RSN_CAP_MFP_ENABLED;
		self_rsn_cap &= ~WLAN_CRYPTO_RSN_CAP_MFP_REQUIRED;
	}
	wlan_crypto_set_vdev_param(vdev, WLAN_CRYPTO_PARAM_RSN_CAP,
				   self_rsn_cap);
	qdf_mem_zero(&pmksa, sizeof(pmksa));
	if (pSirBssDesc->fils_info_element.is_cache_id_present) {
		pmksa.ssid_len =
			pProfile->SSIDs.SSIDList[0].SSID.length;
		qdf_mem_copy(pmksa.ssid,
			     pProfile->SSIDs.SSIDList[0].SSID.ssId,
			     pProfile->SSIDs.SSIDList[0].SSID.length);
		qdf_mem_copy(pmksa.cache_id,
			     pSirBssDesc->fils_info_element.cache_id,
			     CACHE_ID_LEN);
		qdf_mem_copy(&pmksa.bssid,
			     pSirBssDesc->bssId, QDF_MAC_ADDR_SIZE);
	} else {
		qdf_mem_copy(&pmksa.bssid,
			     pSirBssDesc->bssId, QDF_MAC_ADDR_SIZE);
	}
	pmksa_peer = wlan_crypto_get_peer_pmksa(vdev, &pmksa);
	qdf_mem_zero(&pmksa, sizeof(pmksa));
	/*
	 * TODO: Add support for Adaptive 11r connection after
	 * call to csr_get_rsn_information is added here
	 */
	rsn_ie_end = wlan_crypto_build_rsnie_with_pmksa(vdev, rsn_ie,
							pmksa_peer);
	if (rsn_ie_end)
		ie_len = rsn_ie_end - rsn_ie;

<<<<<<< HEAD
	return acceptable_cipher;
}

static bool csr_is_wpa_encryption_match(struct mac_context *mac,
					tCsrAuthList *pAuthType,
					eCsrEncryptionType enType,
					tCsrEncryptionList *pEnMcType,
					tDot11fBeaconIEs *pIes,
					enum csr_akm_type *pNegotiatedAuthtype,
					eCsrEncryptionType *pNegotiatedMCCipher)
{
	bool fWpaMatch = false;

	/* See if the cyphers in the Bss description match with the
	 * settings in the profile.
=======
	/*
	 * If a PMK cache is found for the BSSID, then
	 * update the PMK in CSR session also as this
	 * will be sent to the FW during RSO.
>>>>>>> 5d8474a2
	 */
	if (pmksa_peer) {
		csr_update_session_pmk(session, pmksa_peer);
		csr_update_pmksa_to_profile(pProfile, pmksa_peer);
	}

	wlan_objmgr_vdev_release_ref(vdev, WLAN_LEGACY_SME_ID);

	return ie_len;
}

uint8_t csr_construct_wpa_ie(struct mac_context *mac, uint8_t session_id,
			     struct csr_roam_profile *pProfile,
			     struct bss_description *pSirBssDesc,
			     tDot11fBeaconIEs *pIes, tCsrWpaIe *pWpaIe)
{
	struct wlan_objmgr_vdev *vdev;
	uint8_t *wpa_ie_end = NULL;
	uint8_t *wpa_ie = (uint8_t *)pWpaIe;
	uint8_t ie_len = 0;

	vdev = wlan_objmgr_get_vdev_by_id_from_psoc(mac->psoc, session_id,
						    WLAN_LEGACY_SME_ID);
	if (!vdev) {
		sme_err("Invalid vdev");
		return ie_len;
	}
	wpa_ie_end = wlan_crypto_build_wpaie(vdev, wpa_ie);
	if (wpa_ie_end)
		ie_len = wpa_ie_end - wpa_ie;

	wlan_objmgr_vdev_release_ref(vdev, WLAN_LEGACY_SME_ID);

	return ie_len;
}

#ifdef FEATURE_WLAN_WAPI
uint8_t csr_construct_wapi_ie(struct mac_context *mac, uint32_t sessionId,
			      struct csr_roam_profile *pProfile,
			      struct bss_description *pSirBssDesc,
			      tDot11fBeaconIEs *pIes, tCsrWapiIe *pWapiIe)
{
	struct wlan_objmgr_vdev *vdev;
	uint8_t *wapi_ie_end = NULL;
	uint8_t *wapi_ie = (uint8_t *)pWapiIe;
	uint8_t ie_len = 0;

	vdev = wlan_objmgr_get_vdev_by_id_from_psoc(mac->psoc, sessionId,
						    WLAN_LEGACY_SME_ID);
	if (!vdev) {
		sme_err("Invalid vdev");
		return ie_len;
	}
	wapi_ie_end = wlan_crypto_build_wapiie(vdev, wapi_ie);
	if (wapi_ie_end)
		ie_len = wapi_ie_end - wapi_ie;

	wlan_objmgr_vdev_release_ref(vdev, WLAN_LEGACY_SME_ID);

	return ie_len;
}
#endif

/* If a WPAIE exists in the profile, just use it. Or else construct
 * one from the BSS Caller allocated memory for pWpaIe and guarrantee
 * it can contain a max length WPA IE
 */
uint8_t csr_retrieve_wpa_ie(struct mac_context *mac, uint8_t session_id,
			    struct csr_roam_profile *pProfile,
			    struct bss_description *pSirBssDesc,
			    tDot11fBeaconIEs *pIes, tCsrWpaIe *pWpaIe)
{
	uint8_t cbWpaIe = 0;

	do {
		if (!csr_is_profile_wpa(pProfile))
			break;
		if (pProfile->nWPAReqIELength && pProfile->pWPAReqIE) {
			if (pProfile->nWPAReqIELength <=
					DOT11F_IE_RSN_MAX_LEN) {
				cbWpaIe = (uint8_t) pProfile->nWPAReqIELength;
				qdf_mem_copy(pWpaIe, pProfile->pWPAReqIE,
					     cbWpaIe);
			} else {
				sme_warn("Invalid WPA IE length %d",
					 pProfile->nWPAReqIELength);
			}
			break;
		}
		cbWpaIe = csr_construct_wpa_ie(mac, session_id, pProfile,
					       pSirBssDesc, pIes, pWpaIe);
	} while (0);

	return cbWpaIe;
}

#ifdef WLAN_FEATURE_11W
/**
 * csr_get_mc_mgmt_cipher(): Get mcast management cipher from profile rsn
 * @mac: mac ctx
 * @profile: connect profile
 * @bss: ap scan entry
 * @ap_ie: AP IE's
 *
 * Return: none
 */
static void csr_get_mc_mgmt_cipher(struct mac_context *mac,
				   struct csr_roam_profile *profile,
				   struct bss_description *bss,
				   tDot11fBeaconIEs *ap_ie)
{
	int ret;
	tDot11fIERSN rsn_ie = {0};
	uint8_t n_mgmt_cipher = 1;
	struct rsn_caps rsn_caps;
	tDot11fBeaconIEs *local_ap_ie = ap_ie;
	uint8_t grp_mgmt_arr[CSR_RSN_MAX_MULTICAST_CYPHERS][CSR_RSN_OUI_SIZE];

	if (!profile->MFPEnabled)
		return;

	if (!local_ap_ie &&
	    (!QDF_IS_STATUS_SUCCESS(csr_get_parsed_bss_description_ies
				    (mac, bss, &local_ap_ie))))
		return;

	qdf_mem_copy(&rsn_caps, local_ap_ie->RSN.RSN_Cap, sizeof(rsn_caps));

	if (!ap_ie && local_ap_ie)
		/* locally allocated */
		qdf_mem_free(local_ap_ie);

	/* if AP is not PMF capable return */
	if (!rsn_caps.MFPCapable)
		return;

	ret = dot11f_unpack_ie_rsn(mac, profile->pRSNReqIE + 2,
				   profile->nRSNReqIELength -2,
				   &rsn_ie, false);
	if (DOT11F_FAILED(ret))
		return;

	qdf_mem_copy(&rsn_caps, rsn_ie.RSN_Cap, sizeof(rsn_caps));

	/* if self cap is not PMF capable return */
	if (!rsn_caps.MFPCapable)
		return;

	qdf_mem_copy(grp_mgmt_arr, rsn_ie.gp_mgmt_cipher_suite,
		     CSR_RSN_OUI_SIZE);
	if (csr_is_group_mgmt_gmac_128(mac, grp_mgmt_arr, n_mgmt_cipher, NULL))
		profile->mgmt_encryption_type = eSIR_ED_AES_GMAC_128;
	else if (csr_is_group_mgmt_gmac_256(mac, grp_mgmt_arr,
		 n_mgmt_cipher, NULL))
		profile->mgmt_encryption_type = eSIR_ED_AES_GMAC_256;
	else
		/* Default is CMAC */
		profile->mgmt_encryption_type = eSIR_ED_AES_128_CMAC;
}
#else
static inline
void csr_get_mc_mgmt_cipher(struct mac_context *mac,
			    struct csr_roam_profile *profile,
			    struct bss_description *bss,
			    tDot11fBeaconIEs *ap_ie)
{
}
#endif
/* If a RSNIE exists in the profile, just use it. Or else construct
 * one from the BSS Caller allocated memory for pWpaIe and guarrantee
 * it can contain a max length WPA IE
 */
uint8_t csr_retrieve_rsn_ie(struct mac_context *mac, uint32_t sessionId,
			    struct csr_roam_profile *pProfile,
			    struct bss_description *pSirBssDesc,
			    tDot11fBeaconIEs *pIes, tCsrRSNIe *pRsnIe)
{
	uint8_t cbRsnIe = 0;

	do {
		if (!csr_is_profile_rsn(pProfile))
			break;
		/* copy RSNIE from user as it is if test mode is enabled */
		if (pProfile->force_rsne_override &&
		    pProfile->nRSNReqIELength && pProfile->pRSNReqIE) {
			sme_debug("force_rsne_override, copy RSN IE provided by user");
			if (pProfile->nRSNReqIELength <=
					DOT11F_IE_RSN_MAX_LEN) {
				cbRsnIe = (uint8_t) pProfile->nRSNReqIELength;
				qdf_mem_copy(pRsnIe, pProfile->pRSNReqIE,
					     cbRsnIe);
				csr_get_mc_mgmt_cipher(mac, pProfile,
						       pSirBssDesc, pIes);
			} else {
				sme_warn("Invalid RSN IE length: %d",
					 pProfile->nRSNReqIELength);
			}
			break;
		}
		cbRsnIe = csr_construct_rsn_ie(mac, sessionId, pProfile,
					       pSirBssDesc, pIes, pRsnIe);
	} while (0);

	return cbRsnIe;
}

#ifdef FEATURE_WLAN_WAPI
/* If a WAPI IE exists in the profile, just use it. Or else construct
 * one from the BSS Caller allocated memory for pWapiIe and guarrantee
 * it can contain a max length WAPI IE
 */
uint8_t csr_retrieve_wapi_ie(struct mac_context *mac, uint32_t sessionId,
			     struct csr_roam_profile *pProfile,
			     struct bss_description *pSirBssDesc,
			     tDot11fBeaconIEs *pIes, tCsrWapiIe *pWapiIe)
{
	uint8_t cbWapiIe = 0;

	do {
		if (!csr_is_profile_wapi(pProfile))
			break;
		if (pProfile->nWAPIReqIELength && pProfile->pWAPIReqIE) {
			if (DOT11F_IE_WAPI_MAX_LEN >=
			    pProfile->nWAPIReqIELength) {
				cbWapiIe = (uint8_t) pProfile->nWAPIReqIELength;
				qdf_mem_copy(pWapiIe, pProfile->pWAPIReqIE,
					     cbWapiIe);
			} else {
				sme_warn("Invalid WAPI IE length %d",
					 pProfile->nWAPIReqIELength);
			}
			break;
		}
		cbWapiIe = csr_construct_wapi_ie(mac, sessionId,
						 pProfile, pSirBssDesc,
						 pIes, pWapiIe);
	} while (0);

	return cbWapiIe;
}
#endif /* FEATURE_WLAN_WAPI */

bool csr_rates_is_dot11_rate11b_supported_rate(uint8_t dot11Rate)
{
	bool fSupported = false;
	uint16_t nonBasicRate =
		(uint16_t) (BITS_OFF(dot11Rate, CSR_DOT11_BASIC_RATE_MASK));

	switch (nonBasicRate) {
	case eCsrSuppRate_1Mbps:
	case eCsrSuppRate_2Mbps:
	case eCsrSuppRate_5_5Mbps:
	case eCsrSuppRate_11Mbps:
		fSupported = true;
		break;

	default:
		break;
	}

	return fSupported;
}

bool csr_rates_is_dot11_rate11a_supported_rate(uint8_t dot11Rate)
{
	bool fSupported = false;
	uint16_t nonBasicRate =
		(uint16_t) (BITS_OFF(dot11Rate, CSR_DOT11_BASIC_RATE_MASK));

	switch (nonBasicRate) {
	case eCsrSuppRate_6Mbps:
	case eCsrSuppRate_9Mbps:
	case eCsrSuppRate_12Mbps:
	case eCsrSuppRate_18Mbps:
	case eCsrSuppRate_24Mbps:
	case eCsrSuppRate_36Mbps:
	case eCsrSuppRate_48Mbps:
	case eCsrSuppRate_54Mbps:
		fSupported = true;
		break;

	default:
		break;
	}

	return fSupported;
}

tAniEdType csr_translate_encrypt_type_to_ed_type(eCsrEncryptionType EncryptType)
{
	tAniEdType edType;

	switch (EncryptType) {
	default:
	case eCSR_ENCRYPT_TYPE_NONE:
		edType = eSIR_ED_NONE;
		break;

	case eCSR_ENCRYPT_TYPE_WEP40_STATICKEY:
	case eCSR_ENCRYPT_TYPE_WEP40:
		edType = eSIR_ED_WEP40;
		break;

	case eCSR_ENCRYPT_TYPE_WEP104_STATICKEY:
	case eCSR_ENCRYPT_TYPE_WEP104:
		edType = eSIR_ED_WEP104;
		break;

	case eCSR_ENCRYPT_TYPE_TKIP:
		edType = eSIR_ED_TKIP;
		break;

	case eCSR_ENCRYPT_TYPE_AES:
		edType = eSIR_ED_CCMP;
		break;
#ifdef FEATURE_WLAN_WAPI
	case eCSR_ENCRYPT_TYPE_WPI:
		edType = eSIR_ED_WPI;
		break;
#endif
#ifdef WLAN_FEATURE_11W
	/* 11w BIP */
	case eCSR_ENCRYPT_TYPE_AES_CMAC:
		edType = eSIR_ED_AES_128_CMAC;
		break;
	case eCSR_ENCRYPT_TYPE_AES_GCMP:
		edType = eSIR_ED_GCMP;
		break;
	case eCSR_ENCRYPT_TYPE_AES_GCMP_256:
		edType = eSIR_ED_GCMP_256;
		break;
	case eCSR_ENCRYPT_TYPE_AES_GMAC_128:
		edType = eSIR_ED_AES_GMAC_128;
		break;
	case eCSR_ENCRYPT_TYPE_AES_GMAC_256:
		edType = eSIR_ED_AES_GMAC_256;
		break;
#endif
	}

	return edType;
}

<<<<<<< HEAD
/**
 * csr_validate_wep() - to validate wep
 * @uc_encry_type: unicast encryption type
 * @auth_list: Auth list
 * @mc_encryption_list: multicast encryption type
 * @negotiated_authtype: negotiated auth type
 * @negotiated_mc_encry: negotiated mc encry type
 * @bss_descr: BSS description
 * @ie_ptr: IE pointer
 *
 * This function just checks whether HDD is giving correct values for
 * Multicast cipher and Auth
 *
 * Return: bool
 */
static bool csr_validate_wep(struct mac_context *mac_ctx,
			     eCsrEncryptionType uc_encry_type,
			     tCsrAuthList *auth_list,
			     tCsrEncryptionList *mc_encryption_list,
			     struct bss_description *bss_descr,
			     tDot11fBeaconIEs *ie_ptr)
{
	uint32_t idx;
	bool match = false;
	uint8_t oui_index;

	/* If privacy bit is not set, consider no match */
	if (!csr_is_privacy(bss_descr))
		return match;

	for (idx = 0; idx < mc_encryption_list->numEntries; idx++) {
		switch (mc_encryption_list->encryptionType[idx]) {
		case eCSR_ENCRYPT_TYPE_WEP40_STATICKEY:
		case eCSR_ENCRYPT_TYPE_WEP104_STATICKEY:
		case eCSR_ENCRYPT_TYPE_WEP40:
		case eCSR_ENCRYPT_TYPE_WEP104:
			/*
			 * Multicast list may contain WEP40/WEP104.
			 * Check whether it matches UC.
			 */
			if (uc_encry_type ==
				mc_encryption_list->encryptionType[idx]) {
				match = true;
			}
			break;
		default:
			match = false;
			break;
		}
		if (match)
			break;
	}

	if (!match)
		return match;

	for (idx = 0; idx < auth_list->numEntries; idx++) {
		switch (auth_list->authType[idx]) {
		case eCSR_AUTH_TYPE_OPEN_SYSTEM:
		case eCSR_AUTH_TYPE_SHARED_KEY:
		case eCSR_AUTH_TYPE_AUTOSWITCH:
			match = true;
			break;
		default:
			match = false;
		}
		if (match)
			break;
	}

	if (!match)
		return match;

	if (!ie_ptr)
		return match;

	/*
	 * In case of WPA / WPA2, check whether it supports WEP as well.
	 * Prepare the encryption type for WPA/WPA2 functions
	 */
	if (eCSR_ENCRYPT_TYPE_WEP40_STATICKEY == uc_encry_type)
		uc_encry_type = eCSR_ENCRYPT_TYPE_WEP40;
	else if (eCSR_ENCRYPT_TYPE_WEP104 == uc_encry_type)
		uc_encry_type = eCSR_ENCRYPT_TYPE_WEP104;

	/* else we can use the encryption type directly */
	if (ie_ptr->WPA.present) {
		oui_index = csr_get_oui_index_from_cipher(uc_encry_type);
		if (oui_index < QDF_ARRAY_SIZE(csr_wpa_oui))
			match = (!qdf_mem_cmp(ie_ptr->WPA.multicast_cipher,
					csr_wpa_oui[oui_index],
					CSR_WPA_OUI_SIZE));
		if (match)
			return match;
	}
	if (ie_ptr->RSN.present) {
		match = (!qdf_mem_cmp(ie_ptr->RSN.gp_cipher_suite,
				csr_rsn_oui[csr_get_oui_index_from_cipher(
					uc_encry_type)],
				CSR_RSN_OUI_SIZE));
	}

	return match;
}

#ifndef WLAN_CONV_CRYPTO_IE_SUPPORT
/**
 * csr_validate_open_none() - Check if the security is matching
 * @bss_desc:          BSS Descriptor on which the check is done
 * @mc_enc_type:       Multicast encryption type
 * @mc_cipher:         Multicast Cipher
 * @auth_type:         Authentication type
 * @neg_auth_type:     Negotiated Auth type with the AP
 *
 * Return: Boolean value to tell if matched or not.
 */
static bool csr_validate_open_none(struct bss_description *bss_desc,
				   tCsrEncryptionList *mc_enc_type,
				   tCsrAuthList *auth_type)
{
	bool match;
	uint8_t idx;

	/*
	 * for NO encryption, if the Bss description has the
	 * Privacy bit turned on, then encryption is required
	 * so we have to reject this Bss.
	 */
	if (csr_is_privacy(bss_desc))
		match = false;
	else
		match = true;
	if (match) {
		match = false;
		/* Check MC cipher and Auth type requested. */
		for (idx = 0; idx < mc_enc_type->numEntries; idx++) {
			if (eCSR_ENCRYPT_TYPE_NONE ==
				mc_enc_type->encryptionType[idx]) {
				match = true;
				break;
			}
		}
		if (!match)
			return match;

		match = false;
		/* Check Auth list. It should contain AuthOpen. */
		for (idx = 0; idx < auth_type->numEntries; idx++) {
			if ((eCSR_AUTH_TYPE_OPEN_SYSTEM ==
				auth_type->authType[idx]) ||
				(eCSR_AUTH_TYPE_AUTOSWITCH ==
				auth_type->authType[idx])) {
				match = true;
				break;
			}
		}
		if (!match)
			return match;

	}
	return match;
}
#endif
/**
 * csr_validate_any_default() - Check if the security is matching
 * @mac_ctx:           Global MAC context
 * @auth_type:         Authentication type
 * @mc_enc_type:       Multicast encryption type
 * @mfp_enabled:       Management frame protection feature
 * @mfp_required:      Management frame protection mandatory
 * @mfp_capable:       Device capable of MFP
 * @ies_ptr:           Pointer to the IE fields
 * @neg_auth_type:     Negotiated Auth type with the AP
 * @bss_desc:          BSS Descriptor
 * @neg_uc_cipher:     Negotiated unicast cipher suite
 * @neg_mc_cipher:     Negotiated multicast cipher
 *
 * Return: Boolean value to tell if matched or not.
 */
static bool csr_validate_any_default(struct mac_context *mac_ctx,
				     tCsrAuthList *auth_type,
				     tCsrEncryptionList *mc_enc_type,
				     bool *mfp_enabled,
				     uint8_t *mfp_required,
				     uint8_t *mfp_capable,
				     tDot11fBeaconIEs *ies_ptr,
				     enum csr_akm_type *neg_auth_type,
				     struct bss_description *bss_desc,
				     eCsrEncryptionType *uc_cipher,
				     eCsrEncryptionType *mc_cipher)
{
	bool match_any = false;
	bool match = true;
	/* It is allowed to match anything. Try the more secured ones first. */
	if (ies_ptr) {
		/* Check GCMP-256 first */
		*uc_cipher = eCSR_ENCRYPT_TYPE_AES_GCMP_256;
		match_any = csr_is_rsn_match(mac_ctx, auth_type,
				*uc_cipher, mc_enc_type, mfp_enabled,
				mfp_required, mfp_capable, ies_ptr,
				neg_auth_type, mc_cipher);
		/* Check GCMP second */
		*uc_cipher = eCSR_ENCRYPT_TYPE_AES_GCMP;
		match_any = csr_is_rsn_match(mac_ctx, auth_type,
				*uc_cipher, mc_enc_type, mfp_enabled,
				mfp_required, mfp_capable, ies_ptr,
				neg_auth_type, mc_cipher);
		/* Check AES third */
		*uc_cipher = eCSR_ENCRYPT_TYPE_AES;
		match_any = csr_is_rsn_match(mac_ctx, auth_type,
				*uc_cipher, mc_enc_type, mfp_enabled,
				mfp_required, mfp_capable, ies_ptr,
				neg_auth_type, mc_cipher);
		if (!match_any) {
			/* Check TKIP */
			*uc_cipher = eCSR_ENCRYPT_TYPE_TKIP;
			match_any = csr_is_rsn_match(mac_ctx, auth_type,
					*uc_cipher,
					mc_enc_type, mfp_enabled, mfp_required,
					mfp_capable, ies_ptr, neg_auth_type,
					mc_cipher);
		}
#ifdef FEATURE_WLAN_WAPI
		if (!match_any) {
			/* Check WAPI */
			*uc_cipher = eCSR_ENCRYPT_TYPE_WPI;
			match_any = csr_is_wapi_match(mac_ctx, auth_type,
					*uc_cipher, mc_enc_type, ies_ptr,
					neg_auth_type, mc_cipher);
		}
#endif
	}
	if (match_any)
		return match;
	*uc_cipher = eCSR_ENCRYPT_TYPE_WEP104;
	if (csr_validate_wep(mac_ctx, *uc_cipher, auth_type, mc_enc_type,
			bss_desc, ies_ptr))
		return match;
	*uc_cipher = eCSR_ENCRYPT_TYPE_WEP40;
	if (csr_validate_wep(mac_ctx, *uc_cipher, auth_type, mc_enc_type,
			bss_desc, ies_ptr))
		return match;
	*uc_cipher = eCSR_ENCRYPT_TYPE_WEP104_STATICKEY;
	if (csr_validate_wep(mac_ctx, *uc_cipher, auth_type, mc_enc_type,
			bss_desc, ies_ptr))
		return match;
	*uc_cipher = eCSR_ENCRYPT_TYPE_WEP40_STATICKEY;
	if (csr_validate_wep(mac_ctx, *uc_cipher, auth_type, mc_enc_type,
			bss_desc, ies_ptr))
		return match;
	/* It must be open and no enc */
	if (csr_is_privacy(bss_desc)) {
		match = false;
		return match;
	}

	if (neg_auth_type)
		*neg_auth_type = eCSR_AUTH_TYPE_OPEN_SYSTEM;
	if (mc_cipher)
		*mc_cipher = eCSR_ENCRYPT_TYPE_NONE;
	*uc_cipher = eCSR_ENCRYPT_TYPE_NONE;
	return match;

}

/**
 * csr_is_security_match() - Check if the security is matching
 * @mac_ctx:           Global MAC context
 * @auth_type:         Authentication type
 * @uc_enc_type:       Unicast Encryption type
 * @mc_enc_type:       Multicast encryption type
 * @mfp_enabled:       Management frame protection feature
 * @mfp_required:      Management frame protection mandatory
 * @mfp_capable:       Device capable of MFP
 * @bss_desc:          BSS Descriptor
 * @ies_ptr:           Pointer to the IE fields
 * @session_id:        Session Id
 *
 * Return: Boolean value to tell if matched or not.
 */
bool csr_is_security_match(struct mac_context *mac_ctx, tCsrAuthList *auth_type,
			   tCsrEncryptionList *uc_enc_type,
			   tCsrEncryptionList *mc_enc_type, bool *mfp_enabled,
			   uint8_t *mfp_required, uint8_t *mfp_capable,
			   struct bss_description *bss_desc,
			   tDot11fBeaconIEs *ies_ptr, uint8_t session_id)
{
	bool match = false;
	uint8_t i;
	eCsrEncryptionType uc_cipher = eCSR_ENCRYPT_TYPE_UNKNOWN;
	uint16_t ie_len;

	ie_len = (bss_desc->length + sizeof(bss_desc->length) -
		  GET_FIELD_OFFSET(struct bss_description, ieFields));

	for (i = 0; ((i < uc_enc_type->numEntries) && (!match)); i++) {
		uc_cipher = uc_enc_type->encryptionType[i];
		/*
		 * If the Bss description shows the Privacy bit is on, then we
		 * must have some sort of encryption configured for the profile
		 * to work.  Don't attempt to join networks with Privacy bit
		 * set when profiles say NONE for encryption type.
		 */
		switch (uc_cipher) {
		case eCSR_ENCRYPT_TYPE_NONE:
#ifdef WLAN_CONV_CRYPTO_IE_SUPPORT
			if (csr_is_privacy(bss_desc))
				return false;

			match =	wlan_crypto_check_open_none(mac_ctx->psoc,
							    session_id);
#else
			match = csr_validate_open_none(bss_desc, mc_enc_type,
						       auth_type);
#endif
			break;

		case eCSR_ENCRYPT_TYPE_WEP40_STATICKEY:
		case eCSR_ENCRYPT_TYPE_WEP104_STATICKEY:
		case eCSR_ENCRYPT_TYPE_WEP40:
		case eCSR_ENCRYPT_TYPE_WEP104:
			/*
			 * !! might want to check for WEP keys set in the
			 * Profile.... ? !! don't need to have the privacy bit
			 * in the Bss description.  Many AP policies make
			 * legacy encryption 'optional' so we don't know if we
			 * can associate or not.  The AP will reject if
			 * encryption is not allowed without the Privacy bit
			 * turned on.
			 */
#ifdef WLAN_CONV_CRYPTO_IE_SUPPORT
			if (!csr_is_privacy(bss_desc))
				return false;

			match = wlan_crypto_check_wep(mac_ctx->psoc,
						      session_id);
#else
			match = csr_validate_wep(mac_ctx, uc_cipher, auth_type,
						 mc_enc_type, bss_desc,
						 ies_ptr);
#endif

			break;
		case eCSR_ENCRYPT_TYPE_TKIP:
		case eCSR_ENCRYPT_TYPE_AES:
		case eCSR_ENCRYPT_TYPE_AES_GCMP:
		case eCSR_ENCRYPT_TYPE_AES_GCMP_256:
			if (!ies_ptr) {
				match = false;
				break;
			}
#ifdef WLAN_CONV_CRYPTO_IE_SUPPORT
			match = wlan_crypto_check_rsn_match(mac_ctx->psoc,
							    session_id,
							    (uint8_t *)
							    &bss_desc->ieFields,
							    ie_len);
			if (match)
				break;
			match = wlan_crypto_check_wpa_match(mac_ctx->psoc,
							    session_id,
							    (uint8_t *)
							    &bss_desc->ieFields,
							    ie_len);
#else
			/* First check if there is a RSN match */
			match = csr_is_rsn_match(mac_ctx, auth_type,
					uc_cipher, mc_enc_type,
					mfp_enabled, mfp_required,
					mfp_capable, ies_ptr,
					NULL, NULL);
			/* If not RSN, then check WPA match */
			if (!match)
				match = csr_is_wpa_encryption_match(
						mac_ctx, auth_type,
						uc_cipher, mc_enc_type,
						ies_ptr,
						NULL, NULL);
#endif
			break;
#ifdef FEATURE_WLAN_WAPI
		case eCSR_ENCRYPT_TYPE_WPI:     /* WAPI */
			if (ies_ptr)
				match = csr_is_wapi_match(mac_ctx, auth_type,
						uc_cipher, mc_enc_type, ies_ptr,
						NULL, NULL);
			else
				match = false;
			break;
#endif /* FEATURE_WLAN_WAPI */
		case eCSR_ENCRYPT_TYPE_ANY:
		default:
			match  = csr_validate_any_default(mac_ctx, auth_type,
					mc_enc_type, mfp_enabled, mfp_required,
					mfp_capable, ies_ptr,
					NULL, bss_desc,
					&uc_cipher, NULL);
			break;
		}

	}

	return match;
}

=======
>>>>>>> 5d8474a2
bool csr_is_ssid_match(struct mac_context *mac, uint8_t *ssid1, uint8_t ssid1Len,
		       uint8_t *bssSsid, uint8_t bssSsidLen, bool fSsidRequired)
{
	bool fMatch = false;

	do {
		/*
		 * Check for the specification of the Broadcast SSID at the
		 * beginning of the list. If specified, then all SSIDs are
		 * matches (broadcast SSID means accept all SSIDs).
		 */
		if (ssid1Len == 0) {
			fMatch = true;
			break;
		}

		/* There are a few special cases.  If the Bss description has
		 * a Broadcast SSID, then our Profile must have a single SSID
		 * without Wildcards so we can program the SSID.
		 *
		 * SSID could be suppressed in beacons. In that case SSID IE
		 * has valid length but the SSID value is all NULL characters.
		 * That condition is trated same as NULL SSID
		 */
		if (csr_is_nullssid(bssSsid, bssSsidLen)) {
			if (false == fSsidRequired) {
				fMatch = true;
				break;
			}
		}

		if (ssid1Len != bssSsidLen)
			break;
		if (!qdf_mem_cmp(bssSsid, ssid1, bssSsidLen)) {
			fMatch = true;
			break;
		}

	} while (0);

	return fMatch;
}

/* Null ssid means match */
bool csr_is_ssid_in_list(tSirMacSSid *pSsid, tCsrSSIDs *pSsidList)
{
	bool fMatch = false;
	uint32_t i;

	if (pSsidList && pSsid) {
		for (i = 0; i < pSsidList->numOfSSIDs; i++) {
			if (csr_is_nullssid
				    (pSsidList->SSIDList[i].SSID.ssId,
				    pSsidList->SSIDList[i].SSID.length)
			    ||
			    ((pSsidList->SSIDList[i].SSID.length ==
			      pSsid->length)
			     && (!qdf_mem_cmp(pSsid->ssId,
						pSsidList->SSIDList[i].SSID.
						ssId, pSsid->length)))) {
				fMatch = true;
				break;
			}
		}
	}

	return fMatch;
}

bool csr_is_bssid_match(struct qdf_mac_addr *pProfBssid,
			struct qdf_mac_addr *BssBssid)
{
	bool fMatch = false;
	struct qdf_mac_addr ProfileBssid;

	/* for efficiency of the MAC_ADDRESS functions, move the */
	/* Bssid's into MAC_ADDRESS structs. */
	qdf_mem_copy(&ProfileBssid, pProfBssid, sizeof(struct qdf_mac_addr));

	do {
		/* Give the profile the benefit of the doubt... accept
		 * either all 0 or the real broadcast Bssid (all 0xff)
		 * as broadcast Bssids (meaning to match any Bssids).
		 */
		if (qdf_is_macaddr_zero(&ProfileBssid) ||
		    qdf_is_macaddr_broadcast(&ProfileBssid)) {
			fMatch = true;
			break;
		}

		if (qdf_is_macaddr_equal(BssBssid, &ProfileBssid)) {
			fMatch = true;
			break;
		}

	} while (0);

	return fMatch;
}

/**
 * csr_is_aggregate_rate_supported() - to check if aggregate rate is supported
 * @mac_ctx: pointer to mac context
 * @rate: A rate in units of 500kbps
 *
 *
 * The rate encoding  is just as in 802.11  Information Elements, except
 * that the high bit is \em  not interpreted as indicating a Basic Rate,
 * and proprietary rates are allowed, too.
 *
 * Note  that if the  adapter's dot11Mode  is g,  we don't  restrict the
 * rates.  According to hwReadEepromParameters, this will happen when:
 * ... the  card is  configured for ALL  bands through  the property
 * page.  If this occurs, and the card is not an ABG card ,then this
 * code  is  setting the  dot11Mode  to  assume  the mode  that  the
 * hardware can support.   For example, if the card  is an 11BG card
 * and we  are configured to support  ALL bands, then  we change the
 * dot11Mode  to 11g  because  ALL in  this  case is  only what  the
 * hardware can support.
 *
 * Return: true if  the adapter is currently capable of supporting this rate
 */

static bool csr_is_aggregate_rate_supported(struct mac_context *mac_ctx,
			uint16_t rate)
{
	bool supported = false;
	uint16_t idx, new_rate;

	/* In case basic rate flag is set */
	new_rate = BITS_OFF(rate, CSR_DOT11_BASIC_RATE_MASK);
	if (eCSR_CFG_DOT11_MODE_11A ==
			mac_ctx->roam.configParam.uCfgDot11Mode) {
		switch (new_rate) {
		case eCsrSuppRate_6Mbps:
		case eCsrSuppRate_9Mbps:
		case eCsrSuppRate_12Mbps:
		case eCsrSuppRate_18Mbps:
		case eCsrSuppRate_24Mbps:
		case eCsrSuppRate_36Mbps:
		case eCsrSuppRate_48Mbps:
		case eCsrSuppRate_54Mbps:
			supported = true;
			break;
		default:
			supported = false;
			break;
		}

	} else if (eCSR_CFG_DOT11_MODE_11B ==
		   mac_ctx->roam.configParam.uCfgDot11Mode) {
		switch (new_rate) {
		case eCsrSuppRate_1Mbps:
		case eCsrSuppRate_2Mbps:
		case eCsrSuppRate_5_5Mbps:
		case eCsrSuppRate_11Mbps:
			supported = true;
			break;
		default:
			supported = false;
			break;
		}
	} else if (!mac_ctx->roam.configParam.ProprietaryRatesEnabled) {

		switch (new_rate) {
		case eCsrSuppRate_1Mbps:
		case eCsrSuppRate_2Mbps:
		case eCsrSuppRate_5_5Mbps:
		case eCsrSuppRate_6Mbps:
		case eCsrSuppRate_9Mbps:
		case eCsrSuppRate_11Mbps:
		case eCsrSuppRate_12Mbps:
		case eCsrSuppRate_18Mbps:
		case eCsrSuppRate_24Mbps:
		case eCsrSuppRate_36Mbps:
		case eCsrSuppRate_48Mbps:
		case eCsrSuppRate_54Mbps:
			supported = true;
			break;
		default:
			supported = false;
			break;
		}
	} else if (eCsrSuppRate_1Mbps == new_rate ||
			eCsrSuppRate_2Mbps == new_rate ||
			eCsrSuppRate_5_5Mbps == new_rate ||
			eCsrSuppRate_11Mbps == new_rate)
		supported = true;
	else {
		idx = 0x1;

		switch (new_rate) {
		case eCsrSuppRate_6Mbps:
			supported = g_phy_rates_suppt[0][idx];
			break;
		case eCsrSuppRate_9Mbps:
			supported = g_phy_rates_suppt[1][idx];
			break;
		case eCsrSuppRate_12Mbps:
			supported = g_phy_rates_suppt[2][idx];
			break;
		case eCsrSuppRate_18Mbps:
			supported = g_phy_rates_suppt[3][idx];
			break;
		case eCsrSuppRate_20Mbps:
			supported = g_phy_rates_suppt[4][idx];
			break;
		case eCsrSuppRate_24Mbps:
			supported = g_phy_rates_suppt[5][idx];
			break;
		case eCsrSuppRate_36Mbps:
			supported = g_phy_rates_suppt[6][idx];
			break;
		case eCsrSuppRate_40Mbps:
			supported = g_phy_rates_suppt[7][idx];
			break;
		case eCsrSuppRate_42Mbps:
			supported = g_phy_rates_suppt[8][idx];
			break;
		case eCsrSuppRate_48Mbps:
			supported = g_phy_rates_suppt[9][idx];
			break;
		case eCsrSuppRate_54Mbps:
			supported = g_phy_rates_suppt[10][idx];
			break;
		case eCsrSuppRate_72Mbps:
			supported = g_phy_rates_suppt[11][idx];
			break;
		case eCsrSuppRate_80Mbps:
			supported = g_phy_rates_suppt[12][idx];
			break;
		case eCsrSuppRate_84Mbps:
			supported = g_phy_rates_suppt[13][idx];
			break;
		case eCsrSuppRate_96Mbps:
			supported = g_phy_rates_suppt[14][idx];
			break;
		case eCsrSuppRate_108Mbps:
			supported = g_phy_rates_suppt[15][idx];
			break;
		case eCsrSuppRate_120Mbps:
			supported = g_phy_rates_suppt[16][idx];
			break;
		case eCsrSuppRate_126Mbps:
			supported = g_phy_rates_suppt[17][idx];
			break;
		case eCsrSuppRate_144Mbps:
			supported = g_phy_rates_suppt[18][idx];
			break;
		case eCsrSuppRate_160Mbps:
			supported = g_phy_rates_suppt[19][idx];
			break;
		case eCsrSuppRate_168Mbps:
			supported = g_phy_rates_suppt[20][idx];
			break;
		case eCsrSuppRate_192Mbps:
			supported = g_phy_rates_suppt[21][idx];
			break;
		case eCsrSuppRate_216Mbps:
			supported = g_phy_rates_suppt[22][idx];
			break;
		case eCsrSuppRate_240Mbps:
			supported = g_phy_rates_suppt[23][idx];
			break;
		default:
			supported = false;
			break;
		}
	}
	return supported;
}

void csr_add_rate_bitmap(uint8_t rate, uint16_t *pRateBitmap)
{
	uint16_t rateBitmap;
	uint16_t n = BITS_OFF(rate, CSR_DOT11_BASIC_RATE_MASK);

	rateBitmap = *pRateBitmap;
	switch (n) {
	case SIR_MAC_RATE_1:
		rateBitmap |= SIR_MAC_RATE_1_BITMAP;
		break;
	case SIR_MAC_RATE_2:
		rateBitmap |= SIR_MAC_RATE_2_BITMAP;
		break;
	case SIR_MAC_RATE_5_5:
		rateBitmap |= SIR_MAC_RATE_5_5_BITMAP;
		break;
	case SIR_MAC_RATE_11:
		rateBitmap |= SIR_MAC_RATE_11_BITMAP;
		break;
	case SIR_MAC_RATE_6:
		rateBitmap |= SIR_MAC_RATE_6_BITMAP;
		break;
	case SIR_MAC_RATE_9:
		rateBitmap |= SIR_MAC_RATE_9_BITMAP;
		break;
	case SIR_MAC_RATE_12:
		rateBitmap |= SIR_MAC_RATE_12_BITMAP;
		break;
	case SIR_MAC_RATE_18:
		rateBitmap |= SIR_MAC_RATE_18_BITMAP;
		break;
	case SIR_MAC_RATE_24:
		rateBitmap |= SIR_MAC_RATE_24_BITMAP;
		break;
	case SIR_MAC_RATE_36:
		rateBitmap |= SIR_MAC_RATE_36_BITMAP;
		break;
	case SIR_MAC_RATE_48:
		rateBitmap |= SIR_MAC_RATE_48_BITMAP;
		break;
	case SIR_MAC_RATE_54:
		rateBitmap |= SIR_MAC_RATE_54_BITMAP;
		break;
	}
	*pRateBitmap = rateBitmap;
}

bool csr_check_rate_bitmap(uint8_t rate, uint16_t rateBitmap)
{
	uint16_t n = BITS_OFF(rate, CSR_DOT11_BASIC_RATE_MASK);

	switch (n) {
	case SIR_MAC_RATE_1:
		rateBitmap &= SIR_MAC_RATE_1_BITMAP;
		break;
	case SIR_MAC_RATE_2:
		rateBitmap &= SIR_MAC_RATE_2_BITMAP;
		break;
	case SIR_MAC_RATE_5_5:
		rateBitmap &= SIR_MAC_RATE_5_5_BITMAP;
		break;
	case SIR_MAC_RATE_11:
		rateBitmap &= SIR_MAC_RATE_11_BITMAP;
		break;
	case SIR_MAC_RATE_6:
		rateBitmap &= SIR_MAC_RATE_6_BITMAP;
		break;
	case SIR_MAC_RATE_9:
		rateBitmap &= SIR_MAC_RATE_9_BITMAP;
		break;
	case SIR_MAC_RATE_12:
		rateBitmap &= SIR_MAC_RATE_12_BITMAP;
		break;
	case SIR_MAC_RATE_18:
		rateBitmap &= SIR_MAC_RATE_18_BITMAP;
		break;
	case SIR_MAC_RATE_24:
		rateBitmap &= SIR_MAC_RATE_24_BITMAP;
		break;
	case SIR_MAC_RATE_36:
		rateBitmap &= SIR_MAC_RATE_36_BITMAP;
		break;
	case SIR_MAC_RATE_48:
		rateBitmap &= SIR_MAC_RATE_48_BITMAP;
		break;
	case SIR_MAC_RATE_54:
		rateBitmap &= SIR_MAC_RATE_54_BITMAP;
		break;
	}
	return !!rateBitmap;
}

bool csr_rates_is_dot11_rate_supported(struct mac_context *mac_ctx, uint8_t rate)
{
	uint16_t n = BITS_OFF(rate, CSR_DOT11_BASIC_RATE_MASK);

	return csr_is_aggregate_rate_supported(mac_ctx, n);
}

#ifdef WLAN_FEATURE_FILS_SK
static inline void csr_free_fils_profile_info(struct csr_roam_profile *profile)
{
	if (profile->fils_con_info) {
		qdf_mem_free(profile->fils_con_info);
		profile->fils_con_info = NULL;
	}

	if (profile->hlp_ie) {
		qdf_mem_free(profile->hlp_ie);
		profile->hlp_ie = NULL;
		profile->hlp_ie_len = 0;
	}
}
#else
static inline void csr_free_fils_profile_info(struct csr_roam_profile *profile)
{ }
#endif

void csr_release_profile(struct mac_context *mac, struct csr_roam_profile *pProfile)
{
	if (pProfile) {
		if (pProfile->BSSIDs.bssid) {
			qdf_mem_free(pProfile->BSSIDs.bssid);
			pProfile->BSSIDs.bssid = NULL;
		}
		if (pProfile->SSIDs.SSIDList) {
			qdf_mem_free(pProfile->SSIDs.SSIDList);
			pProfile->SSIDs.SSIDList = NULL;
		}
		if (pProfile->pWPAReqIE) {
			qdf_mem_free(pProfile->pWPAReqIE);
			pProfile->pWPAReqIE = NULL;
		}
		if (pProfile->pRSNReqIE) {
			qdf_mem_free(pProfile->pRSNReqIE);
			pProfile->pRSNReqIE = NULL;
		}
#ifdef FEATURE_WLAN_WAPI
		if (pProfile->pWAPIReqIE) {
			qdf_mem_free(pProfile->pWAPIReqIE);
			pProfile->pWAPIReqIE = NULL;
		}
#endif /* FEATURE_WLAN_WAPI */

		if (pProfile->pAddIEScan) {
			qdf_mem_free(pProfile->pAddIEScan);
			pProfile->pAddIEScan = NULL;
		}

		if (pProfile->pAddIEAssoc) {
			qdf_mem_free(pProfile->pAddIEAssoc);
			pProfile->pAddIEAssoc = NULL;
		}
		if (pProfile->ChannelInfo.freq_list) {
			qdf_mem_free(pProfile->ChannelInfo.freq_list);
			pProfile->ChannelInfo.freq_list = NULL;
		}
		csr_free_fils_profile_info(pProfile);
		qdf_mem_zero(pProfile, sizeof(struct csr_roam_profile));
	}
}

void csr_free_roam_profile(struct mac_context *mac, uint32_t sessionId)
{
	struct csr_roam_session *pSession = &mac->roam.roamSession[sessionId];

	if (pSession->pCurRoamProfile) {
		csr_release_profile(mac, pSession->pCurRoamProfile);
		qdf_mem_free(pSession->pCurRoamProfile);
		pSession->pCurRoamProfile = NULL;
	}
}

void csr_free_connect_bss_desc(struct mac_context *mac, uint32_t sessionId)
{
	struct csr_roam_session *pSession = &mac->roam.roamSession[sessionId];

	if (pSession->pConnectBssDesc) {
		qdf_mem_free(pSession->pConnectBssDesc);
		pSession->pConnectBssDesc = NULL;
	}
}

tSirResultCodes csr_get_de_auth_rsp_status_code(struct deauth_rsp *pSmeRsp)
{
	uint8_t *pBuffer = (uint8_t *) pSmeRsp;
	uint32_t ret;

	pBuffer +=
		(sizeof(uint16_t) + sizeof(uint16_t) + sizeof(uint8_t) +
		 sizeof(uint16_t));
	/* tSirResultCodes is an enum, assuming is 32bit */
	/* If we cannot make this assumption, use copymemory */
	qdf_get_u32(pBuffer, &ret);

	return (tSirResultCodes) ret;
}

tSirScanType csr_get_scan_type(struct mac_context *mac, uint8_t chnId)
{
	tSirScanType scanType = eSIR_PASSIVE_SCAN;
	enum channel_state channelEnabledType;

	channelEnabledType = wlan_reg_get_channel_state(mac->pdev, chnId);
	if (CHANNEL_STATE_ENABLE == channelEnabledType)
		scanType = eSIR_ACTIVE_SCAN;

	return scanType;
}

enum bss_type csr_translate_bsstype_to_mac_type(eCsrRoamBssType csrtype)
{
	enum bss_type ret;

	switch (csrtype) {
	case eCSR_BSS_TYPE_INFRASTRUCTURE:
		ret = eSIR_INFRASTRUCTURE_MODE;
		break;
	case eCSR_BSS_TYPE_IBSS:
	case eCSR_BSS_TYPE_START_IBSS:
		ret = eSIR_IBSS_MODE;
		break;
	case eCSR_BSS_TYPE_INFRA_AP:
		ret = eSIR_INFRA_AP_MODE;
		break;
	case eCSR_BSS_TYPE_NDI:
		ret = eSIR_NDI_MODE;
		break;
	case eCSR_BSS_TYPE_ANY:
	default:
		ret = eSIR_AUTO_MODE;
		break;
	}

	return ret;
}

/* This function use the parameters to decide the CFG value. */
/* CSR never sets MLME_DOT11_MODE_ALL to the CFG */
/* So PE should not see MLME_DOT11_MODE_ALL when it gets the CFG value */
enum csr_cfgdot11mode
csr_get_cfg_dot11_mode_from_csr_phy_mode(struct csr_roam_profile *pProfile,
					 eCsrPhyMode phyMode,
					 bool fProprietary)
{
	uint32_t cfgDot11Mode = eCSR_CFG_DOT11_MODE_ABG;

	switch (phyMode) {
	case eCSR_DOT11_MODE_11a:
		cfgDot11Mode = eCSR_CFG_DOT11_MODE_11A;
		break;
	case eCSR_DOT11_MODE_11b:
	case eCSR_DOT11_MODE_11b_ONLY:
		cfgDot11Mode = eCSR_CFG_DOT11_MODE_11B;
		break;
	case eCSR_DOT11_MODE_11g:
	case eCSR_DOT11_MODE_11g_ONLY:
		if (pProfile && (CSR_IS_INFRA_AP(pProfile))
		    && (phyMode == eCSR_DOT11_MODE_11g_ONLY))
			cfgDot11Mode = eCSR_CFG_DOT11_MODE_11G_ONLY;
		else
			cfgDot11Mode = eCSR_CFG_DOT11_MODE_11G;
		break;
	case eCSR_DOT11_MODE_11n:
			cfgDot11Mode = eCSR_CFG_DOT11_MODE_11N;
		break;
	case eCSR_DOT11_MODE_11n_ONLY:
		if (pProfile && CSR_IS_INFRA_AP(pProfile))
			cfgDot11Mode = eCSR_CFG_DOT11_MODE_11N_ONLY;
		else
			cfgDot11Mode = eCSR_CFG_DOT11_MODE_11N;
		break;
	case eCSR_DOT11_MODE_abg:
		cfgDot11Mode = eCSR_CFG_DOT11_MODE_ABG;
		break;
	case eCSR_DOT11_MODE_AUTO:
		cfgDot11Mode = eCSR_CFG_DOT11_MODE_AUTO;
		break;

	case eCSR_DOT11_MODE_11ac:
		if (IS_FEATURE_SUPPORTED_BY_FW(DOT11AC))
			cfgDot11Mode = eCSR_CFG_DOT11_MODE_11AC;
		else
			cfgDot11Mode = eCSR_CFG_DOT11_MODE_11N;
		break;
	case eCSR_DOT11_MODE_11ac_ONLY:
		if (IS_FEATURE_SUPPORTED_BY_FW(DOT11AC))
			cfgDot11Mode = eCSR_CFG_DOT11_MODE_11AC_ONLY;
		else
			cfgDot11Mode = eCSR_CFG_DOT11_MODE_11N;
		break;
	case eCSR_DOT11_MODE_11ax:
		if (IS_FEATURE_SUPPORTED_BY_FW(DOT11AX))
			cfgDot11Mode = eCSR_CFG_DOT11_MODE_11AX;
		else if (IS_FEATURE_SUPPORTED_BY_FW(DOT11AC))
			cfgDot11Mode = eCSR_CFG_DOT11_MODE_11AC;
		else
			cfgDot11Mode = eCSR_CFG_DOT11_MODE_11N;
		break;
	case eCSR_DOT11_MODE_11ax_ONLY:
		if (IS_FEATURE_SUPPORTED_BY_FW(DOT11AX))
			cfgDot11Mode = eCSR_CFG_DOT11_MODE_11AX_ONLY;
		else if (IS_FEATURE_SUPPORTED_BY_FW(DOT11AC))
			cfgDot11Mode = eCSR_CFG_DOT11_MODE_11AC;
		else
			cfgDot11Mode = eCSR_CFG_DOT11_MODE_11N;
		break;

	default:
		/* No need to assign anything here */
		break;
	}

	return cfgDot11Mode;
}

QDF_STATUS csr_get_regulatory_domain_for_country(struct mac_context *mac,
						 uint8_t *pCountry,
						 v_REGDOMAIN_t *pDomainId,
						 enum country_src source)
{
	QDF_STATUS status = QDF_STATUS_E_INVAL;
	QDF_STATUS qdf_status;
	uint8_t countryCode[CDS_COUNTRY_CODE_LEN + 1];
	v_REGDOMAIN_t domainId;

	if (pCountry) {
		countryCode[0] = pCountry[0];
		countryCode[1] = pCountry[1];
		qdf_status = wlan_reg_get_domain_from_country_code(&domainId,
								  countryCode,
								  source);

		if (QDF_IS_STATUS_SUCCESS(qdf_status)) {
			if (pDomainId)
				*pDomainId = domainId;
			status = QDF_STATUS_SUCCESS;
		} else {
			sme_warn("Couldn't find domain for country code %c%c",
				pCountry[0], pCountry[1]);
			status = QDF_STATUS_E_INVAL;
		}
	}

	return status;
}

QDF_STATUS csr_get_modify_profile_fields(struct mac_context *mac,
					uint32_t sessionId,
					 tCsrRoamModifyProfileFields *
					 pModifyProfileFields)
{
	if (!pModifyProfileFields)
		return QDF_STATUS_E_FAILURE;

	qdf_mem_copy(pModifyProfileFields,
		     &mac->roam.roamSession[sessionId].connectedProfile.
		     modifyProfileFields, sizeof(tCsrRoamModifyProfileFields));

	return QDF_STATUS_SUCCESS;
}

QDF_STATUS csr_set_modify_profile_fields(struct mac_context *mac,
					uint32_t sessionId,
					 tCsrRoamModifyProfileFields *
					 pModifyProfileFields)
{
	struct csr_roam_session *pSession = CSR_GET_SESSION(mac, sessionId);

	qdf_mem_copy(&pSession->connectedProfile.modifyProfileFields,
		     pModifyProfileFields, sizeof(tCsrRoamModifyProfileFields));

	return QDF_STATUS_SUCCESS;
}


bool csr_is_set_key_allowed(struct mac_context *mac, uint32_t sessionId)
{
	bool fRet = true;
	struct csr_roam_session *pSession;

	pSession = CSR_GET_SESSION(mac, sessionId);

	/*
	 * This condition is not working for infra state. When infra is in
	 * not-connected state the pSession->pCurRoamProfile is NULL, this
	 * function returns true, that is incorrect.
	 * Since SAP requires to set key without any BSS started, it needs
	 * this condition to be met. In other words, this function is useless.
	 * The current work-around is to process setcontext_rsp no matter
	 * what the state is.
	 */
	sme_debug("is not what it intends to. Must be revisit or removed");
	if ((!pSession)
	    || (csr_is_conn_state_disconnected(mac, sessionId)
		&& (pSession->pCurRoamProfile)
		&& (!(CSR_IS_INFRA_AP(pSession->pCurRoamProfile))))
	    ) {
		fRet = false;
	}

	return fRet;
}

/* no need to acquire lock for this basic function */
uint16_t sme_chn_to_freq(uint8_t chanNum)
{
	int i;

	for (i = 0; i < NUM_CHANNELS; i++) {
		if (WLAN_REG_CH_NUM(i) == chanNum)
			return WLAN_REG_CH_TO_FREQ(i);
	}

	return 0;
}

struct lim_channel_status *
csr_get_channel_status(struct mac_context *mac, uint32_t chan_freq)
{
	uint8_t i;
	struct lim_scan_channel_status *channel_status;
	struct lim_channel_status *entry;

	if (!mac->sap.acs_with_more_param)
		return NULL;

	channel_status = &mac->lim.scan_channel_status;
	for (i = 0; i < channel_status->total_channel; i++) {
		entry = &channel_status->channel_status_list[i];
		if (entry->channelfreq == chan_freq)
			return entry;
	}
	sme_err("Channel %d status info not exist", chan_freq);

	return NULL;
}

void csr_clear_channel_status(struct mac_context *mac)
{
	struct lim_scan_channel_status *channel_status;

	if (!mac->sap.acs_with_more_param)
		return;

	channel_status = &mac->lim.scan_channel_status;
	channel_status->total_channel = 0;

	return;
}

bool csr_is_channel_present_in_list(uint32_t *pChannelList,
				    int numChannels, uint32_t chan_freq)
{
	int i = 0;

	/* Check for NULL pointer */
	if (!pChannelList || (numChannels == 0))
		return false;

	/* Look for the channel in the list */
	for (i = 0; (i < numChannels) &&
	     (i < CFG_VALID_CHANNEL_LIST_LEN); i++) {
		if (pChannelList[i] == chan_freq)
			return true;
	}

	return false;
}

/**
 * sme_bsstype_to_string() - converts bss type to string.
 * @bss_type: bss type enum
 *
 * Return: printable string for bss type
 */
const char *sme_bss_type_to_string(const uint8_t bss_type)
{
	switch (bss_type) {
	CASE_RETURN_STRING(eCSR_BSS_TYPE_INFRASTRUCTURE);
	CASE_RETURN_STRING(eCSR_BSS_TYPE_INFRA_AP);
	CASE_RETURN_STRING(eCSR_BSS_TYPE_IBSS);
	CASE_RETURN_STRING(eCSR_BSS_TYPE_START_IBSS);
	CASE_RETURN_STRING(eCSR_BSS_TYPE_ANY);
	default:
		return "unknown bss type";
	}
}

QDF_STATUS csr_add_to_channel_list_front(uint32_t *pChannelList,
					 int numChannels, uint32_t chan_freq)
{
	int i = 0;

	/* Check for NULL pointer */
	if (!pChannelList)
		return QDF_STATUS_E_NULL_VALUE;

	/* Make room for the addition.  (Start moving from the back.) */
	for (i = numChannels; i > 0; i--)
		pChannelList[i] = pChannelList[i - 1];

	/* Now add the NEW channel...at the front */
	pChannelList[0] = chan_freq;

	return QDF_STATUS_SUCCESS;
}

/**
 * csr_wait_for_connection_update() - Wait for hw mode update
 * @mac: Pointer to the MAC context
 * @do_release_reacquire_lock: Indicates whether release and
 * re-acquisition of SME global lock is required.
 *
 * Waits for CONNECTION_UPDATE_TIMEOUT time so that the
 * hw mode update can get processed.
 *
 * Return: True if the wait was successful, false otherwise
 */
bool csr_wait_for_connection_update(struct mac_context *mac,
		bool do_release_reacquire_lock)
{
	QDF_STATUS status, ret;

	if (do_release_reacquire_lock == true) {
		ret = sme_release_global_lock(&mac->sme);
		if (!QDF_IS_STATUS_SUCCESS(ret)) {
			cds_err("lock release fail %d", ret);
			return false;
		}
	}

	status = policy_mgr_wait_for_connection_update(mac->psoc);

	if (do_release_reacquire_lock == true) {
		ret = sme_acquire_global_lock(&mac->sme);
		if (!QDF_IS_STATUS_SUCCESS(ret))
			return false;
	}

	if (!QDF_IS_STATUS_SUCCESS(status)) {
		cds_err("wait for event failed");
		return false;
	}

	return true;
}

/**
 * csr_get_session_persona() - get persona of a session
 * @pmac: pointer to global MAC context
 * @session_id: session id
 *
 * This function is to return the persona of a session
 *
 * Reture: enum QDF_OPMODE persona
 */
enum QDF_OPMODE csr_get_session_persona(struct mac_context *pmac,
					uint32_t session_id)
{
	struct csr_roam_session *session = NULL;

	session = CSR_GET_SESSION(pmac, session_id);
	if (!session || !session->pCurRoamProfile)
		return QDF_MAX_NO_OF_MODE;

	return session->pCurRoamProfile->csrPersona;
}

/**
 * csr_is_ndi_started() - function to check if NDI is started
 * @mac_ctx: handle to mac context
 * @session_id: session identifier
 *
 * returns: true if NDI is started, false otherwise
 */
bool csr_is_ndi_started(struct mac_context *mac_ctx, uint32_t session_id)
{
	struct csr_roam_session *session = CSR_GET_SESSION(mac_ctx, session_id);

	if (!session)
		return false;

	return eCSR_CONNECT_STATE_TYPE_NDI_STARTED == session->connectState;
}

bool csr_is_mcc_channel(struct mac_context *mac_ctx, uint32_t chan_freq)
{
	struct csr_roam_session *session;
	enum QDF_OPMODE oper_mode;
	uint32_t oper_chan_freq = 0;
	uint8_t session_id;
	bool hw_dbs_capable, same_band_freqs;

	if (chan_freq == 0)
		return false;

	hw_dbs_capable = policy_mgr_is_hw_dbs_capable(mac_ctx->psoc);
	for (session_id = 0; session_id < WLAN_MAX_VDEVS; session_id++) {
		if (CSR_IS_SESSION_VALID(mac_ctx, session_id)) {
			session = CSR_GET_SESSION(mac_ctx, session_id);
			if (!session->pCurRoamProfile)
				continue;
			oper_mode = session->pCurRoamProfile->csrPersona;
			if ((((oper_mode == QDF_STA_MODE) ||
			    (oper_mode == QDF_P2P_CLIENT_MODE)) &&
			    (session->connectState ==
			    eCSR_ASSOC_STATE_TYPE_INFRA_ASSOCIATED)) ||
			    (((oper_mode == QDF_P2P_GO_MODE) ||
			    (oper_mode == QDF_SAP_MODE))
			    && (session->connectState !=
			    eCSR_ASSOC_STATE_TYPE_NOT_CONNECTED)))
				oper_chan_freq =
					session->connectedProfile.op_freq;

			same_band_freqs = WLAN_REG_IS_SAME_BAND_FREQS(
				chan_freq, oper_chan_freq);

			if (oper_chan_freq && chan_freq != oper_chan_freq &&
			    (!hw_dbs_capable || same_band_freqs))
				return true;
		}
	}

	return false;
}
<|MERGE_RESOLUTION|>--- conflicted
+++ resolved
@@ -1050,14 +1050,9 @@
 				continue;
 
 			csr_handle_conc_chnl_overlap_for_sap_go(mac_ctx,
-<<<<<<< HEAD
-					session, &sap_ch, &sap_hbw, &sap_cfreq,
-					&intf_ch, &intf_hbw, &intf_cfreq);
-=======
 					session, &sap_ch_freq, &sap_hbw,
 					&sap_cfreq, &intf_ch_freq, &intf_hbw,
 					&intf_cfreq);
->>>>>>> 5d8474a2
 		}
 		if (intf_ch_freq &&
 		    ((intf_ch_freq <= wlan_reg_ch_to_freq(CHAN_ENUM_2484) &&
@@ -1068,36 +1063,20 @@
 	}
 
 	sme_debug("intf_ch:%d sap_ch:%d cc_switch_mode:%d, dbs:%d",
-<<<<<<< HEAD
-			intf_ch, sap_ch, cc_switch_mode,
-			policy_mgr_is_dbs_enable(mac_ctx->psoc));
-	if (intf_ch && sap_ch != intf_ch &&
-=======
 		  intf_ch_freq, sap_ch_freq, cc_switch_mode,
 		  policy_mgr_is_dbs_enable(mac_ctx->psoc));
 
 	if (intf_ch_freq && sap_ch_freq != intf_ch_freq &&
->>>>>>> 5d8474a2
 	    !policy_mgr_is_force_scc(mac_ctx->psoc)) {
 		sap_lfreq = sap_cfreq - sap_hbw;
 		sap_hfreq = sap_cfreq + sap_hbw;
 		intf_lfreq = intf_cfreq - intf_hbw;
 		intf_hfreq = intf_cfreq + intf_hbw;
 
-<<<<<<< HEAD
-		sme_debug("SAP:  OCH: %03d OCF: %d CCH: %03d CF: %d BW: %d LF: %d HF: %d INTF: OCH: %03d OCF: %d CCH: %03d CF: %d BW: %d LF: %d HF: %d",
-			  sap_ch, cds_chan_to_freq(sap_ch),
-			  cds_freq_to_chan(sap_cfreq), sap_cfreq, sap_hbw * 2,
-			  sap_lfreq, sap_hfreq, intf_ch,
-			  cds_chan_to_freq(intf_ch),
-			  cds_freq_to_chan(intf_cfreq),
-			  intf_cfreq, intf_hbw * 2, intf_lfreq, intf_hfreq);
-=======
 		sme_debug("SAP:  OCH: %03d CCH: %03d BW: %d LF: %d HF: %d INTF: OCH: %03d CF: %d BW: %d LF: %d HF: %d",
 			sap_ch_freq, sap_cfreq, sap_hbw * 2,
 			sap_lfreq, sap_hfreq, intf_ch_freq,
 			intf_cfreq, intf_hbw * 2, intf_lfreq, intf_hfreq);
->>>>>>> 5d8474a2
 
 		if (!(((sap_lfreq > intf_lfreq && sap_lfreq < intf_hfreq) ||
 			(sap_hfreq > intf_lfreq && sap_hfreq < intf_hfreq)) ||
@@ -1115,18 +1094,10 @@
 			    QDF_MCC_TO_SCC_WITH_PREFERRED_BAND)
 				intf_ch_freq = 0;
 		} else if (cc_switch_mode ==
-<<<<<<< HEAD
-			QDF_MCC_TO_SCC_SWITCH_WITH_FAVORITE_CHANNEL) {
-			status =
-				policy_mgr_get_sap_mandatory_channel(
-				mac_ctx->psoc,
-				&intf_ch);
-=======
 			   QDF_MCC_TO_SCC_SWITCH_WITH_FAVORITE_CHANNEL) {
 			status = policy_mgr_get_sap_mandatory_channel(
 					mac_ctx->psoc,
 					&intf_ch_freq);
->>>>>>> 5d8474a2
 			if (QDF_IS_STATUS_ERROR(status))
 				sme_err("no mandatory channel");
 		}
@@ -1135,11 +1106,7 @@
 		if (WLAN_REG_IS_24GHZ_CH_FREQ(intf_ch_freq)) {
 			status =
 				policy_mgr_get_sap_mandatory_channel(
-<<<<<<< HEAD
-					mac_ctx->psoc, &intf_ch);
-=======
 					mac_ctx->psoc, &intf_ch_freq);
->>>>>>> 5d8474a2
 			if (QDF_IS_STATUS_ERROR(status))
 				sme_err("no mandatory channel");
 		}
@@ -1149,14 +1116,9 @@
 		intf_ch_freq = 0;
 
 	sme_debug("##Concurrent Channels %s Interfering",
-<<<<<<< HEAD
-		  intf_ch == 0 ? "Not" : "Are");
-	return intf_ch;
-=======
 		  intf_ch_freq == 0 ? "Not" : "Are");
 
 	return intf_ch_freq;
->>>>>>> 5d8474a2
 }
 #endif
 
@@ -2807,1408 +2769,6 @@
 
 #ifdef WLAN_FEATURE_FILS_SK
 /**
-<<<<<<< HEAD
- * csr_is_fils_auth() - update negotiated auth if matches to FILS auth type
- * @mac_ctx: pointer to mac context
- * @authsuites: auth suites
- * @c_auth_suites: auth suites count
- * @authentication: authentication
- * @auth_type: authentication type list
- * @index: current counter
- * @neg_authtype: pointer to negotiated auth
- *
- * Return: None
- */
-static void csr_is_fils_auth(struct mac_context *mac_ctx,
-	uint8_t authsuites[][CSR_RSN_OUI_SIZE], uint8_t c_auth_suites,
-	uint8_t authentication[], tCsrAuthList *auth_type,
-	uint8_t index, enum csr_akm_type *neg_authtype)
-{
-	/*
-	 * TODO Always try with highest security
-	 * move this down once sha384 is validated
-	 */
-	if (csr_is_auth_fils_sha256(mac_ctx, authsuites,
-				c_auth_suites, authentication)) {
-		if (eCSR_AUTH_TYPE_FILS_SHA256 ==
-				auth_type->authType[index])
-			*neg_authtype = eCSR_AUTH_TYPE_FILS_SHA256;
-	}
-	if ((*neg_authtype == eCSR_AUTH_TYPE_UNKNOWN) &&
-			csr_is_auth_fils_sha384(mac_ctx, authsuites,
-				c_auth_suites, authentication)) {
-		if (eCSR_AUTH_TYPE_FILS_SHA384 ==
-				auth_type->authType[index])
-			*neg_authtype = eCSR_AUTH_TYPE_FILS_SHA384;
-	}
-	if ((*neg_authtype == eCSR_AUTH_TYPE_UNKNOWN) &&
-			csr_is_auth_fils_ft_sha256(mac_ctx, authsuites,
-				c_auth_suites, authentication)) {
-		if (eCSR_AUTH_TYPE_FT_FILS_SHA256 ==
-				auth_type->authType[index])
-			*neg_authtype = eCSR_AUTH_TYPE_FT_FILS_SHA256;
-	}
-	if ((*neg_authtype == eCSR_AUTH_TYPE_UNKNOWN) &&
-			csr_is_auth_fils_ft_sha384(mac_ctx, authsuites,
-				c_auth_suites, authentication)) {
-		if (eCSR_AUTH_TYPE_FT_FILS_SHA384 ==
-				auth_type->authType[index])
-			*neg_authtype = eCSR_AUTH_TYPE_FT_FILS_SHA384;
-	}
-	sme_debug("negotiated auth type is %d", *neg_authtype);
-}
-#else
-static void csr_is_fils_auth(struct mac_context *mac_ctx,
-	uint8_t authsuites[][CSR_RSN_OUI_SIZE], uint8_t c_auth_suites,
-	uint8_t authentication[], tCsrAuthList *auth_type,
-	uint8_t index, enum csr_akm_type *neg_authtype)
-{
-}
-#endif
-
-#ifdef WLAN_FEATURE_SAE
-/**
- * csr_check_sae_auth() - update negotiated auth and oui if matches to SAE auth
- * type
- * @mac_ctx: pointer to mac context
- * @authsuites: auth suites
- * @c_auth_suites: auth suites count
- * @authentication: authentication
- * @auth_type: authentication type list
- * @index: current counter
- * @neg_authtype: pointer to negotiated auth
- *
- * Return: None
- */
-static void
-csr_check_sae_auth(struct mac_context *mac_ctx,
-		   uint8_t authsuites[][CSR_RSN_OUI_SIZE],
-		   uint8_t c_auth_suites,
-		   uint8_t authentication[], tCsrAuthList *auth_type,
-		   uint8_t index, enum csr_akm_type *neg_authtype)
-{
-	if ((*neg_authtype == eCSR_AUTH_TYPE_UNKNOWN) &&
-	    csr_is_auth_ft_sae(mac_ctx, authsuites, c_auth_suites,
-			       authentication)) {
-		if (eCSR_AUTH_TYPE_FT_SAE == auth_type->authType[index])
-			*neg_authtype = eCSR_AUTH_TYPE_FT_SAE;
-		if (eCSR_AUTH_TYPE_OPEN_SYSTEM == auth_type->authType[index])
-			*neg_authtype = eCSR_AUTH_TYPE_OPEN_SYSTEM;
-	}
-
-	if ((*neg_authtype == eCSR_AUTH_TYPE_UNKNOWN) &&
-	    csr_is_auth_wpa_sae(mac_ctx, authsuites,
-				c_auth_suites, authentication)) {
-		if (eCSR_AUTH_TYPE_SAE == auth_type->authType[index])
-			*neg_authtype = eCSR_AUTH_TYPE_SAE;
-		if (eCSR_AUTH_TYPE_OPEN_SYSTEM == auth_type->authType[index])
-			*neg_authtype = eCSR_AUTH_TYPE_OPEN_SYSTEM;
-	}
-	sme_debug("negotiated auth type is %d", *neg_authtype);
-}
-#else
-static void csr_check_sae_auth(struct mac_context *mac_ctx,
-	uint8_t authsuites[][CSR_RSN_OUI_SIZE], uint8_t c_auth_suites,
-	uint8_t authentication[], tCsrAuthList *auth_type,
-	uint8_t index, enum csr_akm_type *neg_authtype)
-{
-}
-#endif
-
-bool csr_is_pmkid_found_for_peer(struct mac_context *mac,
-				 struct csr_roam_session *session,
-				 tSirMacAddr peer_mac_addr,
-				 uint8_t *pmkid,
-				 uint16_t pmkid_count)
-{
-	uint32_t i, index;
-	uint8_t *session_pmkid;
-	tPmkidCacheInfo *pmkid_cache;
-
-	pmkid_cache = qdf_mem_malloc(sizeof(*pmkid_cache));
-	if (!pmkid_cache)
-		return false;
-
-	qdf_mem_copy(pmkid_cache->BSSID.bytes, peer_mac_addr,
-		     QDF_MAC_ADDR_SIZE);
-
-	if (!csr_lookup_pmkid_using_bssid(mac, session, pmkid_cache, &index)) {
-		qdf_mem_free(pmkid_cache);
-		return false;
-	}
-
-	session_pmkid = pmkid_cache->PMKID;
-	for (i = 0; i < pmkid_count; i++) {
-		if (!qdf_mem_cmp(pmkid + (i * PMKID_LEN),
-				 session_pmkid, PMKID_LEN)) {
-			qdf_mem_free(pmkid_cache);
-			return true;
-		}
-	}
-
-	sme_debug("PMKID in PmkidCacheInfo doesn't match with PMKIDs of peer");
-	qdf_mem_free(pmkid_cache);
-
-	return false;
-}
-
-/**
- * csr_get_rsn_information() - to get RSN information
- * @mac_ctx: pointer to global MAC context
- * @auth_type: auth type
- * @encr_type: encryption type
- * @mc_encryption: multicast encryption type
- * @rsn_ie: pointer to RSN IE
- * @ucast_cipher: Unicast cipher
- * @mcast_cipher: Multicast cipher
- * @auth_suite: Authentication suite
- * @capabilities: RSN capabilities
- * @negotiated_authtype: Negotiated auth type
- * @negotiated_mccipher: negotiated multicast cipher
- * @gp_mgmt_cipher: group management cipher
- * @mgmt_encryption_type: group management encryption type
- * @adaptive_11r: is adaptive 11r connection
- *
- * This routine will get all RSN information
- *
- * Return: bool
- */
-static bool csr_get_rsn_information(struct mac_context *mac_ctx,
-				    tCsrAuthList *auth_type,
-				    eCsrEncryptionType encr_type,
-				    tCsrEncryptionList *mc_encryption,
-				    tDot11fIERSN *rsn_ie, uint8_t *ucast_cipher,
-				    uint8_t *mcast_cipher, uint8_t *auth_suite,
-				    struct rsn_caps *capabilities,
-				    enum csr_akm_type *negotiated_authtype,
-				    eCsrEncryptionType *negotiated_mccipher,
-				    uint8_t *gp_mgmt_cipher,
-				    tAniEdType *mgmt_encryption_type,
-				    bool adaptive_11r)
-{
-	bool acceptable_cipher = false;
-	bool group_mgmt_acceptable_cipher = false;
-	uint8_t c_ucast_cipher = 0;
-	uint8_t c_mcast_cipher = 0;
-	uint8_t c_group_mgmt_cipher = 0;
-	uint8_t c_auth_suites = 0, i;
-	uint8_t unicast[CSR_RSN_OUI_SIZE];
-	uint8_t multicast[CSR_RSN_OUI_SIZE];
-	uint8_t group_mgmt[CSR_RSN_OUI_SIZE];
-	uint8_t authsuites[CSR_RSN_MAX_AUTH_SUITES][CSR_RSN_OUI_SIZE];
-	uint8_t authentication[CSR_RSN_OUI_SIZE];
-	uint8_t mccipher_arr[CSR_RSN_MAX_MULTICAST_CYPHERS][CSR_RSN_OUI_SIZE];
-	uint8_t group_mgmt_arr[CSR_RSN_MAX_MULTICAST_CYPHERS][CSR_RSN_OUI_SIZE];
-	enum csr_akm_type neg_authtype = eCSR_AUTH_TYPE_UNKNOWN;
-
-	if (!rsn_ie->present)
-		goto end;
-	c_mcast_cipher++;
-	qdf_mem_copy(mccipher_arr, rsn_ie->gp_cipher_suite,
-			CSR_RSN_OUI_SIZE);
-	c_ucast_cipher =
-		(uint8_t) (rsn_ie->pwise_cipher_suite_count);
-
-	c_auth_suites = (uint8_t) (rsn_ie->akm_suite_cnt);
-	for (i = 0; i < c_auth_suites && i < CSR_RSN_MAX_AUTH_SUITES; i++) {
-		qdf_mem_copy((void *)&authsuites[i],
-			(void *)&rsn_ie->akm_suite[i], CSR_RSN_OUI_SIZE);
-	}
-
-	/* Check - Is requested unicast Cipher supported by the BSS. */
-	acceptable_cipher = csr_match_rsnoui_index(mac_ctx,
-				rsn_ie->pwise_cipher_suites, c_ucast_cipher,
-				csr_get_oui_index_from_cipher(encr_type),
-				unicast);
-
-	if (!acceptable_cipher)
-		goto end;
-
-	/* unicast is supported. Pick the first matching Group cipher, if any */
-	for (i = 0; i < mc_encryption->numEntries; i++) {
-		acceptable_cipher = csr_match_rsnoui_index(mac_ctx,
-					mccipher_arr, c_mcast_cipher,
-					csr_get_oui_index_from_cipher(
-					    mc_encryption->encryptionType[i]),
-					multicast);
-		if (acceptable_cipher)
-			break;
-	}
-	if (!acceptable_cipher)
-		goto end;
-
-	if (negotiated_mccipher)
-		*negotiated_mccipher = mc_encryption->encryptionType[i];
-
-	/* Group Management Cipher only for 11w */
-	if (mgmt_encryption_type) {
-		c_group_mgmt_cipher++;
-		qdf_mem_copy(group_mgmt_arr, rsn_ie->gp_mgmt_cipher_suite,
-						CSR_RSN_OUI_SIZE);
-		if (csr_is_group_mgmt_gmac_128(mac_ctx, group_mgmt_arr,
-			  c_group_mgmt_cipher, group_mgmt)) {
-			group_mgmt_acceptable_cipher = true;
-			*mgmt_encryption_type = eSIR_ED_AES_GMAC_128;
-		} else if (csr_is_group_mgmt_gmac_256(mac_ctx, group_mgmt_arr,
-			  c_group_mgmt_cipher, group_mgmt)) {
-			group_mgmt_acceptable_cipher = true;
-			*mgmt_encryption_type = eSIR_ED_AES_GMAC_256;
-		} else {
-			/* Default is CMAC */
-			group_mgmt_acceptable_cipher = true;
-			*mgmt_encryption_type = eSIR_ED_AES_128_CMAC;
-			qdf_mem_copy(group_mgmt, csr_group_mgmt_oui[ENUM_CMAC],
-						CSR_RSN_OUI_SIZE);
-		}
-	}
-
-	/* Initializing with false as it has true value already */
-	acceptable_cipher = false;
-	for (i = 0; i < auth_type->numEntries; i++) {
-		/*
-		 * Ciphers are supported, Match authentication algorithm and
-		 * pick first matching authtype.
-		 */
-		/* Set FILS as first preference */
-		csr_is_fils_auth(mac_ctx, authsuites, c_auth_suites,
-			authentication, auth_type, i, &neg_authtype);
-		/* Changed the AKM suites according to order of preference */
-		csr_check_sae_auth(mac_ctx, authsuites, c_auth_suites,
-			authentication, auth_type, i, &neg_authtype);
-
-		if (neg_authtype == eCSR_AUTH_TYPE_UNKNOWN &&
-		    csr_is_auth_osen(mac_ctx, authsuites,
-				     c_auth_suites, authentication)) {
-			if (eCSR_AUTH_TYPE_OSEN == auth_type->authType[i])
-				neg_authtype = eCSR_AUTH_TYPE_OSEN;
-		}
-		if ((neg_authtype == eCSR_AUTH_TYPE_UNKNOWN) &&
-				csr_is_auth_dpp_rsn(mac_ctx, authsuites,
-						    c_auth_suites,
-						    authentication)) {
-			if (eCSR_AUTH_TYPE_DPP_RSN == auth_type->authType[i])
-				neg_authtype = eCSR_AUTH_TYPE_DPP_RSN;
-		}
-		if ((neg_authtype == eCSR_AUTH_TYPE_UNKNOWN) &&
-				csr_is_ft_auth_rsn(mac_ctx, authsuites,
-					c_auth_suites, authentication)) {
-			if (eCSR_AUTH_TYPE_FT_RSN == auth_type->authType[i])
-				neg_authtype = eCSR_AUTH_TYPE_FT_RSN;
-		}
-		if ((neg_authtype == eCSR_AUTH_TYPE_UNKNOWN)
-				&& csr_is_ft_auth_rsn_psk(mac_ctx, authsuites,
-					c_auth_suites, authentication)) {
-			if (eCSR_AUTH_TYPE_FT_RSN_PSK ==
-					auth_type->authType[i])
-				neg_authtype = eCSR_AUTH_TYPE_FT_RSN_PSK;
-		}
-#ifdef FEATURE_WLAN_ESE
-		/* ESE only supports 802.1X.  No PSK. */
-		if ((neg_authtype == eCSR_AUTH_TYPE_UNKNOWN) &&
-				csr_is_ese_cckm_auth_rsn(mac_ctx, authsuites,
-					c_auth_suites, authentication)) {
-			if (eCSR_AUTH_TYPE_CCKM_RSN == auth_type->authType[i])
-				neg_authtype = eCSR_AUTH_TYPE_CCKM_RSN;
-		}
-#endif
-		if ((neg_authtype == eCSR_AUTH_TYPE_UNKNOWN) &&
-		    csr_is_auth_rsn(mac_ctx, authsuites,
-				    c_auth_suites, authentication)) {
-			/*
-			 * For adaptive 11r connection send FT-802.1X akm in
-			 * association request
-			 */
-			if (adaptive_11r &&
-			    eCSR_AUTH_TYPE_FT_RSN == auth_type->authType[i]) {
-				neg_authtype = eCSR_AUTH_TYPE_FT_RSN;
-				qdf_mem_copy(authentication,
-					     csr_rsn_oui[FT_8021X_IDX],
-					     CSR_WPA_OUI_SIZE);
-			}
-
-			if (eCSR_AUTH_TYPE_RSN == auth_type->authType[i])
-				neg_authtype = eCSR_AUTH_TYPE_RSN;
-		}
-		if ((neg_authtype == eCSR_AUTH_TYPE_UNKNOWN) &&
-		    csr_is_auth_rsn_psk(mac_ctx, authsuites,
-					c_auth_suites, authentication)) {
-			/*
-			 * For adaptive 11r connection send FT-PSK akm in
-			 * association request
-			 */
-			if (adaptive_11r &&
-			    eCSR_AUTH_TYPE_FT_RSN_PSK == auth_type->authType[i]) {
-				neg_authtype = eCSR_AUTH_TYPE_FT_RSN_PSK;
-				qdf_mem_copy(authentication,
-					     csr_rsn_oui[FT_PSK_IDX],
-					     CSR_WPA_OUI_SIZE);
-			}
-
-			if (eCSR_AUTH_TYPE_RSN_PSK == auth_type->authType[i])
-				neg_authtype = eCSR_AUTH_TYPE_RSN_PSK;
-		}
-#ifdef WLAN_FEATURE_11W
-		if ((neg_authtype == eCSR_AUTH_TYPE_UNKNOWN) &&
-		    csr_is_auth_rsn_psk_sha256(mac_ctx, authsuites,
-					       c_auth_suites, authentication)) {
-			/*
-			 * For adaptive 11r connection send AP advertises only
-			 * PSK AKM. STA can choose FT-PSK akm in association
-			 * request if FT capable.
-			 */
-			if (adaptive_11r &&
-			    eCSR_AUTH_TYPE_FT_RSN_PSK == auth_type->authType[i]) {
-				neg_authtype = eCSR_AUTH_TYPE_FT_RSN_PSK;
-				qdf_mem_copy(authentication,
-					     csr_rsn_oui[FT_PSK_IDX],
-					     CSR_WPA_OUI_SIZE);
-			}
-
-			if (eCSR_AUTH_TYPE_RSN_PSK_SHA256 ==
-					auth_type->authType[i])
-				neg_authtype = eCSR_AUTH_TYPE_RSN_PSK_SHA256;
-		}
-		if ((neg_authtype == eCSR_AUTH_TYPE_UNKNOWN) &&
-		    csr_is_auth_rsn8021x_sha256(mac_ctx,
-						authsuites, c_auth_suites,
-						authentication)) {
-			/*
-			 * For adaptive 11r connection send FT-802.1x akm in
-			 * association request
-			 */
-			if (adaptive_11r &&
-			    eCSR_AUTH_TYPE_FT_RSN == auth_type->authType[i]) {
-				neg_authtype = eCSR_AUTH_TYPE_FT_RSN;
-				qdf_mem_copy(authentication,
-					     csr_rsn_oui[FT_8021X_IDX],
-					     CSR_WPA_OUI_SIZE);
-			}
-			if (eCSR_AUTH_TYPE_RSN_8021X_SHA256 ==
-					auth_type->authType[i])
-				neg_authtype = eCSR_AUTH_TYPE_RSN_8021X_SHA256;
-		}
-#endif
-		if ((neg_authtype == eCSR_AUTH_TYPE_UNKNOWN) &&
-				csr_is_auth_wpa_owe(mac_ctx, authsuites,
-					c_auth_suites, authentication)) {
-			if (eCSR_AUTH_TYPE_OWE == auth_type->authType[i])
-				neg_authtype = eCSR_AUTH_TYPE_OWE;
-		}
-		if ((neg_authtype == eCSR_AUTH_TYPE_UNKNOWN) &&
-		   csr_is_auth_suiteb_eap_256(mac_ctx, authsuites,
-		   c_auth_suites, authentication)) {
-			if (eCSR_AUTH_TYPE_SUITEB_EAP_SHA256 ==
-						auth_type->authType[i])
-				neg_authtype = eCSR_AUTH_TYPE_SUITEB_EAP_SHA256;
-		}
-		if ((neg_authtype == eCSR_AUTH_TYPE_UNKNOWN) &&
-		   csr_is_auth_suiteb_eap_384(mac_ctx, authsuites,
-		   c_auth_suites, authentication)) {
-			if (eCSR_AUTH_TYPE_SUITEB_EAP_SHA384 ==
-						auth_type->authType[i])
-				neg_authtype = eCSR_AUTH_TYPE_SUITEB_EAP_SHA384;
-		}
-		if ((neg_authtype == eCSR_AUTH_TYPE_UNKNOWN) &&
-		    csr_is_auth_ft_suiteb_eap_384(mac_ctx, authsuites,
-						  c_auth_suites,
-						  authentication)) {
-			if (eCSR_AUTH_TYPE_FT_SUITEB_EAP_SHA384 ==
-						auth_type->authType[i])
-				neg_authtype =
-					eCSR_AUTH_TYPE_FT_SUITEB_EAP_SHA384;
-		}
-
-		/*
-		 * The 1st auth type in the APs RSN IE, to match stations
-		 * connecting profiles auth type will cause us to exit this
-		 * loop. This is added as some APs advertise multiple akms in
-		 * the RSN IE
-		 */
-		if (eCSR_AUTH_TYPE_UNKNOWN != neg_authtype) {
-			acceptable_cipher = true;
-			break;
-		}
-	} /* for */
-end:
-	if (acceptable_cipher) {
-		if (mcast_cipher)
-			qdf_mem_copy(mcast_cipher, multicast,
-					CSR_RSN_OUI_SIZE);
-
-		if (ucast_cipher)
-			qdf_mem_copy(ucast_cipher, unicast, CSR_RSN_OUI_SIZE);
-
-		if (gp_mgmt_cipher && group_mgmt_acceptable_cipher)
-			qdf_mem_copy(gp_mgmt_cipher, group_mgmt,
-				     CSR_RSN_OUI_SIZE);
-
-		if (auth_suite)
-			qdf_mem_copy(auth_suite, authentication,
-					CSR_RSN_OUI_SIZE);
-
-		if (negotiated_authtype)
-			*negotiated_authtype = neg_authtype;
-
-		if (capabilities) {
-			/* Bit 0 Preauthentication */
-			capabilities->PreAuthSupported =
-				(rsn_ie->RSN_Cap[0] >> 0) & 0x1;
-			/* Bit 1 No Pairwise */
-			capabilities->NoPairwise =
-				(rsn_ie->RSN_Cap[0] >> 1) & 0x1;
-			/* Bit 2, 3 PTKSA Replay Counter */
-			capabilities->PTKSAReplayCounter =
-				(rsn_ie->RSN_Cap[0] >> 2) & 0x3;
-			/* Bit 4, 5 GTKSA Replay Counter */
-			capabilities->GTKSAReplayCounter =
-				(rsn_ie->RSN_Cap[0] >> 4) & 0x3;
-#ifdef WLAN_FEATURE_11W
-			/* Bit 6 MFPR */
-			capabilities->MFPRequired =
-				(rsn_ie->RSN_Cap[0] >> 6) & 0x1;
-			/* Bit 7 MFPC */
-			capabilities->MFPCapable =
-				(rsn_ie->RSN_Cap[0] >> 7) & 0x1;
-#else
-			/* Bit 6 MFPR */
-			capabilities->MFPRequired = 0;
-			/* Bit 7 MFPC */
-			capabilities->MFPCapable = 0;
-#endif
-			/* remaining reserved */
-			capabilities->Reserved = rsn_ie->RSN_Cap[1] & 0xff;
-		}
-	}
-	return acceptable_cipher;
-}
-
-#ifdef WLAN_FEATURE_11W
-/**
- * csr_is_pmf_capabilities_in_rsn_match() - check for PMF capability
- * @mac:                   Global MAC Context
- * @pFilterMFPEnabled:     given by supplicant to us to specify what kind
- *                         of connection supplicant is expecting to make
- *                         if it is enabled then make PMF connection.
- *                         if it is disabled then make normal connection.
- * @pFilterMFPRequired:    given by supplicant based on our configuration
- *                         if it is 1 then we will require mandatory
- *                         PMF connection and if it is 0 then we PMF
- *                         connection is optional.
- * @pFilterMFPCapable:     given by supplicant based on our configuration
- *                         if it 1 then we are PMF capable and if it 0
- *                         then we are not PMF capable.
- * @pRSNIe:                RSNIe from Beacon/probe response of
- *                         neighbor AP against which we will compare
- *                         our capabilities.
- *
- * This function is to match our current capabilities with the AP
- * to which we are expecting make the connection.
- *
- * Return:   if our PMF capabilities matches with AP then we
- *           will return true to indicate that we are good
- *           to make connection with it. Else we will return false
- **/
-static bool
-csr_is_pmf_capabilities_in_rsn_match(struct mac_context *mac,
-				     bool *pFilterMFPEnabled,
-				     uint8_t *pFilterMFPRequired,
-				     uint8_t *pFilterMFPCapable,
-				     tDot11fIERSN *pRSNIe)
-{
-	uint8_t apProfileMFPCapable = 0;
-	uint8_t apProfileMFPRequired = 0;
-
-	if (pRSNIe && pFilterMFPEnabled && pFilterMFPCapable
-	    && pFilterMFPRequired) {
-		/* Extracting MFPCapable bit from RSN Ie */
-		apProfileMFPCapable = csr_is_mfpc_capable(pRSNIe);
-		apProfileMFPRequired = (pRSNIe->RSN_Cap[0] >> 6) & 0x1;
-
-		QDF_TRACE(QDF_MODULE_ID_SME, QDF_TRACE_LEVEL_DEBUG,
-			"pFilterMFPEnabled: %d pFilterMFPRequired: %d pFilterMFPCapable: %d apProfileMFPCapable: %d apProfileMFPRequired: %d",
-			 *pFilterMFPEnabled, *pFilterMFPRequired,
-			 *pFilterMFPCapable, apProfileMFPCapable,
-			 apProfileMFPRequired);
-
-		if (*pFilterMFPEnabled && *pFilterMFPCapable
-		    && *pFilterMFPRequired && (apProfileMFPCapable == 0)) {
-			QDF_TRACE(QDF_MODULE_ID_SME, QDF_TRACE_LEVEL_DEBUG,
-				  "AP is not capable to make PMF connection");
-			return false;
-		}  else if (!(*pFilterMFPCapable) &&
-			   apProfileMFPCapable && apProfileMFPRequired) {
-
-			/*
-			 * In this case, AP with whom we trying to connect
-			 * requires mandatory PMF connections and we are not
-			 * capable so this AP is not good choice to connect
-			 */
-			QDF_TRACE(QDF_MODULE_ID_SME, QDF_TRACE_LEVEL_DEBUG,
-				  "AP needs PMF connection and we are not capable of pmf connection");
-			return false;
-		}
-	}
-	return true;
-}
-#endif
-
-static bool csr_is_rsn_match(struct mac_context *mac_ctx, tCsrAuthList *pAuthType,
-			     eCsrEncryptionType enType,
-			     tCsrEncryptionList *pEnMcType,
-			     bool *pMFPEnabled, uint8_t *pMFPRequired,
-			     uint8_t *pMFPCapable,
-			     tDot11fBeaconIEs *pIes,
-			     enum csr_akm_type *negotiated_akm,
-			     eCsrEncryptionType *pNegotiatedMCCipher)
-{
-	bool fRSNMatch = false;
-
-	/* See if the cyphers in the Bss description match with the
-	 * settings in the profile.
-	 */
-	fRSNMatch = csr_get_rsn_information(mac_ctx, pAuthType, enType,
-					    pEnMcType, &pIes->RSN, NULL, NULL,
-					    NULL, NULL, negotiated_akm,
-					    pNegotiatedMCCipher, NULL, NULL,
-					    false);
-#ifdef WLAN_FEATURE_11W
-	/* If all the filter matches then finally checks for PMF capabilities */
-	if (fRSNMatch)
-		fRSNMatch = csr_is_pmf_capabilities_in_rsn_match(mac_ctx,
-								pMFPEnabled,
-								 pMFPRequired,
-								 pMFPCapable,
-								 &pIes->RSN);
-#endif
-	return fRSNMatch;
-}
-
-#ifndef WLAN_CONV_CRYPTO_IE_SUPPORT
-/**
- * csr_lookup_pmkid_using_ssid() - lookup pmkid using ssid and cache_id
- * @mac: pointer to mac
- * @session: sme session pointer
- * @pmk_cache: pointer to pmk cache
- * @index: index value needs to be seached
- *
- * Return: true if pmkid is found else false
- */
-static bool csr_lookup_pmkid_using_ssid(struct mac_context *mac,
-					struct csr_roam_session *session,
-					tPmkidCacheInfo *pmk_cache,
-					uint32_t *index)
-{
-	uint32_t i;
-	tPmkidCacheInfo *session_pmk;
-
-	for (i = 0; i < session->NumPmkidCache; i++) {
-		session_pmk = &session->PmkidCacheInfo[i];
-		sme_debug("match PMKID ssid %*.*s cache id %x %x ssid_len %d to ssid %s cache_id %x %x",
-			pmk_cache->ssid_len, pmk_cache->ssid_len,
-			pmk_cache->ssid, pmk_cache->cache_id[0],
-			pmk_cache->cache_id[1], pmk_cache->ssid_len,
-			session_pmk->ssid,
-			session_pmk->cache_id[0], session_pmk->cache_id[1]);
-
-		if ((!qdf_mem_cmp(pmk_cache->ssid, session_pmk->ssid,
-				  pmk_cache->ssid_len)) &&
-		    (!qdf_mem_cmp(session_pmk->cache_id,
-				  pmk_cache->cache_id, CACHE_ID_LEN))) {
-			/* match found */
-			*index = i;
-			sme_debug("PMKID found at index %d", i);
-			return true;
-		}
-	}
-
-	return false;
-}
-#endif
-
-#ifdef WLAN_CONV_CRYPTO_IE_SUPPORT
-bool csr_lookup_pmkid_using_bssid(struct mac_context *mac,
-				  struct csr_roam_session *session,
-				  tPmkidCacheInfo *pmk_cache,
-				  uint32_t *index)
-{
-	struct wlan_crypto_pmksa *pmksa;
-	struct wlan_objmgr_vdev *vdev;
-
-	vdev = wlan_objmgr_get_vdev_by_id_from_psoc(mac->psoc, session->vdev_id,
-						    WLAN_LEGACY_SME_ID);
-	if (!vdev) {
-		sme_err("Invalid vdev");
-		return false;
-	}
-
-	pmksa = wlan_crypto_get_pmksa(vdev, &pmk_cache->BSSID);
-	if (!pmksa) {
-		wlan_objmgr_vdev_release_ref(vdev, WLAN_LEGACY_SME_ID);
-		return false;
-	}
-	qdf_mem_copy(pmk_cache->PMKID, pmksa->pmkid, sizeof(pmk_cache->PMKID));
-	qdf_mem_copy(pmk_cache->pmk, pmksa->pmk, pmksa->pmk_len);
-	pmk_cache->pmk_len = pmksa->pmk_len;
-	wlan_objmgr_vdev_release_ref(vdev, WLAN_LEGACY_SME_ID);
-
-	return true;
-}
-#else
-bool csr_lookup_pmkid_using_bssid(struct mac_context *mac,
-					struct csr_roam_session *session,
-					tPmkidCacheInfo *pmk_cache,
-					uint32_t *index)
-{
-	uint32_t i;
-	tPmkidCacheInfo *session_pmk;
-
-	for (i = 0; i < session->NumPmkidCache; i++) {
-		session_pmk = &session->PmkidCacheInfo[i];
-		sme_debug("Matching BSSID: " QDF_MAC_ADDR_STR " to cached BSSID:"
-			QDF_MAC_ADDR_STR, QDF_MAC_ADDR_ARRAY(pmk_cache->BSSID.bytes),
-			QDF_MAC_ADDR_ARRAY(session_pmk->BSSID.bytes));
-		if (qdf_is_macaddr_equal(&pmk_cache->BSSID,
-					 &session_pmk->BSSID)) {
-			/* match found */
-			*index = i;
-			sme_debug("PMKID found at index %d", i);
-			qdf_mem_copy(pmk_cache, session_pmk,
-				     sizeof(tPmkidCacheInfo));
-			return true;
-		}
-	}
-
-	return false;
-}
-#endif
-
-#ifndef WLAN_CONV_CRYPTO_IE_SUPPORT
-/**
- * csr_lookup_pmkid() - lookup pmkid using bssid or ssid + cache_id
- * @mac: pointer to mac
- * @session: sme session pointer
- * @pmk_cache: pointer to pmk cache
- * @index: index value needs to be seached
- *
- * Return: true if pmkid is found else false
- */
-static bool csr_lookup_pmkid(struct mac_context *mac, uint32_t sessionId,
-				tPmkidCacheInfo *pmk_cache)
-{
-	bool fRC = false, fMatchFound = false;
-	uint32_t Index;
-	struct csr_roam_session *pSession = CSR_GET_SESSION(mac, sessionId);
-
-	if (!pSession) {
-		sme_err("session %d not found", sessionId);
-		return false;
-	}
-
-	if (pmk_cache->ssid_len) {
-		/* Try to find based on cache_id and ssid first */
-		fMatchFound = csr_lookup_pmkid_using_ssid(mac, pSession,
-							  pmk_cache, &Index);
-	}
-
-	/* If not able to find using cache id or ssid_len is not present */
-	if (!fMatchFound)
-		fMatchFound = csr_lookup_pmkid_using_bssid(mac,
-						pSession, pmk_cache, &Index);
-
-	if (!fMatchFound) {
-		sme_debug("no pmkid match found NumPmkidCache = %d",
-			pSession->NumPmkidCache);
-		return false;
-	}
-
-	qdf_mem_copy(pmk_cache->PMKID,
-		     pSession->PmkidCacheInfo[Index].PMKID,
-		     PMKID_LEN);
-
-	qdf_mem_copy(pmk_cache->pmk,
-		     pSession->PmkidCacheInfo[Index].pmk,
-		     pSession->PmkidCacheInfo[Index].pmk_len);
-	pmk_cache->pmk_len = pSession->PmkidCacheInfo[Index].pmk_len;
-
-	fRC = true;
-	sme_debug("match = %d NumPmkidCache = %d",
-		fRC, pSession->NumPmkidCache);
-
-	return fRC;
-}
-#endif
-
-#ifdef WLAN_FEATURE_FILS_SK
-#ifndef WLAN_CONV_CRYPTO_IE_SUPPORT
-/*
- * csr_update_pmksa_for_cache_id: update tPmkidCacheInfo to lookup using
- * ssid and cache id
- * @bss_desc: bss description
- * @profile: csr roam profile
- * @pmkid_cache: pmksa cache
- *
- * Return: true if cache identifier present else false
- */
-static bool csr_update_pmksa_for_cache_id(struct bss_description *bss_desc,
-				struct csr_roam_profile *profile,
-				tPmkidCacheInfo *pmkid_cache)
-{
-	if (!bss_desc->fils_info_element.is_cache_id_present)
-		return false;
-
-	pmkid_cache->ssid_len =
-		profile->SSIDs.SSIDList[0].SSID.length;
-	qdf_mem_copy(pmkid_cache->ssid,
-		profile->SSIDs.SSIDList[0].SSID.ssId,
-		profile->SSIDs.SSIDList[0].SSID.length);
-	qdf_mem_copy(pmkid_cache->cache_id,
-		bss_desc->fils_info_element.cache_id,
-		CACHE_ID_LEN);
-	qdf_mem_copy(pmkid_cache->BSSID.bytes,
-		bss_desc->bssId, QDF_MAC_ADDR_SIZE);
-
-	return true;
-
-}
-#endif
-/*
- * csr_update_pmksa_to_profile: update pmk and pmkid to profile which will be
- * used in case of fils session
- * @profile: profile
- * @pmkid_cache: pmksa cache
- *
- * Return: None
- */
-static inline void csr_update_pmksa_to_profile(struct csr_roam_profile *profile,
-					       tPmkidCacheInfo *pmkid_cache)
-{
-	if (!profile->fils_con_info)
-		return;
-
-	profile->fils_con_info->pmk_len = pmkid_cache->pmk_len;
-	qdf_mem_copy(profile->fils_con_info->pmk,
-			pmkid_cache->pmk, pmkid_cache->pmk_len);
-	qdf_mem_copy(profile->fils_con_info->pmkid,
-		pmkid_cache->PMKID, PMKID_LEN);
-
-}
-#else
-static inline
-bool csr_update_pmksa_for_cache_id(struct bss_description *bss_desc,
-				   struct csr_roam_profile *profile,
-				   tPmkidCacheInfo *pmkid_cache)
-{
-	return false;
-}
-
-static inline void csr_update_pmksa_to_profile(struct csr_roam_profile *profile,
-					       tPmkidCacheInfo *pmkid_cache)
-{
-}
-#endif
-
-#ifdef WLAN_CONV_CRYPTO_IE_SUPPORT
-uint8_t csr_construct_rsn_ie(struct mac_context *mac, uint32_t sessionId,
-			     struct csr_roam_profile *pProfile,
-			     struct bss_description *pSirBssDesc,
-			     tDot11fBeaconIEs *ap_ie, tCsrRSNIe *pRSNIe)
-{
-	struct wlan_objmgr_vdev *vdev;
-	uint8_t *rsn_ie_end = NULL;
-	uint8_t *rsn_ie = (uint8_t *)pRSNIe;
-	uint8_t ie_len = 0;
-	tDot11fBeaconIEs *local_ap_ie = ap_ie;
-	uint16_t rsn_cap = 0;
-	struct qdf_mac_addr bssid;
-
-	if (!local_ap_ie &&
-	    (!QDF_IS_STATUS_SUCCESS(csr_get_parsed_bss_description_ies
-	     (mac, pSirBssDesc, &local_ap_ie))))
-		return ie_len;
-
-	/* get AP RSN cap */
-	qdf_mem_copy(&rsn_cap, local_ap_ie->RSN.RSN_Cap, sizeof(rsn_cap));
-	if (!ap_ie && local_ap_ie)
-		/* locally allocated */
-		qdf_mem_free(local_ap_ie);
-
-	vdev = wlan_objmgr_get_vdev_by_id_from_psoc(mac->psoc, sessionId,
-						    WLAN_LEGACY_SME_ID);
-	if (!vdev) {
-		sme_err("Invalid vdev");
-		return ie_len;
-	}
-	/*
-	 * Use intersection of the RSN cap sent by user space and
-	 * the AP, so that only common capability are enabled.
-	 */
-	rsn_cap &= (uint16_t)wlan_crypto_get_param(vdev,
-						   WLAN_CRYPTO_PARAM_RSN_CAP);
-	wlan_crypto_set_vdev_param(vdev, WLAN_CRYPTO_PARAM_RSN_CAP, rsn_cap);
-	qdf_mem_copy(bssid.bytes, pSirBssDesc->bssId, QDF_MAC_ADDR_SIZE);
-
-	/*
-	 * TODO: Add support for Adaptive 11r connection after
-	 * call to csr_get_rsn_information is added here
-	 */
-	rsn_ie_end = wlan_crypto_build_rsnie(vdev, rsn_ie, &bssid);
-
-	if (rsn_ie_end)
-		ie_len = rsn_ie_end - rsn_ie;
-
-	wlan_objmgr_vdev_release_ref(vdev, WLAN_LEGACY_SME_ID);
-
-	return ie_len;
-}
-#else
-/**
- * csr_update_session_pmk() - Update the pmk len and pmk in the roam session
- * @session: pointer to the CSR Roam session
- * @pmkid_cache: pointer to the pmkid cache
- *
- * Return: None
- */
-#ifdef WLAN_FEATURE_ROAM_OFFLOAD
-static void csr_update_session_pmk(struct csr_roam_session *session,
-				   tPmkidCacheInfo *pmkid_cache)
-{
-	session->pmk_len = pmkid_cache->pmk_len;
-	qdf_mem_zero(session->psk_pmk, sizeof(session->psk_pmk));
-	qdf_mem_copy(session->psk_pmk, pmkid_cache->pmk, session->pmk_len);
-}
-#else
-static inline void csr_update_session_pmk(struct csr_roam_session *session,
-					  tPmkidCacheInfo *pmkid_cache)
-{
-}
-#endif
-
-uint8_t csr_construct_rsn_ie(struct mac_context *mac, uint32_t sessionId,
-			     struct csr_roam_profile *pProfile,
-			     struct bss_description *pSirBssDesc,
-			     tDot11fBeaconIEs *pIes, tCsrRSNIe *pRSNIe)
-{
-	uint32_t ret;
-	bool fRSNMatch;
-	uint8_t cbRSNIe = 0;
-	uint8_t UnicastCypher[CSR_RSN_OUI_SIZE];
-	uint8_t MulticastCypher[CSR_RSN_OUI_SIZE];
-	uint8_t gp_mgmt_cipher_suite[CSR_RSN_OUI_SIZE];
-	uint8_t AuthSuite[CSR_RSN_OUI_SIZE];
-	tCsrRSNAuthIe *pAuthSuite;
-	struct rsn_caps RSNCapabilities;
-	tCsrRSNPMKIe *pPMK;
-	tPmkidCacheInfo pmkid_cache;
-#ifdef WLAN_FEATURE_11W
-	uint8_t *pGroupMgmtCipherSuite;
-#endif
-	tDot11fBeaconIEs *pIesLocal = pIes;
-	enum csr_akm_type negAuthType = eCSR_AUTH_TYPE_UNKNOWN;
-	tDot11fIERSN rsn_ie = {0};
-	struct csr_roam_session *session = CSR_GET_SESSION(mac, sessionId);
-
-	if (!CSR_IS_SESSION_VALID(mac, sessionId) || !session)
-		return 0;
-	qdf_mem_zero(&pmkid_cache, sizeof(pmkid_cache));
-	qdf_mem_zero(&rsn_ie, sizeof(rsn_ie));
-
-	do {
-		if (!csr_is_profile_rsn(pProfile))
-			break;
-
-		if (!pIesLocal
-		    &&
-		    (!QDF_IS_STATUS_SUCCESS
-			     (csr_get_parsed_bss_description_ies
-				     (mac, pSirBssDesc, &pIesLocal)))) {
-			break;
-		}
-
-		/*
-		 * Use intersection of the RSN cap sent by user space and
-		 * the AP, so that only common capability are enabled.
-		 */
-		if (pProfile->pRSNReqIE && pProfile->nRSNReqIELength) {
-			ret = dot11f_unpack_ie_rsn(mac,
-						   pProfile->pRSNReqIE + 2,
-				  pProfile->nRSNReqIELength -2, &rsn_ie, false);
-			if (!DOT11F_FAILED(ret)) {
-				pIesLocal->RSN.RSN_Cap[0] =
-						pIesLocal->RSN.RSN_Cap[0] &
-						rsn_ie.RSN_Cap[0];
-				pIesLocal->RSN.RSN_Cap[1] =
-						pIesLocal->RSN.RSN_Cap[1] &
-						rsn_ie.RSN_Cap[1];
-			}
-		}
-		/* See if the cyphers in the Bss description match with the
-		 * settings in the profile.
-		 */
-		fRSNMatch = csr_get_rsn_information(mac, &pProfile->AuthType,
-					pProfile->negotiatedUCEncryptionType,
-					&pProfile->mcEncryptionType,
-					&pIesLocal->RSN, UnicastCypher,
-					MulticastCypher, AuthSuite,
-					&RSNCapabilities, &negAuthType, NULL,
-					gp_mgmt_cipher_suite,
-					&pProfile->mgmt_encryption_type,
-					session->is_adaptive_11r_connection);
-		if (!fRSNMatch)
-			break;
-
-		pRSNIe->IeHeader.ElementID = WLAN_ELEMID_RSN;
-
-		pRSNIe->Version = CSR_RSN_VERSION_SUPPORTED;
-
-		qdf_mem_copy(pRSNIe->MulticastOui, MulticastCypher,
-			     sizeof(MulticastCypher));
-
-		pRSNIe->cUnicastCyphers = 1;
-
-		qdf_mem_copy(&pRSNIe->UnicastOui[0], UnicastCypher,
-			     sizeof(UnicastCypher));
-
-		pAuthSuite =
-			(tCsrRSNAuthIe *) (&pRSNIe->
-					   UnicastOui[pRSNIe->cUnicastCyphers]);
-
-		pAuthSuite->cAuthenticationSuites = 1;
-		qdf_mem_copy(&pAuthSuite->AuthOui[0], AuthSuite,
-			     sizeof(AuthSuite));
-
-		/* PreAuthSupported is an AP only capability */
-		RSNCapabilities.PreAuthSupported = 0;
-		/*
-		 * Use the Management Frame Protection values given by the
-		 * supplicant, if AP and STA both are MFP capable.
-		 */
-#ifdef WLAN_FEATURE_11W
-		if (RSNCapabilities.MFPCapable && pProfile->MFPCapable) {
-			RSNCapabilities.MFPCapable = pProfile->MFPCapable;
-			RSNCapabilities.MFPRequired = pProfile->MFPRequired;
-		} else {
-			RSNCapabilities.MFPCapable = 0;
-			RSNCapabilities.MFPRequired = 0;
-		}
-#endif
-		*(uint16_t *) (&pAuthSuite->AuthOui[1]) =
-			*((uint16_t *) (&RSNCapabilities));
-
-		pPMK = (tCsrRSNPMKIe *) (((uint8_t *) (&pAuthSuite->AuthOui[1]))
-				+ sizeof(uint16_t));
-
-		if (!csr_update_pmksa_for_cache_id(pSirBssDesc,
-			pProfile, &pmkid_cache))
-			qdf_mem_copy(pmkid_cache.BSSID.bytes,
-				pSirBssDesc->bssId, QDF_MAC_ADDR_SIZE);
-		/* Don't include the PMK SA IDs for CCKM associations. */
-		if (
-#ifdef FEATURE_WLAN_ESE
-			(eCSR_AUTH_TYPE_CCKM_RSN != negAuthType) &&
-#endif
-			csr_lookup_pmkid(mac, sessionId, &pmkid_cache)) {
-			pPMK->cPMKIDs = 1;
-
-			qdf_trace_hex_dump(QDF_MODULE_ID_PE,
-				   QDF_TRACE_LEVEL_INFO,
-				   pmkid_cache.pmk, pmkid_cache.pmk_len);
-			qdf_mem_copy(pPMK->PMKIDList[0].PMKID,
-				     pmkid_cache.PMKID,
-				     PMKID_LEN);
-
-			/*
-			 * If a PMK cache is found for the BSSID, then
-			 * update the PMK in CSR session also as this
-			 * will be sent to the FW during RSO.
-			 */
-			csr_update_session_pmk(session, &pmkid_cache);
-
-			csr_update_pmksa_to_profile(pProfile, &pmkid_cache);
-		} else {
-			pPMK->cPMKIDs = 0;
-		}
-		session->rsn_caps = RSNCapabilities;
-
-		qdf_mem_zero(&pmkid_cache, sizeof(pmkid_cache));
-
-#ifdef WLAN_FEATURE_11W
-		/* Advertise BIP in group cipher key management only if PMF is
-		 * enabled and AP is capable.
-		 */
-		if (pProfile->MFPEnabled &&
-			(RSNCapabilities.MFPCapable && pProfile->MFPCapable)) {
-			pGroupMgmtCipherSuite =
-				(uint8_t *) pPMK + sizeof(uint16_t) +
-				(pPMK->cPMKIDs * PMKID_LEN);
-			qdf_mem_copy(pGroupMgmtCipherSuite,
-				     gp_mgmt_cipher_suite, CSR_RSN_OUI_SIZE);
-		}
-#endif
-	host_log_rsn_info(UnicastCypher, MulticastCypher,
-			  AuthSuite, gp_mgmt_cipher_suite);
-
-		/* Add in the fixed fields plus 1 Unicast cypher, less the
-		 * IE Header length Add in the size of the Auth suite (count
-		 * plus a single OUI) Add in the RSN caps field.
-		 * Add PMKID count and PMKID (if any)
-		 * Add group management cipher suite
-		 */
-		pRSNIe->IeHeader.Length =
-			(uint8_t) (sizeof(*pRSNIe) - sizeof(pRSNIe->IeHeader) +
-				   sizeof(*pAuthSuite) +
-				   sizeof(struct rsn_caps));
-		if (pPMK->cPMKIDs)
-			pRSNIe->IeHeader.Length += (uint8_t) (sizeof(uint16_t) +
-							      (pPMK->cPMKIDs *
-							PMKID_LEN));
-#ifdef WLAN_FEATURE_11W
-		if (pProfile->MFPEnabled &&
-			(RSNCapabilities.MFPCapable && pProfile->MFPCapable)) {
-			if (0 == pPMK->cPMKIDs)
-				pRSNIe->IeHeader.Length += sizeof(uint16_t);
-			pRSNIe->IeHeader.Length += CSR_WPA_OUI_SIZE;
-		}
-#endif
-
-		/* return the size of the IE header (total) constructed... */
-		cbRSNIe = pRSNIe->IeHeader.Length + sizeof(pRSNIe->IeHeader);
-
-	} while (0);
-
-	if (!pIes && pIesLocal)
-		/* locally allocated */
-		qdf_mem_free(pIesLocal);
-
-	return cbRSNIe;
-}
-#endif
-
-#ifdef FEATURE_WLAN_WAPI
-/**
- * csr_get_wapi_information() - to get WAPI information
- * @mac_ctx: pointer to global MAC context
- * @auth_type: auth type
- * @encr_type: encryption type
- * @mc_encryption: multicast encryption type
- * @wapi_ie: pointer to WAPI IE
- * @ucast_cipher: Unicast cipher
- * @mcast_cipher: Multicast cipher
- * @auth_suite: Authentication suite
- * @negotiated_authtype: Negotiated auth type
- * @negotiated_mccipher: negotiated multicast cipher
- *
- * This routine will get all WAPI information
- *
- * Return: bool
- */
-static bool csr_get_wapi_information(struct mac_context *mac_ctx,
-				     tCsrAuthList *auth_type,
-				     eCsrEncryptionType encr_type,
-				     tCsrEncryptionList *mc_encryption,
-				     tDot11fIEWAPI *wapi_ie,
-				     uint8_t *ucast_cipher,
-				     uint8_t *mcast_cipher, uint8_t *auth_suite,
-				     enum csr_akm_type *negotiated_authtype,
-				     eCsrEncryptionType *negotiated_mccipher)
-{
-	bool acceptable_cipher = false;
-	uint8_t c_ucast_cipher = 0;
-	uint8_t c_mcast_cipher = 0;
-	uint8_t c_auth_suites = 0, i;
-	uint8_t unicast[CSR_WAPI_OUI_SIZE];
-	uint8_t multicast[CSR_WAPI_OUI_SIZE];
-	uint8_t authsuites[CSR_WAPI_MAX_AUTH_SUITES][CSR_WAPI_OUI_SIZE];
-	uint8_t authentication[CSR_WAPI_OUI_SIZE];
-	uint8_t mccipher_arr[CSR_WAPI_MAX_MULTICAST_CYPHERS][CSR_WAPI_OUI_SIZE];
-	enum csr_akm_type neg_authtype = eCSR_AUTH_TYPE_UNKNOWN;
-	uint8_t wapioui_idx = 0;
-
-	if (!wapi_ie->present)
-		goto end;
-
-	c_mcast_cipher++;
-	qdf_mem_copy(mccipher_arr, wapi_ie->multicast_cipher_suite,
-			CSR_WAPI_OUI_SIZE);
-	c_ucast_cipher = (uint8_t) (wapi_ie->unicast_cipher_suite_count);
-	c_auth_suites = (uint8_t) (wapi_ie->akm_suite_count);
-	for (i = 0; i < c_auth_suites && i < CSR_WAPI_MAX_AUTH_SUITES; i++)
-		qdf_mem_copy((void *)&authsuites[i],
-			(void *)&wapi_ie->akm_suites[i], CSR_WAPI_OUI_SIZE);
-
-	wapioui_idx = csr_get_oui_index_from_cipher(encr_type);
-	if (wapioui_idx >= CSR_OUI_WAPI_WAI_MAX_INDEX) {
-		sme_err("Wapi OUI index = %d out of limit",
-			wapioui_idx);
-		acceptable_cipher = false;
-		goto end;
-	}
-	/* Check - Is requested unicast Cipher supported by the BSS. */
-	acceptable_cipher = csr_match_wapi_oui_index(mac_ctx,
-				wapi_ie->unicast_cipher_suites,
-				c_ucast_cipher, wapioui_idx, unicast);
-	if (!acceptable_cipher)
-		goto end;
-
-	/* unicast is supported. Pick the first matching Group cipher, if any */
-	for (i = 0; i < mc_encryption->numEntries; i++) {
-		wapioui_idx = csr_get_oui_index_from_cipher(
-					mc_encryption->encryptionType[i]);
-		if (wapioui_idx >= CSR_OUI_WAPI_WAI_MAX_INDEX) {
-			sme_err("Wapi OUI index = %d out of limit",
-				wapioui_idx);
-			acceptable_cipher = false;
-			break;
-		}
-		acceptable_cipher = csr_match_wapi_oui_index(mac_ctx,
-						mccipher_arr, c_mcast_cipher,
-						wapioui_idx, multicast);
-		if (acceptable_cipher)
-			break;
-	}
-	if (!acceptable_cipher)
-		goto end;
-
-	if (negotiated_mccipher)
-		*negotiated_mccipher =
-			mc_encryption->encryptionType[i];
-
-	/*
-	 * Ciphers are supported, Match authentication algorithm and
-	 * pick first matching authtype
-	 */
-	if (csr_is_auth_wapi_cert
-			(mac_ctx, authsuites, c_auth_suites, authentication)) {
-		neg_authtype =
-			eCSR_AUTH_TYPE_WAPI_WAI_CERTIFICATE;
-	} else if (csr_is_auth_wapi_psk(mac_ctx, authsuites,
-				c_auth_suites, authentication)) {
-		neg_authtype = eCSR_AUTH_TYPE_WAPI_WAI_PSK;
-	} else {
-		acceptable_cipher = false;
-		neg_authtype = eCSR_AUTH_TYPE_UNKNOWN;
-	}
-
-	/* Caller doesn't care about auth type, or BSS doesn't match */
-	if ((0 == auth_type->numEntries) || (false == acceptable_cipher))
-		goto end;
-
-	acceptable_cipher = false;
-	for (i = 0; i < auth_type->numEntries; i++) {
-		if (auth_type->authType[i] == neg_authtype) {
-			acceptable_cipher = true;
-			break;
-		}
-	}
-
-end:
-	if (acceptable_cipher) {
-		if (mcast_cipher)
-			qdf_mem_copy(mcast_cipher, multicast,
-					CSR_WAPI_OUI_SIZE);
-		if (ucast_cipher)
-			qdf_mem_copy(ucast_cipher, unicast, CSR_WAPI_OUI_SIZE);
-		if (auth_suite)
-			qdf_mem_copy(auth_suite, authentication,
-					CSR_WAPI_OUI_SIZE);
-		if (negotiated_authtype)
-			*negotiated_authtype = neg_authtype;
-	}
-	return acceptable_cipher;
-}
-
-static bool csr_is_wapi_match(struct mac_context *mac_ctx, tCsrAuthList *pAuthType,
-			      eCsrEncryptionType enType,
-			      tCsrEncryptionList *pEnMcType,
-			      tDot11fBeaconIEs *pIes,
-			      enum csr_akm_type *negotiated_akm,
-			      eCsrEncryptionType *pNegotiatedMCCipher)
-{
-	bool fWapiMatch = false;
-
-	/* See if the cyphers in the Bss description match with the
-	 * settings in the profile.
-	 */
-	fWapiMatch =
-		csr_get_wapi_information(mac_ctx, pAuthType, enType, pEnMcType,
-					 &pIes->WAPI, NULL, NULL, NULL,
-					 negotiated_akm, pNegotiatedMCCipher);
-
-	return fWapiMatch;
-}
-
-#ifndef WLAN_CONV_CRYPTO_IE_SUPPORT
-static bool csr_lookup_bkid(struct mac_context *mac, uint32_t sessionId,
-			    uint8_t *pBSSId, uint8_t *pBKId)
-{
-	bool fRC = false, fMatchFound = false;
-	uint32_t Index;
-	struct csr_roam_session *pSession = CSR_GET_SESSION(mac, sessionId);
-
-	if (!pSession) {
-		sme_err("session %d not found", sessionId);
-		return false;
-	}
-
-	do {
-		for (Index = 0; Index < pSession->NumBkidCache; Index++) {
-			sme_debug("match BKID " QDF_MAC_ADDR_STR " to ",
-				QDF_MAC_ADDR_ARRAY(pBSSId));
-			if (!qdf_mem_cmp
-			    (pBSSId, pSession->BkidCacheInfo[Index].BSSID.bytes,
-				    sizeof(struct qdf_mac_addr))) {
-				/* match found */
-				fMatchFound = true;
-				break;
-			}
-		}
-
-		if (!fMatchFound)
-			break;
-
-		qdf_mem_copy(pBKId, pSession->BkidCacheInfo[Index].BKID,
-			     CSR_WAPI_BKID_SIZE);
-
-		fRC = true;
-	} while (0);
-	sme_debug(
-		"return match = %d mac->roam.NumBkidCache = %d",
-		fRC, pSession->NumBkidCache);
-
-	return fRC;
-}
-#endif
-
-#ifdef WLAN_CONV_CRYPTO_IE_SUPPORT
-uint8_t csr_construct_wapi_ie(struct mac_context *mac, uint32_t sessionId,
-			      struct csr_roam_profile *pProfile,
-			      struct bss_description *pSirBssDesc,
-			      tDot11fBeaconIEs *pIes, tCsrWapiIe *pWapiIe)
-{
-	struct wlan_objmgr_vdev *vdev;
-	uint8_t *wapi_ie_end = NULL;
-	uint8_t *wapi_ie = (uint8_t *)pWapiIe;
-	uint8_t ie_len = 0;
-
-	vdev = wlan_objmgr_get_vdev_by_id_from_psoc(mac->psoc, sessionId,
-						    WLAN_LEGACY_SME_ID);
-	if (!vdev) {
-		sme_err("Invalid vdev");
-		return ie_len;
-	}
-	wapi_ie_end = wlan_crypto_build_wapiie(vdev, wapi_ie);
-	if (wapi_ie_end)
-		ie_len = wapi_ie_end - wapi_ie;
-
-	wlan_objmgr_vdev_release_ref(vdev, WLAN_LEGACY_SME_ID);
-
-	return ie_len;
-}
-#else
-uint8_t csr_construct_wapi_ie(struct mac_context *mac, uint32_t sessionId,
-			      struct csr_roam_profile *pProfile,
-			      struct bss_description *pSirBssDesc,
-			      tDot11fBeaconIEs *pIes, tCsrWapiIe *pWapiIe)
-{
-	bool fWapiMatch = false;
-	uint8_t cbWapiIe = 0;
-	uint8_t UnicastCypher[CSR_WAPI_OUI_SIZE];
-	uint8_t MulticastCypher[CSR_WAPI_OUI_SIZE];
-	uint8_t AuthSuite[CSR_WAPI_OUI_SIZE];
-	uint8_t BKId[CSR_WAPI_BKID_SIZE];
-	uint8_t *pWapi = NULL;
-	bool fBKIDFound = false;
-	tDot11fBeaconIEs *pIesLocal = pIes;
-
-	do {
-		if (!csr_is_profile_wapi(pProfile))
-			break;
-
-		if (!pIesLocal
-		    &&
-		    (!QDF_IS_STATUS_SUCCESS
-			     (csr_get_parsed_bss_description_ies
-				     (mac, pSirBssDesc, &pIesLocal)))) {
-			break;
-		}
-		/* See if the cyphers in the Bss description match with the
-		 * settings in the profile.
-		 */
-		fWapiMatch =
-			csr_get_wapi_information(mac, &pProfile->AuthType,
-					pProfile->negotiatedUCEncryptionType,
-					&pProfile->mcEncryptionType,
-					&pIesLocal->WAPI, UnicastCypher,
-					MulticastCypher, AuthSuite, NULL,
-						 NULL);
-		if (!fWapiMatch)
-			break;
-
-		qdf_mem_zero(pWapiIe, sizeof(tCsrWapiIe));
-
-		pWapiIe->IeHeader.ElementID = DOT11F_EID_WAPI;
-
-		pWapiIe->Version = CSR_WAPI_VERSION_SUPPORTED;
-
-		pWapiIe->cAuthenticationSuites = 1;
-		qdf_mem_copy(&pWapiIe->AuthOui[0], AuthSuite,
-			     sizeof(AuthSuite));
-
-		pWapi = (uint8_t *) (&pWapiIe->AuthOui[1]);
-
-		*pWapi = (uint16_t) 1;  /* cUnicastCyphers */
-		pWapi += 2;
-		qdf_mem_copy(pWapi, UnicastCypher, sizeof(UnicastCypher));
-		pWapi += sizeof(UnicastCypher);
-
-		qdf_mem_copy(pWapi, MulticastCypher, sizeof(MulticastCypher));
-		pWapi += sizeof(MulticastCypher);
-
-		/* WAPI capabilities follows the Auth Suite (two octects)
-		 * we shouldn't EVER be sending out "pre-auth supported".
-		 * It is an AP only capability & since we already did a memset
-		 * pWapiIe to 0, skip these fields
-		 */
-		pWapi += 2;
-
-		fBKIDFound =
-			csr_lookup_bkid(mac, sessionId, pSirBssDesc->bssId,
-					&(BKId[0]));
-
-		if (fBKIDFound) {
-			/* Do we need to change the endianness here */
-			*pWapi = (uint16_t) 1;  /* cBKIDs */
-			pWapi += 2;
-			qdf_mem_copy(pWapi, BKId, CSR_WAPI_BKID_SIZE);
-		} else {
-			*pWapi = 0;
-			pWapi += 1;
-			*pWapi = 0;
-			pWapi += 1;
-		}
-
-		/* Add in the IE fields except the IE header */
-		/* Add BKID count and BKID (if any) */
-		pWapiIe->IeHeader.Length =
-			(uint8_t) (sizeof(*pWapiIe) -
-				sizeof(pWapiIe->IeHeader));
-
-		/*2 bytes for BKID Count field */
-		pWapiIe->IeHeader.Length += sizeof(uint16_t);
-
-		if (fBKIDFound)
-			pWapiIe->IeHeader.Length += CSR_WAPI_BKID_SIZE;
-
-		/* return the size of the IE header (total) constructed... */
-		cbWapiIe = pWapiIe->IeHeader.Length + sizeof(pWapiIe->IeHeader);
-
-	} while (0);
-
-	if (!pIes && pIesLocal)
-		/* locally allocated */
-		qdf_mem_free(pIesLocal);
-
-	return cbWapiIe;
-=======
  * csr_update_pmksa_to_profile() - update pmk and pmkid to profile which will be
  * used in case of fils session
  * @profile: profile
@@ -4232,49 +2792,9 @@
 static inline void csr_update_pmksa_to_profile(struct csr_roam_profile *profile,
 					       struct wlan_crypto_pmksa *pmksa)
 {
->>>>>>> 5d8474a2
 }
 #endif
 
-<<<<<<< HEAD
-#ifndef WLAN_CONV_CRYPTO_IE_SUPPORT
-/**
- * csr_get_wpa_cyphers() - to get WPA cipher info
- * @mac_ctx: pointer to mac context
- * @auth_type: auth type
- * @encr_type: encryption type
- * @mc_encryption: multicast encryption type
- * @wpa_ie: pointer to WPA IE
- * @ucast_cipher: Unicast cipher
- * @mcast_cipher: Multicast cipher
- * @auth_suite: Authentication suite
- * @negotiated_authtype: Negotiated auth type
- * @negotiated_mccipher: negotiated multicast cipher
- *
- * This routine will get all WPA information
- *
- * Return: bool
- */
-static bool csr_get_wpa_cyphers(struct mac_context *mac_ctx, tCsrAuthList *auth_type,
-				eCsrEncryptionType encr_type,
-				tCsrEncryptionList *mc_encryption,
-				tDot11fIEWPA *wpa_ie, uint8_t *ucast_cipher,
-				uint8_t *mcast_cipher, uint8_t *auth_suite,
-				enum csr_akm_type *negotiated_authtype,
-				eCsrEncryptionType *negotiated_mccipher)
-{
-	bool acceptable_cipher = false;
-	uint8_t c_ucast_cipher = 0;
-	uint8_t c_mcast_cipher = 0;
-	uint8_t c_auth_suites = 0;
-	uint8_t unicast[CSR_WPA_OUI_SIZE];
-	uint8_t multicast[CSR_WPA_OUI_SIZE];
-	uint8_t authentication[CSR_WPA_OUI_SIZE];
-	uint8_t mccipher_arr[1][CSR_WPA_OUI_SIZE];
-	uint8_t i;
-	uint8_t index;
-	enum csr_akm_type neg_authtype = eCSR_AUTH_TYPE_UNKNOWN;
-=======
 uint8_t csr_construct_rsn_ie(struct mac_context *mac, uint32_t sessionId,
 			     struct csr_roam_profile *pProfile,
 			     struct bss_description *pSirBssDesc,
@@ -4288,7 +2808,6 @@
 	uint16_t rsn_cap = 0, self_rsn_cap;
 	struct wlan_crypto_pmksa pmksa, *pmksa_peer;
 	struct csr_roam_session *session = &mac->roam.roamSession[sessionId];
->>>>>>> 5d8474a2
 
 	if (!local_ap_ie &&
 	    (!QDF_IS_STATUS_SUCCESS(csr_get_parsed_bss_description_ies
@@ -4349,28 +2868,10 @@
 	if (rsn_ie_end)
 		ie_len = rsn_ie_end - rsn_ie;
 
-<<<<<<< HEAD
-	return acceptable_cipher;
-}
-
-static bool csr_is_wpa_encryption_match(struct mac_context *mac,
-					tCsrAuthList *pAuthType,
-					eCsrEncryptionType enType,
-					tCsrEncryptionList *pEnMcType,
-					tDot11fBeaconIEs *pIes,
-					enum csr_akm_type *pNegotiatedAuthtype,
-					eCsrEncryptionType *pNegotiatedMCCipher)
-{
-	bool fWpaMatch = false;
-
-	/* See if the cyphers in the Bss description match with the
-	 * settings in the profile.
-=======
 	/*
 	 * If a PMK cache is found for the BSSID, then
 	 * update the PMK in CSR session also as this
 	 * will be sent to the FW during RSO.
->>>>>>> 5d8474a2
 	 */
 	if (pmksa_peer) {
 		csr_update_session_pmk(session, pmksa_peer);
@@ -4714,414 +3215,6 @@
 	return edType;
 }
 
-<<<<<<< HEAD
-/**
- * csr_validate_wep() - to validate wep
- * @uc_encry_type: unicast encryption type
- * @auth_list: Auth list
- * @mc_encryption_list: multicast encryption type
- * @negotiated_authtype: negotiated auth type
- * @negotiated_mc_encry: negotiated mc encry type
- * @bss_descr: BSS description
- * @ie_ptr: IE pointer
- *
- * This function just checks whether HDD is giving correct values for
- * Multicast cipher and Auth
- *
- * Return: bool
- */
-static bool csr_validate_wep(struct mac_context *mac_ctx,
-			     eCsrEncryptionType uc_encry_type,
-			     tCsrAuthList *auth_list,
-			     tCsrEncryptionList *mc_encryption_list,
-			     struct bss_description *bss_descr,
-			     tDot11fBeaconIEs *ie_ptr)
-{
-	uint32_t idx;
-	bool match = false;
-	uint8_t oui_index;
-
-	/* If privacy bit is not set, consider no match */
-	if (!csr_is_privacy(bss_descr))
-		return match;
-
-	for (idx = 0; idx < mc_encryption_list->numEntries; idx++) {
-		switch (mc_encryption_list->encryptionType[idx]) {
-		case eCSR_ENCRYPT_TYPE_WEP40_STATICKEY:
-		case eCSR_ENCRYPT_TYPE_WEP104_STATICKEY:
-		case eCSR_ENCRYPT_TYPE_WEP40:
-		case eCSR_ENCRYPT_TYPE_WEP104:
-			/*
-			 * Multicast list may contain WEP40/WEP104.
-			 * Check whether it matches UC.
-			 */
-			if (uc_encry_type ==
-				mc_encryption_list->encryptionType[idx]) {
-				match = true;
-			}
-			break;
-		default:
-			match = false;
-			break;
-		}
-		if (match)
-			break;
-	}
-
-	if (!match)
-		return match;
-
-	for (idx = 0; idx < auth_list->numEntries; idx++) {
-		switch (auth_list->authType[idx]) {
-		case eCSR_AUTH_TYPE_OPEN_SYSTEM:
-		case eCSR_AUTH_TYPE_SHARED_KEY:
-		case eCSR_AUTH_TYPE_AUTOSWITCH:
-			match = true;
-			break;
-		default:
-			match = false;
-		}
-		if (match)
-			break;
-	}
-
-	if (!match)
-		return match;
-
-	if (!ie_ptr)
-		return match;
-
-	/*
-	 * In case of WPA / WPA2, check whether it supports WEP as well.
-	 * Prepare the encryption type for WPA/WPA2 functions
-	 */
-	if (eCSR_ENCRYPT_TYPE_WEP40_STATICKEY == uc_encry_type)
-		uc_encry_type = eCSR_ENCRYPT_TYPE_WEP40;
-	else if (eCSR_ENCRYPT_TYPE_WEP104 == uc_encry_type)
-		uc_encry_type = eCSR_ENCRYPT_TYPE_WEP104;
-
-	/* else we can use the encryption type directly */
-	if (ie_ptr->WPA.present) {
-		oui_index = csr_get_oui_index_from_cipher(uc_encry_type);
-		if (oui_index < QDF_ARRAY_SIZE(csr_wpa_oui))
-			match = (!qdf_mem_cmp(ie_ptr->WPA.multicast_cipher,
-					csr_wpa_oui[oui_index],
-					CSR_WPA_OUI_SIZE));
-		if (match)
-			return match;
-	}
-	if (ie_ptr->RSN.present) {
-		match = (!qdf_mem_cmp(ie_ptr->RSN.gp_cipher_suite,
-				csr_rsn_oui[csr_get_oui_index_from_cipher(
-					uc_encry_type)],
-				CSR_RSN_OUI_SIZE));
-	}
-
-	return match;
-}
-
-#ifndef WLAN_CONV_CRYPTO_IE_SUPPORT
-/**
- * csr_validate_open_none() - Check if the security is matching
- * @bss_desc:          BSS Descriptor on which the check is done
- * @mc_enc_type:       Multicast encryption type
- * @mc_cipher:         Multicast Cipher
- * @auth_type:         Authentication type
- * @neg_auth_type:     Negotiated Auth type with the AP
- *
- * Return: Boolean value to tell if matched or not.
- */
-static bool csr_validate_open_none(struct bss_description *bss_desc,
-				   tCsrEncryptionList *mc_enc_type,
-				   tCsrAuthList *auth_type)
-{
-	bool match;
-	uint8_t idx;
-
-	/*
-	 * for NO encryption, if the Bss description has the
-	 * Privacy bit turned on, then encryption is required
-	 * so we have to reject this Bss.
-	 */
-	if (csr_is_privacy(bss_desc))
-		match = false;
-	else
-		match = true;
-	if (match) {
-		match = false;
-		/* Check MC cipher and Auth type requested. */
-		for (idx = 0; idx < mc_enc_type->numEntries; idx++) {
-			if (eCSR_ENCRYPT_TYPE_NONE ==
-				mc_enc_type->encryptionType[idx]) {
-				match = true;
-				break;
-			}
-		}
-		if (!match)
-			return match;
-
-		match = false;
-		/* Check Auth list. It should contain AuthOpen. */
-		for (idx = 0; idx < auth_type->numEntries; idx++) {
-			if ((eCSR_AUTH_TYPE_OPEN_SYSTEM ==
-				auth_type->authType[idx]) ||
-				(eCSR_AUTH_TYPE_AUTOSWITCH ==
-				auth_type->authType[idx])) {
-				match = true;
-				break;
-			}
-		}
-		if (!match)
-			return match;
-
-	}
-	return match;
-}
-#endif
-/**
- * csr_validate_any_default() - Check if the security is matching
- * @mac_ctx:           Global MAC context
- * @auth_type:         Authentication type
- * @mc_enc_type:       Multicast encryption type
- * @mfp_enabled:       Management frame protection feature
- * @mfp_required:      Management frame protection mandatory
- * @mfp_capable:       Device capable of MFP
- * @ies_ptr:           Pointer to the IE fields
- * @neg_auth_type:     Negotiated Auth type with the AP
- * @bss_desc:          BSS Descriptor
- * @neg_uc_cipher:     Negotiated unicast cipher suite
- * @neg_mc_cipher:     Negotiated multicast cipher
- *
- * Return: Boolean value to tell if matched or not.
- */
-static bool csr_validate_any_default(struct mac_context *mac_ctx,
-				     tCsrAuthList *auth_type,
-				     tCsrEncryptionList *mc_enc_type,
-				     bool *mfp_enabled,
-				     uint8_t *mfp_required,
-				     uint8_t *mfp_capable,
-				     tDot11fBeaconIEs *ies_ptr,
-				     enum csr_akm_type *neg_auth_type,
-				     struct bss_description *bss_desc,
-				     eCsrEncryptionType *uc_cipher,
-				     eCsrEncryptionType *mc_cipher)
-{
-	bool match_any = false;
-	bool match = true;
-	/* It is allowed to match anything. Try the more secured ones first. */
-	if (ies_ptr) {
-		/* Check GCMP-256 first */
-		*uc_cipher = eCSR_ENCRYPT_TYPE_AES_GCMP_256;
-		match_any = csr_is_rsn_match(mac_ctx, auth_type,
-				*uc_cipher, mc_enc_type, mfp_enabled,
-				mfp_required, mfp_capable, ies_ptr,
-				neg_auth_type, mc_cipher);
-		/* Check GCMP second */
-		*uc_cipher = eCSR_ENCRYPT_TYPE_AES_GCMP;
-		match_any = csr_is_rsn_match(mac_ctx, auth_type,
-				*uc_cipher, mc_enc_type, mfp_enabled,
-				mfp_required, mfp_capable, ies_ptr,
-				neg_auth_type, mc_cipher);
-		/* Check AES third */
-		*uc_cipher = eCSR_ENCRYPT_TYPE_AES;
-		match_any = csr_is_rsn_match(mac_ctx, auth_type,
-				*uc_cipher, mc_enc_type, mfp_enabled,
-				mfp_required, mfp_capable, ies_ptr,
-				neg_auth_type, mc_cipher);
-		if (!match_any) {
-			/* Check TKIP */
-			*uc_cipher = eCSR_ENCRYPT_TYPE_TKIP;
-			match_any = csr_is_rsn_match(mac_ctx, auth_type,
-					*uc_cipher,
-					mc_enc_type, mfp_enabled, mfp_required,
-					mfp_capable, ies_ptr, neg_auth_type,
-					mc_cipher);
-		}
-#ifdef FEATURE_WLAN_WAPI
-		if (!match_any) {
-			/* Check WAPI */
-			*uc_cipher = eCSR_ENCRYPT_TYPE_WPI;
-			match_any = csr_is_wapi_match(mac_ctx, auth_type,
-					*uc_cipher, mc_enc_type, ies_ptr,
-					neg_auth_type, mc_cipher);
-		}
-#endif
-	}
-	if (match_any)
-		return match;
-	*uc_cipher = eCSR_ENCRYPT_TYPE_WEP104;
-	if (csr_validate_wep(mac_ctx, *uc_cipher, auth_type, mc_enc_type,
-			bss_desc, ies_ptr))
-		return match;
-	*uc_cipher = eCSR_ENCRYPT_TYPE_WEP40;
-	if (csr_validate_wep(mac_ctx, *uc_cipher, auth_type, mc_enc_type,
-			bss_desc, ies_ptr))
-		return match;
-	*uc_cipher = eCSR_ENCRYPT_TYPE_WEP104_STATICKEY;
-	if (csr_validate_wep(mac_ctx, *uc_cipher, auth_type, mc_enc_type,
-			bss_desc, ies_ptr))
-		return match;
-	*uc_cipher = eCSR_ENCRYPT_TYPE_WEP40_STATICKEY;
-	if (csr_validate_wep(mac_ctx, *uc_cipher, auth_type, mc_enc_type,
-			bss_desc, ies_ptr))
-		return match;
-	/* It must be open and no enc */
-	if (csr_is_privacy(bss_desc)) {
-		match = false;
-		return match;
-	}
-
-	if (neg_auth_type)
-		*neg_auth_type = eCSR_AUTH_TYPE_OPEN_SYSTEM;
-	if (mc_cipher)
-		*mc_cipher = eCSR_ENCRYPT_TYPE_NONE;
-	*uc_cipher = eCSR_ENCRYPT_TYPE_NONE;
-	return match;
-
-}
-
-/**
- * csr_is_security_match() - Check if the security is matching
- * @mac_ctx:           Global MAC context
- * @auth_type:         Authentication type
- * @uc_enc_type:       Unicast Encryption type
- * @mc_enc_type:       Multicast encryption type
- * @mfp_enabled:       Management frame protection feature
- * @mfp_required:      Management frame protection mandatory
- * @mfp_capable:       Device capable of MFP
- * @bss_desc:          BSS Descriptor
- * @ies_ptr:           Pointer to the IE fields
- * @session_id:        Session Id
- *
- * Return: Boolean value to tell if matched or not.
- */
-bool csr_is_security_match(struct mac_context *mac_ctx, tCsrAuthList *auth_type,
-			   tCsrEncryptionList *uc_enc_type,
-			   tCsrEncryptionList *mc_enc_type, bool *mfp_enabled,
-			   uint8_t *mfp_required, uint8_t *mfp_capable,
-			   struct bss_description *bss_desc,
-			   tDot11fBeaconIEs *ies_ptr, uint8_t session_id)
-{
-	bool match = false;
-	uint8_t i;
-	eCsrEncryptionType uc_cipher = eCSR_ENCRYPT_TYPE_UNKNOWN;
-	uint16_t ie_len;
-
-	ie_len = (bss_desc->length + sizeof(bss_desc->length) -
-		  GET_FIELD_OFFSET(struct bss_description, ieFields));
-
-	for (i = 0; ((i < uc_enc_type->numEntries) && (!match)); i++) {
-		uc_cipher = uc_enc_type->encryptionType[i];
-		/*
-		 * If the Bss description shows the Privacy bit is on, then we
-		 * must have some sort of encryption configured for the profile
-		 * to work.  Don't attempt to join networks with Privacy bit
-		 * set when profiles say NONE for encryption type.
-		 */
-		switch (uc_cipher) {
-		case eCSR_ENCRYPT_TYPE_NONE:
-#ifdef WLAN_CONV_CRYPTO_IE_SUPPORT
-			if (csr_is_privacy(bss_desc))
-				return false;
-
-			match =	wlan_crypto_check_open_none(mac_ctx->psoc,
-							    session_id);
-#else
-			match = csr_validate_open_none(bss_desc, mc_enc_type,
-						       auth_type);
-#endif
-			break;
-
-		case eCSR_ENCRYPT_TYPE_WEP40_STATICKEY:
-		case eCSR_ENCRYPT_TYPE_WEP104_STATICKEY:
-		case eCSR_ENCRYPT_TYPE_WEP40:
-		case eCSR_ENCRYPT_TYPE_WEP104:
-			/*
-			 * !! might want to check for WEP keys set in the
-			 * Profile.... ? !! don't need to have the privacy bit
-			 * in the Bss description.  Many AP policies make
-			 * legacy encryption 'optional' so we don't know if we
-			 * can associate or not.  The AP will reject if
-			 * encryption is not allowed without the Privacy bit
-			 * turned on.
-			 */
-#ifdef WLAN_CONV_CRYPTO_IE_SUPPORT
-			if (!csr_is_privacy(bss_desc))
-				return false;
-
-			match = wlan_crypto_check_wep(mac_ctx->psoc,
-						      session_id);
-#else
-			match = csr_validate_wep(mac_ctx, uc_cipher, auth_type,
-						 mc_enc_type, bss_desc,
-						 ies_ptr);
-#endif
-
-			break;
-		case eCSR_ENCRYPT_TYPE_TKIP:
-		case eCSR_ENCRYPT_TYPE_AES:
-		case eCSR_ENCRYPT_TYPE_AES_GCMP:
-		case eCSR_ENCRYPT_TYPE_AES_GCMP_256:
-			if (!ies_ptr) {
-				match = false;
-				break;
-			}
-#ifdef WLAN_CONV_CRYPTO_IE_SUPPORT
-			match = wlan_crypto_check_rsn_match(mac_ctx->psoc,
-							    session_id,
-							    (uint8_t *)
-							    &bss_desc->ieFields,
-							    ie_len);
-			if (match)
-				break;
-			match = wlan_crypto_check_wpa_match(mac_ctx->psoc,
-							    session_id,
-							    (uint8_t *)
-							    &bss_desc->ieFields,
-							    ie_len);
-#else
-			/* First check if there is a RSN match */
-			match = csr_is_rsn_match(mac_ctx, auth_type,
-					uc_cipher, mc_enc_type,
-					mfp_enabled, mfp_required,
-					mfp_capable, ies_ptr,
-					NULL, NULL);
-			/* If not RSN, then check WPA match */
-			if (!match)
-				match = csr_is_wpa_encryption_match(
-						mac_ctx, auth_type,
-						uc_cipher, mc_enc_type,
-						ies_ptr,
-						NULL, NULL);
-#endif
-			break;
-#ifdef FEATURE_WLAN_WAPI
-		case eCSR_ENCRYPT_TYPE_WPI:     /* WAPI */
-			if (ies_ptr)
-				match = csr_is_wapi_match(mac_ctx, auth_type,
-						uc_cipher, mc_enc_type, ies_ptr,
-						NULL, NULL);
-			else
-				match = false;
-			break;
-#endif /* FEATURE_WLAN_WAPI */
-		case eCSR_ENCRYPT_TYPE_ANY:
-		default:
-			match  = csr_validate_any_default(mac_ctx, auth_type,
-					mc_enc_type, mfp_enabled, mfp_required,
-					mfp_capable, ies_ptr,
-					NULL, bss_desc,
-					&uc_cipher, NULL);
-			break;
-		}
-
-	}
-
-	return match;
-}
-
-=======
->>>>>>> 5d8474a2
 bool csr_is_ssid_match(struct mac_context *mac, uint8_t *ssid1, uint8_t ssid1Len,
 		       uint8_t *bssSsid, uint8_t bssSsidLen, bool fSsidRequired)
 {
